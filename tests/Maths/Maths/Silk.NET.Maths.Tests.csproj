<Project Sdk="Microsoft.NET.Sdk">
<<<<<<< HEAD
  <PropertyGroup>
    <TargetFramework>net10.0</TargetFramework>
    <SilkNUnitExempt>true</SilkNUnitExempt>
    <AllowUnsafeBlocks>true</AllowUnsafeBlocks>
    <IsPackable>false</IsPackable>
    <IsTestProject>true</IsTestProject>
  </PropertyGroup>
  <ItemGroup>
    <ProjectReference Include="..\..\..\sources\Maths\Maths\Silk.NET.Maths.csproj" />
  </ItemGroup>
  <ItemGroup>
    <PackageReference Include="Microsoft.NET.Test.Sdk" />
    <PackageReference Include="xunit" />
    <PackageReference Include="xunit.runner.visualstudio">
      <PrivateAssets>all</PrivateAssets>
      <IncludeAssets>runtime; build; native; contentfiles; analyzers; buildtransitive</IncludeAssets>
    </PackageReference>
  </ItemGroup>
=======

    <PropertyGroup>
        <TargetFramework>net10.0</TargetFramework>
        <SilkNUnitExempt>true</SilkNUnitExempt>
        <AllowUnsafeBlocks>true</AllowUnsafeBlocks>
        <IsPackable>false</IsPackable>
        <IsTestProject>true</IsTestProject>
        <SilkDSLExempt>true</SilkDSLExempt>
    </PropertyGroup>

    <ItemGroup>
      <ProjectReference Include="..\..\..\sources\Maths\Maths\Silk.NET.Maths.csproj" />
    </ItemGroup>

    <ItemGroup>
      <PackageReference Include="Microsoft.NET.Test.Sdk" />
      <PackageReference Include="xunit" />
      <PackageReference Include="xunit.runner.visualstudio">
        <PrivateAssets>all</PrivateAssets>
        <IncludeAssets>runtime; build; native; contentfiles; analyzers; buildtransitive</IncludeAssets>
      </PackageReference>
    </ItemGroup>

>>>>>>> 1b206466
</Project><|MERGE_RESOLUTION|>--- conflicted
+++ resolved
@@ -1,15 +1,17 @@
 <Project Sdk="Microsoft.NET.Sdk">
-<<<<<<< HEAD
   <PropertyGroup>
-    <TargetFramework>net10.0</TargetFramework>
-    <SilkNUnitExempt>true</SilkNUnitExempt>
-    <AllowUnsafeBlocks>true</AllowUnsafeBlocks>
-    <IsPackable>false</IsPackable>
-    <IsTestProject>true</IsTestProject>
+      <TargetFramework>net10.0</TargetFramework>
+      <SilkNUnitExempt>true</SilkNUnitExempt>
+      <AllowUnsafeBlocks>true</AllowUnsafeBlocks>
+      <IsPackable>false</IsPackable>
+      <IsTestProject>true</IsTestProject>
+      <SilkDSLExempt>true</SilkDSLExempt>
   </PropertyGroup>
+
   <ItemGroup>
     <ProjectReference Include="..\..\..\sources\Maths\Maths\Silk.NET.Maths.csproj" />
   </ItemGroup>
+
   <ItemGroup>
     <PackageReference Include="Microsoft.NET.Test.Sdk" />
     <PackageReference Include="xunit" />
@@ -18,29 +20,4 @@
       <IncludeAssets>runtime; build; native; contentfiles; analyzers; buildtransitive</IncludeAssets>
     </PackageReference>
   </ItemGroup>
-=======
-
-    <PropertyGroup>
-        <TargetFramework>net10.0</TargetFramework>
-        <SilkNUnitExempt>true</SilkNUnitExempt>
-        <AllowUnsafeBlocks>true</AllowUnsafeBlocks>
-        <IsPackable>false</IsPackable>
-        <IsTestProject>true</IsTestProject>
-        <SilkDSLExempt>true</SilkDSLExempt>
-    </PropertyGroup>
-
-    <ItemGroup>
-      <ProjectReference Include="..\..\..\sources\Maths\Maths\Silk.NET.Maths.csproj" />
-    </ItemGroup>
-
-    <ItemGroup>
-      <PackageReference Include="Microsoft.NET.Test.Sdk" />
-      <PackageReference Include="xunit" />
-      <PackageReference Include="xunit.runner.visualstudio">
-        <PrivateAssets>all</PrivateAssets>
-        <IncludeAssets>runtime; build; native; contentfiles; analyzers; buildtransitive</IncludeAssets>
-      </PackageReference>
-    </ItemGroup>
-
->>>>>>> 1b206466
 </Project>