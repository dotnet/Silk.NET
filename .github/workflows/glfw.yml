name: GLFW
on:
  push:
    branches-ignore:
      - "ci/*"
      - "develop/*"
      - "main"
    paths:
      - "build/submodules/GLFW"
      - "build/nuke/Native/Core.cs"
      - "build/nuke/Native/GLFW.cs"
      - .github/workflows/glfw.yml
jobs:
  Build:
    if: github.repository == 'dotnet/Silk.NET'
    strategy:
      fail-fast: false
      matrix:
        env:
          - os: ubuntu-22.04
            name: Linux
            nuke_invoke: ./build.sh
            extras: |
<<<<<<< HEAD
=======
              sudo tee /etc/apt/sources.list << EOF
              deb [arch=amd64,i386] http://archive.ubuntu.com/ubuntu jammy main multiverse restricted universe
              deb [arch=amd64,i386] http://archive.ubuntu.com/ubuntu jammy-backports main multiverse restricted universe
              deb [arch=amd64,i386] http://archive.ubuntu.com/ubuntu jammy-security main multiverse restricted universe
              deb [arch=amd64,i386] http://archive.ubuntu.com/ubuntu jammy-updates main multiverse restricted universe
              deb [arch=arm64,armhf] http://ports.ubuntu.com jammy main multiverse restricted universe
              deb [arch=arm64,armhf] http://ports.ubuntu.com jammy-backports main multiverse restricted universe
              deb [arch=arm64,armhf] http://ports.ubuntu.com jammy-security main multiverse restricted universe
              deb [arch=arm64,armhf] http://ports.ubuntu.com jammy-updates main multiverse restricted universe
              deb [arch=amd64,i386] http://security.ubuntu.com/ubuntu jammy main multiverse restricted universe
              deb [arch=amd64,i386] http://security.ubuntu.com/ubuntu jammy-backports main multiverse restricted universe
              deb [arch=amd64,i386] http://security.ubuntu.com/ubuntu jammy-security main multiverse restricted universe
              deb [arch=amd64,i386] http://security.ubuntu.com/ubuntu jammy-updates main multiverse restricted universe
              EOF
>>>>>>> 1637d88d
              sudo dpkg --add-architecture arm64
              sudo dpkg --add-architecture armhf
              sudo apt update
              sudo apt install -y gcc-aarch64-linux-gnu gcc-arm-linux-gnueabihf
              sudo apt install -y extra-cmake-modules wayland-protocols
              for arch in amd64 arm64 armhf; do
                sudo apt install -y libwayland-dev:$arch libxcursor-dev:$arch libxi-dev:$arch
                sudo apt install -y libxinerama-dev:$arch libxrandr-dev:$arch libxkbcommon-dev:$arch
              done
<<<<<<< HEAD
          - os: windows-latest
=======
          - os: windows-2022
>>>>>>> 1637d88d
            name: Windows
            nuke_invoke: ./build.cmd
            extras: ""
          - os: macos-14
            name: Darwin
            nuke_invoke: ./build.sh
            extras: ""
    name: ${{ matrix.env.name }} Build
    runs-on: ${{ matrix.env.os }}
    steps:
      - uses: actions/checkout@v2
        with:
          token: ${{ secrets.PUSHABLE_GITHUB_TOKEN }}
      - name: Checkout submodules, configure git
        run: |
          git -c submodule.third_party/git-hooks.update=none submodule update --init --recursive --depth 0 build/submodules/GLFW
          git config --local user.email "9011267+dotnet-bot@users.noreply.github.com"
          git config --local user.name "The Silk.NET Automaton"
      - name: Extra prerequisites
        run: |
          echo running extras
          ${{ matrix.env.extras }}
      - name: Setup .NET 6.0 and .NET 7.0
        uses: actions/setup-dotnet@v1
        with:
          dotnet-version: |
            6.0.201
            7.0.*
      - name: Build GLFW
        run: ${{ matrix.env.nuke_invoke }} glfw
        env:
          PUSHABLE_GITHUB_TOKEN: ${{ secrets.PUSHABLE_GITHUB_TOKEN }}
<|MERGE_RESOLUTION|>--- conflicted
+++ resolved
@@ -21,8 +21,6 @@
             name: Linux
             nuke_invoke: ./build.sh
             extras: |
-<<<<<<< HEAD
-=======
               sudo tee /etc/apt/sources.list << EOF
               deb [arch=amd64,i386] http://archive.ubuntu.com/ubuntu jammy main multiverse restricted universe
               deb [arch=amd64,i386] http://archive.ubuntu.com/ubuntu jammy-backports main multiverse restricted universe
@@ -37,7 +35,6 @@
               deb [arch=amd64,i386] http://security.ubuntu.com/ubuntu jammy-security main multiverse restricted universe
               deb [arch=amd64,i386] http://security.ubuntu.com/ubuntu jammy-updates main multiverse restricted universe
               EOF
->>>>>>> 1637d88d
               sudo dpkg --add-architecture arm64
               sudo dpkg --add-architecture armhf
               sudo apt update
@@ -47,11 +44,7 @@
                 sudo apt install -y libwayland-dev:$arch libxcursor-dev:$arch libxi-dev:$arch
                 sudo apt install -y libxinerama-dev:$arch libxrandr-dev:$arch libxkbcommon-dev:$arch
               done
-<<<<<<< HEAD
-          - os: windows-latest
-=======
           - os: windows-2022
->>>>>>> 1637d88d
             name: Windows
             nuke_invoke: ./build.cmd
             extras: ""
