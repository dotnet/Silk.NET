name: Public API
on:
    push:
        branches:
            - "*"
    create:
        tags:
            - "*"
    pull_request_target:
permissions:
    issues: write
    pull-requests: write
jobs:
    Check:
        runs-on: windows-latest
        steps:
            - uses: actions/checkout@v2
            - uses: actions/checkout@v2
              name: Checkout PR
              if: ${{ github.repository == 'dotnet/Silk.NET' && github.event_name == 'pull_request_target' }}
              with:
                  repository: ${{ github.event.pull_request.head.repo.full_name }}
                  path: inbound_pr
                  ref: ${{ github.event.pull_request.head.ref }}
            - uses: actions/checkout@v2
              name: Checkout branch
              if: ${{ github.repository == 'dotnet/Silk.NET' && github.event_name != 'pull_request_target' }}
              with:
                  path: inbound_pr
            - name: Checkout submodules, configure git
              run: |
                  cd inbound_pr
                  git -c submodule.third_party/git-hooks.update=none submodule update --init --recursive
            - name: Cache .tmp, ~/.nuget/packages
              uses: actions/cache@v2
              with:
                  path: |
                      .tmp
                      ~/.nuget/packages
                  key: ${{ runner.os }}-${{ hashFiles('**/global.json', '**/*.csproj') }}
            - name: Setup .NET 6.0 and .NET 7.0
<<<<<<< HEAD
              uses: actions/setup-dotnet@v1
=======
              uses: actions/setup-dotnet@v3.0.3
>>>>>>> 4c5b4d1e
              with:
                  dotnet-version: |
                    6.0.201
                    7.0.*
            - name: Install Workloads for Restore
              # TODO: This is slow. Maybe we can make a docker container with this already done?
              run: dotnet workload install android ios maccatalyst maui
            - name: Ensure Public API Declared
              run: ./build.sh EnsureApiDeclared
              env:
                  GITHUB_TOKEN: ${{ secrets.GITHUB_TOKEN }}
    Ship:
        if: ${{ github.repository == 'dotnet/Silk.NET' && github.event_name == 'create' }}
        runs-on: ubuntu-latest
        steps:
            - uses: actions/checkout@v2
              with:
                  token: ${{ secrets.PUSHABLE_GITHUB_TOKEN }}
            - name: Checkout submodules, configure git
              run: |
                  git -c submodule.third_party/git-hooks.update=none submodule update --init --recursive
                  git config --local user.email "9011267+dotnet-bot@users.noreply.github.com"
                  git config --local user.name "The Silk.NET Automaton" 
            - name: Cache .tmp, ~/.nuget/packages
              uses: actions/cache@v2
              with:
                  path: |
                      .tmp
                      ~/.nuget/packages
                  key: ${{ runner.os }}-${{ hashFiles('**/global.json', '**/*.csproj') }}
            - name: Setup .NET 6.0 and .NET 7.0
<<<<<<< HEAD
              uses: actions/setup-dotnet@v1
              with:
                  dotnet-version: |
                    6.0.201
                    7.0.*
=======
              uses: actions/setup-dotnet@v3.0.3
              with:
                  dotnet-version: |
                    6.0.201
                    7.0.* 
>>>>>>> 4c5b4d1e
            - name: Ship Public API
              run: ./build.sh ShipApi
              env:
                  PUSHABLE_GITHUB_TOKEN: ${{ secrets.PUSHABLE_GITHUB_TOKEN }}<|MERGE_RESOLUTION|>--- conflicted
+++ resolved
@@ -39,11 +39,7 @@
                       ~/.nuget/packages
                   key: ${{ runner.os }}-${{ hashFiles('**/global.json', '**/*.csproj') }}
             - name: Setup .NET 6.0 and .NET 7.0
-<<<<<<< HEAD
-              uses: actions/setup-dotnet@v1
-=======
               uses: actions/setup-dotnet@v3.0.3
->>>>>>> 4c5b4d1e
               with:
                   dotnet-version: |
                     6.0.201
@@ -75,19 +71,11 @@
                       ~/.nuget/packages
                   key: ${{ runner.os }}-${{ hashFiles('**/global.json', '**/*.csproj') }}
             - name: Setup .NET 6.0 and .NET 7.0
-<<<<<<< HEAD
-              uses: actions/setup-dotnet@v1
+              uses: actions/setup-dotnet@v3.0.3
               with:
                   dotnet-version: |
                     6.0.201
                     7.0.*
-=======
-              uses: actions/setup-dotnet@v3.0.3
-              with:
-                  dotnet-version: |
-                    6.0.201
-                    7.0.* 
->>>>>>> 4c5b4d1e
             - name: Ship Public API
               run: ./build.sh ShipApi
               env:
