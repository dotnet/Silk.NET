name: SDL2
on:
  push:
    branches-ignore:
      - "ci/*"
      - "develop/*"
      - "main"
    paths:
      - build/submodules/SDL
      - build/nuke/Native/Core.cs
      - build/nuke/Native/SDL2.cs
      - .github/workflows/sdl2.yml
jobs:
  Build:
    if: github.repository == 'dotnet/Silk.NET'
    strategy:
      fail-fast: false
      matrix:
        env:
          - os: ubuntu-22.04
            name: Linux
            nuke_invoke: ./build.sh
          - os: windows-2022
            name: Windows
            nuke_invoke: ./build.cmd
            extras: |
              pwsh build\Install-WindowsSDK.ps1
          - os: macos-14
            name: Darwin
            nuke_invoke: ./build.sh
            extras: ""
    name: ${{ matrix.env.name }} Build
    runs-on: ${{ matrix.env.os }}
    steps:
      - uses: actions/checkout@v2
        with:
          token: ${{ secrets.PUSHABLE_GITHUB_TOKEN }}

      - name: Checkout submodules, configure git
        run: |
          git -c submodule.third_party/git-hooks.update=none submodule update --init --recursive build/submodules/SDL
          git config --local user.email "9011267+dotnet-bot@users.noreply.github.com"
          git config --local user.name "The Silk.NET Automaton"

      - name: Extra prerequisites
        run: |
          echo running extras
          ${{ matrix.env.extras }}

      # Install CMake
      - uses: lukka/get-cmake@latest
        if: runner.os != 'Linux'

      - name: Build SDL2
        if: runner.os == 'Linux'
        uses: Beyley/run-as-1804@239b211a2ca687388b6251d6dab22cb90ac0391d
        with:
          command: |
<<<<<<< HEAD
=======
            tee /etc/apt/sources.list << EOF
            deb [arch=amd64,i386] http://archive.ubuntu.com/ubuntu bionic main multiverse restricted universe
            deb [arch=amd64,i386] http://archive.ubuntu.com/ubuntu bionic-backports main multiverse restricted universe
            deb [arch=amd64,i386] http://archive.ubuntu.com/ubuntu bionic-security main multiverse restricted universe
            deb [arch=amd64,i386] http://archive.ubuntu.com/ubuntu bionic-updates main multiverse restricted universe
            deb [arch=arm64,armhf] http://ports.ubuntu.com bionic main multiverse restricted universe
            deb [arch=arm64,armhf] http://ports.ubuntu.com bionic-backports main multiverse restricted universe
            deb [arch=arm64,armhf] http://ports.ubuntu.com bionic-security main multiverse restricted universe
            deb [arch=arm64,armhf] http://ports.ubuntu.com bionic-updates main multiverse restricted universe
            deb [arch=amd64,i386] http://security.ubuntu.com/ubuntu bionic main multiverse restricted universe
            deb [arch=amd64,i386] http://security.ubuntu.com/ubuntu bionic-backports main multiverse restricted universe
            deb [arch=amd64,i386] http://security.ubuntu.com/ubuntu bionic-security main multiverse restricted universe
            deb [arch=amd64,i386] http://security.ubuntu.com/ubuntu bionic-updates main multiverse restricted universe
            EOF
>>>>>>> 1637d88d
            dpkg --add-architecture arm64
            dpkg --add-architecture armhf
            dpkg --add-architecture i386
            apt update
            apt install -y gcc gcc-aarch64-linux-gnu gcc-arm-linux-gnueabihf gcc-i686-linux-gnu
            apt install -y g++ g++-aarch64-linux-gnu g++-arm-linux-gnueabihf gcc-i686-linux-gnu
            apt install -y automake build-essential curl git libtool pkg-config python3 wget
            for arch in amd64 arm64 armhf i386; do
              apt install -y libasound2-dev:$arch libpulse-dev:$arch libaudio-dev:$arch libjack-dev:$arch
              apt install -y libsndio-dev:$arch libsamplerate0-dev:$arch libx11-dev:$arch libxext-dev:$arch
              apt install -y libxrandr-dev:$arch libxcursor-dev:$arch libxfixes-dev:$arch libxi-dev:$arch
              apt install -y libxss-dev:$arch libwayland-dev:$arch libxkbcommon-dev:$arch libdrm-dev:$arch
              apt install -y libgbm-dev:$arch libgl1-mesa-dev:$arch libgles2-mesa-dev:$arch libegl1-mesa-dev:$arch
              apt install -y libdbus-1-dev:$arch libibus-1.0-dev:$arch libudev-dev:$arch
            done

            wget https://dot.net/v1/dotnet-install.sh -O dotnet-install.sh
            chmod +x ./dotnet-install.sh
            ./dotnet-install.sh --version 7.0.203
            ./dotnet-install.sh --version 6.0.408

            export DOTNET_ROOT=$HOME/.dotnet
            export PATH=$PATH:$HOME/.dotnet:$HOME/.dotnet/tools

            # export the pushable token to the env of the docker container
            export PUSHABLE_GITHUB_TOKEN=${{ secrets.PUSHABLE_GITHUB_TOKEN }}

            # mark workspace as safe
            git config --global --add safe.directory /github/workspace

            ${{ matrix.env.nuke_invoke }} SDL2
        env:
          PUSHABLE_GITHUB_TOKEN: ${{ secrets.PUSHABLE_GITHUB_TOKEN }}

      - name: Build SDL2
        if: runner.os != 'Linux'
        run: ${{ matrix.env.nuke_invoke }} SDL2
        env:
          PUSHABLE_GITHUB_TOKEN: ${{ secrets.PUSHABLE_GITHUB_TOKEN }}

<|MERGE_RESOLUTION|>--- conflicted
+++ resolved
@@ -56,8 +56,6 @@
         uses: Beyley/run-as-1804@239b211a2ca687388b6251d6dab22cb90ac0391d
         with:
           command: |
-<<<<<<< HEAD
-=======
             tee /etc/apt/sources.list << EOF
             deb [arch=amd64,i386] http://archive.ubuntu.com/ubuntu bionic main multiverse restricted universe
             deb [arch=amd64,i386] http://archive.ubuntu.com/ubuntu bionic-backports main multiverse restricted universe
@@ -72,7 +70,6 @@
             deb [arch=amd64,i386] http://security.ubuntu.com/ubuntu bionic-security main multiverse restricted universe
             deb [arch=amd64,i386] http://security.ubuntu.com/ubuntu bionic-updates main multiverse restricted universe
             EOF
->>>>>>> 1637d88d
             dpkg --add-architecture arm64
             dpkg --add-architecture armhf
             dpkg --add-architecture i386
