name: SwiftShader
on:
  push:
    paths:
      - build/submodules/SwiftShader
      - "build/cmake/*"
      - build/nuke/Native/Core.cs
      - build/nuke/Native/SwiftShader.cs
      - .github/workflows/swiftshader.yml
    branches-ignore:
      - "ci/**"
      - "develop/**"
      - "main"
jobs:
  Build:
    if: github.repository == 'dotnet/Silk.NET'
    strategy:
      fail-fast: false
      matrix:
        env:
          - os: ubuntu-22.04
            name: Linux x64
            nuke_invoke: ./build.sh
            nuke_extra: --matrix-arg linux-x64
          - os: ubuntu-22.04
            name: Linux ARM32
            nuke_invoke: ./build.sh
            nuke_extra: --matrix-arg linux-arm
          - os: ubuntu-22.04
            name: Linux ARM64
            nuke_invoke: ./build.sh
            nuke_extra: --matrix-arg linux-arm64
          - os: windows-2022
            name: Windows
            nuke_invoke: ./build.cmd
            extras: ""
          - os: macos-14
            name: Darwin
            nuke_invoke: ./build.sh
            extras: ""
    name: ${{ matrix.env.name }} Build
    runs-on: ${{ matrix.env.os }}
    steps:
      - uses: actions/checkout@v2
        with:
          token: ${{ secrets.PUSHABLE_GITHUB_TOKEN }}
      - name: Checkout submodules, configure git
        run: |
          git -c submodule.third_party/git-hooks.update=none submodule update --init --recursive --depth 0 build/submodules/SwiftShader
          git config --local user.email "9011267+dotnet-bot@users.noreply.github.com"
          git config --local user.name "The Silk.NET Automaton"
      - name: Extra prerequisites
        run: |
          echo running extras
          ${{ matrix.env.extras }}
      - name: Cache .tmp, ~/.nuget/packages
<<<<<<< HEAD
        uses: actions/cache@v3
=======
        uses: actions/cache@v4
>>>>>>> f550aa3f
        with:
          path: |
            .tmp
            ~/.nuget/packages
          key: ${{ runner.os }}-${{ hashFiles('**/global.json', '**/*.csproj') }}
      - name: Setup .NET 6.0 and .NET 7.0
        uses: actions/setup-dotnet@v1
        with:
          dotnet-version: |
            6.0.201
            7.0.*
      - name: Install Zig
        if: ${{ matrix.env.os == 'ubuntu-22.04' }}
        uses: goto-bus-stop/setup-zig@v2
      - name: Build SwiftShader
        run: ${{ matrix.env.nuke_invoke }} SwiftShader ${{ matrix.env.nuke_extra }}
        env:
          PUSHABLE_GITHUB_TOKEN: ${{ secrets.PUSHABLE_GITHUB_TOKEN }}<|MERGE_RESOLUTION|>--- conflicted
+++ resolved
@@ -54,11 +54,7 @@
           echo running extras
           ${{ matrix.env.extras }}
       - name: Cache .tmp, ~/.nuget/packages
-<<<<<<< HEAD
-        uses: actions/cache@v3
-=======
         uses: actions/cache@v4
->>>>>>> f550aa3f
         with:
           path: |
             .tmp
