--- conflicted
+++ resolved
@@ -2,13 +2,7 @@
 on:
   push:
     branches:
-<<<<<<< HEAD
       - 'main'
-  pull_request:
-    # none
-=======
-      - 'feature/heavy-wip-website'
->>>>>>> 9de592dd
 jobs:
   Build:
     runs-on: ubuntu-latest
