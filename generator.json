--- conflicted
+++ resolved
@@ -585,24 +585,14 @@
             },
             "namespace": "Silk.NET.SDL",
             "extensionsNamespace": "Silk.NET.SDL.Extensions",
-<<<<<<< HEAD
-            "legacyNameContainer": {
-                "Linux": "libSDL2-2.0.so",
-                "Windows": "SDL2.dll",
-                "MacOS": "libSDL2-2.0.dylib",
-                "Android": "libSDL2-2.0.so",
-                "IOS": "__Internal",
-                "ClassName": "SDLLibraryNameContainer"
-=======
             "nameContainer": {
-                "linux-x64": "libSDL2-2.0.so.0",
+                "linux-x64": "libSDL2-2.0.so",
                 "win-x64": "SDL2.dll",
                 "win-x86": "SDL2.dll",
-                "osx-x64": "libSDL2-2.0.0.dylib",
-                "android": "libSDL2-2.0.so.0",
+                "osx-x64": "libSDL2-2.0.dylib",
+                "android": "libSDL2-2.0.so",
                 "iOS": "__Internal",
                 "className": "SDLLibraryNameContainer"
->>>>>>> f106838a
             },
             "typeMaps": [
                 {
