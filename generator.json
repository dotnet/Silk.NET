{
    "tasks": [
        {
            "profileName": "OpenGL",
            "sources": [
                "https://raw.githubusercontent.com/KhronosGroup/OpenGL-Registry/main/xml/gl.xml"
            ],
            "mode": "ConvertConstruct",
            "cacheDir": "build/cache",
            "cacheKey": "glcore",
            "controlDescriptors": [],
            "converter": {
                "reader": "gl",
                "constructor": "gl",
                "className": "GL"
            },
            "prefix": "gl",
            "clang": {},
            "bakery": {
                "profileNames": [
                    "glcore"
                ]
            },
            "output": {
                "mode": "Default",
                "path": "src/OpenGL",
                "licenseFile": "build/LICENSE_HEADER.txt",
                "props": "build/props/bindings.props"
            },
            "rename": {
                "Buffer": "BufferKind"
            },
            "namespace": "Silk.NET.OpenGL",
            "overloadExclusions": {
                "RefOverloader": [
                    "glBinormalPointerEXT",
                    "glColorPointer",
                    "glColorPointerEXT",
                    "glEdgeFlagPointer",
                    "glFogCoordPointer",
                    "glFogCoordPointerEXT",
                    "glIndexPointer",
                    "glIndexPointerEXT",
                    "glInterleavedArrays",
                    "glMatrixIndexPointerARB",
                    "glMatrixIndexPointerOES",
                    "glNormalPointer",
                    "glNormalPointerEXT",
                    "glPointSizePointerOES",
                    "glSecondaryColorPointer",
                    "glSecondaryColorPointerEXT",
                    "glTangentPointerEXT",
                    "glTexCoordPointer",
                    "glTexCoordPointerEXT",
                    "glTexCoordPointer",
                    "glVariantPointerEXT",
                    "glVertexAttribIPointer",
                    "glVertexAttribIPointerEXT",
                    "glVertexAttribLPointer",
                    "glVertexAttribLPointerEXT",
                    "glVertexAttribPointer",
                    "glVertexAttribPointerARB",
                    "glVertexAttribPointerNV",
                    "glVertexPointer",
                    "glVertexPointerEXT",
                    "glVertexWeightPointerEXT",
                    "glWeightPointerARB",
                    "glWeightPointerOES",
                    "glElementPointerAPPLE",
                    "glElementPointerATI",
                    "glMultiTexCoordPointerEXT",
                    "glPointSizePointerOES"
                ]
            },
            "extensionsNamespace": "Silk.NET.OpenGL.Extensions",
            "typeMaps": [
                {
                    "$include.glTypeMap": "build/gl_typemap.json"
                },
                {
                    "$include.commonTypeMap": "build/csharp_typemap.json"
                }
            ]
        },
        {
            "profileName": "OpenGL (Compatibility Profile)",
            "sources": [
                "https://raw.githubusercontent.com/KhronosGroup/OpenGL-Registry/main/xml/gl.xml"
            ],
            "mode": "ConvertConstruct",
            "cacheDir": "build/cache",
            "cacheKey": "gl",
            "controlDescriptors": [],
            "converter": {
                "reader": "gl",
                "constructor": "gl",
                "className": "GL"
            },
            "prefix": "gl",
            "clang": {},
            "bakery": {
                "profileNames": [
                    "gl"
                ]
            },
            "output": {
                "mode": "Default",
                "path": "src/OpenGL",
                "licenseFile": "build/LICENSE_HEADER.txt",
                "props": "build/props/bindings.props"
            },
            "rename": {
                "Buffer": "BufferKind"
            },
            "namespace": "Silk.NET.OpenGL.Legacy",
            "extensionsNamespace": "Silk.NET.OpenGL.Legacy.Extensions",
            "overloadExclusions": {
                "RefOverloader": [
                    "glBinormalPointerEXT",
                    "glColorPointer",
                    "glColorPointerEXT",
                    "glEdgeFlagPointer",
                    "glFogCoordPointer",
                    "glFogCoordPointerEXT",
                    "glIndexPointer",
                    "glIndexPointerEXT",
                    "glInterleavedArrays",
                    "glMatrixIndexPointerARB",
                    "glMatrixIndexPointerOES",
                    "glNormalPointer",
                    "glNormalPointerEXT",
                    "glPointSizePointerOES",
                    "glSecondaryColorPointer",
                    "glSecondaryColorPointerEXT",
                    "glTangentPointerEXT",
                    "glTexCoordPointer",
                    "glTexCoordPointerEXT",
                    "glTexCoordPointer",
                    "glVariantPointerEXT",
                    "glVertexAttribIPointer",
                    "glVertexAttribIPointerEXT",
                    "glVertexAttribLPointer",
                    "glVertexAttribLPointerEXT",
                    "glVertexAttribPointer",
                    "glVertexAttribPointerARB",
                    "glVertexAttribPointerNV",
                    "glVertexPointer",
                    "glVertexPointerEXT",
                    "glVertexWeightPointerEXT",
                    "glWeightPointerARB",
                    "glWeightPointerOES",
                    "glElementPointerAPPLE",
                    "glElementPointerATI",
                    "glMultiTexCoordPointerEXT",
                    "glPointSizePointerOES"
                ]
            },
            "typeMaps": [
                {
                    "$include.glTypeMap": "build/gl_typemap.json"
                },
                {
                    "$include.commonTypeMap": "build/csharp_typemap.json"
                }
            ]
        },
        {
            "profileName": "OpenGLES",
            "sources": [
                "https://raw.githubusercontent.com/KhronosGroup/OpenGL-Registry/main/xml/gl.xml"
            ],
            "mode": "ConvertConstruct",
            "cacheDir": "build/cache",
            "cacheKey": "gles2",
            "controlDescriptors": [],
            "converter": {
                "reader": "gl",
                "constructor": "gl",
                "className": "GL"
            },
            "prefix": "gl",
            "clang": {},
            "bakery": {
                "profileNames": [
                    "gles2"
                ]
            },
            "output": {
                "mode": "Default",
                "path": "src/OpenGL",
                "licenseFile": "build/LICENSE_HEADER.txt",
                "props": "build/props/bindings.props"
            },
            "rename": {
                "Buffer": "BufferKind"
            },
            "namespace": "Silk.NET.OpenGLES",
            "extensionsNamespace": "Silk.NET.OpenGLES.Extensions",
            "overloadExclusions": {
                "RefOverloader": [
                    "glBinormalPointerEXT",
                    "glColorPointer",
                    "glColorPointerEXT",
                    "glEdgeFlagPointer",
                    "glFogCoordPointer",
                    "glFogCoordPointerEXT",
                    "glIndexPointer",
                    "glIndexPointerEXT",
                    "glInterleavedArrays",
                    "glMatrixIndexPointerARB",
                    "glMatrixIndexPointerOES",
                    "glNormalPointer",
                    "glNormalPointerEXT",
                    "glPointSizePointerOES",
                    "glSecondaryColorPointer",
                    "glSecondaryColorPointerEXT",
                    "glTangentPointerEXT",
                    "glTexCoordPointer",
                    "glTexCoordPointerEXT",
                    "glTexCoordPointer",
                    "glVariantPointerEXT",
                    "glVertexAttribIPointer",
                    "glVertexAttribIPointerEXT",
                    "glVertexAttribLPointer",
                    "glVertexAttribLPointerEXT",
                    "glVertexAttribPointer",
                    "glVertexAttribPointerARB",
                    "glVertexAttribPointerNV",
                    "glVertexPointer",
                    "glVertexPointerEXT",
                    "glVertexWeightPointerEXT",
                    "glWeightPointerARB",
                    "glWeightPointerOES",
                    "glElementPointerAPPLE",
                    "glElementPointerATI",
                    "glMultiTexCoordPointerEXT",
                    "glPointSizePointerOES"
                ]
            },
            "typeMaps": [
                {
                    "$include.glTypeMap": "build/gl_typemap.json"
                },
                {
                    "$include.commonTypeMap": "build/csharp_typemap.json"
                }
            ]
        },
        {
            "profileName": "OpenCL",
            "sources": [
                "https://raw.githubusercontent.com/KhronosGroup/OpenCL-Docs/main/xml/cl.xml"
            ],
            "mode": "ConvertConstruct",
            "cacheDir": "build/cache",
            "cacheKey": "cl",
            "controlDescriptors": [],
            "converter": {
                "reader": "cl",
                "constructor": "cl",
                "className": "CL"
            },
            "prefix": "cl",
            "clang": {},
            "rename": {
                "cl_kernel_arg_type_qualifer": "cl_kernel_arg_type_qualifier",
                "ck_khr_mipmap_image": "cl_khr_mipmap_image",
                
                "CL_DRIVER_VERSION": "CL_DEVICE_DRIVER_VERSION",
                "CL_DRIVER_UUID_KHR": "CL_DEVICE_DRIVER_UUID_KHR",
                
                "CL_PRINTF_CALLBACK_ARM": "CL_CONTEXT_PRINTF_CALLBACK_ARM",
                "CL_PRINTF_BUFFERSIZE_ARM": "CL_CONTEXT_PRINTF_BUFFERSIZE_ARM",
            },
            "bakery": {
                "profileNames": [
                    "opencl"
                ]
            },
            "output": {
                "mode": "Default",
                "path": "src/OpenCL",
                "licenseFile": "build/LICENSE_HEADER.txt",
                "props": "build/props/bindings.props"
            },
            "namespace": "Silk.NET.OpenCL",
            "extensionsNamespace": "Silk.NET.OpenCL.Extensions",
            "nameContainer": {
                "linux-x64": "libOpenCL.so.1",
                "win-x64": "opencl.dll",
                "win-x86": "opencl.dll",
                "osx-x64": "/System/Library/Frameworks/OpenCL.framework/OpenCL",
                "android": "libOpenCL.so",
                "iOS": "/System/Library/Frameworks/OpenCL.framework/OpenCL",
                "className": "OpenCLLibraryNameContainer"
            },
            "typeMaps": [
                {
                    "char": "byte",
                    "ID3D10Buffer*": "void*",
                    "ID3D10Texture2D*": "void*",
                    "ID3D10Texture3D*": "void*",
                    "ID3D11Buffer*": "void*",
                    "ID3D11Texture2D*": "void*",
                    "ID3D11Texture3D*": "void*",
                    "ID3D11Device*": "void*",
                    "ID3D12Device*": "void*",
                    "ID3D12Resource*": "void*",
                    "ID3D12CommandQueue*": "void*",
                    "IDirect3DSurface9*": "void*",
                    "DXGI_FORMAT": "uint",
                    "VAImageFormat*": "void*",
                    "D3DFORMAT": "uint"
                },
                {
                    "cl_icd_dispatch": "void",
                    "cl_svm_mem_flags": "cl_mem_flags",
                },
                {
                    "$include.commonTypeMap": "build/csharp_typemap.json"
                }
            ]
        },
        {
            "profileName": "Vulkan",
            "sources": [
                "https://raw.githubusercontent.com/KhronosGroup/Vulkan-Docs/main/xml/vk.xml"
            ],
            "mode": "ConvertConstruct",
            "cacheDir": "build/cache",
            "cacheKey": "vulkan",
            "controlDescriptors": [],
            "converter": {
                "reader": "vk",
                "constructor": "vk",
                "className": "Vk"
            },
            "prefix": "vk",
            "clang": {},
            "bakery": {
                "profileNames": [
                    "vulkan"
                ]
            },
            "exclude": [
                "VkAabbPositionsKHR",
                "VkAabbPositionsNV"
            ],
            "output": {
                "mode": "Default",
                "path": "src/Vulkan",
                "licenseFile": "build/LICENSE_HEADER.txt",
                "props": "build/props/bindings.props",
                "inject": [
                    {
                        "functions": [
                            "vkCreateInstance"
                        ],
                        "stage": "end",
                        "code": "if (%$RESULT$% == Result.Success) { CurrentInstance = *%$PARAM(pInstance)$%; }"
                    },
                    {
                        "functions": [
                            "vkCreateDevice"
                        ],
                        "stage": "end",
                        "code": "if (%$RESULT$% == Result.Success) { CurrentDevice = *%$PARAM(pDevice)$%; }"
                    }
                ]
            },
            "namespace": "Silk.NET.Vulkan",
            "extensionsNamespace": "Silk.NET.Vulkan.Extensions",
            "nameContainer": {
                "linux-x64": "libvulkan.so.1",
                "win-x64": "vulkan-1.dll",
                "win-x86": "vulkan-1.dll",
                "osx-x64": "libMoltenVK.dylib",
                "android": "libvulkan.so",
                "iOS": "__Internal",
                "className": "VulkanLibraryNameContainer"
            },
            "typeMaps": [
                {
                    "PFN_vkInternalAllocationNotification": "PfnInternalAllocationNotification",
                    "PFN_vkInternalFreeNotification": "PfnInternalFreeNotification",
                    "PFN_vkReallocationFunction": "PfnReallocationFunction",
                    "PFN_vkAllocationFunction": "PfnAllocationFunction",
                    "PFN_vkFreeFunction": "PfnFreeFunction",
                    "PFN_vkVoidFunction": "PfnVoidFunction",
                    "PFN_vkDebugReportCallbackEXT": "PfnDebugReportCallbackEXT",
                    "PFN_vkDebugUtilsMessengerCallbackEXT": "PfnDebugUtilsMessengerCallbackEXT",
                    "PFN_vkDeviceMemoryReportCallbackEXT": "PfnDeviceMemoryReportCallbackEXT",
                    "char": "byte",
                    "Window": "nint",
                    "VkAabbPositionsKHR": "Silk.NET.Maths.Box3D<float>",
                    "VkAabbPositionsNV": "Silk.NET.Maths.Box3D<float>"
                },
                {
                    "StdVideoDecodeH264PictureInfo": "Video.StdVideoDecodeH264PictureInfo",
                    "StdVideoDecodeH264ReferenceInfo": "Video.StdVideoDecodeH264ReferenceInfo",
                    "StdVideoDecodeH264Mvc":  "Video.StdVideoDecodeH264Mvc",
                    "StdVideoH264ProfileIdc":  "Video.StdVideoH264ProfileIdc",
                    "StdVideoH264SequenceParameterSet": "Video.StdVideoH264SequenceParameterSet",
                    "StdVideoH264PictureParameterSet": "Video.StdVideoH264PictureParameterSet",
                    "StdVideoEncodeH264PictureInfo": "Video.StdVideoEncodeH264PictureInfo",
                    "StdVideoEncodeH264SliceHeader": "Video.StdVideoEncodeH264SliceHeader",
                    "StdVideoDecodeH265ReferenceInfo": "Video.StdVideoDecodeH265ReferenceInfo",
                    "StdVideoDecodeH265PictureInfo": "Video.StdVideoDecodeH265PictureInfo",
                    "StdVideoH265ProfileIdc": "Video.StdVideoH265ProfileIdc",
                    "StdVideoH265SequenceParameterSet": "Video.StdVideoH265SequenceParameterSet",
                    "StdVideoH265PictureParameterSet": "Video.StdVideoH265PictureParameterSet",
                    "StdVideoEncodeH265ReferenceInfo": "Video.StdVideoEncodeH265ReferenceInfo",
                    "StdVideoEncodeH265SliceHeader": "Video.StdVideoEncodeH265SliceHeader",
                    "StdVideoEncodeH265ReferenceModifications": "Video.StdVideoEncodeH265ReferenceModifications",
                    "StdVideoH265VideoParameterSet": "Video.StdVideoH265VideoParameterSet",
                    "StdVideoEncodeH265PictureInfo": "Video.StdVideoEncodeH265PictureInfo",
                    "StdVideoEncodeH265SliceSegmentHeader": "Video.StdVideoEncodeH265SliceSegmentHeader",
                    "StdVideoEncodeH264RefMemMgmtCtrlOperations": "Video.StdVideoEncodeH264RefMemMgmtCtrlOperations",
                    "StdVideoEncodeH264ReferenceInfo": "Video.StdVideoEncodeH264ReferenceInfo",
                    "StdVideoH264Level": "Video.StdVideoH264Level",
                    "StdVideoH265Level": "Video.StdVideoH265Level",
                    "StdVideoH264LevelIdc": "Video.StdVideoH264LevelIdc",
                    "StdVideoH265LevelIdc": "Video.StdVideoH265LevelIdc"
                },
                {
                    "$include.commonTypeMap": "build/csharp_typemap.json"
                }
            ]
        },
        {
            "profileName": "Vulkan Video",
            "sources": [
                "src/Vulkan/vk_video.h"
            ],
            "mode": "Clang",
            "cacheDir": "build/cache",
            "cacheKey": "vulkan_video",
            "controlDescriptors": [
                "convert-windows-only",
                "no-csproj",
                "no-extra-dir",
                "no-name-container"
            ],
            "prefix": "",
            "clang": {
                "args": [
                    "--language=c++",
                    "--std=c++17",
                    "-m32",
                    "-Wno-expansion-to-defined",
                    "-Wno-ignored-attributes",
                    "-Wno-ignored-pragma-intrinsic",
                    "-Wno-nonportable-include-path",
                    "-Wno-pragma-pack",
                    "-I$windowsSdkIncludes",
                    "-Ibuild/submodules/Vulkan-Headers/include"
                ],
                "traverse": [
                    "build/submodules/Vulkan-Headers/include/vk_video/*.h"
                ],
                "classes": {
                    "vk_video.h": "[Core]VkVideo"
                }
            },
            "exclude": [
            ],
            "rename": {
            },
            "bakery": {
                "profileNames": [
                    "vk_video"
                ]
            },
            "output": {
                "mode": "Default",
                "path": "src/Vulkan/Silk.NET.Vulkan/Video",
                "licenseFile": "build/LICENSE_HEADER.txt",
                "props": "build/props/bindings.props"
            },
            "namespace": "Silk.NET.Vulkan.Video",
            "extensionsNamespace": "Silk.NET.Vulkan.Video.Extensions",
            "typeMaps": [
                {
                    "$include.commonTypeMap": "build/csharp_typemap.json"
                }
            ]
        },
        {
            "profileName": "Assimp",
            "sources": [
                "src/Assimp/Include/assimp.h"
            ],
            "mode": "Clang",
            "cacheDir": "build/cache",
            "cacheKey": "assimp",
            "controlDescriptors": [
                "convert-windows-only",
                "BUG: The descriptor below is because MSVC is currently invalid.",
                "     The combination of convert-windows-only and convert-macos-only means that it will never convert",
                "     Remove this once 16.9 Preview 2 has released."
            ],
            "converter": {},
            "prefix": "ai",
            "clang": {
                "args": [
                    "--language=c++",
                    "--std=c++17",
                    "-m32",
                    "-Wno-expansion-to-defined",
                    "-Wno-ignored-attributes",
                    "-Wno-ignored-pragma-intrinsic",
                    "-Wno-nonportable-include-path",
                    "-Wno-pragma-pack",
                    "-I$windowsSdkIncludes",
                    "-Ibuild/submodules/Assimp/include",
                    "-Isrc/Assimp/Include"
                ],
                "traverse": [
                    "build/submodules/Assimp/include/assimp/cexport.h",
                    "build/submodules/Assimp/include/assimp/cfileio.h",
                    "build/submodules/Assimp/include/assimp/cimport.h",
                    "build/submodules/Assimp/include/assimp/types.h",
                    "build/submodules/Assimp/include/assimp/importerdesc.h",
                    "build/submodules/Assimp/include/assimp/material.h",
                    "build/submodules/Assimp/include/assimp/version.h",
                    "build/submodules/Assimp/include/assimp/texture.h",
                    "build/submodules/Assimp/include/assimp/mesh.h",
                    "build/submodules/Assimp/include/assimp/light.h",
                    "build/submodules/Assimp/include/assimp/camera.h",
                    "build/submodules/Assimp/include/assimp/anim.h",
                    "build/submodules/Assimp/include/assimp/metadata.h",
                    "build/submodules/Assimp/include/assimp/scene.h",
                    "build/submodules/Assimp/include/assimp/aabb.h"
                ],
                "classes": {
                    "assimp.h": "[Core]Assimp"
                }
            },
            "exclude": [
                "aiColor3D",
                "ai_real",
                "_AI_ENFORCE_ENUM_SIZE",
                "_aiAnimBehaviour_Force32Bit",
                "_aiBlendMode_Force32Bit",
                "_AI_DLS_ENFORCE_ENUM_SIZE",
                "_aiLightSource_Force32Bit",
                "FORCE_32BIT",
                "_aiMorphingMethod_Force32Bit",
                "_AI_ORIGIN_ENFORCE_ENUM_SIZE",
                "_aiPrimitiveType_Force32Bit",
                "_aiPTI_Force32Bit",
                "_aiShadingMode_Force32Bit",
                "_aiTextureFlags_Force32Bit",
                "_aiTextureMapMode_Force32Bit",
                "_aiTextureMapping_Force32Bit",
                "_aiTextureOp_Force32Bit",
                "_aiTextureType_Force32Bit",
                "aiAABB",
                "aiMatrix3x3"
            ],
            "rename": {
                "aiString": "AssimpString"
            },
            "bakery": {
                "profileNames": [
                    "assimp"
                ]
            },
            "output": {
                "mode": "Default",
                "path": "src/Assimp",
                "licenseFile": "build/LICENSE_HEADER.txt",
                "props": "build/props/bindings.props"
            },
            "namespace": "Silk.NET.Assimp",
            "extensionsNamespace": "Silk.NET.Assimp.Extensions",
            "nameContainer": {
                "linux-x64": "libassimp.so.5",
                "win-x64": "Assimp64.dll",
                "win-x86": "Assimp32.dll",
                "osx-x64": "libassimp.5.dylib",
                "android": "libassimp.so.5",
                "iOS": "__Internal",
                "className": "AssimpLibraryNameContainer"
            },
            "typeMaps": [
                {
                    "aiVector3D": "System.Numerics.Vector3",
                    "aiColor4D": "System.Numerics.Vector4",
                    "aiColor3D": "System.Numerics.Vector3",
                    "aiVector2D": "System.Numerics.Vector2",
                    "aiQuaternion": "AssimpQuaternion",
                    "aiMatrix4x4": "System.Numerics.Matrix4x4",
                    "aiMatrix3x3": "Silk.NET.Maths.Matrix3X3<float>",
                    "aiAABB": "Silk.NET.Maths.Box3D<float>",
                    "ai_real": "float"
                },
                {
                    "$include.commonTypeMap": "build/csharp_typemap.json"
                }
            ]
        },
        {
            "profileName": "OpenXR",
            "sources": [
                "https://raw.githubusercontent.com/KhronosGroup/OpenXR-SDK-Source/main/specification/registry/xr.xml"
            ],
            "mode": "ConvertConstruct",
            "cacheDir": "build/cache",
            "cacheKey": "openxr",
            "controlDescriptors": [],
            "converter": {
                "reader": "vk",
                "constructor": "vk",
                "className": "XR"
            },
            "prefix": "xr",
            "clang": {},
            "bakery": {
                "profileNames": [
                    "openxr"
                ]
            },
            "output": {
                "mode": "Default",
                "path": "src/OpenXR",
                "licenseFile": "build/LICENSE_HEADER.txt",
                "props": "build/props/bindings.props",
                "inject": [
                    {
                        "functions": [
                            "xrCreateInstance"
                        ],
                        "stage": "end",
                        "code": "if (%$RESULT$% == Result.Success) { CurrentInstance = *%$PARAM(instance)$%; }"
                    }
                ]
            },
            "namespace": "Silk.NET.OpenXR",
            "extensionsNamespace": "Silk.NET.OpenXR.Extensions",
            "nameContainer": {
                "linux-x64": "libopenxr_loader.so.1",
                "win-x64": "openxr_loader.dll",
                "win-x86": "openxr_loader.dll",
                "osx-x64": "null",
                "android": "libopenxr_loader.so.1",
                "iOS": "__Internal",
                "className": "OpenXRLibraryNameContainer"
            },
            "exclude": [
                "XrUuidMSFT",
                "XrSceneSphereBoundMSFT",
                "XrVector4sFB"
            ],
            "typeMaps": [
                {
                    "char": "byte",
                    "XR_DEFINE_ATOM": "uint64_t",
                    "LUID": "ulong",
                    "D3D_FEATURE_LEVEL": "uint",
                    "VkInstance": "Silk.NET.Core.Native.VkHandle",
                    "VkPhysicalDevice": "Silk.NET.Core.Native.VkHandle",
                    "VkImage": "ulong",
                    "VkDevice": "Silk.NET.Core.Native.VkHandle",
                    "_comment_0": "Dunno, should we give vkGetInstanceProcAddr its own pfn & delegate?",
                    "PFN_vkGetInstanceProcAddr": "PfnVoidFunction",
                    "VkInstanceCreateInfo*": "void*",
                    "VkAllocationCallbacks*": "void*",
                    "VkDeviceCreateInfo*": "void*",
                    "VkResult": "uint",
                    "PFN_xrVoidFunction": "PfnVoidFunction",
                    "PFN_xrDebugUtilsMessengerCallbackEXT": "PfnDebugUtilsMessengerCallbackEXT",
                    "_comment_1": "Dunno, should we give eglGetProcAddress its own pfn & delegate?",
                    "PFNEGLGETPROCADDRESSPROC": "PfnVoidFunction",
                    "ID3D11Buffer*": "void*",
                    "ID3D11Texture2D*": "void*",
                    "ID3D11Texture3D*": "void*",
                    "ID3D11Device*": "void*",
                    "ID3D12Device*": "void*",
                    "ID3D12Resource*": "void*",
                    "ID3D12CommandQueue*": "void*",
                    "IUnknown*": "Silk.NET.Core.Native.IUnknown*",
                    "EGLDisplay": "nint",
                    "EGLConfig": "nint",
                    "EGLContext": "nint",
                    "GLXFBConfig": "nint",
                    "VkFormat": "uint",
                    "EGLenum":  "uint",
                    "XrUuidMSFT": "Guid",
                    "XrSceneSphereBoundMSFT": "Silk.NET.Maths.Sphere<float>",
                    "VkSamplerMipmapMode": "uint",
                    "VkComponentSwizzle": "uint",
                    "VkSamplerAddressMode": "uint",
                    "VkFilter": "uint",
                    "XrVector4sFB": "Silk.NET.Maths.Vector4D<short>",
                    "VkImageCreateFlags": "uint",
                    "VkImageUsageFlags": "uint"
                },
                {
                    "$include.commonTypeMap": "build/csharp_typemap.json"
                }
            ]
        },
        {
            "profileName": "SDL",
            "sources": [
                "build/submodules/SDL/include/SDL.h",
                "build/submodules/SDL/include/SDL_vulkan.h"
            ],
            "mode": "Clang",
            "cacheDir": "build/cache",
            "cacheKey": "sdl",
            "controlDescriptors": [
                "convert-windows-only"
            ],
            "converter": {},
            "prefix": "sdl",
            "clang": {
                "args": [
                    "--language=c++",
                    "--std=c++17",
                    "-m64",
                    "-Wno-expansion-to-defined",
                    "-Wno-ignored-attributes",
                    "-Wno-ignored-pragma-intrinsic",
                    "-Wno-nonportable-include-path",
                    "-Wno-pragma-pack",
                    "-I$windowsSdkIncludes",
                    "-Ibuild/submodules/SDL/include",
                    "-D__IPHONEOS__",
                    "-D__ANDROID__",
                    "-D__WIN32__",
                    "-D__WINRT__",
                    "-D__LINUX__"
                ],
                "traverse": [
                    "!build/submodules/SDL/include/SDL_rwops.h",
                    "build/submodules/SDL/include/*.h"
                ],
                "classes": {
                    "SDL.h": "[Core]Sdl",
                    "SDL_vulkan.h": "[Core]Sdl"
                }
            },
            "exclude": [
                "VkSurfaceKHR",
                "VkInstance",
                "ID3D11Device",
                "SDL_main",
                "SDL_SysWMmsg",
                "SDL_Rect",
                "ID3D12Device"
            ],
            "rename": {
                "__AnonymousEnum_SDL_shape_L85_C9": "WindowShapeModeVal",
                "SDL_bool": "SdlBool",
                "_comment_0": "Remove this in 3.0, use native names",
                "__AnonymousRecord_SDL_gamecontroller_L87_C5": "GameControllerBindValue",
                "__AnonymousRecord_SDL_gamecontroller_L91_C9": "GameControllerHatValue",
                "_SDL_Haptic": "Haptic",
                "_SDL_GameController": "GameController",
                "_SDL_Joystick": "Joystick",
                "_SDL_AudioStream": "AudioStream",
                "_SDL_iconv_t": "Icon",
                "_SDL_Sensor": "Sensor"
            },
            "bakery": {
                "profileNames": [
                    "SDL",
                    "SDL_vulkan"
                ]
            },
            "output": {
                "mode": "Default",
                "path": "src/Windowing",
                "licenseFile": "build/LICENSE_HEADER.txt",
                "props": "build/props/bindings.props",
                "conditional": {
                    "$override(0)": [
                        "SDL_Android.*",
                        "SDL_Direct3D9.*",
                        "SDL_DXGI.*",
                        "SDL_GetAndroidSDKVersion",
                        "SDL_IsAndroidTV",
                        "SDL_IsChromebook",
                        "SDL_IsDeXMode",
                        "SDL_RegisterApp",
                        "SDL_RenderGetD3D9Device",
                        "SDL_SetWindowsMessageHook",
                        "SDL_UnregisterApp",
                        "SDL_WinRT.*",
                        "__debugbreak"
                    ],
                    "$override(2)": [
                        "SDL_Android.*",
                        "SDL_DXGI.*",
                        "SDL_Direct3D9.*",
                        "SDL_GetAndroidSDKVersion",
                        "SDL_IsAndroidTV",
                        "SDL_IsChromebook",
                        "SDL_IsDeXMode",
                        "SDL_OnApplicationDidChangeStatusBarOrientation",
                        "SDL_RegisterApp",
                        "SDL_RenderGetD3D11Device",
                        "SDL_RenderGetD3D9Device",
                        "SDL_SetWindowsMessageHook",
                        "SDL_UIKitRunApp",
                        "SDL_UnregisterApp",
                        "SDL_WinRT.*",
                        "SDL_iPhone.*",
                        "__debugbreak"
                    ]
                }
            },
            "namespace": "Silk.NET.SDL",
            "extensionsNamespace": "Silk.NET.SDL.Extensions",
            "nameContainer": {
                "linux-x64": "libSDL2-2.0.so",
                "win-x64": "SDL2.dll",
                "win-x86": "SDL2.dll",
                "osx-x64": "libSDL2-2.0.dylib",
                "android": "libSDL2.so",
                "iOS": "__Internal",
                "className": "SDLLibraryNameContainer"
            },
            "typeMaps": [
                {
                    "$typemapPrecedesInjections": "true",
                    "WindowShapeMode": "WindowShapeModeVal",
                    "SDL_RWops": "RWops",
                    "VkInstance": "Silk.NET.Core.Native.VkHandle",
                    "VkSurfaceKHR": "Silk.NET.Core.Native.VkNonDispatchableHandle",
                    "SDL_SysWMmsg": "SysWMMsg",
                    "SDL_Rect": "Silk.NET.Maths.Rectangle<int>",
                    "SDL_bool": "SdlBool",
                    "ID3D11Device": "Silk.NET.Core.Native.IUnknown",
                    "ID3D12Device": "Silk.NET.Core.Native.IUnknown"
                },
                {
                    "$include.commonTypeMap": "build/csharp_typemap.json"
                }
            ]
        },
        {
            "profileName": "Core",
            "sources": [
                "$windowsSdkDir/Include/$windowsSdkVersion/um/d3dcommon.h"
            ],
            "mode": "Clang",
            "cacheDir": "build/cache",
            "cacheKey": "core",
            "controlDescriptors": [
                "convert-windows-only",
                "no-csproj",
                "no-extra-dir",
                "no-name-container"
            ],
            "prefix": "",
            "clang": {
                "args": [
                    "--language=c++",
                    "--std=c++17",
                    "-m32",
                    "-Wno-expansion-to-defined",
                    "-Wno-ignored-attributes",
                    "-Wno-ignored-pragma-intrinsic",
                    "-Wno-nonportable-include-path",
                    "-Wno-pragma-pack",
                    "-I$windowsSdkIncludes",
                    "-Ibuild/include"
                ],
                "traverse": [
					
                ],
                "classes": {
                    "d3dcommon.h": "[Core]D3DCommon",
                }
            },
            "exclude": [
				
            ],
            "rename": {
                "_D3D_CBUFFER_TYPE": "D3DCBufferType",
                "_D3D_SHADER_CBUFFER_FLAGS": "D3DShaderCBufferFlags"
            },
            "bakery": {
                "profileNames": [
                    "d3dcommon",
					"silk.net.core.native.dcommon"
                ]
            },
            "output": {
                "mode": "Default",
                "path": "src/Core/Silk.NET.Core/Native",
                "licenseFile": "build/LICENSE_HEADER.txt",
                "props": "build/props/bindings.props"
            },
            "namespace": "Silk.NET.Core.Native",
            "extensionsNamespace": "Silk.NET.Core.Native",
            "typeMaps": [
                {
                    "$include.dxTypemap": "build/dx_typemap.json",
                    "$include.commonTypeMap": "build/csharp_typemap.json"
                }
            ]
        },
        {
            "profileName": "Win32Extras",
            "sources": [
                "src/Core/Silk.NET.Core/win32extras.h"
            ],
            "mode": "Clang",
            "cacheDir": "build/cache",
            "cacheKey": "win32extras",
            "controlDescriptors": [
                "convert-windows-only",
                "no-name-container"
            ],
            "prefix": "",
            "clang": {
                "args": [
                    "--language=c++",
                    "--std=c++17",
                    "-m64",
                    "-Wno-expansion-to-defined",
                    "-Wno-ignored-attributes",
                    "-Wno-ignored-pragma-intrinsic",
                    "-Wno-nonportable-include-path",
                    "-Wno-pragma-pack",
                    "-I$windowsSdkIncludes",
                    "-Ibuild/include"
                ],
                "traverse": [
                    "$windowsSdkDir/Include/$windowsSdkVersion/shared/rpcdcep.h",
                    "$windowsSdkDir/Include/$windowsSdkVersion/shared/WTypesbase.h",
                    "$windowsSdkDir/Include/$windowsSdkVersion/shared/evntrace.h",
                    "$windowsSdkDir/Include/$windowsSdkVersion/um/minwinbase.h",
                    "$windowsSdkDir/Include/$windowsSdkVersion/um/timezoneapi.h",
                    "$windowsSdkDir/Include/$windowsSdkVersion/um/winnt.h",
                    "$windowsSdkDir/Include/$windowsSdkVersion/um/handleapi.h",
                    "$windowsSdkDir/Include/$windowsSdkVersion/um/fileapi.h",
                    "$windowsSdkDir/Include/$windowsSdkVersion/um/objidlbase.h"
                ],
                "classes": {
                    "win32extras.h": "[Core]Windows"
                }
            },
            "exclude": [
                "_SECURITY_ATTRIBUTES"
            ],
            "rename": {
                "ETW_COMPRESSION_RESUMPTION_MODE": "EtwCompressionResumptionMode"
            },
            "bakery": {
                "profileNames": [
                    "win32extras"
                ]
            },
            "output": {
                "mode": "Default",
                "path": "src/Core",
                "licenseFile": "build/LICENSE_HEADER.txt",
                "props": "build/props/bindings.props"
            },
            "namespace": "Silk.NET.Core.Win32Extras",
            "extensionsNamespace": "Silk.NET.Core.Win32Extras",
            "typeMaps": [
                {
                    "WMIDPREQUESTCODE": "Wmidprequestcode",
                    "_SECURITY_ATTRIBUTES": "Silk.NET.Core.Native.SecurityAttributes",
                    "_FILETIME": "Filetime",
                    "_TIME_ZONE_INFORMATION": "TimeZoneInformation",
                    "_WNODE_HEADER": "WnodeHeader",
                    "_EXCEPTION_RECORD": "ExceptionRecord",
                    "_FILE_SEGMENT_ELEMENT": "FileSegmentElement",
					"_RPC_MESSAGE": "RPCMessage"
                },
                {
                    "$include.dxTypemap": "build/dx_typemap.json",
                    "$include.commonTypeMap": "build/csharp_typemap.json"
                }
            ]
        },
        {
            "profileName": "DXGI",
            "sources": [
                "$windowsSdkDir/Include/$windowsSdkVersion/shared/dxgi.h",
                "$windowsSdkDir/Include/$windowsSdkVersion/shared/dxgi1_2.h",
                "$windowsSdkDir/Include/$windowsSdkVersion/shared/dxgi1_3.h",
                "$windowsSdkDir/Include/$windowsSdkVersion/shared/dxgi1_4.h",
                "$windowsSdkDir/Include/$windowsSdkVersion/shared/dxgi1_5.h",
                "$windowsSdkDir/Include/$windowsSdkVersion/shared/dxgi1_6.h",
                "$windowsSdkDir/Include/$windowsSdkVersion/um/dxgidebug.h",
                "$windowsSdkDir/Include/$windowsSdkVersion/shared/dxgiformat.h"
            ],
            "mode": "Clang",
            "cacheDir": "build/cache",
            "cacheKey": "dxgi",
            "controlDescriptors": [
                "convert-windows-only"
            ],
            "converter": {},
            "prefix": "DXGI",
            "clang": {
                "args": [
                    "--language=c++",
                    "--std=c++17",
                    "-m32",
                    "-Wno-expansion-to-defined",
                    "-Wno-ignored-attributes",
                    "-Wno-ignored-pragma-intrinsic",
                    "-Wno-nonportable-include-path",
                    "-Wno-pragma-pack",
                    "-I$windowsSdkIncludes",
                    "-Ibuild/include"
                ],
                "traverse": [
                    "$windowsSdkDir/Include/$windowsSdkVersion/shared/dxgicommon.h",
                    "$windowsSdkDir/Include/$windowsSdkVersion/shared/dxgitype.h"
                ],
                "classes": {
                    "dxgi.h": "[Core]DXGI",
                    "dxgi1_2.h": "[Core]DXGI",
                    "dxgi1_3.h": "[Core]DXGI",
                    "dxgi1_4.h": "[Core]DXGI",
                    "dxgi1_5.h": "[Core]DXGI",
                    "dxgi1_6.h": "[Core]DXGI",
                    "dxgidebug.h": "[Core]DXGI",
                    "dxgiformat.h": "[Core]DXGI"
                },
                "comRefs": [
                    "Silk.NET.Core.Native.ID3D10Blob",
                    "Silk.NET.Core.Native.ID3DDestructionNotifier",
                    "Silk.NET.Core.Native.ID3DInclude"
                ]
            },
            "exclude": [
            ],
            "rename": {
            },
            "bakery": {
                "profileNames": [
                    "dxgi",
                    "dxgi1_2",
                    "dxgi1_3",
                    "dxgi1_4",
                    "dxgi1_5",
                    "dxgi1_6",
                    "dxgidebug",
                    "dxgiformat"
                ]
            },
            "output": {
                "mode": "Default",
                "path": "src/Microsoft",
                "licenseFile": "build/LICENSE_HEADER.txt",
                "props": "build/props/bindings.props"
            },
            "namespace": "Silk.NET.DXGI",
            "extensionsNamespace": "Silk.NET.DXGI.Extensions",
            "nameContainer": {
                "linux-x64": "libDXGI.so",
                "win-x64": "DXGI.dll",
                "win-x86": "DXGI.dll",
                "osx-x64": "libDXGI.dylib",
                "android": "libDXGI.so",
                "iOS": "__Internal",
                "className": "DXGILibraryNameContainer"
            },
            "typeMaps": [
                {
                    "$include.dxTypemap": "build/dx_typemap.json",
                    "$include.commonTypeMap": "build/csharp_typemap.json"
                }
            ]
        },
        {
            "profileName": "DXVA",
            "sources": [
                "src/Microsoft/dxva.h"
            ],
            "mode": "Clang",
            "cacheDir": "build/cache",
            "cacheKey": "dxva",
            "controlDescriptors": [
                "convert-windows-only"
            ],
            "converter": {},
            "prefix": "DXVA",
            "clang": {
                "args": [
                    "--language=c++",
                    "--std=c++17",
                    "-m32",
                    "-Wno-expansion-to-defined",
                    "-Wno-ignored-attributes",
                    "-Wno-ignored-pragma-intrinsic",
                    "-Wno-nonportable-include-path",
                    "-Wno-pragma-pack",
                    "-I$windowsSdkIncludes",
                    "-Ibuild/include"
                ],
                "traverse": [
                    "$windowsSdkDir/Include/$windowsSdkVersion/um/dxva.h",
                    "$windowsSdkDir/Include/$windowsSdkVersion/um/dxva2api.h",
                    "$windowsSdkDir/Include/$windowsSdkVersion/um/dxva2swdev.h",
                    "$windowsSdkDir/Include/$windowsSdkVersion/um/dxva2trace.h",
                    "$windowsSdkDir/Include/$windowsSdkVersion/um/dxva9typ.h",
                    "$windowsSdkDir/Include/$windowsSdkVersion/um/dxvahd.h"
                ],
                "classes": {
                    "dxva.h": "[Core]DXVA",
                    "dxva2api.h": "[Core]DXVA",
                    "dxva2swdev.h": "[Core]DXVA",
                    "dxva2trace.h": "[Core]DXVA",
                    "dxva9typ.h": "[Core]DXVA",
                    "dxvahd.h": "[Core]DXVA"
                }
            },
            "exclude": [
            ],
            "rename": {
                "_DXVA2_VIDEOSAMPLE": "DXVA2VideoSample"
            },
            "bakery": {
                "profileNames": [
                    "dxva",
                    "dxva2api",
                    "dxva2swdev",
                    "dxva2trace",
                    "dxva2typ",
                    "dxvahd"
                ]
            },
            "output": {
                "mode": "Default",
                "path": "src/Microsoft",
                "licenseFile": "build/LICENSE_HEADER.txt",
                "props": "build/props/bindings.props"
            },
            "namespace": "Silk.NET.DXVA",
            "extensionsNamespace": "Silk.NET.DXVA.Extensions",
            "nameContainer": {
                "linux-x64": "libdxva2.so",
                "win-x64": "dxva2.dll",
                "win-x86": "dxva2.dll",
                "osx-x64": "libdxva2.dylib",
                "android": "libdxva2.so",
                "iOS": "__Internal",
                "className": "DXVA2LibraryNameContainer"
            },
            "typeMaps": [
                {
                    "IDirect3DDevice9Ex": "Silk.NET.Direct3D9.IDirect3DDevice9Ex",
                    "IDirect3DDevice9": "Silk.NET.Direct3D9.IDirect3DDevice9",
                    "IDirect3DSurface9": "Silk.NET.Direct3D9.IDirect3DSurface9",
                    "_D3DFORMAT": "Silk.NET.Direct3D9.Format",
                    "_D3DPOOL": "Silk.NET.Direct3D9.Pool",
                    "_EVENT_TRACE_HEADER": "Silk.NET.Core.Win32Extras.EventTraceHeader"
                },
                {
                    "$include.dxTypemap": "build/dx_typemap.json",
                    "$include.commonTypeMap": "build/csharp_typemap.json"
                }
            ]
        },
		{
            "profileName": "D2D",
            "sources": [
				"build/include/silk.net.direct2d.dcommon.h",
                "$windowsSdkDir/Include/$windowsSdkVersion/um/d2d1.h",
                "$windowsSdkDir/Include/$windowsSdkVersion/um/d2d1_1.h",
                "$windowsSdkDir/Include/$windowsSdkVersion/um/d2d1_2.h",
				"build/include/silk.net.direct2d.d2d1effects.h",
                "$windowsSdkDir/Include/$windowsSdkVersion/um/d2d1effectauthor.h",
				"$windowsSdkDir/Include/$windowsSdkVersion/um/d2d1svg.h",
                "$windowsSdkDir/Include/$windowsSdkVersion/um/d2d1_3.h",
				"$windowsSdkDir/Include/$windowsSdkVersion/um/d2d1effectauthor_1.h"
            ],
            "mode": "Clang",
            "cacheDir": "build/cache",
            "cacheKey": "d2d",
            "controlDescriptors": [
                "convert-windows-only"
            ],
            "converter": {},
            "prefix": "D2D1_",
            "clang": {
                "args": [
                    "--language=c++",
                    "--std=c++17",
                    "-m32",
                    "-Wno-expansion-to-defined",
                    "-Wno-ignored-attributes",
                    "-Wno-ignored-pragma-intrinsic",
                    "-Wno-nonportable-include-path",
                    "-Wno-pragma-pack",
                    "-I$windowsSdkIncludes",
                    "-Ibuild/include"
                ],
                "traverse": [
					"$windowsSdkDir/Include/$windowsSdkVersion/um/dcommon.h",
					"$windowsSdkDir/Include/$windowsSdkVersion/um/d2d1effects.h",
					"$windowsSdkDir/Include/$windowsSdkVersion/um/d2d1effects_1.h",
					"$windowsSdkDir/Include/$windowsSdkVersion/um/d2d1effects_2.h",
					"$windowsSdkDir/Include/$windowsSdkVersion/um/d2d1helper.h",
					"$windowsSdkDir/Include/$windowsSdkVersion/um/d2d1_1helper.h",
					"$windowsSdkDir/Include/$windowsSdkVersion/um/d2d1_2helper.h",
					"$windowsSdkDir/Include/$windowsSdkVersion/um/d2d1_3helper.h",
					"$windowsSdkDir/Include/$windowsSdkVersion/um/d2d1effecthelpers.h",
					"$windowsSdkDir/Include/$windowsSdkVersion/um/d2dbasetypes.h",
					"$windowsSdkDir/Include/$windowsSdkVersion/um/D2DErr.h"
                ],
                "classes": {
					"silk.net.direct2d.dcommon.h": "[Core]D2D",
                    "d2d1.h": "[Core]D2D",
                    "d2d1_1.h": "[Core]D2D",
                    "d2d1_2.h": "[Core]D2D",
					"silk.net.direct2d.d2d1effects.h": "[Core]D2D",
                    "d2d1effectauthor.h": "[Core]D2D",
                    "d2d1svg.h": "[Core]D2D",
					"d2d1_3.h": "[Core]D2D",
					"d2d1effectauthor_1.h": "[Core]D2D"
                }
            },
            "exclude": [
				"D2D_VECTOR_2F",
				"D2D_VECTOR_3F",
				"D2D_VECTOR_4F",
				"D2D_POINT_2U",
				"D2D_POINT_2F",
				"D2D_POINT_2L",
				"D2D_RECT_F",
				"D2D_RECT_U",
				"D2D_RECT_L",
				"D2D_SIZE_F",
				"D2D_SIZE_U",
				"D2D_MATRIX_3X2_F",
				"D2D_MATRIX_4X3_F",
				"D2D_MATRIX_4X4_F",
				"D2D_MATRIX_5X4_F",
				"D2D1_POINT_2U",
				"D2D1_POINT_2F",
				"D2D1_POINT_2L",
				"D2D1_RECT_F",
				"D2D1_RECT_U",
				"D2D1_RECT_L",
				"D2D1_SIZE_F",
				"D2D1_SIZE_U",
				"D2D1GetGradientMeshInteriorPointsFromCoonsPatch"
            ],
            "rename": {
				
            },
            "bakery": {
                "profileNames": [
					"silk.net.direct2d.dcommon",
                    "d2d1",
                    "d2d1_1",
                    "d2d1_2",
					"silk.net.direct2d.d2d1effects",
                    "d2d1effectauthor",
					"d2d1svg",
                    "d2d1_3",
					"d2d1effectauthor_1"
                ]
            },
            "output": {
                "mode": "Default",
                "path": "src/Microsoft",
                "licenseFile": "build/LICENSE_HEADER.txt",
                "props": "build/props/bindings.props"
            },
            "namespace": "Silk.NET.Direct2D",
            "extensionsNamespace": "Silk.NET.Direct2D.Extensions",
            "nameContainer": {
                "linux-x64": "libd2d1.so",
                "win-x64": "d2d1.dll",
                "win-x86": "d2d1.dll",
                "osx-x64": "libd2d1.dylib",
                "android": "libd2d1.so",
                "iOS": "__Internal",
                "className": "D2DLibraryNameContainer"
            },
            "typeMaps": [
                {
                    "$include.dxTypemap": "build/dx_typemap.json",
                    "$include.commonTypeMap": "build/csharp_typemap.json"
                }
            ]
        },
        {
            "profileName": "D3D11",
            "sources": [
                "$windowsSdkDir/Include/$windowsSdkVersion/um/d3d11.h",
                "$windowsSdkDir/Include/$windowsSdkVersion/um/d3d11_1.h",
                "$windowsSdkDir/Include/$windowsSdkVersion/um/d3d11_2.h",
                "$windowsSdkDir/Include/$windowsSdkVersion/um/d3d11_3.h",
                "$windowsSdkDir/Include/$windowsSdkVersion/um/d3d11_4.h",
                "$windowsSdkDir/Include/$windowsSdkVersion/um/d3d11shader.h",
                "$windowsSdkDir/Include/$windowsSdkVersion/um/d3d11shadertracing.h",
                "$windowsSdkDir/Include/$windowsSdkVersion/um/d3d11sdklayers.h"
            ],
            "mode": "Clang",
            "cacheDir": "build/cache",
            "cacheKey": "d3d11",
            "controlDescriptors": [
                "convert-windows-only"
            ],
            "converter": {},
            "prefix": "D3D11",
            "clang": {
                "args": [
                    "--language=c++",
                    "--std=c++17",
                    "-m32",
                    "-Wno-expansion-to-defined",
                    "-Wno-ignored-attributes",
                    "-Wno-ignored-pragma-intrinsic",
                    "-Wno-nonportable-include-path",
                    "-Wno-pragma-pack",
                    "-I$windowsSdkIncludes",
                    "-Ibuild/include"
                ],
                "traverse": [
                ],
                "classes": {
                    "d3d11.h": "[Core]D3D11",
                    "d3d11_1.h": "[Core]D3D11",
                    "d3d11_2.h": "[Core]D3D11",
                    "d3d11_3.h": "[Core]D3D11",
                    "d3d11_4.h": "[Core]D3D11",
                    "d3d11shader.h": "[Core]D3D11",
                    "d3d11shadertracing.h": "[Core]D3D11",
                    "d3d11sdklayers.h": "[Core]D3D11"
                },
                "comRefs": [
                    "Silk.NET.DXGI.IDXGIAdapter",
                    "Silk.NET.DXGI.IDXGISwapChain",
                    "Silk.NET.Core.Native.ID3D10Blob",
                    "Silk.NET.Core.Native.ID3DDestructionNotifier",
                    "Silk.NET.Core.Native.ID3DInclude"
                ]
            },
            "exclude": [
                "ID3D10Blob"
            ],
            "rename": {
                "D3D11_OMAC": "OMAC"
            },
            "bakery": {
                "profileNames": [
                    "d3d11",
                    "d3d11_1",
                    "d3d11_2",
                    "d3d11_3",
                    "d3d11_4",
                    "d3d11shader",
                    "d3d11shadertracing",
                    "d3d11sdklayers"
                ]
            },
            "output": {
                "mode": "Default",
                "path": "src/Microsoft",
                "licenseFile": "build/LICENSE_HEADER.txt",
                "props": "build/props/bindings.props"
            },
            "namespace": "Silk.NET.Direct3D11",
            "extensionsNamespace": "Silk.NET.Direct3D11.Extensions",
            "nameContainer": {
                "linux-x64": "libd3d11.so",
                "win-x64": "d3d11.dll",
                "win-x86": "d3d11.dll",
                "osx-x64": "libd3d11.dylib",
                "android": "libd3d11.so",
                "iOS": "__Internal",
                "className": "D3D11LibraryNameContainer"
            },
            "typeMaps": [
                {
                    "D3D11_AUTHENTICATED_PROTECTION_FLAGS::__MIDL___MIDL_itf_d3d11_0000_0034_0001": "MIDLMIDLItfD3d11000000340001",
                    "ID3D10Blob": "Silk.NET.Core.Native.ID3D10Blob"
                },
                {
                    "$include.dxTypemap": "build/dx_typemap.json",
                    "$include.commonTypeMap": "build/csharp_typemap.json"
                }
            ]
        },
        {
            "profileName": "D3D12",
            "sources": [
                "$windowsSdkDir/Include/$windowsSdkVersion/um/d3d12.h",
                "$windowsSdkDir/Include/$windowsSdkVersion/um/d3d12shader.h",
                "$windowsSdkDir/Include/$windowsSdkVersion/um/d3d12video.h",
                "$windowsSdkDir/Include/$windowsSdkVersion/um/d3d12sdklayers.h"
            ],
            "mode": "Clang",
            "cacheDir": "build/cache",
            "cacheKey": "d3d12",
            "controlDescriptors": [
                "convert-windows-only"
            ],
            "converter": {},
            "prefix": "D3D12",
            "clang": {
                "args": [
                    "--language=c++",
                    "--std=c++17",
                    "-m32",
                    "-Wno-expansion-to-defined",
                    "-Wno-ignored-attributes",
                    "-Wno-ignored-pragma-intrinsic",
                    "-Wno-nonportable-include-path",
                    "-Wno-pragma-pack",
                    "-I$windowsSdkIncludes",
                    "-Ibuild/include"
                ],
                "traverse": [
                ],
                "classes": {
                    "d3d12.h": "[Core]D3D12",
                    "d3d12shader.h": "[Core]D3D12",
                    "d3d12video.h": "[Core]D3D12",
                    "d3d12sdklayers.h": "[Core]D3D12"
                },
                "comRefs": [
                    "Silk.NET.DXGI.IDXGIAdapter",
                    "Silk.NET.DXGI.IDXGISwapChain",
                    "Silk.NET.Core.Native.ID3D10Blob",
                    "Silk.NET.Core.Native.ID3DDestructionNotifier",
                    "Silk.NET.Core.Native.ID3DInclude"
                ]
            },
            "exclude": [
                "D3D12_RAYTRACING_AABB"
            ],
            "rename": {
                "D3D12_NODE_MASK": "D3D12NodeMask"
            },
            "bakery": {
                "profileNames": [
                    "d3d12",
                    "d3d12shader",
                    "d3d12video",
                    "d3d12sdklayers"
                ]
            },
            "output": {
                "mode": "Default",
                "path": "src/Microsoft",
                "licenseFile": "build/LICENSE_HEADER.txt",
                "props": "build/props/bindings.props"
            },
            "namespace": "Silk.NET.Direct3D12",
            "extensionsNamespace": "Silk.NET.Direct3D12.Extensions",
            "nameContainer": {
                "linux-x64": "libD3D12.so",
                "win-x64": "D3D12.dll",
                "win-x86": "D3D12.dll",
                "osx-x64": "libD3D12.dylib",
                "android": "libD3D12.so",
                "iOS": "__Internal",
                "className": "D3D12LibraryNameContainer"
            },
            "typeMaps": [
                {
                    "$include.dxTypemap": "build/dx_typemap.json",
                    "$include.commonTypeMap": "build/csharp_typemap.json"
                }
            ]
        },
        {
            "profileName": "D3D9",
            "sources": [
                "src/Microsoft/Silk.NET.Direct3D9/D3D9.h"
            ],
            "mode": "Clang",
            "cacheDir": "build/cache",
            "cacheKey": "d3d9",
            "controlDescriptors": [
                "convert-windows-only"
            ],
            "converter": {},
            "prefix": "D3D",
            "clang": {
                "args": [
                    "--language=c++",
                    "--std=c++17",
                    "-m64",
                    "-Wno-expansion-to-defined",
                    "-Wno-ignored-attributes",
                    "-Wno-ignored-pragma-intrinsic",
                    "-Wno-nonportable-include-path",
                    "-Wno-pragma-pack",
                    "-I$windowsSdkIncludes",
                    "-Ibuild/include"
                ],
                "traverse": [
                    "$windowsSdkDir/Include/$windowsSdkVersion/um/d3d.h",
                    "$windowsSdkDir/Include/$windowsSdkVersion/um/d3d9helper.h",
                    "$windowsSdkDir/Include/$windowsSdkVersion/shared/d3d9.h",
                    "$windowsSdkDir/Include/$windowsSdkVersion/shared/d3d9caps.h",
                    "$windowsSdkDir/Include/$windowsSdkVersion/shared/d3d9types.h"
                ],
                "classes": {
                    "D3D9.h": "[Core]D3D9"
                },
                "comRefs": [
                    "Silk.NET.DXGI.IDXGIAdapter",
                    "Silk.NET.DXGI.IDXGISwapChain",
                    "Silk.NET.Core.Native.ID3D10Blob",
                    "Silk.NET.Core.Native.ID3DDestructionNotifier",
                    "Silk.NET.Core.Native.ID3DInclude"
                ]
            },
            "exclude": [
                "__AnonymousRecord_d3d9types_L93_C9",
                "__AnonymousRecord_d3d9types_L92_C5",
                "_D3DMATRIX"
            ],
            "rename": {
                "_D3D_OMAC": "D3DOMac"
            },
            "bakery": {
                "profileNames": [
                    "D3D9"
                ]
            },
            "output": {
                "mode": "Default",
                "path": "src/Microsoft",
                "licenseFile": "build/LICENSE_HEADER.txt",
                "props": "build/props/bindings.props"
            },
            "namespace": "Silk.NET.Direct3D9",
            "extensionsNamespace": "Silk.NET.Direct3D9.Extensions",
            "nameContainer": {
                "linux-x64": "libd3d9.so",
                "win-x64": "d3d9.dll",
                "win-x86": "d3d9.dll",
                "osx-x64": "libd3d9.dylib",
                "android": "libd3d9.so",
                "iOS": "__Internal",
                "className": "D3D9LibraryNameContainer"
            },
            "typeMaps": [
                {
                    "_RGNDATA": "RGNData",
                    "_D3DMATRIX": "System.Numerics.Matrix4x4"
                },
                {
                    "$include.dxTypemap": "build/dx_typemap.json",
                    "$include.commonTypeMap": "build/csharp_typemap.json"
                }
            ]
        },
        {
            "profileName": "DXC",
            "sources": [
                "src/Microsoft/Silk.NET.Direct3D.Compilers/DXC.h"
            ],
            "mode": "Clang",
            "cacheDir": "build/cache",
            "cacheKey": "dxc",
            "controlDescriptors": [
                "convert-windows-only",
                "no-csproj",
                "COMMENT: the below is needed because D3DCompiler and Dxc are in the same project and will fight eachother otherwise",
                "keep-unknown-gen-files"
            ],
            "prefix": "Dxc",
            "clang": {
                "args": [
                    "--language=c++",
                    "--std=c++17",
                    "-m32",
                    "-Wno-expansion-to-defined",
                    "-Wno-ignored-attributes",
                    "-Wno-ignored-pragma-intrinsic",
                    "-Wno-nonportable-include-path",
                    "-Wno-pragma-pack",
                    "-I$windowsSdkIncludes",
                    "-Ibuild/include"
                ],
                "traverse": [
                    "$windowsSdkDir/Include/$windowsSdkVersion/um/dxcapi.h"
                ],
                "classes": {
                    "DXC.h": "[Core]DXC"
                },
                "comRefs": [
                    "Silk.NET.DXGI.IDXGIAdapter",
                    "Silk.NET.DXGI.IDXGISwapChain",
                    "Silk.NET.Core.Native.ID3D10Blob",
                    "Silk.NET.Core.Native.ID3DDestructionNotifier",
                    "Silk.NET.Core.Native.ID3DInclude"
                ]
            },
            "exclude": [
            ],
            "rename": {
            },
            "bakery": {
                "profileNames": [
                    "DXC"
                ]
            },
            "output": {
                "mode": "Default",
                "path": "src/Microsoft",
                "licenseFile": "build/LICENSE_HEADER.txt",
                "props": "build/props/bindings.props"
            },
            "namespace": "Silk.NET.Direct3D.Compilers",
            "extensionsNamespace": "Silk.NET.Direct3D.Compilers.Extensions",
            "nameContainer": {
                "linux-x64": "libdxcompiler.so",
                "win-x64": "dxcompiler.dll",
                "win-x86": "dxcompiler.dll",
                "osx-x64": "libdxcompiler.dylib",
                "android": "libdxcompiler.so",
                "iOS": "__Internal",
                "className": "DXCLibraryNameContainer"
            },
            "typeMaps": [
                {
                    "IStream": "void"
                },
                {
                    "$include.dxTypemap": "build/dx_typemap.json",
                    "$include.commonTypeMap": "build/csharp_typemap.json"
                }
            ]
        },
        {
            "profileName": "D3DCompiler",
            "sources": [
                "$windowsSdkDir/Include/$windowsSdkVersion/um/d3dcompiler.h"
            ],
            "mode": "Clang",
            "cacheDir": "build/cache",
            "cacheKey": "d3dcompiler",
            "controlDescriptors": [
                "convert-windows-only",
                "COMMENT: the below is needed because D3DCompiler and Dxc are in the same project and will fight eachother otherwise",
                "keep-unknown-gen-files"
            ],
            "prefix": "D3D",
            "clang": {
                "args": [
                    "--language=c++",
                    "--std=c++17",
                    "-m32",
                    "-Wno-expansion-to-defined",
                    "-Wno-ignored-attributes",
                    "-Wno-ignored-pragma-intrinsic",
                    "-Wno-nonportable-include-path",
                    "-Wno-pragma-pack",
                    "-I$windowsSdkIncludes",
                    "-Ibuild/include"
                ],
                "traverse": [
                ],
                "classes": {
                    "d3dcompiler.h": "[Core]D3DCompiler"
                },
                "comRefs": [
                    "Silk.NET.DXGI.IDXGIAdapter",
                    "Silk.NET.DXGI.IDXGISwapChain",
                    "Silk.NET.Core.Native.ID3D10Blob",
                    "Silk.NET.Core.Native.ID3DDestructionNotifier",
                    "Silk.NET.Core.Native.ID3DInclude"
                ]
            },
            "exclude": [
            ],
            "rename": {
            },
            "bakery": {
                "profileNames": [
                    "d3dcompiler"
                ]
            },
            "output": {
                "mode": "Default",
                "path": "src/Microsoft",
                "licenseFile": "build/LICENSE_HEADER.txt",
                "props": "build/props/bindings.props"
            },
            "namespace": "Silk.NET.Direct3D.Compilers",
            "extensionsNamespace": "Silk.NET.Direct3D.Compilers.Extensions",
            "nameContainer": {
                "linux-x64": "libD3DCompiler_47.so",
                "win-x64": "D3DCompiler_47.dll",
                "win-x86": "D3DCompiler_47.dll",
                "osx-x64": "libD3DCompiler_47.dylib",
                "android": "libD3DCompiler_47.so",
                "iOS": "__Internal",
                "className": "D3DCompilerLibraryNameContainer"
            },
            "typeMaps": [
                {
                    "ID3D11Module": "void",
                    "ID3D11Linker": "void",
                    "ID3D11FunctionLinkingGraph": "void",
                    "IStream": "Silk.NET.Core.Native.IStream"
                },
                {
                    "$include.dxTypemap": "build/dx_typemap.json",
                    "$include.commonTypeMap": "build/csharp_typemap.json"
                }
            ]
        },
        {
            "profileName": "DirectStorage",
            "sources": [
                "src/Microsoft/Silk.NET.DirectStorage/silk.net.directstorage.h"
            ],
            "mode": "Clang",
            "cacheDir": "build/cache",
            "cacheKey": "dstorage",
            "controlDescriptors": [
                "convert-windows-only"
            ],
            "prefix": "DStorage",
            "clang": {
                "args": [
                    "--language=c++",
                    "--std=c++17",
                    "-m32",
                    "-Wno-expansion-to-defined",
                    "-Wno-ignored-attributes",
                    "-Wno-ignored-pragma-intrinsic",
                    "-Wno-nonportable-include-path",
                    "-Wno-pragma-pack",
                    "-I$windowsSdkIncludes",
                    "-I$nuget/Microsoft.Direct3D.DirectStorage/*/Include/DirectStorage",
                    "-I$nuget/Microsoft.Direct3D.DirectStorage/*/native/include"
                ],
                "traverse": [
                    "$nuget/Microsoft.Direct3D.DirectStorage/*/Include/DirectStorage/*.h",
                    "$nuget/Microsoft.Direct3D.DirectStorage/*/native/include/*.h"
                ],
                "classes": {
                    "silk.net.directstorage.h": "[Core]DStorage"
                }
            },
            "exclude": [
                "ID3D12Resource",
                "ID3D12Fence"
            ],
            "rename": {
            },
            "bakery": {
                "profileNames": [
                    "silk.net.directstorage"
                ]
            },
            "output": {
                "mode": "Default",
                "path": "src/Microsoft",
                "licenseFile": "build/LICENSE_HEADER.txt",
                "props": "build/props/bindings.props"
            },
            "namespace": "Silk.NET.DirectStorage",
            "extensionsNamespace": "Silk.NET.DirectStorage.Extensions",
            "nameContainer": {
                "linux-x64": "libdstorage.so",
                "win-x64": "dstorage.dll",
                "win-x86": "dstorage.dll",
                "osx-x64": "libdstorage.dylib",
                "android": "libdstorage.so",
                "iOS": "__Internal",
                "className": "DStorageLibraryNameContainer"
            },
            "typeMaps": [
                {
                    "ID3D12Resource": "Silk.NET.Direct3D12.ID3D12Resource",
                    "ID3D12Fence": "Silk.NET.Direct3D12.ID3D12Fence",
                    "ID3D12Device": "Silk.NET.Direct3D12.ID3D12Device",
                    "D3D12_TILED_RESOURCE_COORDINATE": "Silk.NET.Direct3D12.TiledResourceCoordinate",
                    "D3D12_TILE_REGION_SIZE": "Silk.NET.Direct3D12.TileRegionSize",
                    "_BY_HANDLE_FILE_INFORMATION": "Silk.NET.Core.Win32Extras.ByHandleFileInformation",
                    "D3D12_BOX": "Silk.NET.Direct3D12.Box"
                },
                {
                    "$include.dxTypemap": "build/dx_typemap.json",
                    "$include.commonTypeMap": "build/csharp_typemap.json"
                }
            ],
            "copy": {
                "$nuget/Microsoft.Direct3D.DirectStorage/*/bin/ARM/*.dll": "src/Native/Silk.NET.DirectStorage.Native/runtimes/win-arm/native",
                "$nuget/Microsoft.Direct3D.DirectStorage/*/bin/ARM64/*.dll": "src/Native/Silk.NET.DirectStorage.Native/runtimes/win-arm64/native",
                "$nuget/Microsoft.Direct3D.DirectStorage/*/bin/x64/*.dll": "src/Native/Silk.NET.DirectStorage.Native/runtimes/win-x64/native",
                "$nuget/Microsoft.Direct3D.DirectStorage/*/bin/x86/*.dll": "src/Native/Silk.NET.DirectStorage.Native/runtimes/win-x86/native",
                "$nuget/Microsoft.Direct3D.DirectStorage/*/LICENSE.txt": "src/Native/Silk.NET.DirectStorage.Native/LICENSE.txt",
                "$nuget/Microsoft.Direct3D.DirectStorage/*/$version": "src/Native/Silk.NET.DirectStorage.Native/version.txt"
            }
        },
        {
            "profileName": "XAudio",
            "_commented_out_sources": [
                "X3DAudio currently can't be parsed due to the same bug that Assimp has.",
                "(intrin.h is invalid for clang, will be fixed in VS 16.9)",
                "build/include/silk.net.xaudio.x3daudio.h"
            ],
            "sources": [
                "build/include/silk.net.xaudio.xaudio2.h",
                "build/include/silk.net.xaudio.xaudio2fx.h"
            ],
            "mode": "Clang",
            "cacheDir": "build/cache",
            "cacheKey": "xaudio",
            "controlDescriptors": [
                "convert-windows-only",
                "NOTE we'll handle the loading ourselves as it's a bit quirky here",
                "no-name-container"
            ],
            "prefix": "XAudio2",
            "clang": {
                "args": [
                    "--language=c++",
                    "--std=c++17",
                    "-m32",
                    "-Wno-expansion-to-defined",
                    "-Wno-ignored-attributes",
                    "-Wno-ignored-pragma-intrinsic",
                    "-Wno-nonportable-include-path",
                    "-Wno-pragma-pack",
                    "-I$windowsSdkIncludes",
                    "-Ibuild/include"
                ],
                "traverse": [
                    "$windowsSdkDir/Include/$windowsSdkVersion/um/xaudio2fx.h",
                    "$windowsSdkDir/Include/$windowsSdkVersion/um/xaudio2.h",
                    "$windowsSdkDir/Include/$windowsSdkVersion/um/x3daudio2.h",
                    "$windowsSdkDir/Include/$windowsSdkVersion/um/AudioSessionTypes.h"
                ],
                "classes": {
                    "silk.net.xaudio.xaudio2.h": "[Core]XAudio",
                    "silk.net.xaudio.xaudio2fx.h": "[Core]XAudioFX",
                    "silk.net.xaudio.x3daudio.h": "[Core]X3DAudio"
                }
            },
            "exclude": [
            ],
            "rename": {
            },
            "bakery": {
                "profileNames": [
                    "silk.net.xaudio.xaudio2",
                    "silk.net.xaudio.xaudio2fx",
                    "silk.net.xaudio.x3daudio"
                ]
            },
            "output": {
                "mode": "Default",
                "path": "src/Microsoft",
                "licenseFile": "build/LICENSE_HEADER.txt",
                "props": "build/props/bindings.props"
            },
            "namespace": "Silk.NET.XAudio",
            "extensionsNamespace": "Silk.NET.XAudio.Extensions",
            "typeMaps": [
                {
                    "tWAVEFORMATEX": "WaveFormatEx"
                },
                {
                    "$include.dxTypemap": "build/dx_typemap.json",
                    "$include.commonTypeMap": "build/csharp_typemap.json"
                }
            ]
        },
        {
            "profileName": "XInput",
            "sources": [
                "build/include/silk.net.xinput.xinput.h"
            ],
            "mode": "Clang",
            "cacheDir": "build/cache",
            "cacheKey": "xinput",
            "controlDescriptors": [
                "convert-windows-only"
            ],
            "prefix": "XInput",
            "clang": {
                "args": [
                    "--language=c++",
                    "--std=c++17",
                    "-m32",
                    "-Wno-expansion-to-defined",
                    "-Wno-ignored-attributes",
                    "-Wno-ignored-pragma-intrinsic",
                    "-Wno-nonportable-include-path",
                    "-Wno-pragma-pack",
                    "-I$windowsSdkIncludes",
                    "-Ibuild/include"
                ],
                "traverse": [
                    "$windowsSdkDir/Include/$windowsSdkVersion/um/Xinput.h"
                ],
                "classes": {
                    "silk.net.xinput.xinput.h": "[Core]XInput"
                }
            },
            "exclude": [
            ],
            "rename": {
            },
            "bakery": {
                "profileNames": [
                    "silk.net.xinput.xinput"
                ]
            },
            "output": {
                "mode": "Default",
                "path": "src/Microsoft",
                "licenseFile": "build/LICENSE_HEADER.txt",
                "props": "build/props/bindings.props"
            },
            "namespace": "Silk.NET.XInput",
            "extensionsNamespace": "Silk.NET.XInput.Extensions",
            "typeMaps": [
                {
                },
                {
                    "$include.dxTypemap": "build/dx_typemap.json",
                    "$include.commonTypeMap": "build/csharp_typemap.json"
                }
            ]
        },
        {
            "profileName": "D2D1",
            "sources": [
                "src/Microsoft/Silk.NET.Direct2D1/D2D1.h"
            ],
            "mode": "Clang",
            "cacheDir": "build/cache",
            "cacheKey": "d2d1",
            "controlDescriptors": [
                "convert-windows-only",
                "Currently disabled due to bakery bugs.",
                "no-convert",
                "no-bind"
            ],
            "converter": {},
            "prefix": "D2D1",
            "clang": {
                "args": [
                    "--language=c++",
                    "--std=c++17",
                    "-m32",
                    "-Wno-expansion-to-defined",
                    "-Wno-ignored-attributes",
                    "-Wno-ignored-pragma-intrinsic",
                    "-Wno-nonportable-include-path",
                    "-Wno-pragma-pack",
                    "-I$windowsSdkIncludes",
                    "-Ibuild/include"
                ],
                "traverse": [
                    "$windowsSdkDir/Include/$windowsSdkVersion/um/d2d1.h",
                    "$windowsSdkDir/Include/$windowsSdkVersion/um/d2d1effectauthor.h",
                    "$windowsSdkDir/Include/$windowsSdkVersion/um/d2d1effectauthor_1.h",
                    "$windowsSdkDir/Include/$windowsSdkVersion/um/d2d1effecthelpers.h",
                    "$windowsSdkDir/Include/$windowsSdkVersion/um/d2d1effects.h",
                    "$windowsSdkDir/Include/$windowsSdkVersion/um/d2d1effects_1.h",
                    "$windowsSdkDir/Include/$windowsSdkVersion/um/d2d1effects_2.h",
                    "$windowsSdkDir/Include/$windowsSdkVersion/um/d2d1helper.h",
                    "$windowsSdkDir/Include/$windowsSdkVersion/um/d2d1svg.h",
                    "$windowsSdkDir/Include/$windowsSdkVersion/um/d2d1_1.h",
                    "$windowsSdkDir/Include/$windowsSdkVersion/um/d2d1_1helper.h",
                    "$windowsSdkDir/Include/$windowsSdkVersion/um/d2d1_2.h",
                    "$windowsSdkDir/Include/$windowsSdkVersion/um/d2d1_2helper.h",
                    "$windowsSdkDir/Include/$windowsSdkVersion/um/d2d1_3.h",
                    "$windowsSdkDir/Include/$windowsSdkVersion/um/d2d1_3helper.h",
                    "$windowsSdkDir/Include/$windowsSdkVersion/um/d2dbasetypes.h",
                    "$windowsSdkDir/Include/$windowsSdkVersion/um/D2DErr.h"
                ],
                "classes": {
                    "D2D1.h": "[Core]D2D1"
                }
            },
            "exclude": [
            ],
            "rename": {
            },
            "bakery": {
                "profileNames": [
                    "D2D1"
                ]
            },
            "output": {
                "mode": "Default",
                "path": "src/Microsoft",
                "licenseFile": "build/LICENSE_HEADER.txt",
                "props": "build/props/bindings.props"
            },
            "namespace": "Silk.NET.Direct2D1",
            "extensionsNamespace": "Silk.NET.Direct2D1.Extensions",
            "nameContainer": {
                "linux-x64": "libd2d1.so",
                "win-x64": "d2d1.dll",
                "win-x86": "d2d1.dll",
                "osx-x64": "libd2d1.dylib",
                "android": "libd2d1.so",
                "iOS": "__Internal",
                "className": "D2D1LibraryNameContainer"
            },
            "typeMaps": [
                {
                    "$include.dxTypemap": "build/dx_typemap.json",
                    "$include.commonTypeMap": "build/csharp_typemap.json"
                }
            ]
        },
        {
            "profileName": "webgpu",
            "sources": [
<<<<<<< HEAD
                "build/submodules/webgpu-headers/webgpu.h"
=======
                "build/submodules/webgpu-headers/webgpu.h",
                "build/submodules/wgpu-native/ffi/wgpu.h",
                "build/submodules/dawn/out/Debug/gen/include/dawn/dawn-webgpu.h"
>>>>>>> 7ef7ad50
            ],
            "mode": "Clang",
            "cacheDir": "build/cache",
            "cacheKey": "webgpu",
            "controlDescriptors": [
<<<<<<< HEAD
                "convert-windows-only"
=======
                "convert-windows-only",
                "no-obsolete-enum"
>>>>>>> 7ef7ad50
            ],
            "converter": {},
            "prefix": "wgpu",
            "clang": {
                "args": [
                    "--language=c++",
                    "--std=c++17",
                    "-m64",
                    "-Wno-expansion-to-defined",
                    "-Wno-ignored-attributes",
                    "-Wno-ignored-pragma-intrinsic",
                    "-Wno-nonportable-include-path",
                    "-Wno-pragma-pack",
<<<<<<< HEAD
                    "-I$windowsSdkIncludes"
                ],
                "traverse": [
                    "build/submodules/webgpu-headers/*.h"
                ],
                "classes": {
                    "webgpu.h": "[Core]WebGPU"
=======
                    "-I$windowsSdkIncludes",
                    "-Ibuild/submodules/wgpu-native/ffi"
                ],
                "traverse": [
                    "build/submodules/webgpu-headers/*.h",
                    "build/submodules/wgpu-native/*.h"
                ],
                "classes": {
                    "webgpu.h": "[Core]WebGPU",
                    "wgpu.h": "[WGPU:WebGPU]Wgpu",
                    "dawn-webgpu.h": "[Dawn:WebGPU]Dawn"
>>>>>>> 7ef7ad50
                }
            },
            "exclude": [
                
            ],
            "rename": {
                "WGPUComputePipelineImpl": "ComputePipeline",
                "WGPUAdapterImpl": "Adapter",
                "WGPUBindGroupImpl": "BindGroup",
                "WGPUBindGroupLayoutImpl": "BindGroupLayout",
                "WGPUBufferImpl": "Buffer",
                "WGPUCommandBufferImpl": "CommandBuffer",
                "WGPUCommandEncoderImpl": "CommandEncoder",
                "WGPUComputePassEncoderImpl": "ComputePassEncoder",
                "WGPUDeviceImpl": "Device",
                "WGPUInstanceImpl": "Instance",
                "WGPUPipelineLayoutImpl": "PipelineLayout",
                "WGPUQuerySetImpl": "QuerySet",
                "WGPUQueueImpl": "Queue",
                "WGPURenderBundleEncoderImpl": "RenderBundleEncoder",
                "WGPURenderBundleImpl": "RenderBundle",
                "WGPURenderPassEncoderImpl": "RenderPassEncoder",
                "WGPURenderPipelineImpl": "RenderPipeline",
                "WGPUSamplerImpl": "Sampler",
                "WGPUShaderModuleImpl": "ShaderModule",
                "WGPUSurfaceImpl": "Surface",
                "WGPUSwapChainImpl": "SwapChain",
                "WGPUTextureImpl": "Texture",
                "WGPUTextureViewImpl": "TextureView"
            },
            "bakery": {
                "profileNames": [
<<<<<<< HEAD
                    "webgpu"
=======
                    "webgpu",
                    "wgpu",
                    "dawn-webgpu"
>>>>>>> 7ef7ad50
                ]
            },
            "output": {
                "mode": "Default",
                "path": "src/WebGPU",
                "licenseFile": "build/LICENSE_HEADER.txt",
                "props": "build/props/bindings.props"
            },
            "namespace": "Silk.NET.WebGPU",
            "extensionsNamespace": "Silk.NET.WebGPU.Extensions",
            "nameContainer": {
                "linux-x64": "libwgpu.so",
                "win-x64": "libwgpu.dll",
                "win-x86": "libwgpu.dll",
                "osx-x64": "libwgpu.dylib",
                "android": "libwgpu.so",
                "className": "WebGPULibraryNameContainer"
            },
            "typeMaps": [
                {
<<<<<<< HEAD
=======
                    "WGPUColorWriteMaskFlags": "Silk.NET.WebGPU.ColorWriteMask",
                    "WGPUBufferUsageFlags": "Silk.NET.WebGPU.BufferUsage",
                    "WGPUMapModeFlags": "Silk.NET.WebGPU.MapMode",
                    "WGPUShaderStageFlags": "Silk.NET.WebGPU.ShaderStage",
                    "WGPUTextureUsageFlags": "Silk.NET.WebGPU.TextureUsage"
                },
                {
>>>>>>> 7ef7ad50
                    "$include.commonTypeMap": "build/csharp_typemap.json"
                }
            ]
        }
    ]
}<|MERGE_RESOLUTION|>--- conflicted
+++ resolved
@@ -790,25 +790,6 @@
                         "SDL_UnregisterApp",
                         "SDL_WinRT.*",
                         "__debugbreak"
-                    ],
-                    "$override(2)": [
-                        "SDL_Android.*",
-                        "SDL_DXGI.*",
-                        "SDL_Direct3D9.*",
-                        "SDL_GetAndroidSDKVersion",
-                        "SDL_IsAndroidTV",
-                        "SDL_IsChromebook",
-                        "SDL_IsDeXMode",
-                        "SDL_OnApplicationDidChangeStatusBarOrientation",
-                        "SDL_RegisterApp",
-                        "SDL_RenderGetD3D11Device",
-                        "SDL_RenderGetD3D9Device",
-                        "SDL_SetWindowsMessageHook",
-                        "SDL_UIKitRunApp",
-                        "SDL_UnregisterApp",
-                        "SDL_WinRT.*",
-                        "SDL_iPhone.*",
-                        "__debugbreak"
                     ]
                 }
             },
@@ -2019,24 +2000,16 @@
         {
             "profileName": "webgpu",
             "sources": [
-<<<<<<< HEAD
-                "build/submodules/webgpu-headers/webgpu.h"
-=======
                 "build/submodules/webgpu-headers/webgpu.h",
                 "build/submodules/wgpu-native/ffi/wgpu.h",
                 "build/submodules/dawn/out/Debug/gen/include/dawn/dawn-webgpu.h"
->>>>>>> 7ef7ad50
             ],
             "mode": "Clang",
             "cacheDir": "build/cache",
             "cacheKey": "webgpu",
             "controlDescriptors": [
-<<<<<<< HEAD
-                "convert-windows-only"
-=======
                 "convert-windows-only",
                 "no-obsolete-enum"
->>>>>>> 7ef7ad50
             ],
             "converter": {},
             "prefix": "wgpu",
@@ -2050,15 +2023,6 @@
                     "-Wno-ignored-pragma-intrinsic",
                     "-Wno-nonportable-include-path",
                     "-Wno-pragma-pack",
-<<<<<<< HEAD
-                    "-I$windowsSdkIncludes"
-                ],
-                "traverse": [
-                    "build/submodules/webgpu-headers/*.h"
-                ],
-                "classes": {
-                    "webgpu.h": "[Core]WebGPU"
-=======
                     "-I$windowsSdkIncludes",
                     "-Ibuild/submodules/wgpu-native/ffi"
                 ],
@@ -2070,7 +2034,6 @@
                     "webgpu.h": "[Core]WebGPU",
                     "wgpu.h": "[WGPU:WebGPU]Wgpu",
                     "dawn-webgpu.h": "[Dawn:WebGPU]Dawn"
->>>>>>> 7ef7ad50
                 }
             },
             "exclude": [
@@ -2103,13 +2066,9 @@
             },
             "bakery": {
                 "profileNames": [
-<<<<<<< HEAD
-                    "webgpu"
-=======
                     "webgpu",
                     "wgpu",
                     "dawn-webgpu"
->>>>>>> 7ef7ad50
                 ]
             },
             "output": {
@@ -2130,8 +2089,6 @@
             },
             "typeMaps": [
                 {
-<<<<<<< HEAD
-=======
                     "WGPUColorWriteMaskFlags": "Silk.NET.WebGPU.ColorWriteMask",
                     "WGPUBufferUsageFlags": "Silk.NET.WebGPU.BufferUsage",
                     "WGPUMapModeFlags": "Silk.NET.WebGPU.MapMode",
@@ -2139,7 +2096,6 @@
                     "WGPUTextureUsageFlags": "Silk.NET.WebGPU.TextureUsage"
                 },
                 {
->>>>>>> 7ef7ad50
                     "$include.commonTypeMap": "build/csharp_typemap.json"
                 }
             ]
