--- conflicted
+++ resolved
@@ -5,11 +5,6 @@
 
 using System;
 using System.Runtime.InteropServices;
-<<<<<<< HEAD
-
-// ReSharper disable InconsistentNaming
-=======
->>>>>>> 44b3ec29
 
 namespace Silk.NET.Core.Loader
 {
