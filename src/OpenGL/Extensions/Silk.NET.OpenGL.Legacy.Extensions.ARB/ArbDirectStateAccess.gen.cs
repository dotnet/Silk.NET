--- conflicted
+++ resolved
@@ -1427,8 +1427,6 @@
             VertexArrayVertexBuffers(vaobj, first, (uint) strides.Length, in buffers.GetPinnableReference(), in offsets.GetPinnableReference(), in strides.GetPinnableReference());
         }
 
-<<<<<<< HEAD
-=======
         public unsafe uint CreateBuffers([Flow(FlowDirection.In)] uint n)
         {
             // NonKhrReturnTypeOverloader
@@ -1758,7 +1756,6 @@
             return silkRet;
         }
 
->>>>>>> 79618580
         public ArbDirectStateAccess(INativeContext ctx)
             : base(ctx)
         {
