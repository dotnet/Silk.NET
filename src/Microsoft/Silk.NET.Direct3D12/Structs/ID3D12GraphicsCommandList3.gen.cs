--- conflicted
+++ resolved
@@ -964,11 +964,7 @@
         public readonly unsafe void RSSetScissorRects(uint NumRects, Silk.NET.Maths.Box2D<int>* pRects)
         {
             var @this = (ID3D12GraphicsCommandList3*) Unsafe.AsPointer(ref Unsafe.AsRef(in this));
-<<<<<<< HEAD
-            ((delegate* unmanaged[Stdcall]<ID3D12GraphicsCommandList3*, uint, Silk.NET.Maths.Box2D<int>*, void>)LpVtbl[22])(@this, NumRects, pRects);
-=======
-            ((delegate* unmanaged[Stdcall]<ID3D12GraphicsCommandList3*, uint, Silk.NET.Maths.Rectangle<int>*, void>)@this->LpVtbl[22])(@this, NumRects, pRects);
->>>>>>> 79618580
+            ((delegate* unmanaged[Stdcall]<ID3D12GraphicsCommandList3*, uint, Silk.NET.Maths.Box2D<int>*, void>)@this->LpVtbl[22])(@this, NumRects, pRects);
         }
 
         /// <summary>To be documented.</summary>
@@ -977,11 +973,7 @@
             var @this = (ID3D12GraphicsCommandList3*) Unsafe.AsPointer(ref Unsafe.AsRef(in this));
             fixed (Silk.NET.Maths.Box2D<int>* pRectsPtr = &pRects)
             {
-<<<<<<< HEAD
-                ((delegate* unmanaged[Stdcall]<ID3D12GraphicsCommandList3*, uint, Silk.NET.Maths.Box2D<int>*, void>)LpVtbl[22])(@this, NumRects, pRectsPtr);
-=======
-                ((delegate* unmanaged[Stdcall]<ID3D12GraphicsCommandList3*, uint, Silk.NET.Maths.Rectangle<int>*, void>)@this->LpVtbl[22])(@this, NumRects, pRectsPtr);
->>>>>>> 79618580
+                ((delegate* unmanaged[Stdcall]<ID3D12GraphicsCommandList3*, uint, Silk.NET.Maths.Box2D<int>*, void>)@this->LpVtbl[22])(@this, NumRects, pRectsPtr);
             }
         }
 
@@ -1310,11 +1302,7 @@
         public readonly unsafe void ClearDepthStencilView(CpuDescriptorHandle DepthStencilView, ClearFlags ClearFlags, float Depth, byte Stencil, uint NumRects, Silk.NET.Maths.Box2D<int>* pRects)
         {
             var @this = (ID3D12GraphicsCommandList3*) Unsafe.AsPointer(ref Unsafe.AsRef(in this));
-<<<<<<< HEAD
-            ((delegate* unmanaged[Stdcall]<ID3D12GraphicsCommandList3*, CpuDescriptorHandle, ClearFlags, float, byte, uint, Silk.NET.Maths.Box2D<int>*, void>)LpVtbl[47])(@this, DepthStencilView, ClearFlags, Depth, Stencil, NumRects, pRects);
-=======
-            ((delegate* unmanaged[Stdcall]<ID3D12GraphicsCommandList3*, CpuDescriptorHandle, ClearFlags, float, byte, uint, Silk.NET.Maths.Rectangle<int>*, void>)@this->LpVtbl[47])(@this, DepthStencilView, ClearFlags, Depth, Stencil, NumRects, pRects);
->>>>>>> 79618580
+            ((delegate* unmanaged[Stdcall]<ID3D12GraphicsCommandList3*, CpuDescriptorHandle, ClearFlags, float, byte, uint, Silk.NET.Maths.Box2D<int>*, void>)@this->LpVtbl[47])(@this, DepthStencilView, ClearFlags, Depth, Stencil, NumRects, pRects);
         }
 
         /// <summary>To be documented.</summary>
@@ -1323,11 +1311,7 @@
             var @this = (ID3D12GraphicsCommandList3*) Unsafe.AsPointer(ref Unsafe.AsRef(in this));
             fixed (Silk.NET.Maths.Box2D<int>* pRectsPtr = &pRects)
             {
-<<<<<<< HEAD
-                ((delegate* unmanaged[Stdcall]<ID3D12GraphicsCommandList3*, CpuDescriptorHandle, ClearFlags, float, byte, uint, Silk.NET.Maths.Box2D<int>*, void>)LpVtbl[47])(@this, DepthStencilView, ClearFlags, Depth, Stencil, NumRects, pRectsPtr);
-=======
-                ((delegate* unmanaged[Stdcall]<ID3D12GraphicsCommandList3*, CpuDescriptorHandle, ClearFlags, float, byte, uint, Silk.NET.Maths.Rectangle<int>*, void>)@this->LpVtbl[47])(@this, DepthStencilView, ClearFlags, Depth, Stencil, NumRects, pRectsPtr);
->>>>>>> 79618580
+                ((delegate* unmanaged[Stdcall]<ID3D12GraphicsCommandList3*, CpuDescriptorHandle, ClearFlags, float, byte, uint, Silk.NET.Maths.Box2D<int>*, void>)@this->LpVtbl[47])(@this, DepthStencilView, ClearFlags, Depth, Stencil, NumRects, pRectsPtr);
             }
         }
 
@@ -1335,11 +1319,7 @@
         public readonly unsafe void ClearRenderTargetView(CpuDescriptorHandle RenderTargetView, [Count(Count = 4)] float* ColorRGBA, uint NumRects, Silk.NET.Maths.Box2D<int>* pRects)
         {
             var @this = (ID3D12GraphicsCommandList3*) Unsafe.AsPointer(ref Unsafe.AsRef(in this));
-<<<<<<< HEAD
-            ((delegate* unmanaged[Stdcall]<ID3D12GraphicsCommandList3*, CpuDescriptorHandle, float*, uint, Silk.NET.Maths.Box2D<int>*, void>)LpVtbl[48])(@this, RenderTargetView, ColorRGBA, NumRects, pRects);
-=======
-            ((delegate* unmanaged[Stdcall]<ID3D12GraphicsCommandList3*, CpuDescriptorHandle, float*, uint, Silk.NET.Maths.Rectangle<int>*, void>)@this->LpVtbl[48])(@this, RenderTargetView, ColorRGBA, NumRects, pRects);
->>>>>>> 79618580
+            ((delegate* unmanaged[Stdcall]<ID3D12GraphicsCommandList3*, CpuDescriptorHandle, float*, uint, Silk.NET.Maths.Box2D<int>*, void>)@this->LpVtbl[48])(@this, RenderTargetView, ColorRGBA, NumRects, pRects);
         }
 
         /// <summary>To be documented.</summary>
@@ -1348,11 +1328,7 @@
             var @this = (ID3D12GraphicsCommandList3*) Unsafe.AsPointer(ref Unsafe.AsRef(in this));
             fixed (Silk.NET.Maths.Box2D<int>* pRectsPtr = &pRects)
             {
-<<<<<<< HEAD
-                ((delegate* unmanaged[Stdcall]<ID3D12GraphicsCommandList3*, CpuDescriptorHandle, float*, uint, Silk.NET.Maths.Box2D<int>*, void>)LpVtbl[48])(@this, RenderTargetView, ColorRGBA, NumRects, pRectsPtr);
-=======
-                ((delegate* unmanaged[Stdcall]<ID3D12GraphicsCommandList3*, CpuDescriptorHandle, float*, uint, Silk.NET.Maths.Rectangle<int>*, void>)@this->LpVtbl[48])(@this, RenderTargetView, ColorRGBA, NumRects, pRectsPtr);
->>>>>>> 79618580
+                ((delegate* unmanaged[Stdcall]<ID3D12GraphicsCommandList3*, CpuDescriptorHandle, float*, uint, Silk.NET.Maths.Box2D<int>*, void>)@this->LpVtbl[48])(@this, RenderTargetView, ColorRGBA, NumRects, pRectsPtr);
             }
         }
 
@@ -1362,11 +1338,7 @@
             var @this = (ID3D12GraphicsCommandList3*) Unsafe.AsPointer(ref Unsafe.AsRef(in this));
             fixed (float* ColorRGBAPtr = &ColorRGBA)
             {
-<<<<<<< HEAD
-                ((delegate* unmanaged[Stdcall]<ID3D12GraphicsCommandList3*, CpuDescriptorHandle, float*, uint, Silk.NET.Maths.Box2D<int>*, void>)LpVtbl[48])(@this, RenderTargetView, ColorRGBAPtr, NumRects, pRects);
-=======
-                ((delegate* unmanaged[Stdcall]<ID3D12GraphicsCommandList3*, CpuDescriptorHandle, float*, uint, Silk.NET.Maths.Rectangle<int>*, void>)@this->LpVtbl[48])(@this, RenderTargetView, ColorRGBAPtr, NumRects, pRects);
->>>>>>> 79618580
+                ((delegate* unmanaged[Stdcall]<ID3D12GraphicsCommandList3*, CpuDescriptorHandle, float*, uint, Silk.NET.Maths.Box2D<int>*, void>)@this->LpVtbl[48])(@this, RenderTargetView, ColorRGBAPtr, NumRects, pRects);
             }
         }
 
@@ -1378,11 +1350,7 @@
             {
                 fixed (Silk.NET.Maths.Box2D<int>* pRectsPtr = &pRects)
                 {
-<<<<<<< HEAD
-                    ((delegate* unmanaged[Stdcall]<ID3D12GraphicsCommandList3*, CpuDescriptorHandle, float*, uint, Silk.NET.Maths.Box2D<int>*, void>)LpVtbl[48])(@this, RenderTargetView, ColorRGBAPtr, NumRects, pRectsPtr);
-=======
-                    ((delegate* unmanaged[Stdcall]<ID3D12GraphicsCommandList3*, CpuDescriptorHandle, float*, uint, Silk.NET.Maths.Rectangle<int>*, void>)@this->LpVtbl[48])(@this, RenderTargetView, ColorRGBAPtr, NumRects, pRectsPtr);
->>>>>>> 79618580
+                    ((delegate* unmanaged[Stdcall]<ID3D12GraphicsCommandList3*, CpuDescriptorHandle, float*, uint, Silk.NET.Maths.Box2D<int>*, void>)@this->LpVtbl[48])(@this, RenderTargetView, ColorRGBAPtr, NumRects, pRectsPtr);
                 }
             }
         }
@@ -1391,11 +1359,7 @@
         public readonly unsafe void ClearUnorderedAccessViewUint(GpuDescriptorHandle ViewGPUHandleInCurrentHeap, CpuDescriptorHandle ViewCPUHandle, ID3D12Resource* pResource, [Count(Count = 4)] uint* Values, uint NumRects, Silk.NET.Maths.Box2D<int>* pRects)
         {
             var @this = (ID3D12GraphicsCommandList3*) Unsafe.AsPointer(ref Unsafe.AsRef(in this));
-<<<<<<< HEAD
-            ((delegate* unmanaged[Stdcall]<ID3D12GraphicsCommandList3*, GpuDescriptorHandle, CpuDescriptorHandle, ID3D12Resource*, uint*, uint, Silk.NET.Maths.Box2D<int>*, void>)LpVtbl[49])(@this, ViewGPUHandleInCurrentHeap, ViewCPUHandle, pResource, Values, NumRects, pRects);
-=======
-            ((delegate* unmanaged[Stdcall]<ID3D12GraphicsCommandList3*, GpuDescriptorHandle, CpuDescriptorHandle, ID3D12Resource*, uint*, uint, Silk.NET.Maths.Rectangle<int>*, void>)@this->LpVtbl[49])(@this, ViewGPUHandleInCurrentHeap, ViewCPUHandle, pResource, Values, NumRects, pRects);
->>>>>>> 79618580
+            ((delegate* unmanaged[Stdcall]<ID3D12GraphicsCommandList3*, GpuDescriptorHandle, CpuDescriptorHandle, ID3D12Resource*, uint*, uint, Silk.NET.Maths.Box2D<int>*, void>)@this->LpVtbl[49])(@this, ViewGPUHandleInCurrentHeap, ViewCPUHandle, pResource, Values, NumRects, pRects);
         }
 
         /// <summary>To be documented.</summary>
@@ -1404,11 +1368,7 @@
             var @this = (ID3D12GraphicsCommandList3*) Unsafe.AsPointer(ref Unsafe.AsRef(in this));
             fixed (Silk.NET.Maths.Box2D<int>* pRectsPtr = &pRects)
             {
-<<<<<<< HEAD
-                ((delegate* unmanaged[Stdcall]<ID3D12GraphicsCommandList3*, GpuDescriptorHandle, CpuDescriptorHandle, ID3D12Resource*, uint*, uint, Silk.NET.Maths.Box2D<int>*, void>)LpVtbl[49])(@this, ViewGPUHandleInCurrentHeap, ViewCPUHandle, pResource, Values, NumRects, pRectsPtr);
-=======
-                ((delegate* unmanaged[Stdcall]<ID3D12GraphicsCommandList3*, GpuDescriptorHandle, CpuDescriptorHandle, ID3D12Resource*, uint*, uint, Silk.NET.Maths.Rectangle<int>*, void>)@this->LpVtbl[49])(@this, ViewGPUHandleInCurrentHeap, ViewCPUHandle, pResource, Values, NumRects, pRectsPtr);
->>>>>>> 79618580
+                ((delegate* unmanaged[Stdcall]<ID3D12GraphicsCommandList3*, GpuDescriptorHandle, CpuDescriptorHandle, ID3D12Resource*, uint*, uint, Silk.NET.Maths.Box2D<int>*, void>)@this->LpVtbl[49])(@this, ViewGPUHandleInCurrentHeap, ViewCPUHandle, pResource, Values, NumRects, pRectsPtr);
             }
         }
 
@@ -1418,11 +1378,7 @@
             var @this = (ID3D12GraphicsCommandList3*) Unsafe.AsPointer(ref Unsafe.AsRef(in this));
             fixed (uint* ValuesPtr = &Values)
             {
-<<<<<<< HEAD
-                ((delegate* unmanaged[Stdcall]<ID3D12GraphicsCommandList3*, GpuDescriptorHandle, CpuDescriptorHandle, ID3D12Resource*, uint*, uint, Silk.NET.Maths.Box2D<int>*, void>)LpVtbl[49])(@this, ViewGPUHandleInCurrentHeap, ViewCPUHandle, pResource, ValuesPtr, NumRects, pRects);
-=======
-                ((delegate* unmanaged[Stdcall]<ID3D12GraphicsCommandList3*, GpuDescriptorHandle, CpuDescriptorHandle, ID3D12Resource*, uint*, uint, Silk.NET.Maths.Rectangle<int>*, void>)@this->LpVtbl[49])(@this, ViewGPUHandleInCurrentHeap, ViewCPUHandle, pResource, ValuesPtr, NumRects, pRects);
->>>>>>> 79618580
+                ((delegate* unmanaged[Stdcall]<ID3D12GraphicsCommandList3*, GpuDescriptorHandle, CpuDescriptorHandle, ID3D12Resource*, uint*, uint, Silk.NET.Maths.Box2D<int>*, void>)@this->LpVtbl[49])(@this, ViewGPUHandleInCurrentHeap, ViewCPUHandle, pResource, ValuesPtr, NumRects, pRects);
             }
         }
 
@@ -1434,11 +1390,7 @@
             {
                 fixed (Silk.NET.Maths.Box2D<int>* pRectsPtr = &pRects)
                 {
-<<<<<<< HEAD
-                    ((delegate* unmanaged[Stdcall]<ID3D12GraphicsCommandList3*, GpuDescriptorHandle, CpuDescriptorHandle, ID3D12Resource*, uint*, uint, Silk.NET.Maths.Box2D<int>*, void>)LpVtbl[49])(@this, ViewGPUHandleInCurrentHeap, ViewCPUHandle, pResource, ValuesPtr, NumRects, pRectsPtr);
-=======
-                    ((delegate* unmanaged[Stdcall]<ID3D12GraphicsCommandList3*, GpuDescriptorHandle, CpuDescriptorHandle, ID3D12Resource*, uint*, uint, Silk.NET.Maths.Rectangle<int>*, void>)@this->LpVtbl[49])(@this, ViewGPUHandleInCurrentHeap, ViewCPUHandle, pResource, ValuesPtr, NumRects, pRectsPtr);
->>>>>>> 79618580
+                    ((delegate* unmanaged[Stdcall]<ID3D12GraphicsCommandList3*, GpuDescriptorHandle, CpuDescriptorHandle, ID3D12Resource*, uint*, uint, Silk.NET.Maths.Box2D<int>*, void>)@this->LpVtbl[49])(@this, ViewGPUHandleInCurrentHeap, ViewCPUHandle, pResource, ValuesPtr, NumRects, pRectsPtr);
                 }
             }
         }
@@ -1449,11 +1401,7 @@
             var @this = (ID3D12GraphicsCommandList3*) Unsafe.AsPointer(ref Unsafe.AsRef(in this));
             fixed (ID3D12Resource* pResourcePtr = &pResource)
             {
-<<<<<<< HEAD
-                ((delegate* unmanaged[Stdcall]<ID3D12GraphicsCommandList3*, GpuDescriptorHandle, CpuDescriptorHandle, ID3D12Resource*, uint*, uint, Silk.NET.Maths.Box2D<int>*, void>)LpVtbl[49])(@this, ViewGPUHandleInCurrentHeap, ViewCPUHandle, pResourcePtr, Values, NumRects, pRects);
-=======
-                ((delegate* unmanaged[Stdcall]<ID3D12GraphicsCommandList3*, GpuDescriptorHandle, CpuDescriptorHandle, ID3D12Resource*, uint*, uint, Silk.NET.Maths.Rectangle<int>*, void>)@this->LpVtbl[49])(@this, ViewGPUHandleInCurrentHeap, ViewCPUHandle, pResourcePtr, Values, NumRects, pRects);
->>>>>>> 79618580
+                ((delegate* unmanaged[Stdcall]<ID3D12GraphicsCommandList3*, GpuDescriptorHandle, CpuDescriptorHandle, ID3D12Resource*, uint*, uint, Silk.NET.Maths.Box2D<int>*, void>)@this->LpVtbl[49])(@this, ViewGPUHandleInCurrentHeap, ViewCPUHandle, pResourcePtr, Values, NumRects, pRects);
             }
         }
 
@@ -1465,11 +1413,7 @@
             {
                 fixed (Silk.NET.Maths.Box2D<int>* pRectsPtr = &pRects)
                 {
-<<<<<<< HEAD
-                    ((delegate* unmanaged[Stdcall]<ID3D12GraphicsCommandList3*, GpuDescriptorHandle, CpuDescriptorHandle, ID3D12Resource*, uint*, uint, Silk.NET.Maths.Box2D<int>*, void>)LpVtbl[49])(@this, ViewGPUHandleInCurrentHeap, ViewCPUHandle, pResourcePtr, Values, NumRects, pRectsPtr);
-=======
-                    ((delegate* unmanaged[Stdcall]<ID3D12GraphicsCommandList3*, GpuDescriptorHandle, CpuDescriptorHandle, ID3D12Resource*, uint*, uint, Silk.NET.Maths.Rectangle<int>*, void>)@this->LpVtbl[49])(@this, ViewGPUHandleInCurrentHeap, ViewCPUHandle, pResourcePtr, Values, NumRects, pRectsPtr);
->>>>>>> 79618580
+                    ((delegate* unmanaged[Stdcall]<ID3D12GraphicsCommandList3*, GpuDescriptorHandle, CpuDescriptorHandle, ID3D12Resource*, uint*, uint, Silk.NET.Maths.Box2D<int>*, void>)@this->LpVtbl[49])(@this, ViewGPUHandleInCurrentHeap, ViewCPUHandle, pResourcePtr, Values, NumRects, pRectsPtr);
                 }
             }
         }
@@ -1482,11 +1426,7 @@
             {
                 fixed (uint* ValuesPtr = &Values)
                 {
-<<<<<<< HEAD
-                    ((delegate* unmanaged[Stdcall]<ID3D12GraphicsCommandList3*, GpuDescriptorHandle, CpuDescriptorHandle, ID3D12Resource*, uint*, uint, Silk.NET.Maths.Box2D<int>*, void>)LpVtbl[49])(@this, ViewGPUHandleInCurrentHeap, ViewCPUHandle, pResourcePtr, ValuesPtr, NumRects, pRects);
-=======
-                    ((delegate* unmanaged[Stdcall]<ID3D12GraphicsCommandList3*, GpuDescriptorHandle, CpuDescriptorHandle, ID3D12Resource*, uint*, uint, Silk.NET.Maths.Rectangle<int>*, void>)@this->LpVtbl[49])(@this, ViewGPUHandleInCurrentHeap, ViewCPUHandle, pResourcePtr, ValuesPtr, NumRects, pRects);
->>>>>>> 79618580
+                    ((delegate* unmanaged[Stdcall]<ID3D12GraphicsCommandList3*, GpuDescriptorHandle, CpuDescriptorHandle, ID3D12Resource*, uint*, uint, Silk.NET.Maths.Box2D<int>*, void>)@this->LpVtbl[49])(@this, ViewGPUHandleInCurrentHeap, ViewCPUHandle, pResourcePtr, ValuesPtr, NumRects, pRects);
                 }
             }
         }
@@ -1501,11 +1441,7 @@
                 {
                     fixed (Silk.NET.Maths.Box2D<int>* pRectsPtr = &pRects)
                     {
-<<<<<<< HEAD
-                        ((delegate* unmanaged[Stdcall]<ID3D12GraphicsCommandList3*, GpuDescriptorHandle, CpuDescriptorHandle, ID3D12Resource*, uint*, uint, Silk.NET.Maths.Box2D<int>*, void>)LpVtbl[49])(@this, ViewGPUHandleInCurrentHeap, ViewCPUHandle, pResourcePtr, ValuesPtr, NumRects, pRectsPtr);
-=======
-                        ((delegate* unmanaged[Stdcall]<ID3D12GraphicsCommandList3*, GpuDescriptorHandle, CpuDescriptorHandle, ID3D12Resource*, uint*, uint, Silk.NET.Maths.Rectangle<int>*, void>)@this->LpVtbl[49])(@this, ViewGPUHandleInCurrentHeap, ViewCPUHandle, pResourcePtr, ValuesPtr, NumRects, pRectsPtr);
->>>>>>> 79618580
+                        ((delegate* unmanaged[Stdcall]<ID3D12GraphicsCommandList3*, GpuDescriptorHandle, CpuDescriptorHandle, ID3D12Resource*, uint*, uint, Silk.NET.Maths.Box2D<int>*, void>)@this->LpVtbl[49])(@this, ViewGPUHandleInCurrentHeap, ViewCPUHandle, pResourcePtr, ValuesPtr, NumRects, pRectsPtr);
                     }
                 }
             }
@@ -1515,11 +1451,7 @@
         public readonly unsafe void ClearUnorderedAccessViewFloat(GpuDescriptorHandle ViewGPUHandleInCurrentHeap, CpuDescriptorHandle ViewCPUHandle, ID3D12Resource* pResource, [Count(Count = 4)] float* Values, uint NumRects, Silk.NET.Maths.Box2D<int>* pRects)
         {
             var @this = (ID3D12GraphicsCommandList3*) Unsafe.AsPointer(ref Unsafe.AsRef(in this));
-<<<<<<< HEAD
-            ((delegate* unmanaged[Stdcall]<ID3D12GraphicsCommandList3*, GpuDescriptorHandle, CpuDescriptorHandle, ID3D12Resource*, float*, uint, Silk.NET.Maths.Box2D<int>*, void>)LpVtbl[50])(@this, ViewGPUHandleInCurrentHeap, ViewCPUHandle, pResource, Values, NumRects, pRects);
-=======
-            ((delegate* unmanaged[Stdcall]<ID3D12GraphicsCommandList3*, GpuDescriptorHandle, CpuDescriptorHandle, ID3D12Resource*, float*, uint, Silk.NET.Maths.Rectangle<int>*, void>)@this->LpVtbl[50])(@this, ViewGPUHandleInCurrentHeap, ViewCPUHandle, pResource, Values, NumRects, pRects);
->>>>>>> 79618580
+            ((delegate* unmanaged[Stdcall]<ID3D12GraphicsCommandList3*, GpuDescriptorHandle, CpuDescriptorHandle, ID3D12Resource*, float*, uint, Silk.NET.Maths.Box2D<int>*, void>)@this->LpVtbl[50])(@this, ViewGPUHandleInCurrentHeap, ViewCPUHandle, pResource, Values, NumRects, pRects);
         }
 
         /// <summary>To be documented.</summary>
@@ -1528,11 +1460,7 @@
             var @this = (ID3D12GraphicsCommandList3*) Unsafe.AsPointer(ref Unsafe.AsRef(in this));
             fixed (Silk.NET.Maths.Box2D<int>* pRectsPtr = &pRects)
             {
-<<<<<<< HEAD
-                ((delegate* unmanaged[Stdcall]<ID3D12GraphicsCommandList3*, GpuDescriptorHandle, CpuDescriptorHandle, ID3D12Resource*, float*, uint, Silk.NET.Maths.Box2D<int>*, void>)LpVtbl[50])(@this, ViewGPUHandleInCurrentHeap, ViewCPUHandle, pResource, Values, NumRects, pRectsPtr);
-=======
-                ((delegate* unmanaged[Stdcall]<ID3D12GraphicsCommandList3*, GpuDescriptorHandle, CpuDescriptorHandle, ID3D12Resource*, float*, uint, Silk.NET.Maths.Rectangle<int>*, void>)@this->LpVtbl[50])(@this, ViewGPUHandleInCurrentHeap, ViewCPUHandle, pResource, Values, NumRects, pRectsPtr);
->>>>>>> 79618580
+                ((delegate* unmanaged[Stdcall]<ID3D12GraphicsCommandList3*, GpuDescriptorHandle, CpuDescriptorHandle, ID3D12Resource*, float*, uint, Silk.NET.Maths.Box2D<int>*, void>)@this->LpVtbl[50])(@this, ViewGPUHandleInCurrentHeap, ViewCPUHandle, pResource, Values, NumRects, pRectsPtr);
             }
         }
 
@@ -1542,11 +1470,7 @@
             var @this = (ID3D12GraphicsCommandList3*) Unsafe.AsPointer(ref Unsafe.AsRef(in this));
             fixed (float* ValuesPtr = &Values)
             {
-<<<<<<< HEAD
-                ((delegate* unmanaged[Stdcall]<ID3D12GraphicsCommandList3*, GpuDescriptorHandle, CpuDescriptorHandle, ID3D12Resource*, float*, uint, Silk.NET.Maths.Box2D<int>*, void>)LpVtbl[50])(@this, ViewGPUHandleInCurrentHeap, ViewCPUHandle, pResource, ValuesPtr, NumRects, pRects);
-=======
-                ((delegate* unmanaged[Stdcall]<ID3D12GraphicsCommandList3*, GpuDescriptorHandle, CpuDescriptorHandle, ID3D12Resource*, float*, uint, Silk.NET.Maths.Rectangle<int>*, void>)@this->LpVtbl[50])(@this, ViewGPUHandleInCurrentHeap, ViewCPUHandle, pResource, ValuesPtr, NumRects, pRects);
->>>>>>> 79618580
+                ((delegate* unmanaged[Stdcall]<ID3D12GraphicsCommandList3*, GpuDescriptorHandle, CpuDescriptorHandle, ID3D12Resource*, float*, uint, Silk.NET.Maths.Box2D<int>*, void>)@this->LpVtbl[50])(@this, ViewGPUHandleInCurrentHeap, ViewCPUHandle, pResource, ValuesPtr, NumRects, pRects);
             }
         }
 
@@ -1558,11 +1482,7 @@
             {
                 fixed (Silk.NET.Maths.Box2D<int>* pRectsPtr = &pRects)
                 {
-<<<<<<< HEAD
-                    ((delegate* unmanaged[Stdcall]<ID3D12GraphicsCommandList3*, GpuDescriptorHandle, CpuDescriptorHandle, ID3D12Resource*, float*, uint, Silk.NET.Maths.Box2D<int>*, void>)LpVtbl[50])(@this, ViewGPUHandleInCurrentHeap, ViewCPUHandle, pResource, ValuesPtr, NumRects, pRectsPtr);
-=======
-                    ((delegate* unmanaged[Stdcall]<ID3D12GraphicsCommandList3*, GpuDescriptorHandle, CpuDescriptorHandle, ID3D12Resource*, float*, uint, Silk.NET.Maths.Rectangle<int>*, void>)@this->LpVtbl[50])(@this, ViewGPUHandleInCurrentHeap, ViewCPUHandle, pResource, ValuesPtr, NumRects, pRectsPtr);
->>>>>>> 79618580
+                    ((delegate* unmanaged[Stdcall]<ID3D12GraphicsCommandList3*, GpuDescriptorHandle, CpuDescriptorHandle, ID3D12Resource*, float*, uint, Silk.NET.Maths.Box2D<int>*, void>)@this->LpVtbl[50])(@this, ViewGPUHandleInCurrentHeap, ViewCPUHandle, pResource, ValuesPtr, NumRects, pRectsPtr);
                 }
             }
         }
@@ -1573,11 +1493,7 @@
             var @this = (ID3D12GraphicsCommandList3*) Unsafe.AsPointer(ref Unsafe.AsRef(in this));
             fixed (ID3D12Resource* pResourcePtr = &pResource)
             {
-<<<<<<< HEAD
-                ((delegate* unmanaged[Stdcall]<ID3D12GraphicsCommandList3*, GpuDescriptorHandle, CpuDescriptorHandle, ID3D12Resource*, float*, uint, Silk.NET.Maths.Box2D<int>*, void>)LpVtbl[50])(@this, ViewGPUHandleInCurrentHeap, ViewCPUHandle, pResourcePtr, Values, NumRects, pRects);
-=======
-                ((delegate* unmanaged[Stdcall]<ID3D12GraphicsCommandList3*, GpuDescriptorHandle, CpuDescriptorHandle, ID3D12Resource*, float*, uint, Silk.NET.Maths.Rectangle<int>*, void>)@this->LpVtbl[50])(@this, ViewGPUHandleInCurrentHeap, ViewCPUHandle, pResourcePtr, Values, NumRects, pRects);
->>>>>>> 79618580
+                ((delegate* unmanaged[Stdcall]<ID3D12GraphicsCommandList3*, GpuDescriptorHandle, CpuDescriptorHandle, ID3D12Resource*, float*, uint, Silk.NET.Maths.Box2D<int>*, void>)@this->LpVtbl[50])(@this, ViewGPUHandleInCurrentHeap, ViewCPUHandle, pResourcePtr, Values, NumRects, pRects);
             }
         }
 
@@ -1589,11 +1505,7 @@
             {
                 fixed (Silk.NET.Maths.Box2D<int>* pRectsPtr = &pRects)
                 {
-<<<<<<< HEAD
-                    ((delegate* unmanaged[Stdcall]<ID3D12GraphicsCommandList3*, GpuDescriptorHandle, CpuDescriptorHandle, ID3D12Resource*, float*, uint, Silk.NET.Maths.Box2D<int>*, void>)LpVtbl[50])(@this, ViewGPUHandleInCurrentHeap, ViewCPUHandle, pResourcePtr, Values, NumRects, pRectsPtr);
-=======
-                    ((delegate* unmanaged[Stdcall]<ID3D12GraphicsCommandList3*, GpuDescriptorHandle, CpuDescriptorHandle, ID3D12Resource*, float*, uint, Silk.NET.Maths.Rectangle<int>*, void>)@this->LpVtbl[50])(@this, ViewGPUHandleInCurrentHeap, ViewCPUHandle, pResourcePtr, Values, NumRects, pRectsPtr);
->>>>>>> 79618580
+                    ((delegate* unmanaged[Stdcall]<ID3D12GraphicsCommandList3*, GpuDescriptorHandle, CpuDescriptorHandle, ID3D12Resource*, float*, uint, Silk.NET.Maths.Box2D<int>*, void>)@this->LpVtbl[50])(@this, ViewGPUHandleInCurrentHeap, ViewCPUHandle, pResourcePtr, Values, NumRects, pRectsPtr);
                 }
             }
         }
@@ -1606,11 +1518,7 @@
             {
                 fixed (float* ValuesPtr = &Values)
                 {
-<<<<<<< HEAD
-                    ((delegate* unmanaged[Stdcall]<ID3D12GraphicsCommandList3*, GpuDescriptorHandle, CpuDescriptorHandle, ID3D12Resource*, float*, uint, Silk.NET.Maths.Box2D<int>*, void>)LpVtbl[50])(@this, ViewGPUHandleInCurrentHeap, ViewCPUHandle, pResourcePtr, ValuesPtr, NumRects, pRects);
-=======
-                    ((delegate* unmanaged[Stdcall]<ID3D12GraphicsCommandList3*, GpuDescriptorHandle, CpuDescriptorHandle, ID3D12Resource*, float*, uint, Silk.NET.Maths.Rectangle<int>*, void>)@this->LpVtbl[50])(@this, ViewGPUHandleInCurrentHeap, ViewCPUHandle, pResourcePtr, ValuesPtr, NumRects, pRects);
->>>>>>> 79618580
+                    ((delegate* unmanaged[Stdcall]<ID3D12GraphicsCommandList3*, GpuDescriptorHandle, CpuDescriptorHandle, ID3D12Resource*, float*, uint, Silk.NET.Maths.Box2D<int>*, void>)@this->LpVtbl[50])(@this, ViewGPUHandleInCurrentHeap, ViewCPUHandle, pResourcePtr, ValuesPtr, NumRects, pRects);
                 }
             }
         }
@@ -1625,11 +1533,7 @@
                 {
                     fixed (Silk.NET.Maths.Box2D<int>* pRectsPtr = &pRects)
                     {
-<<<<<<< HEAD
-                        ((delegate* unmanaged[Stdcall]<ID3D12GraphicsCommandList3*, GpuDescriptorHandle, CpuDescriptorHandle, ID3D12Resource*, float*, uint, Silk.NET.Maths.Box2D<int>*, void>)LpVtbl[50])(@this, ViewGPUHandleInCurrentHeap, ViewCPUHandle, pResourcePtr, ValuesPtr, NumRects, pRectsPtr);
-=======
-                        ((delegate* unmanaged[Stdcall]<ID3D12GraphicsCommandList3*, GpuDescriptorHandle, CpuDescriptorHandle, ID3D12Resource*, float*, uint, Silk.NET.Maths.Rectangle<int>*, void>)@this->LpVtbl[50])(@this, ViewGPUHandleInCurrentHeap, ViewCPUHandle, pResourcePtr, ValuesPtr, NumRects, pRectsPtr);
->>>>>>> 79618580
+                        ((delegate* unmanaged[Stdcall]<ID3D12GraphicsCommandList3*, GpuDescriptorHandle, CpuDescriptorHandle, ID3D12Resource*, float*, uint, Silk.NET.Maths.Box2D<int>*, void>)@this->LpVtbl[50])(@this, ViewGPUHandleInCurrentHeap, ViewCPUHandle, pResourcePtr, ValuesPtr, NumRects, pRectsPtr);
                     }
                 }
             }
@@ -2343,11 +2247,7 @@
         public readonly unsafe void ResolveSubresourceRegion(ID3D12Resource* pDstResource, uint DstSubresource, uint DstX, uint DstY, ID3D12Resource* pSrcResource, uint SrcSubresource, Silk.NET.Maths.Box2D<int>* pSrcRect, Silk.NET.DXGI.Format Format, ResolveMode ResolveMode)
         {
             var @this = (ID3D12GraphicsCommandList3*) Unsafe.AsPointer(ref Unsafe.AsRef(in this));
-<<<<<<< HEAD
-            ((delegate* unmanaged[Stdcall]<ID3D12GraphicsCommandList3*, ID3D12Resource*, uint, uint, uint, ID3D12Resource*, uint, Silk.NET.Maths.Box2D<int>*, Silk.NET.DXGI.Format, ResolveMode, void>)LpVtbl[64])(@this, pDstResource, DstSubresource, DstX, DstY, pSrcResource, SrcSubresource, pSrcRect, Format, ResolveMode);
-=======
-            ((delegate* unmanaged[Stdcall]<ID3D12GraphicsCommandList3*, ID3D12Resource*, uint, uint, uint, ID3D12Resource*, uint, Silk.NET.Maths.Rectangle<int>*, Silk.NET.DXGI.Format, ResolveMode, void>)@this->LpVtbl[64])(@this, pDstResource, DstSubresource, DstX, DstY, pSrcResource, SrcSubresource, pSrcRect, Format, ResolveMode);
->>>>>>> 79618580
+            ((delegate* unmanaged[Stdcall]<ID3D12GraphicsCommandList3*, ID3D12Resource*, uint, uint, uint, ID3D12Resource*, uint, Silk.NET.Maths.Box2D<int>*, Silk.NET.DXGI.Format, ResolveMode, void>)@this->LpVtbl[64])(@this, pDstResource, DstSubresource, DstX, DstY, pSrcResource, SrcSubresource, pSrcRect, Format, ResolveMode);
         }
 
         /// <summary>To be documented.</summary>
@@ -2356,11 +2256,7 @@
             var @this = (ID3D12GraphicsCommandList3*) Unsafe.AsPointer(ref Unsafe.AsRef(in this));
             fixed (Silk.NET.Maths.Box2D<int>* pSrcRectPtr = &pSrcRect)
             {
-<<<<<<< HEAD
-                ((delegate* unmanaged[Stdcall]<ID3D12GraphicsCommandList3*, ID3D12Resource*, uint, uint, uint, ID3D12Resource*, uint, Silk.NET.Maths.Box2D<int>*, Silk.NET.DXGI.Format, ResolveMode, void>)LpVtbl[64])(@this, pDstResource, DstSubresource, DstX, DstY, pSrcResource, SrcSubresource, pSrcRectPtr, Format, ResolveMode);
-=======
-                ((delegate* unmanaged[Stdcall]<ID3D12GraphicsCommandList3*, ID3D12Resource*, uint, uint, uint, ID3D12Resource*, uint, Silk.NET.Maths.Rectangle<int>*, Silk.NET.DXGI.Format, ResolveMode, void>)@this->LpVtbl[64])(@this, pDstResource, DstSubresource, DstX, DstY, pSrcResource, SrcSubresource, pSrcRectPtr, Format, ResolveMode);
->>>>>>> 79618580
+                ((delegate* unmanaged[Stdcall]<ID3D12GraphicsCommandList3*, ID3D12Resource*, uint, uint, uint, ID3D12Resource*, uint, Silk.NET.Maths.Box2D<int>*, Silk.NET.DXGI.Format, ResolveMode, void>)@this->LpVtbl[64])(@this, pDstResource, DstSubresource, DstX, DstY, pSrcResource, SrcSubresource, pSrcRectPtr, Format, ResolveMode);
             }
         }
 
@@ -2370,11 +2266,7 @@
             var @this = (ID3D12GraphicsCommandList3*) Unsafe.AsPointer(ref Unsafe.AsRef(in this));
             fixed (ID3D12Resource* pSrcResourcePtr = &pSrcResource)
             {
-<<<<<<< HEAD
-                ((delegate* unmanaged[Stdcall]<ID3D12GraphicsCommandList3*, ID3D12Resource*, uint, uint, uint, ID3D12Resource*, uint, Silk.NET.Maths.Box2D<int>*, Silk.NET.DXGI.Format, ResolveMode, void>)LpVtbl[64])(@this, pDstResource, DstSubresource, DstX, DstY, pSrcResourcePtr, SrcSubresource, pSrcRect, Format, ResolveMode);
-=======
-                ((delegate* unmanaged[Stdcall]<ID3D12GraphicsCommandList3*, ID3D12Resource*, uint, uint, uint, ID3D12Resource*, uint, Silk.NET.Maths.Rectangle<int>*, Silk.NET.DXGI.Format, ResolveMode, void>)@this->LpVtbl[64])(@this, pDstResource, DstSubresource, DstX, DstY, pSrcResourcePtr, SrcSubresource, pSrcRect, Format, ResolveMode);
->>>>>>> 79618580
+                ((delegate* unmanaged[Stdcall]<ID3D12GraphicsCommandList3*, ID3D12Resource*, uint, uint, uint, ID3D12Resource*, uint, Silk.NET.Maths.Box2D<int>*, Silk.NET.DXGI.Format, ResolveMode, void>)@this->LpVtbl[64])(@this, pDstResource, DstSubresource, DstX, DstY, pSrcResourcePtr, SrcSubresource, pSrcRect, Format, ResolveMode);
             }
         }
 
@@ -2386,11 +2278,7 @@
             {
                 fixed (Silk.NET.Maths.Box2D<int>* pSrcRectPtr = &pSrcRect)
                 {
-<<<<<<< HEAD
-                    ((delegate* unmanaged[Stdcall]<ID3D12GraphicsCommandList3*, ID3D12Resource*, uint, uint, uint, ID3D12Resource*, uint, Silk.NET.Maths.Box2D<int>*, Silk.NET.DXGI.Format, ResolveMode, void>)LpVtbl[64])(@this, pDstResource, DstSubresource, DstX, DstY, pSrcResourcePtr, SrcSubresource, pSrcRectPtr, Format, ResolveMode);
-=======
-                    ((delegate* unmanaged[Stdcall]<ID3D12GraphicsCommandList3*, ID3D12Resource*, uint, uint, uint, ID3D12Resource*, uint, Silk.NET.Maths.Rectangle<int>*, Silk.NET.DXGI.Format, ResolveMode, void>)@this->LpVtbl[64])(@this, pDstResource, DstSubresource, DstX, DstY, pSrcResourcePtr, SrcSubresource, pSrcRectPtr, Format, ResolveMode);
->>>>>>> 79618580
+                    ((delegate* unmanaged[Stdcall]<ID3D12GraphicsCommandList3*, ID3D12Resource*, uint, uint, uint, ID3D12Resource*, uint, Silk.NET.Maths.Box2D<int>*, Silk.NET.DXGI.Format, ResolveMode, void>)@this->LpVtbl[64])(@this, pDstResource, DstSubresource, DstX, DstY, pSrcResourcePtr, SrcSubresource, pSrcRectPtr, Format, ResolveMode);
                 }
             }
         }
@@ -2401,11 +2289,7 @@
             var @this = (ID3D12GraphicsCommandList3*) Unsafe.AsPointer(ref Unsafe.AsRef(in this));
             fixed (ID3D12Resource* pDstResourcePtr = &pDstResource)
             {
-<<<<<<< HEAD
-                ((delegate* unmanaged[Stdcall]<ID3D12GraphicsCommandList3*, ID3D12Resource*, uint, uint, uint, ID3D12Resource*, uint, Silk.NET.Maths.Box2D<int>*, Silk.NET.DXGI.Format, ResolveMode, void>)LpVtbl[64])(@this, pDstResourcePtr, DstSubresource, DstX, DstY, pSrcResource, SrcSubresource, pSrcRect, Format, ResolveMode);
-=======
-                ((delegate* unmanaged[Stdcall]<ID3D12GraphicsCommandList3*, ID3D12Resource*, uint, uint, uint, ID3D12Resource*, uint, Silk.NET.Maths.Rectangle<int>*, Silk.NET.DXGI.Format, ResolveMode, void>)@this->LpVtbl[64])(@this, pDstResourcePtr, DstSubresource, DstX, DstY, pSrcResource, SrcSubresource, pSrcRect, Format, ResolveMode);
->>>>>>> 79618580
+                ((delegate* unmanaged[Stdcall]<ID3D12GraphicsCommandList3*, ID3D12Resource*, uint, uint, uint, ID3D12Resource*, uint, Silk.NET.Maths.Box2D<int>*, Silk.NET.DXGI.Format, ResolveMode, void>)@this->LpVtbl[64])(@this, pDstResourcePtr, DstSubresource, DstX, DstY, pSrcResource, SrcSubresource, pSrcRect, Format, ResolveMode);
             }
         }
 
@@ -2417,11 +2301,7 @@
             {
                 fixed (Silk.NET.Maths.Box2D<int>* pSrcRectPtr = &pSrcRect)
                 {
-<<<<<<< HEAD
-                    ((delegate* unmanaged[Stdcall]<ID3D12GraphicsCommandList3*, ID3D12Resource*, uint, uint, uint, ID3D12Resource*, uint, Silk.NET.Maths.Box2D<int>*, Silk.NET.DXGI.Format, ResolveMode, void>)LpVtbl[64])(@this, pDstResourcePtr, DstSubresource, DstX, DstY, pSrcResource, SrcSubresource, pSrcRectPtr, Format, ResolveMode);
-=======
-                    ((delegate* unmanaged[Stdcall]<ID3D12GraphicsCommandList3*, ID3D12Resource*, uint, uint, uint, ID3D12Resource*, uint, Silk.NET.Maths.Rectangle<int>*, Silk.NET.DXGI.Format, ResolveMode, void>)@this->LpVtbl[64])(@this, pDstResourcePtr, DstSubresource, DstX, DstY, pSrcResource, SrcSubresource, pSrcRectPtr, Format, ResolveMode);
->>>>>>> 79618580
+                    ((delegate* unmanaged[Stdcall]<ID3D12GraphicsCommandList3*, ID3D12Resource*, uint, uint, uint, ID3D12Resource*, uint, Silk.NET.Maths.Box2D<int>*, Silk.NET.DXGI.Format, ResolveMode, void>)@this->LpVtbl[64])(@this, pDstResourcePtr, DstSubresource, DstX, DstY, pSrcResource, SrcSubresource, pSrcRectPtr, Format, ResolveMode);
                 }
             }
         }
@@ -2434,11 +2314,7 @@
             {
                 fixed (ID3D12Resource* pSrcResourcePtr = &pSrcResource)
                 {
-<<<<<<< HEAD
-                    ((delegate* unmanaged[Stdcall]<ID3D12GraphicsCommandList3*, ID3D12Resource*, uint, uint, uint, ID3D12Resource*, uint, Silk.NET.Maths.Box2D<int>*, Silk.NET.DXGI.Format, ResolveMode, void>)LpVtbl[64])(@this, pDstResourcePtr, DstSubresource, DstX, DstY, pSrcResourcePtr, SrcSubresource, pSrcRect, Format, ResolveMode);
-=======
-                    ((delegate* unmanaged[Stdcall]<ID3D12GraphicsCommandList3*, ID3D12Resource*, uint, uint, uint, ID3D12Resource*, uint, Silk.NET.Maths.Rectangle<int>*, Silk.NET.DXGI.Format, ResolveMode, void>)@this->LpVtbl[64])(@this, pDstResourcePtr, DstSubresource, DstX, DstY, pSrcResourcePtr, SrcSubresource, pSrcRect, Format, ResolveMode);
->>>>>>> 79618580
+                    ((delegate* unmanaged[Stdcall]<ID3D12GraphicsCommandList3*, ID3D12Resource*, uint, uint, uint, ID3D12Resource*, uint, Silk.NET.Maths.Box2D<int>*, Silk.NET.DXGI.Format, ResolveMode, void>)@this->LpVtbl[64])(@this, pDstResourcePtr, DstSubresource, DstX, DstY, pSrcResourcePtr, SrcSubresource, pSrcRect, Format, ResolveMode);
                 }
             }
         }
@@ -2453,11 +2329,7 @@
                 {
                     fixed (Silk.NET.Maths.Box2D<int>* pSrcRectPtr = &pSrcRect)
                     {
-<<<<<<< HEAD
-                        ((delegate* unmanaged[Stdcall]<ID3D12GraphicsCommandList3*, ID3D12Resource*, uint, uint, uint, ID3D12Resource*, uint, Silk.NET.Maths.Box2D<int>*, Silk.NET.DXGI.Format, ResolveMode, void>)LpVtbl[64])(@this, pDstResourcePtr, DstSubresource, DstX, DstY, pSrcResourcePtr, SrcSubresource, pSrcRectPtr, Format, ResolveMode);
-=======
-                        ((delegate* unmanaged[Stdcall]<ID3D12GraphicsCommandList3*, ID3D12Resource*, uint, uint, uint, ID3D12Resource*, uint, Silk.NET.Maths.Rectangle<int>*, Silk.NET.DXGI.Format, ResolveMode, void>)@this->LpVtbl[64])(@this, pDstResourcePtr, DstSubresource, DstX, DstY, pSrcResourcePtr, SrcSubresource, pSrcRectPtr, Format, ResolveMode);
->>>>>>> 79618580
+                        ((delegate* unmanaged[Stdcall]<ID3D12GraphicsCommandList3*, ID3D12Resource*, uint, uint, uint, ID3D12Resource*, uint, Silk.NET.Maths.Box2D<int>*, Silk.NET.DXGI.Format, ResolveMode, void>)@this->LpVtbl[64])(@this, pDstResourcePtr, DstSubresource, DstX, DstY, pSrcResourcePtr, SrcSubresource, pSrcRectPtr, Format, ResolveMode);
                     }
                 }
             }
@@ -2802,7 +2674,7 @@
         }
 
         /// <summary>To be documented.</summary>
-        public readonly unsafe void ClearUnorderedAccessViewUint<TI0>(GpuDescriptorHandle ViewGPUHandleInCurrentHeap, CpuDescriptorHandle ViewCPUHandle, ComPtr<TI0> pResource, [Count(Count = 4)] uint* Values, uint NumRects, Silk.NET.Maths.Rectangle<int>* pRects) where TI0 : unmanaged, IComVtbl<ID3D12Resource>, IComVtbl<TI0>
+        public readonly unsafe void ClearUnorderedAccessViewUint<TI0>(GpuDescriptorHandle ViewGPUHandleInCurrentHeap, CpuDescriptorHandle ViewCPUHandle, ComPtr<TI0> pResource, [Count(Count = 4)] uint* Values, uint NumRects, Silk.NET.Maths.Box2D<int>* pRects) where TI0 : unmanaged, IComVtbl<ID3D12Resource>, IComVtbl<TI0>
         {
             var @this = (ID3D12GraphicsCommandList3*) Unsafe.AsPointer(ref Unsafe.AsRef(in this));
             // ComPtrOverloader
@@ -2810,7 +2682,7 @@
         }
 
         /// <summary>To be documented.</summary>
-        public readonly unsafe void ClearUnorderedAccessViewUint<TI0>(GpuDescriptorHandle ViewGPUHandleInCurrentHeap, CpuDescriptorHandle ViewCPUHandle, ComPtr<TI0> pResource, [Count(Count = 4)] uint* Values, uint NumRects, ref Silk.NET.Maths.Rectangle<int> pRects) where TI0 : unmanaged, IComVtbl<ID3D12Resource>, IComVtbl<TI0>
+        public readonly unsafe void ClearUnorderedAccessViewUint<TI0>(GpuDescriptorHandle ViewGPUHandleInCurrentHeap, CpuDescriptorHandle ViewCPUHandle, ComPtr<TI0> pResource, [Count(Count = 4)] uint* Values, uint NumRects, ref Silk.NET.Maths.Box2D<int> pRects) where TI0 : unmanaged, IComVtbl<ID3D12Resource>, IComVtbl<TI0>
         {
             var @this = (ID3D12GraphicsCommandList3*) Unsafe.AsPointer(ref Unsafe.AsRef(in this));
             // ComPtrOverloader
@@ -2818,7 +2690,7 @@
         }
 
         /// <summary>To be documented.</summary>
-        public readonly unsafe void ClearUnorderedAccessViewUint<TI0>(GpuDescriptorHandle ViewGPUHandleInCurrentHeap, CpuDescriptorHandle ViewCPUHandle, ComPtr<TI0> pResource, [Count(Count = 4)] ref uint Values, uint NumRects, Silk.NET.Maths.Rectangle<int>* pRects) where TI0 : unmanaged, IComVtbl<ID3D12Resource>, IComVtbl<TI0>
+        public readonly unsafe void ClearUnorderedAccessViewUint<TI0>(GpuDescriptorHandle ViewGPUHandleInCurrentHeap, CpuDescriptorHandle ViewCPUHandle, ComPtr<TI0> pResource, [Count(Count = 4)] ref uint Values, uint NumRects, Silk.NET.Maths.Box2D<int>* pRects) where TI0 : unmanaged, IComVtbl<ID3D12Resource>, IComVtbl<TI0>
         {
             var @this = (ID3D12GraphicsCommandList3*) Unsafe.AsPointer(ref Unsafe.AsRef(in this));
             // ComPtrOverloader
@@ -2826,7 +2698,7 @@
         }
 
         /// <summary>To be documented.</summary>
-        public readonly void ClearUnorderedAccessViewUint<TI0>(GpuDescriptorHandle ViewGPUHandleInCurrentHeap, CpuDescriptorHandle ViewCPUHandle, ComPtr<TI0> pResource, [Count(Count = 4)] ref uint Values, uint NumRects, ref Silk.NET.Maths.Rectangle<int> pRects) where TI0 : unmanaged, IComVtbl<ID3D12Resource>, IComVtbl<TI0>
+        public readonly void ClearUnorderedAccessViewUint<TI0>(GpuDescriptorHandle ViewGPUHandleInCurrentHeap, CpuDescriptorHandle ViewCPUHandle, ComPtr<TI0> pResource, [Count(Count = 4)] ref uint Values, uint NumRects, ref Silk.NET.Maths.Box2D<int> pRects) where TI0 : unmanaged, IComVtbl<ID3D12Resource>, IComVtbl<TI0>
         {
             var @this = (ID3D12GraphicsCommandList3*) Unsafe.AsPointer(ref Unsafe.AsRef(in this));
             // ComPtrOverloader
@@ -2834,7 +2706,7 @@
         }
 
         /// <summary>To be documented.</summary>
-        public readonly unsafe void ClearUnorderedAccessViewFloat<TI0>(GpuDescriptorHandle ViewGPUHandleInCurrentHeap, CpuDescriptorHandle ViewCPUHandle, ComPtr<TI0> pResource, [Count(Count = 4)] float* Values, uint NumRects, Silk.NET.Maths.Rectangle<int>* pRects) where TI0 : unmanaged, IComVtbl<ID3D12Resource>, IComVtbl<TI0>
+        public readonly unsafe void ClearUnorderedAccessViewFloat<TI0>(GpuDescriptorHandle ViewGPUHandleInCurrentHeap, CpuDescriptorHandle ViewCPUHandle, ComPtr<TI0> pResource, [Count(Count = 4)] float* Values, uint NumRects, Silk.NET.Maths.Box2D<int>* pRects) where TI0 : unmanaged, IComVtbl<ID3D12Resource>, IComVtbl<TI0>
         {
             var @this = (ID3D12GraphicsCommandList3*) Unsafe.AsPointer(ref Unsafe.AsRef(in this));
             // ComPtrOverloader
@@ -2842,7 +2714,7 @@
         }
 
         /// <summary>To be documented.</summary>
-        public readonly unsafe void ClearUnorderedAccessViewFloat<TI0>(GpuDescriptorHandle ViewGPUHandleInCurrentHeap, CpuDescriptorHandle ViewCPUHandle, ComPtr<TI0> pResource, [Count(Count = 4)] float* Values, uint NumRects, ref Silk.NET.Maths.Rectangle<int> pRects) where TI0 : unmanaged, IComVtbl<ID3D12Resource>, IComVtbl<TI0>
+        public readonly unsafe void ClearUnorderedAccessViewFloat<TI0>(GpuDescriptorHandle ViewGPUHandleInCurrentHeap, CpuDescriptorHandle ViewCPUHandle, ComPtr<TI0> pResource, [Count(Count = 4)] float* Values, uint NumRects, ref Silk.NET.Maths.Box2D<int> pRects) where TI0 : unmanaged, IComVtbl<ID3D12Resource>, IComVtbl<TI0>
         {
             var @this = (ID3D12GraphicsCommandList3*) Unsafe.AsPointer(ref Unsafe.AsRef(in this));
             // ComPtrOverloader
@@ -2850,7 +2722,7 @@
         }
 
         /// <summary>To be documented.</summary>
-        public readonly unsafe void ClearUnorderedAccessViewFloat<TI0>(GpuDescriptorHandle ViewGPUHandleInCurrentHeap, CpuDescriptorHandle ViewCPUHandle, ComPtr<TI0> pResource, [Count(Count = 4)] ref float Values, uint NumRects, Silk.NET.Maths.Rectangle<int>* pRects) where TI0 : unmanaged, IComVtbl<ID3D12Resource>, IComVtbl<TI0>
+        public readonly unsafe void ClearUnorderedAccessViewFloat<TI0>(GpuDescriptorHandle ViewGPUHandleInCurrentHeap, CpuDescriptorHandle ViewCPUHandle, ComPtr<TI0> pResource, [Count(Count = 4)] ref float Values, uint NumRects, Silk.NET.Maths.Box2D<int>* pRects) where TI0 : unmanaged, IComVtbl<ID3D12Resource>, IComVtbl<TI0>
         {
             var @this = (ID3D12GraphicsCommandList3*) Unsafe.AsPointer(ref Unsafe.AsRef(in this));
             // ComPtrOverloader
@@ -2858,7 +2730,7 @@
         }
 
         /// <summary>To be documented.</summary>
-        public readonly void ClearUnorderedAccessViewFloat<TI0>(GpuDescriptorHandle ViewGPUHandleInCurrentHeap, CpuDescriptorHandle ViewCPUHandle, ComPtr<TI0> pResource, [Count(Count = 4)] ref float Values, uint NumRects, ref Silk.NET.Maths.Rectangle<int> pRects) where TI0 : unmanaged, IComVtbl<ID3D12Resource>, IComVtbl<TI0>
+        public readonly void ClearUnorderedAccessViewFloat<TI0>(GpuDescriptorHandle ViewGPUHandleInCurrentHeap, CpuDescriptorHandle ViewCPUHandle, ComPtr<TI0> pResource, [Count(Count = 4)] ref float Values, uint NumRects, ref Silk.NET.Maths.Box2D<int> pRects) where TI0 : unmanaged, IComVtbl<ID3D12Resource>, IComVtbl<TI0>
         {
             var @this = (ID3D12GraphicsCommandList3*) Unsafe.AsPointer(ref Unsafe.AsRef(in this));
             // ComPtrOverloader
@@ -3210,7 +3082,7 @@
         }
 
         /// <summary>To be documented.</summary>
-        public readonly unsafe void ResolveSubresourceRegion<TI0, TI1>(ComPtr<TI0> pDstResource, uint DstSubresource, uint DstX, uint DstY, ComPtr<TI1> pSrcResource, uint SrcSubresource, Silk.NET.Maths.Rectangle<int>* pSrcRect, Silk.NET.DXGI.Format Format, ResolveMode ResolveMode) where TI0 : unmanaged, IComVtbl<ID3D12Resource>, IComVtbl<TI0> where TI1 : unmanaged, IComVtbl<ID3D12Resource>, IComVtbl<TI1>
+        public readonly unsafe void ResolveSubresourceRegion<TI0, TI1>(ComPtr<TI0> pDstResource, uint DstSubresource, uint DstX, uint DstY, ComPtr<TI1> pSrcResource, uint SrcSubresource, Silk.NET.Maths.Box2D<int>* pSrcRect, Silk.NET.DXGI.Format Format, ResolveMode ResolveMode) where TI0 : unmanaged, IComVtbl<ID3D12Resource>, IComVtbl<TI0> where TI1 : unmanaged, IComVtbl<ID3D12Resource>, IComVtbl<TI1>
         {
             var @this = (ID3D12GraphicsCommandList3*) Unsafe.AsPointer(ref Unsafe.AsRef(in this));
             // ComPtrOverloader
@@ -3218,7 +3090,7 @@
         }
 
         /// <summary>To be documented.</summary>
-        public readonly void ResolveSubresourceRegion<TI0, TI1>(ComPtr<TI0> pDstResource, uint DstSubresource, uint DstX, uint DstY, ComPtr<TI1> pSrcResource, uint SrcSubresource, ref Silk.NET.Maths.Rectangle<int> pSrcRect, Silk.NET.DXGI.Format Format, ResolveMode ResolveMode) where TI0 : unmanaged, IComVtbl<ID3D12Resource>, IComVtbl<TI0> where TI1 : unmanaged, IComVtbl<ID3D12Resource>, IComVtbl<TI1>
+        public readonly void ResolveSubresourceRegion<TI0, TI1>(ComPtr<TI0> pDstResource, uint DstSubresource, uint DstX, uint DstY, ComPtr<TI1> pSrcResource, uint SrcSubresource, ref Silk.NET.Maths.Box2D<int> pSrcRect, Silk.NET.DXGI.Format Format, ResolveMode ResolveMode) where TI0 : unmanaged, IComVtbl<ID3D12Resource>, IComVtbl<TI0> where TI1 : unmanaged, IComVtbl<ID3D12Resource>, IComVtbl<TI1>
         {
             var @this = (ID3D12GraphicsCommandList3*) Unsafe.AsPointer(ref Unsafe.AsRef(in this));
             // ComPtrOverloader
@@ -3226,7 +3098,7 @@
         }
 
         /// <summary>To be documented.</summary>
-        public readonly unsafe void ResolveSubresourceRegion<TI0>(ComPtr<TI0> pDstResource, uint DstSubresource, uint DstX, uint DstY, ref ID3D12Resource pSrcResource, uint SrcSubresource, Silk.NET.Maths.Rectangle<int>* pSrcRect, Silk.NET.DXGI.Format Format, ResolveMode ResolveMode) where TI0 : unmanaged, IComVtbl<ID3D12Resource>, IComVtbl<TI0>
+        public readonly unsafe void ResolveSubresourceRegion<TI0>(ComPtr<TI0> pDstResource, uint DstSubresource, uint DstX, uint DstY, ref ID3D12Resource pSrcResource, uint SrcSubresource, Silk.NET.Maths.Box2D<int>* pSrcRect, Silk.NET.DXGI.Format Format, ResolveMode ResolveMode) where TI0 : unmanaged, IComVtbl<ID3D12Resource>, IComVtbl<TI0>
         {
             var @this = (ID3D12GraphicsCommandList3*) Unsafe.AsPointer(ref Unsafe.AsRef(in this));
             // ComPtrOverloader
@@ -3234,7 +3106,7 @@
         }
 
         /// <summary>To be documented.</summary>
-        public readonly void ResolveSubresourceRegion<TI0>(ComPtr<TI0> pDstResource, uint DstSubresource, uint DstX, uint DstY, ref ID3D12Resource pSrcResource, uint SrcSubresource, ref Silk.NET.Maths.Rectangle<int> pSrcRect, Silk.NET.DXGI.Format Format, ResolveMode ResolveMode) where TI0 : unmanaged, IComVtbl<ID3D12Resource>, IComVtbl<TI0>
+        public readonly void ResolveSubresourceRegion<TI0>(ComPtr<TI0> pDstResource, uint DstSubresource, uint DstX, uint DstY, ref ID3D12Resource pSrcResource, uint SrcSubresource, ref Silk.NET.Maths.Box2D<int> pSrcRect, Silk.NET.DXGI.Format Format, ResolveMode ResolveMode) where TI0 : unmanaged, IComVtbl<ID3D12Resource>, IComVtbl<TI0>
         {
             var @this = (ID3D12GraphicsCommandList3*) Unsafe.AsPointer(ref Unsafe.AsRef(in this));
             // ComPtrOverloader
@@ -3242,7 +3114,7 @@
         }
 
         /// <summary>To be documented.</summary>
-        public readonly unsafe void ResolveSubresourceRegion<TI0>(ref ID3D12Resource pDstResource, uint DstSubresource, uint DstX, uint DstY, ComPtr<TI0> pSrcResource, uint SrcSubresource, Silk.NET.Maths.Rectangle<int>* pSrcRect, Silk.NET.DXGI.Format Format, ResolveMode ResolveMode) where TI0 : unmanaged, IComVtbl<ID3D12Resource>, IComVtbl<TI0>
+        public readonly unsafe void ResolveSubresourceRegion<TI0>(ref ID3D12Resource pDstResource, uint DstSubresource, uint DstX, uint DstY, ComPtr<TI0> pSrcResource, uint SrcSubresource, Silk.NET.Maths.Box2D<int>* pSrcRect, Silk.NET.DXGI.Format Format, ResolveMode ResolveMode) where TI0 : unmanaged, IComVtbl<ID3D12Resource>, IComVtbl<TI0>
         {
             var @this = (ID3D12GraphicsCommandList3*) Unsafe.AsPointer(ref Unsafe.AsRef(in this));
             // ComPtrOverloader
@@ -3250,7 +3122,7 @@
         }
 
         /// <summary>To be documented.</summary>
-        public readonly void ResolveSubresourceRegion<TI0>(ref ID3D12Resource pDstResource, uint DstSubresource, uint DstX, uint DstY, ComPtr<TI0> pSrcResource, uint SrcSubresource, ref Silk.NET.Maths.Rectangle<int> pSrcRect, Silk.NET.DXGI.Format Format, ResolveMode ResolveMode) where TI0 : unmanaged, IComVtbl<ID3D12Resource>, IComVtbl<TI0>
+        public readonly void ResolveSubresourceRegion<TI0>(ref ID3D12Resource pDstResource, uint DstSubresource, uint DstX, uint DstY, ComPtr<TI0> pSrcResource, uint SrcSubresource, ref Silk.NET.Maths.Box2D<int> pSrcRect, Silk.NET.DXGI.Format Format, ResolveMode ResolveMode) where TI0 : unmanaged, IComVtbl<ID3D12Resource>, IComVtbl<TI0>
         {
             var @this = (ID3D12GraphicsCommandList3*) Unsafe.AsPointer(ref Unsafe.AsRef(in this));
             // ComPtrOverloader
