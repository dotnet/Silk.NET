// Licensed to the .NET Foundation under one or more agreements.
// The .NET Foundation licenses this file to you under the MIT license.


using System;
using System.Runtime.InteropServices;
using System.Runtime.CompilerServices;
using System.Text;
using Silk.NET.Core;
using Silk.NET.Core.Native;
using Silk.NET.Core.Attributes;
using Silk.NET.Core.Contexts;
using Silk.NET.Core.Loader;

#pragma warning disable 1591

namespace Silk.NET.Direct3D12
{
    [Guid("55050859-4024-474c-87f5-6472eaee44ea")]
    [NativeName("Name", "ID3D12GraphicsCommandList5")]
    public unsafe partial struct ID3D12GraphicsCommandList5 : IComVtbl<ID3D12GraphicsCommandList5>, IComVtbl<ID3D12GraphicsCommandList4>, IComVtbl<ID3D12GraphicsCommandList3>, IComVtbl<ID3D12GraphicsCommandList2>, IComVtbl<ID3D12GraphicsCommandList1>, IComVtbl<ID3D12GraphicsCommandList>, IComVtbl<ID3D12CommandList>, IComVtbl<ID3D12DeviceChild>, IComVtbl<ID3D12Object>, IComVtbl<Silk.NET.Core.Native.IUnknown>
    {
        public static readonly Guid Guid = new("55050859-4024-474c-87f5-6472eaee44ea");

        void*** IComVtbl.AsVtblPtr()
            => (void***) Unsafe.AsPointer(ref Unsafe.AsRef(in this));

        public static implicit operator ID3D12GraphicsCommandList4(ID3D12GraphicsCommandList5 val)
            => Unsafe.As<ID3D12GraphicsCommandList5, ID3D12GraphicsCommandList4>(ref val);

        public static implicit operator ID3D12GraphicsCommandList3(ID3D12GraphicsCommandList5 val)
            => Unsafe.As<ID3D12GraphicsCommandList5, ID3D12GraphicsCommandList3>(ref val);

        public static implicit operator ID3D12GraphicsCommandList2(ID3D12GraphicsCommandList5 val)
            => Unsafe.As<ID3D12GraphicsCommandList5, ID3D12GraphicsCommandList2>(ref val);

        public static implicit operator ID3D12GraphicsCommandList1(ID3D12GraphicsCommandList5 val)
            => Unsafe.As<ID3D12GraphicsCommandList5, ID3D12GraphicsCommandList1>(ref val);

        public static implicit operator ID3D12GraphicsCommandList(ID3D12GraphicsCommandList5 val)
            => Unsafe.As<ID3D12GraphicsCommandList5, ID3D12GraphicsCommandList>(ref val);

        public static implicit operator ID3D12CommandList(ID3D12GraphicsCommandList5 val)
            => Unsafe.As<ID3D12GraphicsCommandList5, ID3D12CommandList>(ref val);

        public static implicit operator ID3D12DeviceChild(ID3D12GraphicsCommandList5 val)
            => Unsafe.As<ID3D12GraphicsCommandList5, ID3D12DeviceChild>(ref val);

        public static implicit operator ID3D12Object(ID3D12GraphicsCommandList5 val)
            => Unsafe.As<ID3D12GraphicsCommandList5, ID3D12Object>(ref val);

        public static implicit operator Silk.NET.Core.Native.IUnknown(ID3D12GraphicsCommandList5 val)
            => Unsafe.As<ID3D12GraphicsCommandList5, Silk.NET.Core.Native.IUnknown>(ref val);

        public ID3D12GraphicsCommandList5
        (
            void** lpVtbl = null
        ) : this()
        {
            if (lpVtbl is not null)
            {
                LpVtbl = lpVtbl;
            }
        }


        [NativeName("Type", "")]
        [NativeName("Type.Name", "")]
        [NativeName("Name", "lpVtbl")]
        public void** LpVtbl;
        /// <summary>To be documented.</summary>
        public readonly unsafe int QueryInterface(Guid* riid, void** ppvObject)
        {
            var @this = (ID3D12GraphicsCommandList5*) Unsafe.AsPointer(ref Unsafe.AsRef(in this));
            int ret = default;
            ret = ((delegate* unmanaged[Stdcall]<ID3D12GraphicsCommandList5*, Guid*, void**, int>)@this->LpVtbl[0])(@this, riid, ppvObject);
            return ret;
        }

        /// <summary>To be documented.</summary>
        public readonly unsafe int QueryInterface(Guid* riid, ref void* ppvObject)
        {
            var @this = (ID3D12GraphicsCommandList5*) Unsafe.AsPointer(ref Unsafe.AsRef(in this));
            int ret = default;
            fixed (void** ppvObjectPtr = &ppvObject)
            {
                ret = ((delegate* unmanaged[Stdcall]<ID3D12GraphicsCommandList5*, Guid*, void**, int>)@this->LpVtbl[0])(@this, riid, ppvObjectPtr);
            }
            return ret;
        }

        /// <summary>To be documented.</summary>
        public readonly unsafe int QueryInterface(ref Guid riid, void** ppvObject)
        {
            var @this = (ID3D12GraphicsCommandList5*) Unsafe.AsPointer(ref Unsafe.AsRef(in this));
            int ret = default;
            fixed (Guid* riidPtr = &riid)
            {
                ret = ((delegate* unmanaged[Stdcall]<ID3D12GraphicsCommandList5*, Guid*, void**, int>)@this->LpVtbl[0])(@this, riidPtr, ppvObject);
            }
            return ret;
        }

        /// <summary>To be documented.</summary>
        public readonly unsafe int QueryInterface(ref Guid riid, ref void* ppvObject)
        {
            var @this = (ID3D12GraphicsCommandList5*) Unsafe.AsPointer(ref Unsafe.AsRef(in this));
            int ret = default;
            fixed (Guid* riidPtr = &riid)
            {
                fixed (void** ppvObjectPtr = &ppvObject)
                {
                    ret = ((delegate* unmanaged[Stdcall]<ID3D12GraphicsCommandList5*, Guid*, void**, int>)@this->LpVtbl[0])(@this, riidPtr, ppvObjectPtr);
                }
            }
            return ret;
        }

        /// <summary>To be documented.</summary>
        public readonly uint AddRef()
        {
            var @this = (ID3D12GraphicsCommandList5*) Unsafe.AsPointer(ref Unsafe.AsRef(in this));
            uint ret = default;
            ret = ((delegate* unmanaged[Stdcall]<ID3D12GraphicsCommandList5*, uint>)@this->LpVtbl[1])(@this);
            return ret;
        }

        /// <summary>To be documented.</summary>
        public readonly uint Release()
        {
            var @this = (ID3D12GraphicsCommandList5*) Unsafe.AsPointer(ref Unsafe.AsRef(in this));
            uint ret = default;
            ret = ((delegate* unmanaged[Stdcall]<ID3D12GraphicsCommandList5*, uint>)@this->LpVtbl[2])(@this);
            return ret;
        }

        /// <summary>To be documented.</summary>
        public readonly unsafe int GetPrivateData(Guid* guid, uint* pDataSize, void* pData)
        {
            var @this = (ID3D12GraphicsCommandList5*) Unsafe.AsPointer(ref Unsafe.AsRef(in this));
            int ret = default;
            ret = ((delegate* unmanaged[Stdcall]<ID3D12GraphicsCommandList5*, Guid*, uint*, void*, int>)@this->LpVtbl[3])(@this, guid, pDataSize, pData);
            return ret;
        }

        /// <summary>To be documented.</summary>
        public readonly unsafe int GetPrivateData<T0>(Guid* guid, uint* pDataSize, ref T0 pData) where T0 : unmanaged
        {
            var @this = (ID3D12GraphicsCommandList5*) Unsafe.AsPointer(ref Unsafe.AsRef(in this));
            int ret = default;
            fixed (void* pDataPtr = &pData)
            {
                ret = ((delegate* unmanaged[Stdcall]<ID3D12GraphicsCommandList5*, Guid*, uint*, void*, int>)@this->LpVtbl[3])(@this, guid, pDataSize, pDataPtr);
            }
            return ret;
        }

        /// <summary>To be documented.</summary>
        public readonly unsafe int GetPrivateData(Guid* guid, ref uint pDataSize, void* pData)
        {
            var @this = (ID3D12GraphicsCommandList5*) Unsafe.AsPointer(ref Unsafe.AsRef(in this));
            int ret = default;
            fixed (uint* pDataSizePtr = &pDataSize)
            {
                ret = ((delegate* unmanaged[Stdcall]<ID3D12GraphicsCommandList5*, Guid*, uint*, void*, int>)@this->LpVtbl[3])(@this, guid, pDataSizePtr, pData);
            }
            return ret;
        }

        /// <summary>To be documented.</summary>
        public readonly unsafe int GetPrivateData<T0>(Guid* guid, ref uint pDataSize, ref T0 pData) where T0 : unmanaged
        {
            var @this = (ID3D12GraphicsCommandList5*) Unsafe.AsPointer(ref Unsafe.AsRef(in this));
            int ret = default;
            fixed (uint* pDataSizePtr = &pDataSize)
            {
                fixed (void* pDataPtr = &pData)
                {
                    ret = ((delegate* unmanaged[Stdcall]<ID3D12GraphicsCommandList5*, Guid*, uint*, void*, int>)@this->LpVtbl[3])(@this, guid, pDataSizePtr, pDataPtr);
                }
            }
            return ret;
        }

        /// <summary>To be documented.</summary>
        public readonly unsafe int GetPrivateData(ref Guid guid, uint* pDataSize, void* pData)
        {
            var @this = (ID3D12GraphicsCommandList5*) Unsafe.AsPointer(ref Unsafe.AsRef(in this));
            int ret = default;
            fixed (Guid* guidPtr = &guid)
            {
                ret = ((delegate* unmanaged[Stdcall]<ID3D12GraphicsCommandList5*, Guid*, uint*, void*, int>)@this->LpVtbl[3])(@this, guidPtr, pDataSize, pData);
            }
            return ret;
        }

        /// <summary>To be documented.</summary>
        public readonly unsafe int GetPrivateData<T0>(ref Guid guid, uint* pDataSize, ref T0 pData) where T0 : unmanaged
        {
            var @this = (ID3D12GraphicsCommandList5*) Unsafe.AsPointer(ref Unsafe.AsRef(in this));
            int ret = default;
            fixed (Guid* guidPtr = &guid)
            {
                fixed (void* pDataPtr = &pData)
                {
                    ret = ((delegate* unmanaged[Stdcall]<ID3D12GraphicsCommandList5*, Guid*, uint*, void*, int>)@this->LpVtbl[3])(@this, guidPtr, pDataSize, pDataPtr);
                }
            }
            return ret;
        }

        /// <summary>To be documented.</summary>
        public readonly unsafe int GetPrivateData(ref Guid guid, ref uint pDataSize, void* pData)
        {
            var @this = (ID3D12GraphicsCommandList5*) Unsafe.AsPointer(ref Unsafe.AsRef(in this));
            int ret = default;
            fixed (Guid* guidPtr = &guid)
            {
                fixed (uint* pDataSizePtr = &pDataSize)
                {
                    ret = ((delegate* unmanaged[Stdcall]<ID3D12GraphicsCommandList5*, Guid*, uint*, void*, int>)@this->LpVtbl[3])(@this, guidPtr, pDataSizePtr, pData);
                }
            }
            return ret;
        }

        /// <summary>To be documented.</summary>
        public readonly int GetPrivateData<T0>(ref Guid guid, ref uint pDataSize, ref T0 pData) where T0 : unmanaged
        {
            var @this = (ID3D12GraphicsCommandList5*) Unsafe.AsPointer(ref Unsafe.AsRef(in this));
            int ret = default;
            fixed (Guid* guidPtr = &guid)
            {
                fixed (uint* pDataSizePtr = &pDataSize)
                {
                    fixed (void* pDataPtr = &pData)
                    {
                        ret = ((delegate* unmanaged[Stdcall]<ID3D12GraphicsCommandList5*, Guid*, uint*, void*, int>)@this->LpVtbl[3])(@this, guidPtr, pDataSizePtr, pDataPtr);
                    }
                }
            }
            return ret;
        }

        /// <summary>To be documented.</summary>
        public readonly unsafe int SetPrivateData(Guid* guid, uint DataSize, void* pData)
        {
            var @this = (ID3D12GraphicsCommandList5*) Unsafe.AsPointer(ref Unsafe.AsRef(in this));
            int ret = default;
            ret = ((delegate* unmanaged[Stdcall]<ID3D12GraphicsCommandList5*, Guid*, uint, void*, int>)@this->LpVtbl[4])(@this, guid, DataSize, pData);
            return ret;
        }

        /// <summary>To be documented.</summary>
        public readonly unsafe int SetPrivateData<T0>(Guid* guid, uint DataSize, ref T0 pData) where T0 : unmanaged
        {
            var @this = (ID3D12GraphicsCommandList5*) Unsafe.AsPointer(ref Unsafe.AsRef(in this));
            int ret = default;
            fixed (void* pDataPtr = &pData)
            {
                ret = ((delegate* unmanaged[Stdcall]<ID3D12GraphicsCommandList5*, Guid*, uint, void*, int>)@this->LpVtbl[4])(@this, guid, DataSize, pDataPtr);
            }
            return ret;
        }

        /// <summary>To be documented.</summary>
        public readonly unsafe int SetPrivateData(ref Guid guid, uint DataSize, void* pData)
        {
            var @this = (ID3D12GraphicsCommandList5*) Unsafe.AsPointer(ref Unsafe.AsRef(in this));
            int ret = default;
            fixed (Guid* guidPtr = &guid)
            {
                ret = ((delegate* unmanaged[Stdcall]<ID3D12GraphicsCommandList5*, Guid*, uint, void*, int>)@this->LpVtbl[4])(@this, guidPtr, DataSize, pData);
            }
            return ret;
        }

        /// <summary>To be documented.</summary>
        public readonly int SetPrivateData<T0>(ref Guid guid, uint DataSize, ref T0 pData) where T0 : unmanaged
        {
            var @this = (ID3D12GraphicsCommandList5*) Unsafe.AsPointer(ref Unsafe.AsRef(in this));
            int ret = default;
            fixed (Guid* guidPtr = &guid)
            {
                fixed (void* pDataPtr = &pData)
                {
                    ret = ((delegate* unmanaged[Stdcall]<ID3D12GraphicsCommandList5*, Guid*, uint, void*, int>)@this->LpVtbl[4])(@this, guidPtr, DataSize, pDataPtr);
                }
            }
            return ret;
        }

        /// <summary>To be documented.</summary>
        public readonly unsafe int SetPrivateDataInterface(Guid* guid, [Flow(FlowDirection.In)] Silk.NET.Core.Native.IUnknown* pData)
        {
            var @this = (ID3D12GraphicsCommandList5*) Unsafe.AsPointer(ref Unsafe.AsRef(in this));
            int ret = default;
            ret = ((delegate* unmanaged[Stdcall]<ID3D12GraphicsCommandList5*, Guid*, Silk.NET.Core.Native.IUnknown*, int>)@this->LpVtbl[5])(@this, guid, pData);
            return ret;
        }

        /// <summary>To be documented.</summary>
        public readonly unsafe int SetPrivateDataInterface(Guid* guid, [Flow(FlowDirection.In)] in Silk.NET.Core.Native.IUnknown pData)
        {
            var @this = (ID3D12GraphicsCommandList5*) Unsafe.AsPointer(ref Unsafe.AsRef(in this));
            int ret = default;
            fixed (Silk.NET.Core.Native.IUnknown* pDataPtr = &pData)
            {
                ret = ((delegate* unmanaged[Stdcall]<ID3D12GraphicsCommandList5*, Guid*, Silk.NET.Core.Native.IUnknown*, int>)@this->LpVtbl[5])(@this, guid, pDataPtr);
            }
            return ret;
        }

        /// <summary>To be documented.</summary>
        public readonly unsafe int SetPrivateDataInterface(ref Guid guid, [Flow(FlowDirection.In)] Silk.NET.Core.Native.IUnknown* pData)
        {
            var @this = (ID3D12GraphicsCommandList5*) Unsafe.AsPointer(ref Unsafe.AsRef(in this));
            int ret = default;
            fixed (Guid* guidPtr = &guid)
            {
                ret = ((delegate* unmanaged[Stdcall]<ID3D12GraphicsCommandList5*, Guid*, Silk.NET.Core.Native.IUnknown*, int>)@this->LpVtbl[5])(@this, guidPtr, pData);
            }
            return ret;
        }

        /// <summary>To be documented.</summary>
        public readonly int SetPrivateDataInterface(ref Guid guid, [Flow(FlowDirection.In)] in Silk.NET.Core.Native.IUnknown pData)
        {
            var @this = (ID3D12GraphicsCommandList5*) Unsafe.AsPointer(ref Unsafe.AsRef(in this));
            int ret = default;
            fixed (Guid* guidPtr = &guid)
            {
                fixed (Silk.NET.Core.Native.IUnknown* pDataPtr = &pData)
                {
                    ret = ((delegate* unmanaged[Stdcall]<ID3D12GraphicsCommandList5*, Guid*, Silk.NET.Core.Native.IUnknown*, int>)@this->LpVtbl[5])(@this, guidPtr, pDataPtr);
                }
            }
            return ret;
        }

        /// <summary>To be documented.</summary>
        public readonly unsafe int SetName(char* Name)
        {
            var @this = (ID3D12GraphicsCommandList5*) Unsafe.AsPointer(ref Unsafe.AsRef(in this));
            int ret = default;
            ret = ((delegate* unmanaged[Stdcall]<ID3D12GraphicsCommandList5*, char*, int>)@this->LpVtbl[6])(@this, Name);
            return ret;
        }

        /// <summary>To be documented.</summary>
        public readonly int SetName(ref char Name)
        {
            var @this = (ID3D12GraphicsCommandList5*) Unsafe.AsPointer(ref Unsafe.AsRef(in this));
            int ret = default;
            fixed (char* NamePtr = &Name)
            {
                ret = ((delegate* unmanaged[Stdcall]<ID3D12GraphicsCommandList5*, char*, int>)@this->LpVtbl[6])(@this, NamePtr);
            }
            return ret;
        }

        /// <summary>To be documented.</summary>
        public readonly int SetName([UnmanagedType(Silk.NET.Core.Native.UnmanagedType.LPWStr)] string Name)
        {
            var @this = (ID3D12GraphicsCommandList5*) Unsafe.AsPointer(ref Unsafe.AsRef(in this));
            int ret = default;
            var NamePtr = (byte*) SilkMarshal.StringToPtr(Name, NativeStringEncoding.LPWStr);
            ret = ((delegate* unmanaged[Stdcall]<ID3D12GraphicsCommandList5*, byte*, int>)@this->LpVtbl[6])(@this, NamePtr);
            SilkMarshal.Free((nint)NamePtr);
            return ret;
        }

        /// <summary>To be documented.</summary>
        public readonly unsafe int GetDevice(Guid* riid, void** ppvDevice)
        {
            var @this = (ID3D12GraphicsCommandList5*) Unsafe.AsPointer(ref Unsafe.AsRef(in this));
            int ret = default;
            ret = ((delegate* unmanaged[Stdcall]<ID3D12GraphicsCommandList5*, Guid*, void**, int>)@this->LpVtbl[7])(@this, riid, ppvDevice);
            return ret;
        }

        /// <summary>To be documented.</summary>
        public readonly unsafe int GetDevice(Guid* riid, ref void* ppvDevice)
        {
            var @this = (ID3D12GraphicsCommandList5*) Unsafe.AsPointer(ref Unsafe.AsRef(in this));
            int ret = default;
            fixed (void** ppvDevicePtr = &ppvDevice)
            {
                ret = ((delegate* unmanaged[Stdcall]<ID3D12GraphicsCommandList5*, Guid*, void**, int>)@this->LpVtbl[7])(@this, riid, ppvDevicePtr);
            }
            return ret;
        }

        /// <summary>To be documented.</summary>
        public readonly unsafe int GetDevice(ref Guid riid, void** ppvDevice)
        {
            var @this = (ID3D12GraphicsCommandList5*) Unsafe.AsPointer(ref Unsafe.AsRef(in this));
            int ret = default;
            fixed (Guid* riidPtr = &riid)
            {
                ret = ((delegate* unmanaged[Stdcall]<ID3D12GraphicsCommandList5*, Guid*, void**, int>)@this->LpVtbl[7])(@this, riidPtr, ppvDevice);
            }
            return ret;
        }

        /// <summary>To be documented.</summary>
        public readonly unsafe int GetDevice(ref Guid riid, ref void* ppvDevice)
        {
            var @this = (ID3D12GraphicsCommandList5*) Unsafe.AsPointer(ref Unsafe.AsRef(in this));
            int ret = default;
            fixed (Guid* riidPtr = &riid)
            {
                fixed (void** ppvDevicePtr = &ppvDevice)
                {
                    ret = ((delegate* unmanaged[Stdcall]<ID3D12GraphicsCommandList5*, Guid*, void**, int>)@this->LpVtbl[7])(@this, riidPtr, ppvDevicePtr);
                }
            }
            return ret;
        }

        /// <summary>To be documented.</summary>
        public readonly CommandListType GetType()
        {
            var @this = (ID3D12GraphicsCommandList5*) Unsafe.AsPointer(ref Unsafe.AsRef(in this));
            CommandListType ret = default;
            ret = ((delegate* unmanaged[Stdcall]<ID3D12GraphicsCommandList5*, CommandListType>)@this->LpVtbl[8])(@this);
            return ret;
        }

        /// <summary>To be documented.</summary>
        public readonly int Close()
        {
            var @this = (ID3D12GraphicsCommandList5*) Unsafe.AsPointer(ref Unsafe.AsRef(in this));
            int ret = default;
            ret = ((delegate* unmanaged[Stdcall]<ID3D12GraphicsCommandList5*, int>)@this->LpVtbl[9])(@this);
            return ret;
        }

        /// <summary>To be documented.</summary>
        public readonly unsafe int Reset(ID3D12CommandAllocator* pAllocator, ID3D12PipelineState* pInitialState)
        {
            var @this = (ID3D12GraphicsCommandList5*) Unsafe.AsPointer(ref Unsafe.AsRef(in this));
            int ret = default;
            ret = ((delegate* unmanaged[Stdcall]<ID3D12GraphicsCommandList5*, ID3D12CommandAllocator*, ID3D12PipelineState*, int>)@this->LpVtbl[10])(@this, pAllocator, pInitialState);
            return ret;
        }

        /// <summary>To be documented.</summary>
        public readonly unsafe int Reset(ID3D12CommandAllocator* pAllocator, ref ID3D12PipelineState pInitialState)
        {
            var @this = (ID3D12GraphicsCommandList5*) Unsafe.AsPointer(ref Unsafe.AsRef(in this));
            int ret = default;
            fixed (ID3D12PipelineState* pInitialStatePtr = &pInitialState)
            {
                ret = ((delegate* unmanaged[Stdcall]<ID3D12GraphicsCommandList5*, ID3D12CommandAllocator*, ID3D12PipelineState*, int>)@this->LpVtbl[10])(@this, pAllocator, pInitialStatePtr);
            }
            return ret;
        }

        /// <summary>To be documented.</summary>
        public readonly unsafe int Reset(ref ID3D12CommandAllocator pAllocator, ID3D12PipelineState* pInitialState)
        {
            var @this = (ID3D12GraphicsCommandList5*) Unsafe.AsPointer(ref Unsafe.AsRef(in this));
            int ret = default;
            fixed (ID3D12CommandAllocator* pAllocatorPtr = &pAllocator)
            {
                ret = ((delegate* unmanaged[Stdcall]<ID3D12GraphicsCommandList5*, ID3D12CommandAllocator*, ID3D12PipelineState*, int>)@this->LpVtbl[10])(@this, pAllocatorPtr, pInitialState);
            }
            return ret;
        }

        /// <summary>To be documented.</summary>
        public readonly int Reset(ref ID3D12CommandAllocator pAllocator, ref ID3D12PipelineState pInitialState)
        {
            var @this = (ID3D12GraphicsCommandList5*) Unsafe.AsPointer(ref Unsafe.AsRef(in this));
            int ret = default;
            fixed (ID3D12CommandAllocator* pAllocatorPtr = &pAllocator)
            {
                fixed (ID3D12PipelineState* pInitialStatePtr = &pInitialState)
                {
                    ret = ((delegate* unmanaged[Stdcall]<ID3D12GraphicsCommandList5*, ID3D12CommandAllocator*, ID3D12PipelineState*, int>)@this->LpVtbl[10])(@this, pAllocatorPtr, pInitialStatePtr);
                }
            }
            return ret;
        }

        /// <summary>To be documented.</summary>
        public readonly unsafe void ClearState(ID3D12PipelineState* pPipelineState)
        {
            var @this = (ID3D12GraphicsCommandList5*) Unsafe.AsPointer(ref Unsafe.AsRef(in this));
            ((delegate* unmanaged[Stdcall]<ID3D12GraphicsCommandList5*, ID3D12PipelineState*, void>)@this->LpVtbl[11])(@this, pPipelineState);
        }

        /// <summary>To be documented.</summary>
        public readonly void ClearState(ref ID3D12PipelineState pPipelineState)
        {
            var @this = (ID3D12GraphicsCommandList5*) Unsafe.AsPointer(ref Unsafe.AsRef(in this));
            fixed (ID3D12PipelineState* pPipelineStatePtr = &pPipelineState)
            {
                ((delegate* unmanaged[Stdcall]<ID3D12GraphicsCommandList5*, ID3D12PipelineState*, void>)@this->LpVtbl[11])(@this, pPipelineStatePtr);
            }
        }

        /// <summary>To be documented.</summary>
        public readonly void DrawInstanced(uint VertexCountPerInstance, uint InstanceCount, uint StartVertexLocation, uint StartInstanceLocation)
        {
            var @this = (ID3D12GraphicsCommandList5*) Unsafe.AsPointer(ref Unsafe.AsRef(in this));
            ((delegate* unmanaged[Stdcall]<ID3D12GraphicsCommandList5*, uint, uint, uint, uint, void>)@this->LpVtbl[12])(@this, VertexCountPerInstance, InstanceCount, StartVertexLocation, StartInstanceLocation);
        }

        /// <summary>To be documented.</summary>
        public readonly void DrawIndexedInstanced(uint IndexCountPerInstance, uint InstanceCount, uint StartIndexLocation, int BaseVertexLocation, uint StartInstanceLocation)
        {
            var @this = (ID3D12GraphicsCommandList5*) Unsafe.AsPointer(ref Unsafe.AsRef(in this));
            ((delegate* unmanaged[Stdcall]<ID3D12GraphicsCommandList5*, uint, uint, uint, int, uint, void>)@this->LpVtbl[13])(@this, IndexCountPerInstance, InstanceCount, StartIndexLocation, BaseVertexLocation, StartInstanceLocation);
        }

        /// <summary>To be documented.</summary>
        public readonly void Dispatch(uint ThreadGroupCountX, uint ThreadGroupCountY, uint ThreadGroupCountZ)
        {
            var @this = (ID3D12GraphicsCommandList5*) Unsafe.AsPointer(ref Unsafe.AsRef(in this));
            ((delegate* unmanaged[Stdcall]<ID3D12GraphicsCommandList5*, uint, uint, uint, void>)@this->LpVtbl[14])(@this, ThreadGroupCountX, ThreadGroupCountY, ThreadGroupCountZ);
        }

        /// <summary>To be documented.</summary>
        public readonly unsafe void CopyBufferRegion(ID3D12Resource* pDstBuffer, ulong DstOffset, ID3D12Resource* pSrcBuffer, ulong SrcOffset, ulong NumBytes)
        {
            var @this = (ID3D12GraphicsCommandList5*) Unsafe.AsPointer(ref Unsafe.AsRef(in this));
            ((delegate* unmanaged[Stdcall]<ID3D12GraphicsCommandList5*, ID3D12Resource*, ulong, ID3D12Resource*, ulong, ulong, void>)@this->LpVtbl[15])(@this, pDstBuffer, DstOffset, pSrcBuffer, SrcOffset, NumBytes);
        }

        /// <summary>To be documented.</summary>
        public readonly unsafe void CopyBufferRegion(ID3D12Resource* pDstBuffer, ulong DstOffset, ref ID3D12Resource pSrcBuffer, ulong SrcOffset, ulong NumBytes)
        {
            var @this = (ID3D12GraphicsCommandList5*) Unsafe.AsPointer(ref Unsafe.AsRef(in this));
            fixed (ID3D12Resource* pSrcBufferPtr = &pSrcBuffer)
            {
                ((delegate* unmanaged[Stdcall]<ID3D12GraphicsCommandList5*, ID3D12Resource*, ulong, ID3D12Resource*, ulong, ulong, void>)@this->LpVtbl[15])(@this, pDstBuffer, DstOffset, pSrcBufferPtr, SrcOffset, NumBytes);
            }
        }

        /// <summary>To be documented.</summary>
        public readonly unsafe void CopyBufferRegion(ref ID3D12Resource pDstBuffer, ulong DstOffset, ID3D12Resource* pSrcBuffer, ulong SrcOffset, ulong NumBytes)
        {
            var @this = (ID3D12GraphicsCommandList5*) Unsafe.AsPointer(ref Unsafe.AsRef(in this));
            fixed (ID3D12Resource* pDstBufferPtr = &pDstBuffer)
            {
                ((delegate* unmanaged[Stdcall]<ID3D12GraphicsCommandList5*, ID3D12Resource*, ulong, ID3D12Resource*, ulong, ulong, void>)@this->LpVtbl[15])(@this, pDstBufferPtr, DstOffset, pSrcBuffer, SrcOffset, NumBytes);
            }
        }

        /// <summary>To be documented.</summary>
        public readonly void CopyBufferRegion(ref ID3D12Resource pDstBuffer, ulong DstOffset, ref ID3D12Resource pSrcBuffer, ulong SrcOffset, ulong NumBytes)
        {
            var @this = (ID3D12GraphicsCommandList5*) Unsafe.AsPointer(ref Unsafe.AsRef(in this));
            fixed (ID3D12Resource* pDstBufferPtr = &pDstBuffer)
            {
                fixed (ID3D12Resource* pSrcBufferPtr = &pSrcBuffer)
                {
                    ((delegate* unmanaged[Stdcall]<ID3D12GraphicsCommandList5*, ID3D12Resource*, ulong, ID3D12Resource*, ulong, ulong, void>)@this->LpVtbl[15])(@this, pDstBufferPtr, DstOffset, pSrcBufferPtr, SrcOffset, NumBytes);
                }
            }
        }

        /// <summary>To be documented.</summary>
        public readonly unsafe void CopyTextureRegion(TextureCopyLocation* pDst, uint DstX, uint DstY, uint DstZ, TextureCopyLocation* pSrc, Box* pSrcBox)
        {
            var @this = (ID3D12GraphicsCommandList5*) Unsafe.AsPointer(ref Unsafe.AsRef(in this));
            ((delegate* unmanaged[Stdcall]<ID3D12GraphicsCommandList5*, TextureCopyLocation*, uint, uint, uint, TextureCopyLocation*, Box*, void>)@this->LpVtbl[16])(@this, pDst, DstX, DstY, DstZ, pSrc, pSrcBox);
        }

        /// <summary>To be documented.</summary>
        public readonly unsafe void CopyTextureRegion(TextureCopyLocation* pDst, uint DstX, uint DstY, uint DstZ, TextureCopyLocation* pSrc, ref Box pSrcBox)
        {
            var @this = (ID3D12GraphicsCommandList5*) Unsafe.AsPointer(ref Unsafe.AsRef(in this));
            fixed (Box* pSrcBoxPtr = &pSrcBox)
            {
                ((delegate* unmanaged[Stdcall]<ID3D12GraphicsCommandList5*, TextureCopyLocation*, uint, uint, uint, TextureCopyLocation*, Box*, void>)@this->LpVtbl[16])(@this, pDst, DstX, DstY, DstZ, pSrc, pSrcBoxPtr);
            }
        }

        /// <summary>To be documented.</summary>
        public readonly unsafe void CopyTextureRegion(TextureCopyLocation* pDst, uint DstX, uint DstY, uint DstZ, ref TextureCopyLocation pSrc, Box* pSrcBox)
        {
            var @this = (ID3D12GraphicsCommandList5*) Unsafe.AsPointer(ref Unsafe.AsRef(in this));
            fixed (TextureCopyLocation* pSrcPtr = &pSrc)
            {
                ((delegate* unmanaged[Stdcall]<ID3D12GraphicsCommandList5*, TextureCopyLocation*, uint, uint, uint, TextureCopyLocation*, Box*, void>)@this->LpVtbl[16])(@this, pDst, DstX, DstY, DstZ, pSrcPtr, pSrcBox);
            }
        }

        /// <summary>To be documented.</summary>
        public readonly unsafe void CopyTextureRegion(TextureCopyLocation* pDst, uint DstX, uint DstY, uint DstZ, ref TextureCopyLocation pSrc, ref Box pSrcBox)
        {
            var @this = (ID3D12GraphicsCommandList5*) Unsafe.AsPointer(ref Unsafe.AsRef(in this));
            fixed (TextureCopyLocation* pSrcPtr = &pSrc)
            {
                fixed (Box* pSrcBoxPtr = &pSrcBox)
                {
                    ((delegate* unmanaged[Stdcall]<ID3D12GraphicsCommandList5*, TextureCopyLocation*, uint, uint, uint, TextureCopyLocation*, Box*, void>)@this->LpVtbl[16])(@this, pDst, DstX, DstY, DstZ, pSrcPtr, pSrcBoxPtr);
                }
            }
        }

        /// <summary>To be documented.</summary>
        public readonly unsafe void CopyTextureRegion(ref TextureCopyLocation pDst, uint DstX, uint DstY, uint DstZ, TextureCopyLocation* pSrc, Box* pSrcBox)
        {
            var @this = (ID3D12GraphicsCommandList5*) Unsafe.AsPointer(ref Unsafe.AsRef(in this));
            fixed (TextureCopyLocation* pDstPtr = &pDst)
            {
                ((delegate* unmanaged[Stdcall]<ID3D12GraphicsCommandList5*, TextureCopyLocation*, uint, uint, uint, TextureCopyLocation*, Box*, void>)@this->LpVtbl[16])(@this, pDstPtr, DstX, DstY, DstZ, pSrc, pSrcBox);
            }
        }

        /// <summary>To be documented.</summary>
        public readonly unsafe void CopyTextureRegion(ref TextureCopyLocation pDst, uint DstX, uint DstY, uint DstZ, TextureCopyLocation* pSrc, ref Box pSrcBox)
        {
            var @this = (ID3D12GraphicsCommandList5*) Unsafe.AsPointer(ref Unsafe.AsRef(in this));
            fixed (TextureCopyLocation* pDstPtr = &pDst)
            {
                fixed (Box* pSrcBoxPtr = &pSrcBox)
                {
                    ((delegate* unmanaged[Stdcall]<ID3D12GraphicsCommandList5*, TextureCopyLocation*, uint, uint, uint, TextureCopyLocation*, Box*, void>)@this->LpVtbl[16])(@this, pDstPtr, DstX, DstY, DstZ, pSrc, pSrcBoxPtr);
                }
            }
        }

        /// <summary>To be documented.</summary>
        public readonly unsafe void CopyTextureRegion(ref TextureCopyLocation pDst, uint DstX, uint DstY, uint DstZ, ref TextureCopyLocation pSrc, Box* pSrcBox)
        {
            var @this = (ID3D12GraphicsCommandList5*) Unsafe.AsPointer(ref Unsafe.AsRef(in this));
            fixed (TextureCopyLocation* pDstPtr = &pDst)
            {
                fixed (TextureCopyLocation* pSrcPtr = &pSrc)
                {
                    ((delegate* unmanaged[Stdcall]<ID3D12GraphicsCommandList5*, TextureCopyLocation*, uint, uint, uint, TextureCopyLocation*, Box*, void>)@this->LpVtbl[16])(@this, pDstPtr, DstX, DstY, DstZ, pSrcPtr, pSrcBox);
                }
            }
        }

        /// <summary>To be documented.</summary>
        public readonly void CopyTextureRegion(ref TextureCopyLocation pDst, uint DstX, uint DstY, uint DstZ, ref TextureCopyLocation pSrc, ref Box pSrcBox)
        {
            var @this = (ID3D12GraphicsCommandList5*) Unsafe.AsPointer(ref Unsafe.AsRef(in this));
            fixed (TextureCopyLocation* pDstPtr = &pDst)
            {
                fixed (TextureCopyLocation* pSrcPtr = &pSrc)
                {
                    fixed (Box* pSrcBoxPtr = &pSrcBox)
                    {
                        ((delegate* unmanaged[Stdcall]<ID3D12GraphicsCommandList5*, TextureCopyLocation*, uint, uint, uint, TextureCopyLocation*, Box*, void>)@this->LpVtbl[16])(@this, pDstPtr, DstX, DstY, DstZ, pSrcPtr, pSrcBoxPtr);
                    }
                }
            }
        }

        /// <summary>To be documented.</summary>
        public readonly unsafe void CopyResource(ID3D12Resource* pDstResource, ID3D12Resource* pSrcResource)
        {
            var @this = (ID3D12GraphicsCommandList5*) Unsafe.AsPointer(ref Unsafe.AsRef(in this));
            ((delegate* unmanaged[Stdcall]<ID3D12GraphicsCommandList5*, ID3D12Resource*, ID3D12Resource*, void>)@this->LpVtbl[17])(@this, pDstResource, pSrcResource);
        }

        /// <summary>To be documented.</summary>
        public readonly unsafe void CopyResource(ID3D12Resource* pDstResource, ref ID3D12Resource pSrcResource)
        {
            var @this = (ID3D12GraphicsCommandList5*) Unsafe.AsPointer(ref Unsafe.AsRef(in this));
            fixed (ID3D12Resource* pSrcResourcePtr = &pSrcResource)
            {
                ((delegate* unmanaged[Stdcall]<ID3D12GraphicsCommandList5*, ID3D12Resource*, ID3D12Resource*, void>)@this->LpVtbl[17])(@this, pDstResource, pSrcResourcePtr);
            }
        }

        /// <summary>To be documented.</summary>
        public readonly unsafe void CopyResource(ref ID3D12Resource pDstResource, ID3D12Resource* pSrcResource)
        {
            var @this = (ID3D12GraphicsCommandList5*) Unsafe.AsPointer(ref Unsafe.AsRef(in this));
            fixed (ID3D12Resource* pDstResourcePtr = &pDstResource)
            {
                ((delegate* unmanaged[Stdcall]<ID3D12GraphicsCommandList5*, ID3D12Resource*, ID3D12Resource*, void>)@this->LpVtbl[17])(@this, pDstResourcePtr, pSrcResource);
            }
        }

        /// <summary>To be documented.</summary>
        public readonly void CopyResource(ref ID3D12Resource pDstResource, ref ID3D12Resource pSrcResource)
        {
            var @this = (ID3D12GraphicsCommandList5*) Unsafe.AsPointer(ref Unsafe.AsRef(in this));
            fixed (ID3D12Resource* pDstResourcePtr = &pDstResource)
            {
                fixed (ID3D12Resource* pSrcResourcePtr = &pSrcResource)
                {
                    ((delegate* unmanaged[Stdcall]<ID3D12GraphicsCommandList5*, ID3D12Resource*, ID3D12Resource*, void>)@this->LpVtbl[17])(@this, pDstResourcePtr, pSrcResourcePtr);
                }
            }
        }

        /// <summary>To be documented.</summary>
        public readonly unsafe void CopyTiles(ID3D12Resource* pTiledResource, TiledResourceCoordinate* pTileRegionStartCoordinate, TileRegionSize* pTileRegionSize, ID3D12Resource* pBuffer, ulong BufferStartOffsetInBytes, TileCopyFlags Flags)
        {
            var @this = (ID3D12GraphicsCommandList5*) Unsafe.AsPointer(ref Unsafe.AsRef(in this));
            ((delegate* unmanaged[Stdcall]<ID3D12GraphicsCommandList5*, ID3D12Resource*, TiledResourceCoordinate*, TileRegionSize*, ID3D12Resource*, ulong, TileCopyFlags, void>)@this->LpVtbl[18])(@this, pTiledResource, pTileRegionStartCoordinate, pTileRegionSize, pBuffer, BufferStartOffsetInBytes, Flags);
        }

        /// <summary>To be documented.</summary>
        public readonly unsafe void CopyTiles(ID3D12Resource* pTiledResource, TiledResourceCoordinate* pTileRegionStartCoordinate, TileRegionSize* pTileRegionSize, ref ID3D12Resource pBuffer, ulong BufferStartOffsetInBytes, TileCopyFlags Flags)
        {
            var @this = (ID3D12GraphicsCommandList5*) Unsafe.AsPointer(ref Unsafe.AsRef(in this));
            fixed (ID3D12Resource* pBufferPtr = &pBuffer)
            {
                ((delegate* unmanaged[Stdcall]<ID3D12GraphicsCommandList5*, ID3D12Resource*, TiledResourceCoordinate*, TileRegionSize*, ID3D12Resource*, ulong, TileCopyFlags, void>)@this->LpVtbl[18])(@this, pTiledResource, pTileRegionStartCoordinate, pTileRegionSize, pBufferPtr, BufferStartOffsetInBytes, Flags);
            }
        }

        /// <summary>To be documented.</summary>
        public readonly unsafe void CopyTiles(ID3D12Resource* pTiledResource, TiledResourceCoordinate* pTileRegionStartCoordinate, ref TileRegionSize pTileRegionSize, ID3D12Resource* pBuffer, ulong BufferStartOffsetInBytes, TileCopyFlags Flags)
        {
            var @this = (ID3D12GraphicsCommandList5*) Unsafe.AsPointer(ref Unsafe.AsRef(in this));
            fixed (TileRegionSize* pTileRegionSizePtr = &pTileRegionSize)
            {
                ((delegate* unmanaged[Stdcall]<ID3D12GraphicsCommandList5*, ID3D12Resource*, TiledResourceCoordinate*, TileRegionSize*, ID3D12Resource*, ulong, TileCopyFlags, void>)@this->LpVtbl[18])(@this, pTiledResource, pTileRegionStartCoordinate, pTileRegionSizePtr, pBuffer, BufferStartOffsetInBytes, Flags);
            }
        }

        /// <summary>To be documented.</summary>
        public readonly unsafe void CopyTiles(ID3D12Resource* pTiledResource, TiledResourceCoordinate* pTileRegionStartCoordinate, ref TileRegionSize pTileRegionSize, ref ID3D12Resource pBuffer, ulong BufferStartOffsetInBytes, TileCopyFlags Flags)
        {
            var @this = (ID3D12GraphicsCommandList5*) Unsafe.AsPointer(ref Unsafe.AsRef(in this));
            fixed (TileRegionSize* pTileRegionSizePtr = &pTileRegionSize)
            {
                fixed (ID3D12Resource* pBufferPtr = &pBuffer)
                {
                    ((delegate* unmanaged[Stdcall]<ID3D12GraphicsCommandList5*, ID3D12Resource*, TiledResourceCoordinate*, TileRegionSize*, ID3D12Resource*, ulong, TileCopyFlags, void>)@this->LpVtbl[18])(@this, pTiledResource, pTileRegionStartCoordinate, pTileRegionSizePtr, pBufferPtr, BufferStartOffsetInBytes, Flags);
                }
            }
        }

        /// <summary>To be documented.</summary>
        public readonly unsafe void CopyTiles(ID3D12Resource* pTiledResource, ref TiledResourceCoordinate pTileRegionStartCoordinate, TileRegionSize* pTileRegionSize, ID3D12Resource* pBuffer, ulong BufferStartOffsetInBytes, TileCopyFlags Flags)
        {
            var @this = (ID3D12GraphicsCommandList5*) Unsafe.AsPointer(ref Unsafe.AsRef(in this));
            fixed (TiledResourceCoordinate* pTileRegionStartCoordinatePtr = &pTileRegionStartCoordinate)
            {
                ((delegate* unmanaged[Stdcall]<ID3D12GraphicsCommandList5*, ID3D12Resource*, TiledResourceCoordinate*, TileRegionSize*, ID3D12Resource*, ulong, TileCopyFlags, void>)@this->LpVtbl[18])(@this, pTiledResource, pTileRegionStartCoordinatePtr, pTileRegionSize, pBuffer, BufferStartOffsetInBytes, Flags);
            }
        }

        /// <summary>To be documented.</summary>
        public readonly unsafe void CopyTiles(ID3D12Resource* pTiledResource, ref TiledResourceCoordinate pTileRegionStartCoordinate, TileRegionSize* pTileRegionSize, ref ID3D12Resource pBuffer, ulong BufferStartOffsetInBytes, TileCopyFlags Flags)
        {
            var @this = (ID3D12GraphicsCommandList5*) Unsafe.AsPointer(ref Unsafe.AsRef(in this));
            fixed (TiledResourceCoordinate* pTileRegionStartCoordinatePtr = &pTileRegionStartCoordinate)
            {
                fixed (ID3D12Resource* pBufferPtr = &pBuffer)
                {
                    ((delegate* unmanaged[Stdcall]<ID3D12GraphicsCommandList5*, ID3D12Resource*, TiledResourceCoordinate*, TileRegionSize*, ID3D12Resource*, ulong, TileCopyFlags, void>)@this->LpVtbl[18])(@this, pTiledResource, pTileRegionStartCoordinatePtr, pTileRegionSize, pBufferPtr, BufferStartOffsetInBytes, Flags);
                }
            }
        }

        /// <summary>To be documented.</summary>
        public readonly unsafe void CopyTiles(ID3D12Resource* pTiledResource, ref TiledResourceCoordinate pTileRegionStartCoordinate, ref TileRegionSize pTileRegionSize, ID3D12Resource* pBuffer, ulong BufferStartOffsetInBytes, TileCopyFlags Flags)
        {
            var @this = (ID3D12GraphicsCommandList5*) Unsafe.AsPointer(ref Unsafe.AsRef(in this));
            fixed (TiledResourceCoordinate* pTileRegionStartCoordinatePtr = &pTileRegionStartCoordinate)
            {
                fixed (TileRegionSize* pTileRegionSizePtr = &pTileRegionSize)
                {
                    ((delegate* unmanaged[Stdcall]<ID3D12GraphicsCommandList5*, ID3D12Resource*, TiledResourceCoordinate*, TileRegionSize*, ID3D12Resource*, ulong, TileCopyFlags, void>)@this->LpVtbl[18])(@this, pTiledResource, pTileRegionStartCoordinatePtr, pTileRegionSizePtr, pBuffer, BufferStartOffsetInBytes, Flags);
                }
            }
        }

        /// <summary>To be documented.</summary>
        public readonly unsafe void CopyTiles(ID3D12Resource* pTiledResource, ref TiledResourceCoordinate pTileRegionStartCoordinate, ref TileRegionSize pTileRegionSize, ref ID3D12Resource pBuffer, ulong BufferStartOffsetInBytes, TileCopyFlags Flags)
        {
            var @this = (ID3D12GraphicsCommandList5*) Unsafe.AsPointer(ref Unsafe.AsRef(in this));
            fixed (TiledResourceCoordinate* pTileRegionStartCoordinatePtr = &pTileRegionStartCoordinate)
            {
                fixed (TileRegionSize* pTileRegionSizePtr = &pTileRegionSize)
                {
                    fixed (ID3D12Resource* pBufferPtr = &pBuffer)
                    {
                        ((delegate* unmanaged[Stdcall]<ID3D12GraphicsCommandList5*, ID3D12Resource*, TiledResourceCoordinate*, TileRegionSize*, ID3D12Resource*, ulong, TileCopyFlags, void>)@this->LpVtbl[18])(@this, pTiledResource, pTileRegionStartCoordinatePtr, pTileRegionSizePtr, pBufferPtr, BufferStartOffsetInBytes, Flags);
                    }
                }
            }
        }

        /// <summary>To be documented.</summary>
        public readonly unsafe void CopyTiles(ref ID3D12Resource pTiledResource, TiledResourceCoordinate* pTileRegionStartCoordinate, TileRegionSize* pTileRegionSize, ID3D12Resource* pBuffer, ulong BufferStartOffsetInBytes, TileCopyFlags Flags)
        {
            var @this = (ID3D12GraphicsCommandList5*) Unsafe.AsPointer(ref Unsafe.AsRef(in this));
            fixed (ID3D12Resource* pTiledResourcePtr = &pTiledResource)
            {
                ((delegate* unmanaged[Stdcall]<ID3D12GraphicsCommandList5*, ID3D12Resource*, TiledResourceCoordinate*, TileRegionSize*, ID3D12Resource*, ulong, TileCopyFlags, void>)@this->LpVtbl[18])(@this, pTiledResourcePtr, pTileRegionStartCoordinate, pTileRegionSize, pBuffer, BufferStartOffsetInBytes, Flags);
            }
        }

        /// <summary>To be documented.</summary>
        public readonly unsafe void CopyTiles(ref ID3D12Resource pTiledResource, TiledResourceCoordinate* pTileRegionStartCoordinate, TileRegionSize* pTileRegionSize, ref ID3D12Resource pBuffer, ulong BufferStartOffsetInBytes, TileCopyFlags Flags)
        {
            var @this = (ID3D12GraphicsCommandList5*) Unsafe.AsPointer(ref Unsafe.AsRef(in this));
            fixed (ID3D12Resource* pTiledResourcePtr = &pTiledResource)
            {
                fixed (ID3D12Resource* pBufferPtr = &pBuffer)
                {
                    ((delegate* unmanaged[Stdcall]<ID3D12GraphicsCommandList5*, ID3D12Resource*, TiledResourceCoordinate*, TileRegionSize*, ID3D12Resource*, ulong, TileCopyFlags, void>)@this->LpVtbl[18])(@this, pTiledResourcePtr, pTileRegionStartCoordinate, pTileRegionSize, pBufferPtr, BufferStartOffsetInBytes, Flags);
                }
            }
        }

        /// <summary>To be documented.</summary>
        public readonly unsafe void CopyTiles(ref ID3D12Resource pTiledResource, TiledResourceCoordinate* pTileRegionStartCoordinate, ref TileRegionSize pTileRegionSize, ID3D12Resource* pBuffer, ulong BufferStartOffsetInBytes, TileCopyFlags Flags)
        {
            var @this = (ID3D12GraphicsCommandList5*) Unsafe.AsPointer(ref Unsafe.AsRef(in this));
            fixed (ID3D12Resource* pTiledResourcePtr = &pTiledResource)
            {
                fixed (TileRegionSize* pTileRegionSizePtr = &pTileRegionSize)
                {
                    ((delegate* unmanaged[Stdcall]<ID3D12GraphicsCommandList5*, ID3D12Resource*, TiledResourceCoordinate*, TileRegionSize*, ID3D12Resource*, ulong, TileCopyFlags, void>)@this->LpVtbl[18])(@this, pTiledResourcePtr, pTileRegionStartCoordinate, pTileRegionSizePtr, pBuffer, BufferStartOffsetInBytes, Flags);
                }
            }
        }

        /// <summary>To be documented.</summary>
        public readonly unsafe void CopyTiles(ref ID3D12Resource pTiledResource, TiledResourceCoordinate* pTileRegionStartCoordinate, ref TileRegionSize pTileRegionSize, ref ID3D12Resource pBuffer, ulong BufferStartOffsetInBytes, TileCopyFlags Flags)
        {
            var @this = (ID3D12GraphicsCommandList5*) Unsafe.AsPointer(ref Unsafe.AsRef(in this));
            fixed (ID3D12Resource* pTiledResourcePtr = &pTiledResource)
            {
                fixed (TileRegionSize* pTileRegionSizePtr = &pTileRegionSize)
                {
                    fixed (ID3D12Resource* pBufferPtr = &pBuffer)
                    {
                        ((delegate* unmanaged[Stdcall]<ID3D12GraphicsCommandList5*, ID3D12Resource*, TiledResourceCoordinate*, TileRegionSize*, ID3D12Resource*, ulong, TileCopyFlags, void>)@this->LpVtbl[18])(@this, pTiledResourcePtr, pTileRegionStartCoordinate, pTileRegionSizePtr, pBufferPtr, BufferStartOffsetInBytes, Flags);
                    }
                }
            }
        }

        /// <summary>To be documented.</summary>
        public readonly unsafe void CopyTiles(ref ID3D12Resource pTiledResource, ref TiledResourceCoordinate pTileRegionStartCoordinate, TileRegionSize* pTileRegionSize, ID3D12Resource* pBuffer, ulong BufferStartOffsetInBytes, TileCopyFlags Flags)
        {
            var @this = (ID3D12GraphicsCommandList5*) Unsafe.AsPointer(ref Unsafe.AsRef(in this));
            fixed (ID3D12Resource* pTiledResourcePtr = &pTiledResource)
            {
                fixed (TiledResourceCoordinate* pTileRegionStartCoordinatePtr = &pTileRegionStartCoordinate)
                {
                    ((delegate* unmanaged[Stdcall]<ID3D12GraphicsCommandList5*, ID3D12Resource*, TiledResourceCoordinate*, TileRegionSize*, ID3D12Resource*, ulong, TileCopyFlags, void>)@this->LpVtbl[18])(@this, pTiledResourcePtr, pTileRegionStartCoordinatePtr, pTileRegionSize, pBuffer, BufferStartOffsetInBytes, Flags);
                }
            }
        }

        /// <summary>To be documented.</summary>
        public readonly unsafe void CopyTiles(ref ID3D12Resource pTiledResource, ref TiledResourceCoordinate pTileRegionStartCoordinate, TileRegionSize* pTileRegionSize, ref ID3D12Resource pBuffer, ulong BufferStartOffsetInBytes, TileCopyFlags Flags)
        {
            var @this = (ID3D12GraphicsCommandList5*) Unsafe.AsPointer(ref Unsafe.AsRef(in this));
            fixed (ID3D12Resource* pTiledResourcePtr = &pTiledResource)
            {
                fixed (TiledResourceCoordinate* pTileRegionStartCoordinatePtr = &pTileRegionStartCoordinate)
                {
                    fixed (ID3D12Resource* pBufferPtr = &pBuffer)
                    {
                        ((delegate* unmanaged[Stdcall]<ID3D12GraphicsCommandList5*, ID3D12Resource*, TiledResourceCoordinate*, TileRegionSize*, ID3D12Resource*, ulong, TileCopyFlags, void>)@this->LpVtbl[18])(@this, pTiledResourcePtr, pTileRegionStartCoordinatePtr, pTileRegionSize, pBufferPtr, BufferStartOffsetInBytes, Flags);
                    }
                }
            }
        }

        /// <summary>To be documented.</summary>
        public readonly unsafe void CopyTiles(ref ID3D12Resource pTiledResource, ref TiledResourceCoordinate pTileRegionStartCoordinate, ref TileRegionSize pTileRegionSize, ID3D12Resource* pBuffer, ulong BufferStartOffsetInBytes, TileCopyFlags Flags)
        {
            var @this = (ID3D12GraphicsCommandList5*) Unsafe.AsPointer(ref Unsafe.AsRef(in this));
            fixed (ID3D12Resource* pTiledResourcePtr = &pTiledResource)
            {
                fixed (TiledResourceCoordinate* pTileRegionStartCoordinatePtr = &pTileRegionStartCoordinate)
                {
                    fixed (TileRegionSize* pTileRegionSizePtr = &pTileRegionSize)
                    {
                        ((delegate* unmanaged[Stdcall]<ID3D12GraphicsCommandList5*, ID3D12Resource*, TiledResourceCoordinate*, TileRegionSize*, ID3D12Resource*, ulong, TileCopyFlags, void>)@this->LpVtbl[18])(@this, pTiledResourcePtr, pTileRegionStartCoordinatePtr, pTileRegionSizePtr, pBuffer, BufferStartOffsetInBytes, Flags);
                    }
                }
            }
        }

        /// <summary>To be documented.</summary>
        public readonly void CopyTiles(ref ID3D12Resource pTiledResource, ref TiledResourceCoordinate pTileRegionStartCoordinate, ref TileRegionSize pTileRegionSize, ref ID3D12Resource pBuffer, ulong BufferStartOffsetInBytes, TileCopyFlags Flags)
        {
            var @this = (ID3D12GraphicsCommandList5*) Unsafe.AsPointer(ref Unsafe.AsRef(in this));
            fixed (ID3D12Resource* pTiledResourcePtr = &pTiledResource)
            {
                fixed (TiledResourceCoordinate* pTileRegionStartCoordinatePtr = &pTileRegionStartCoordinate)
                {
                    fixed (TileRegionSize* pTileRegionSizePtr = &pTileRegionSize)
                    {
                        fixed (ID3D12Resource* pBufferPtr = &pBuffer)
                        {
                            ((delegate* unmanaged[Stdcall]<ID3D12GraphicsCommandList5*, ID3D12Resource*, TiledResourceCoordinate*, TileRegionSize*, ID3D12Resource*, ulong, TileCopyFlags, void>)@this->LpVtbl[18])(@this, pTiledResourcePtr, pTileRegionStartCoordinatePtr, pTileRegionSizePtr, pBufferPtr, BufferStartOffsetInBytes, Flags);
                        }
                    }
                }
            }
        }

        /// <summary>To be documented.</summary>
        public readonly unsafe void ResolveSubresource(ID3D12Resource* pDstResource, uint DstSubresource, ID3D12Resource* pSrcResource, uint SrcSubresource, Silk.NET.DXGI.Format Format)
        {
            var @this = (ID3D12GraphicsCommandList5*) Unsafe.AsPointer(ref Unsafe.AsRef(in this));
            ((delegate* unmanaged[Stdcall]<ID3D12GraphicsCommandList5*, ID3D12Resource*, uint, ID3D12Resource*, uint, Silk.NET.DXGI.Format, void>)@this->LpVtbl[19])(@this, pDstResource, DstSubresource, pSrcResource, SrcSubresource, Format);
        }

        /// <summary>To be documented.</summary>
        public readonly unsafe void ResolveSubresource(ID3D12Resource* pDstResource, uint DstSubresource, ref ID3D12Resource pSrcResource, uint SrcSubresource, Silk.NET.DXGI.Format Format)
        {
            var @this = (ID3D12GraphicsCommandList5*) Unsafe.AsPointer(ref Unsafe.AsRef(in this));
            fixed (ID3D12Resource* pSrcResourcePtr = &pSrcResource)
            {
                ((delegate* unmanaged[Stdcall]<ID3D12GraphicsCommandList5*, ID3D12Resource*, uint, ID3D12Resource*, uint, Silk.NET.DXGI.Format, void>)@this->LpVtbl[19])(@this, pDstResource, DstSubresource, pSrcResourcePtr, SrcSubresource, Format);
            }
        }

        /// <summary>To be documented.</summary>
        public readonly unsafe void ResolveSubresource(ref ID3D12Resource pDstResource, uint DstSubresource, ID3D12Resource* pSrcResource, uint SrcSubresource, Silk.NET.DXGI.Format Format)
        {
            var @this = (ID3D12GraphicsCommandList5*) Unsafe.AsPointer(ref Unsafe.AsRef(in this));
            fixed (ID3D12Resource* pDstResourcePtr = &pDstResource)
            {
                ((delegate* unmanaged[Stdcall]<ID3D12GraphicsCommandList5*, ID3D12Resource*, uint, ID3D12Resource*, uint, Silk.NET.DXGI.Format, void>)@this->LpVtbl[19])(@this, pDstResourcePtr, DstSubresource, pSrcResource, SrcSubresource, Format);
            }
        }

        /// <summary>To be documented.</summary>
        public readonly void ResolveSubresource(ref ID3D12Resource pDstResource, uint DstSubresource, ref ID3D12Resource pSrcResource, uint SrcSubresource, Silk.NET.DXGI.Format Format)
        {
            var @this = (ID3D12GraphicsCommandList5*) Unsafe.AsPointer(ref Unsafe.AsRef(in this));
            fixed (ID3D12Resource* pDstResourcePtr = &pDstResource)
            {
                fixed (ID3D12Resource* pSrcResourcePtr = &pSrcResource)
                {
                    ((delegate* unmanaged[Stdcall]<ID3D12GraphicsCommandList5*, ID3D12Resource*, uint, ID3D12Resource*, uint, Silk.NET.DXGI.Format, void>)@this->LpVtbl[19])(@this, pDstResourcePtr, DstSubresource, pSrcResourcePtr, SrcSubresource, Format);
                }
            }
        }

        /// <summary>To be documented.</summary>
        public readonly void IASetPrimitiveTopology(Silk.NET.Core.Native.D3DPrimitiveTopology PrimitiveTopology)
        {
            var @this = (ID3D12GraphicsCommandList5*) Unsafe.AsPointer(ref Unsafe.AsRef(in this));
            ((delegate* unmanaged[Stdcall]<ID3D12GraphicsCommandList5*, Silk.NET.Core.Native.D3DPrimitiveTopology, void>)@this->LpVtbl[20])(@this, PrimitiveTopology);
        }

        /// <summary>To be documented.</summary>
        public readonly unsafe void RSSetViewports(uint NumViewports, Viewport* pViewports)
        {
            var @this = (ID3D12GraphicsCommandList5*) Unsafe.AsPointer(ref Unsafe.AsRef(in this));
            ((delegate* unmanaged[Stdcall]<ID3D12GraphicsCommandList5*, uint, Viewport*, void>)@this->LpVtbl[21])(@this, NumViewports, pViewports);
        }

        /// <summary>To be documented.</summary>
        public readonly void RSSetViewports(uint NumViewports, ref Viewport pViewports)
        {
            var @this = (ID3D12GraphicsCommandList5*) Unsafe.AsPointer(ref Unsafe.AsRef(in this));
            fixed (Viewport* pViewportsPtr = &pViewports)
            {
                ((delegate* unmanaged[Stdcall]<ID3D12GraphicsCommandList5*, uint, Viewport*, void>)@this->LpVtbl[21])(@this, NumViewports, pViewportsPtr);
            }
        }

        /// <summary>To be documented.</summary>
        public readonly unsafe void RSSetScissorRects(uint NumRects, Silk.NET.Maths.Box2D<int>* pRects)
        {
            var @this = (ID3D12GraphicsCommandList5*) Unsafe.AsPointer(ref Unsafe.AsRef(in this));
<<<<<<< HEAD
            ((delegate* unmanaged[Stdcall]<ID3D12GraphicsCommandList5*, uint, Silk.NET.Maths.Box2D<int>*, void>)LpVtbl[22])(@this, NumRects, pRects);
=======
            ((delegate* unmanaged[Stdcall]<ID3D12GraphicsCommandList5*, uint, Silk.NET.Maths.Rectangle<int>*, void>)@this->LpVtbl[22])(@this, NumRects, pRects);
>>>>>>> 79618580
        }

        /// <summary>To be documented.</summary>
        public readonly void RSSetScissorRects(uint NumRects, ref Silk.NET.Maths.Box2D<int> pRects)
        {
            var @this = (ID3D12GraphicsCommandList5*) Unsafe.AsPointer(ref Unsafe.AsRef(in this));
            fixed (Silk.NET.Maths.Box2D<int>* pRectsPtr = &pRects)
            {
<<<<<<< HEAD
                ((delegate* unmanaged[Stdcall]<ID3D12GraphicsCommandList5*, uint, Silk.NET.Maths.Box2D<int>*, void>)LpVtbl[22])(@this, NumRects, pRectsPtr);
=======
                ((delegate* unmanaged[Stdcall]<ID3D12GraphicsCommandList5*, uint, Silk.NET.Maths.Rectangle<int>*, void>)@this->LpVtbl[22])(@this, NumRects, pRectsPtr);
>>>>>>> 79618580
            }
        }

        /// <summary>To be documented.</summary>
        public readonly unsafe void OMSetBlendFactor([Count(Count = 4)] float* BlendFactor)
        {
            var @this = (ID3D12GraphicsCommandList5*) Unsafe.AsPointer(ref Unsafe.AsRef(in this));
            ((delegate* unmanaged[Stdcall]<ID3D12GraphicsCommandList5*, float*, void>)@this->LpVtbl[23])(@this, BlendFactor);
        }

        /// <summary>To be documented.</summary>
        public readonly void OMSetBlendFactor([Count(Count = 4)] ref float BlendFactor)
        {
            var @this = (ID3D12GraphicsCommandList5*) Unsafe.AsPointer(ref Unsafe.AsRef(in this));
            fixed (float* BlendFactorPtr = &BlendFactor)
            {
                ((delegate* unmanaged[Stdcall]<ID3D12GraphicsCommandList5*, float*, void>)@this->LpVtbl[23])(@this, BlendFactorPtr);
            }
        }

        /// <summary>To be documented.</summary>
        public readonly void OMSetStencilRef(uint StencilRef)
        {
            var @this = (ID3D12GraphicsCommandList5*) Unsafe.AsPointer(ref Unsafe.AsRef(in this));
            ((delegate* unmanaged[Stdcall]<ID3D12GraphicsCommandList5*, uint, void>)@this->LpVtbl[24])(@this, StencilRef);
        }

        /// <summary>To be documented.</summary>
        public readonly unsafe void SetPipelineState(ID3D12PipelineState* pPipelineState)
        {
            var @this = (ID3D12GraphicsCommandList5*) Unsafe.AsPointer(ref Unsafe.AsRef(in this));
            ((delegate* unmanaged[Stdcall]<ID3D12GraphicsCommandList5*, ID3D12PipelineState*, void>)@this->LpVtbl[25])(@this, pPipelineState);
        }

        /// <summary>To be documented.</summary>
        public readonly void SetPipelineState(ref ID3D12PipelineState pPipelineState)
        {
            var @this = (ID3D12GraphicsCommandList5*) Unsafe.AsPointer(ref Unsafe.AsRef(in this));
            fixed (ID3D12PipelineState* pPipelineStatePtr = &pPipelineState)
            {
                ((delegate* unmanaged[Stdcall]<ID3D12GraphicsCommandList5*, ID3D12PipelineState*, void>)@this->LpVtbl[25])(@this, pPipelineStatePtr);
            }
        }

        /// <summary>To be documented.</summary>
        public readonly unsafe void ResourceBarrier(uint NumBarriers, ResourceBarrier* pBarriers)
        {
            var @this = (ID3D12GraphicsCommandList5*) Unsafe.AsPointer(ref Unsafe.AsRef(in this));
            ((delegate* unmanaged[Stdcall]<ID3D12GraphicsCommandList5*, uint, ResourceBarrier*, void>)@this->LpVtbl[26])(@this, NumBarriers, pBarriers);
        }

        /// <summary>To be documented.</summary>
        public readonly void ResourceBarrier(uint NumBarriers, ref ResourceBarrier pBarriers)
        {
            var @this = (ID3D12GraphicsCommandList5*) Unsafe.AsPointer(ref Unsafe.AsRef(in this));
            fixed (ResourceBarrier* pBarriersPtr = &pBarriers)
            {
                ((delegate* unmanaged[Stdcall]<ID3D12GraphicsCommandList5*, uint, ResourceBarrier*, void>)@this->LpVtbl[26])(@this, NumBarriers, pBarriersPtr);
            }
        }

        /// <summary>To be documented.</summary>
        public readonly unsafe void ExecuteBundle(ID3D12GraphicsCommandList* pCommandList)
        {
            var @this = (ID3D12GraphicsCommandList5*) Unsafe.AsPointer(ref Unsafe.AsRef(in this));
            ((delegate* unmanaged[Stdcall]<ID3D12GraphicsCommandList5*, ID3D12GraphicsCommandList*, void>)@this->LpVtbl[27])(@this, pCommandList);
        }

        /// <summary>To be documented.</summary>
        public readonly void ExecuteBundle(ref ID3D12GraphicsCommandList pCommandList)
        {
            var @this = (ID3D12GraphicsCommandList5*) Unsafe.AsPointer(ref Unsafe.AsRef(in this));
            fixed (ID3D12GraphicsCommandList* pCommandListPtr = &pCommandList)
            {
                ((delegate* unmanaged[Stdcall]<ID3D12GraphicsCommandList5*, ID3D12GraphicsCommandList*, void>)@this->LpVtbl[27])(@this, pCommandListPtr);
            }
        }

        /// <summary>To be documented.</summary>
        public readonly unsafe void SetDescriptorHeaps(uint NumDescriptorHeaps, ID3D12DescriptorHeap** ppDescriptorHeaps)
        {
            var @this = (ID3D12GraphicsCommandList5*) Unsafe.AsPointer(ref Unsafe.AsRef(in this));
            ((delegate* unmanaged[Stdcall]<ID3D12GraphicsCommandList5*, uint, ID3D12DescriptorHeap**, void>)@this->LpVtbl[28])(@this, NumDescriptorHeaps, ppDescriptorHeaps);
        }

        /// <summary>To be documented.</summary>
        public readonly unsafe void SetDescriptorHeaps(uint NumDescriptorHeaps, ref ID3D12DescriptorHeap* ppDescriptorHeaps)
        {
            var @this = (ID3D12GraphicsCommandList5*) Unsafe.AsPointer(ref Unsafe.AsRef(in this));
            fixed (ID3D12DescriptorHeap** ppDescriptorHeapsPtr = &ppDescriptorHeaps)
            {
                ((delegate* unmanaged[Stdcall]<ID3D12GraphicsCommandList5*, uint, ID3D12DescriptorHeap**, void>)@this->LpVtbl[28])(@this, NumDescriptorHeaps, ppDescriptorHeapsPtr);
            }
        }

        /// <summary>To be documented.</summary>
        public readonly unsafe void SetComputeRootSignature(ID3D12RootSignature* pRootSignature)
        {
            var @this = (ID3D12GraphicsCommandList5*) Unsafe.AsPointer(ref Unsafe.AsRef(in this));
            ((delegate* unmanaged[Stdcall]<ID3D12GraphicsCommandList5*, ID3D12RootSignature*, void>)@this->LpVtbl[29])(@this, pRootSignature);
        }

        /// <summary>To be documented.</summary>
        public readonly void SetComputeRootSignature(ref ID3D12RootSignature pRootSignature)
        {
            var @this = (ID3D12GraphicsCommandList5*) Unsafe.AsPointer(ref Unsafe.AsRef(in this));
            fixed (ID3D12RootSignature* pRootSignaturePtr = &pRootSignature)
            {
                ((delegate* unmanaged[Stdcall]<ID3D12GraphicsCommandList5*, ID3D12RootSignature*, void>)@this->LpVtbl[29])(@this, pRootSignaturePtr);
            }
        }

        /// <summary>To be documented.</summary>
        public readonly unsafe void SetGraphicsRootSignature(ID3D12RootSignature* pRootSignature)
        {
            var @this = (ID3D12GraphicsCommandList5*) Unsafe.AsPointer(ref Unsafe.AsRef(in this));
            ((delegate* unmanaged[Stdcall]<ID3D12GraphicsCommandList5*, ID3D12RootSignature*, void>)@this->LpVtbl[30])(@this, pRootSignature);
        }

        /// <summary>To be documented.</summary>
        public readonly void SetGraphicsRootSignature(ref ID3D12RootSignature pRootSignature)
        {
            var @this = (ID3D12GraphicsCommandList5*) Unsafe.AsPointer(ref Unsafe.AsRef(in this));
            fixed (ID3D12RootSignature* pRootSignaturePtr = &pRootSignature)
            {
                ((delegate* unmanaged[Stdcall]<ID3D12GraphicsCommandList5*, ID3D12RootSignature*, void>)@this->LpVtbl[30])(@this, pRootSignaturePtr);
            }
        }

        /// <summary>To be documented.</summary>
        public readonly void SetComputeRootDescriptorTable(uint RootParameterIndex, GpuDescriptorHandle BaseDescriptor)
        {
            var @this = (ID3D12GraphicsCommandList5*) Unsafe.AsPointer(ref Unsafe.AsRef(in this));
            ((delegate* unmanaged[Stdcall]<ID3D12GraphicsCommandList5*, uint, GpuDescriptorHandle, void>)@this->LpVtbl[31])(@this, RootParameterIndex, BaseDescriptor);
        }

        /// <summary>To be documented.</summary>
        public readonly void SetGraphicsRootDescriptorTable(uint RootParameterIndex, GpuDescriptorHandle BaseDescriptor)
        {
            var @this = (ID3D12GraphicsCommandList5*) Unsafe.AsPointer(ref Unsafe.AsRef(in this));
            ((delegate* unmanaged[Stdcall]<ID3D12GraphicsCommandList5*, uint, GpuDescriptorHandle, void>)@this->LpVtbl[32])(@this, RootParameterIndex, BaseDescriptor);
        }

        /// <summary>To be documented.</summary>
        public readonly void SetComputeRoot32BitConstant(uint RootParameterIndex, uint SrcData, uint DestOffsetIn32BitValues)
        {
            var @this = (ID3D12GraphicsCommandList5*) Unsafe.AsPointer(ref Unsafe.AsRef(in this));
            ((delegate* unmanaged[Stdcall]<ID3D12GraphicsCommandList5*, uint, uint, uint, void>)@this->LpVtbl[33])(@this, RootParameterIndex, SrcData, DestOffsetIn32BitValues);
        }

        /// <summary>To be documented.</summary>
        public readonly void SetGraphicsRoot32BitConstant(uint RootParameterIndex, uint SrcData, uint DestOffsetIn32BitValues)
        {
            var @this = (ID3D12GraphicsCommandList5*) Unsafe.AsPointer(ref Unsafe.AsRef(in this));
            ((delegate* unmanaged[Stdcall]<ID3D12GraphicsCommandList5*, uint, uint, uint, void>)@this->LpVtbl[34])(@this, RootParameterIndex, SrcData, DestOffsetIn32BitValues);
        }

        /// <summary>To be documented.</summary>
        public readonly unsafe void SetComputeRoot32BitConstants(uint RootParameterIndex, uint Num32BitValuesToSet, void* pSrcData, uint DestOffsetIn32BitValues)
        {
            var @this = (ID3D12GraphicsCommandList5*) Unsafe.AsPointer(ref Unsafe.AsRef(in this));
            ((delegate* unmanaged[Stdcall]<ID3D12GraphicsCommandList5*, uint, uint, void*, uint, void>)@this->LpVtbl[35])(@this, RootParameterIndex, Num32BitValuesToSet, pSrcData, DestOffsetIn32BitValues);
        }

        /// <summary>To be documented.</summary>
        public readonly void SetComputeRoot32BitConstants<T0>(uint RootParameterIndex, uint Num32BitValuesToSet, ref T0 pSrcData, uint DestOffsetIn32BitValues) where T0 : unmanaged
        {
            var @this = (ID3D12GraphicsCommandList5*) Unsafe.AsPointer(ref Unsafe.AsRef(in this));
            fixed (void* pSrcDataPtr = &pSrcData)
            {
                ((delegate* unmanaged[Stdcall]<ID3D12GraphicsCommandList5*, uint, uint, void*, uint, void>)@this->LpVtbl[35])(@this, RootParameterIndex, Num32BitValuesToSet, pSrcDataPtr, DestOffsetIn32BitValues);
            }
        }

        /// <summary>To be documented.</summary>
        public readonly unsafe void SetGraphicsRoot32BitConstants(uint RootParameterIndex, uint Num32BitValuesToSet, void* pSrcData, uint DestOffsetIn32BitValues)
        {
            var @this = (ID3D12GraphicsCommandList5*) Unsafe.AsPointer(ref Unsafe.AsRef(in this));
            ((delegate* unmanaged[Stdcall]<ID3D12GraphicsCommandList5*, uint, uint, void*, uint, void>)@this->LpVtbl[36])(@this, RootParameterIndex, Num32BitValuesToSet, pSrcData, DestOffsetIn32BitValues);
        }

        /// <summary>To be documented.</summary>
        public readonly void SetGraphicsRoot32BitConstants<T0>(uint RootParameterIndex, uint Num32BitValuesToSet, ref T0 pSrcData, uint DestOffsetIn32BitValues) where T0 : unmanaged
        {
            var @this = (ID3D12GraphicsCommandList5*) Unsafe.AsPointer(ref Unsafe.AsRef(in this));
            fixed (void* pSrcDataPtr = &pSrcData)
            {
                ((delegate* unmanaged[Stdcall]<ID3D12GraphicsCommandList5*, uint, uint, void*, uint, void>)@this->LpVtbl[36])(@this, RootParameterIndex, Num32BitValuesToSet, pSrcDataPtr, DestOffsetIn32BitValues);
            }
        }

        /// <summary>To be documented.</summary>
        public readonly void SetComputeRootConstantBufferView(uint RootParameterIndex, ulong BufferLocation)
        {
            var @this = (ID3D12GraphicsCommandList5*) Unsafe.AsPointer(ref Unsafe.AsRef(in this));
            ((delegate* unmanaged[Stdcall]<ID3D12GraphicsCommandList5*, uint, ulong, void>)@this->LpVtbl[37])(@this, RootParameterIndex, BufferLocation);
        }

        /// <summary>To be documented.</summary>
        public readonly void SetGraphicsRootConstantBufferView(uint RootParameterIndex, ulong BufferLocation)
        {
            var @this = (ID3D12GraphicsCommandList5*) Unsafe.AsPointer(ref Unsafe.AsRef(in this));
            ((delegate* unmanaged[Stdcall]<ID3D12GraphicsCommandList5*, uint, ulong, void>)@this->LpVtbl[38])(@this, RootParameterIndex, BufferLocation);
        }

        /// <summary>To be documented.</summary>
        public readonly void SetComputeRootShaderResourceView(uint RootParameterIndex, ulong BufferLocation)
        {
            var @this = (ID3D12GraphicsCommandList5*) Unsafe.AsPointer(ref Unsafe.AsRef(in this));
            ((delegate* unmanaged[Stdcall]<ID3D12GraphicsCommandList5*, uint, ulong, void>)@this->LpVtbl[39])(@this, RootParameterIndex, BufferLocation);
        }

        /// <summary>To be documented.</summary>
        public readonly void SetGraphicsRootShaderResourceView(uint RootParameterIndex, ulong BufferLocation)
        {
            var @this = (ID3D12GraphicsCommandList5*) Unsafe.AsPointer(ref Unsafe.AsRef(in this));
            ((delegate* unmanaged[Stdcall]<ID3D12GraphicsCommandList5*, uint, ulong, void>)@this->LpVtbl[40])(@this, RootParameterIndex, BufferLocation);
        }

        /// <summary>To be documented.</summary>
        public readonly void SetComputeRootUnorderedAccessView(uint RootParameterIndex, ulong BufferLocation)
        {
            var @this = (ID3D12GraphicsCommandList5*) Unsafe.AsPointer(ref Unsafe.AsRef(in this));
            ((delegate* unmanaged[Stdcall]<ID3D12GraphicsCommandList5*, uint, ulong, void>)@this->LpVtbl[41])(@this, RootParameterIndex, BufferLocation);
        }

        /// <summary>To be documented.</summary>
        public readonly void SetGraphicsRootUnorderedAccessView(uint RootParameterIndex, ulong BufferLocation)
        {
            var @this = (ID3D12GraphicsCommandList5*) Unsafe.AsPointer(ref Unsafe.AsRef(in this));
            ((delegate* unmanaged[Stdcall]<ID3D12GraphicsCommandList5*, uint, ulong, void>)@this->LpVtbl[42])(@this, RootParameterIndex, BufferLocation);
        }

        /// <summary>To be documented.</summary>
        public readonly unsafe void IASetIndexBuffer(IndexBufferView* pView)
        {
            var @this = (ID3D12GraphicsCommandList5*) Unsafe.AsPointer(ref Unsafe.AsRef(in this));
            ((delegate* unmanaged[Stdcall]<ID3D12GraphicsCommandList5*, IndexBufferView*, void>)@this->LpVtbl[43])(@this, pView);
        }

        /// <summary>To be documented.</summary>
        public readonly void IASetIndexBuffer(ref IndexBufferView pView)
        {
            var @this = (ID3D12GraphicsCommandList5*) Unsafe.AsPointer(ref Unsafe.AsRef(in this));
            fixed (IndexBufferView* pViewPtr = &pView)
            {
                ((delegate* unmanaged[Stdcall]<ID3D12GraphicsCommandList5*, IndexBufferView*, void>)@this->LpVtbl[43])(@this, pViewPtr);
            }
        }

        /// <summary>To be documented.</summary>
        public readonly unsafe void IASetVertexBuffers(uint StartSlot, uint NumViews, VertexBufferView* pViews)
        {
            var @this = (ID3D12GraphicsCommandList5*) Unsafe.AsPointer(ref Unsafe.AsRef(in this));
            ((delegate* unmanaged[Stdcall]<ID3D12GraphicsCommandList5*, uint, uint, VertexBufferView*, void>)@this->LpVtbl[44])(@this, StartSlot, NumViews, pViews);
        }

        /// <summary>To be documented.</summary>
        public readonly void IASetVertexBuffers(uint StartSlot, uint NumViews, ref VertexBufferView pViews)
        {
            var @this = (ID3D12GraphicsCommandList5*) Unsafe.AsPointer(ref Unsafe.AsRef(in this));
            fixed (VertexBufferView* pViewsPtr = &pViews)
            {
                ((delegate* unmanaged[Stdcall]<ID3D12GraphicsCommandList5*, uint, uint, VertexBufferView*, void>)@this->LpVtbl[44])(@this, StartSlot, NumViews, pViewsPtr);
            }
        }

        /// <summary>To be documented.</summary>
        public readonly unsafe void SOSetTargets(uint StartSlot, uint NumViews, StreamOutputBufferView* pViews)
        {
            var @this = (ID3D12GraphicsCommandList5*) Unsafe.AsPointer(ref Unsafe.AsRef(in this));
            ((delegate* unmanaged[Stdcall]<ID3D12GraphicsCommandList5*, uint, uint, StreamOutputBufferView*, void>)@this->LpVtbl[45])(@this, StartSlot, NumViews, pViews);
        }

        /// <summary>To be documented.</summary>
        public readonly void SOSetTargets(uint StartSlot, uint NumViews, ref StreamOutputBufferView pViews)
        {
            var @this = (ID3D12GraphicsCommandList5*) Unsafe.AsPointer(ref Unsafe.AsRef(in this));
            fixed (StreamOutputBufferView* pViewsPtr = &pViews)
            {
                ((delegate* unmanaged[Stdcall]<ID3D12GraphicsCommandList5*, uint, uint, StreamOutputBufferView*, void>)@this->LpVtbl[45])(@this, StartSlot, NumViews, pViewsPtr);
            }
        }

        /// <summary>To be documented.</summary>
        public readonly unsafe void OMSetRenderTargets(uint NumRenderTargetDescriptors, CpuDescriptorHandle* pRenderTargetDescriptors, int RTsSingleHandleToDescriptorRange, CpuDescriptorHandle* pDepthStencilDescriptor)
        {
            var @this = (ID3D12GraphicsCommandList5*) Unsafe.AsPointer(ref Unsafe.AsRef(in this));
            ((delegate* unmanaged[Stdcall]<ID3D12GraphicsCommandList5*, uint, CpuDescriptorHandle*, int, CpuDescriptorHandle*, void>)@this->LpVtbl[46])(@this, NumRenderTargetDescriptors, pRenderTargetDescriptors, RTsSingleHandleToDescriptorRange, pDepthStencilDescriptor);
        }

        /// <summary>To be documented.</summary>
        public readonly unsafe void OMSetRenderTargets(uint NumRenderTargetDescriptors, CpuDescriptorHandle* pRenderTargetDescriptors, int RTsSingleHandleToDescriptorRange, ref CpuDescriptorHandle pDepthStencilDescriptor)
        {
            var @this = (ID3D12GraphicsCommandList5*) Unsafe.AsPointer(ref Unsafe.AsRef(in this));
            fixed (CpuDescriptorHandle* pDepthStencilDescriptorPtr = &pDepthStencilDescriptor)
            {
                ((delegate* unmanaged[Stdcall]<ID3D12GraphicsCommandList5*, uint, CpuDescriptorHandle*, int, CpuDescriptorHandle*, void>)@this->LpVtbl[46])(@this, NumRenderTargetDescriptors, pRenderTargetDescriptors, RTsSingleHandleToDescriptorRange, pDepthStencilDescriptorPtr);
            }
        }

        /// <summary>To be documented.</summary>
        public readonly unsafe void OMSetRenderTargets(uint NumRenderTargetDescriptors, ref CpuDescriptorHandle pRenderTargetDescriptors, int RTsSingleHandleToDescriptorRange, CpuDescriptorHandle* pDepthStencilDescriptor)
        {
            var @this = (ID3D12GraphicsCommandList5*) Unsafe.AsPointer(ref Unsafe.AsRef(in this));
            fixed (CpuDescriptorHandle* pRenderTargetDescriptorsPtr = &pRenderTargetDescriptors)
            {
                ((delegate* unmanaged[Stdcall]<ID3D12GraphicsCommandList5*, uint, CpuDescriptorHandle*, int, CpuDescriptorHandle*, void>)@this->LpVtbl[46])(@this, NumRenderTargetDescriptors, pRenderTargetDescriptorsPtr, RTsSingleHandleToDescriptorRange, pDepthStencilDescriptor);
            }
        }

        /// <summary>To be documented.</summary>
        public readonly void OMSetRenderTargets(uint NumRenderTargetDescriptors, ref CpuDescriptorHandle pRenderTargetDescriptors, int RTsSingleHandleToDescriptorRange, ref CpuDescriptorHandle pDepthStencilDescriptor)
        {
            var @this = (ID3D12GraphicsCommandList5*) Unsafe.AsPointer(ref Unsafe.AsRef(in this));
            fixed (CpuDescriptorHandle* pRenderTargetDescriptorsPtr = &pRenderTargetDescriptors)
            {
                fixed (CpuDescriptorHandle* pDepthStencilDescriptorPtr = &pDepthStencilDescriptor)
                {
                    ((delegate* unmanaged[Stdcall]<ID3D12GraphicsCommandList5*, uint, CpuDescriptorHandle*, int, CpuDescriptorHandle*, void>)@this->LpVtbl[46])(@this, NumRenderTargetDescriptors, pRenderTargetDescriptorsPtr, RTsSingleHandleToDescriptorRange, pDepthStencilDescriptorPtr);
                }
            }
        }

        /// <summary>To be documented.</summary>
        public readonly unsafe void ClearDepthStencilView(CpuDescriptorHandle DepthStencilView, ClearFlags ClearFlags, float Depth, byte Stencil, uint NumRects, Silk.NET.Maths.Box2D<int>* pRects)
        {
            var @this = (ID3D12GraphicsCommandList5*) Unsafe.AsPointer(ref Unsafe.AsRef(in this));
<<<<<<< HEAD
            ((delegate* unmanaged[Stdcall]<ID3D12GraphicsCommandList5*, CpuDescriptorHandle, ClearFlags, float, byte, uint, Silk.NET.Maths.Box2D<int>*, void>)LpVtbl[47])(@this, DepthStencilView, ClearFlags, Depth, Stencil, NumRects, pRects);
=======
            ((delegate* unmanaged[Stdcall]<ID3D12GraphicsCommandList5*, CpuDescriptorHandle, ClearFlags, float, byte, uint, Silk.NET.Maths.Rectangle<int>*, void>)@this->LpVtbl[47])(@this, DepthStencilView, ClearFlags, Depth, Stencil, NumRects, pRects);
>>>>>>> 79618580
        }

        /// <summary>To be documented.</summary>
        public readonly void ClearDepthStencilView(CpuDescriptorHandle DepthStencilView, ClearFlags ClearFlags, float Depth, byte Stencil, uint NumRects, ref Silk.NET.Maths.Box2D<int> pRects)
        {
            var @this = (ID3D12GraphicsCommandList5*) Unsafe.AsPointer(ref Unsafe.AsRef(in this));
            fixed (Silk.NET.Maths.Box2D<int>* pRectsPtr = &pRects)
            {
<<<<<<< HEAD
                ((delegate* unmanaged[Stdcall]<ID3D12GraphicsCommandList5*, CpuDescriptorHandle, ClearFlags, float, byte, uint, Silk.NET.Maths.Box2D<int>*, void>)LpVtbl[47])(@this, DepthStencilView, ClearFlags, Depth, Stencil, NumRects, pRectsPtr);
=======
                ((delegate* unmanaged[Stdcall]<ID3D12GraphicsCommandList5*, CpuDescriptorHandle, ClearFlags, float, byte, uint, Silk.NET.Maths.Rectangle<int>*, void>)@this->LpVtbl[47])(@this, DepthStencilView, ClearFlags, Depth, Stencil, NumRects, pRectsPtr);
>>>>>>> 79618580
            }
        }

        /// <summary>To be documented.</summary>
        public readonly unsafe void ClearRenderTargetView(CpuDescriptorHandle RenderTargetView, [Count(Count = 4)] float* ColorRGBA, uint NumRects, Silk.NET.Maths.Box2D<int>* pRects)
        {
            var @this = (ID3D12GraphicsCommandList5*) Unsafe.AsPointer(ref Unsafe.AsRef(in this));
<<<<<<< HEAD
            ((delegate* unmanaged[Stdcall]<ID3D12GraphicsCommandList5*, CpuDescriptorHandle, float*, uint, Silk.NET.Maths.Box2D<int>*, void>)LpVtbl[48])(@this, RenderTargetView, ColorRGBA, NumRects, pRects);
=======
            ((delegate* unmanaged[Stdcall]<ID3D12GraphicsCommandList5*, CpuDescriptorHandle, float*, uint, Silk.NET.Maths.Rectangle<int>*, void>)@this->LpVtbl[48])(@this, RenderTargetView, ColorRGBA, NumRects, pRects);
>>>>>>> 79618580
        }

        /// <summary>To be documented.</summary>
        public readonly unsafe void ClearRenderTargetView(CpuDescriptorHandle RenderTargetView, [Count(Count = 4)] float* ColorRGBA, uint NumRects, ref Silk.NET.Maths.Box2D<int> pRects)
        {
            var @this = (ID3D12GraphicsCommandList5*) Unsafe.AsPointer(ref Unsafe.AsRef(in this));
            fixed (Silk.NET.Maths.Box2D<int>* pRectsPtr = &pRects)
            {
<<<<<<< HEAD
                ((delegate* unmanaged[Stdcall]<ID3D12GraphicsCommandList5*, CpuDescriptorHandle, float*, uint, Silk.NET.Maths.Box2D<int>*, void>)LpVtbl[48])(@this, RenderTargetView, ColorRGBA, NumRects, pRectsPtr);
=======
                ((delegate* unmanaged[Stdcall]<ID3D12GraphicsCommandList5*, CpuDescriptorHandle, float*, uint, Silk.NET.Maths.Rectangle<int>*, void>)@this->LpVtbl[48])(@this, RenderTargetView, ColorRGBA, NumRects, pRectsPtr);
>>>>>>> 79618580
            }
        }

        /// <summary>To be documented.</summary>
        public readonly unsafe void ClearRenderTargetView(CpuDescriptorHandle RenderTargetView, [Count(Count = 4)] ref float ColorRGBA, uint NumRects, Silk.NET.Maths.Box2D<int>* pRects)
        {
            var @this = (ID3D12GraphicsCommandList5*) Unsafe.AsPointer(ref Unsafe.AsRef(in this));
            fixed (float* ColorRGBAPtr = &ColorRGBA)
            {
<<<<<<< HEAD
                ((delegate* unmanaged[Stdcall]<ID3D12GraphicsCommandList5*, CpuDescriptorHandle, float*, uint, Silk.NET.Maths.Box2D<int>*, void>)LpVtbl[48])(@this, RenderTargetView, ColorRGBAPtr, NumRects, pRects);
=======
                ((delegate* unmanaged[Stdcall]<ID3D12GraphicsCommandList5*, CpuDescriptorHandle, float*, uint, Silk.NET.Maths.Rectangle<int>*, void>)@this->LpVtbl[48])(@this, RenderTargetView, ColorRGBAPtr, NumRects, pRects);
>>>>>>> 79618580
            }
        }

        /// <summary>To be documented.</summary>
        public readonly void ClearRenderTargetView(CpuDescriptorHandle RenderTargetView, [Count(Count = 4)] ref float ColorRGBA, uint NumRects, ref Silk.NET.Maths.Box2D<int> pRects)
        {
            var @this = (ID3D12GraphicsCommandList5*) Unsafe.AsPointer(ref Unsafe.AsRef(in this));
            fixed (float* ColorRGBAPtr = &ColorRGBA)
            {
                fixed (Silk.NET.Maths.Box2D<int>* pRectsPtr = &pRects)
                {
<<<<<<< HEAD
                    ((delegate* unmanaged[Stdcall]<ID3D12GraphicsCommandList5*, CpuDescriptorHandle, float*, uint, Silk.NET.Maths.Box2D<int>*, void>)LpVtbl[48])(@this, RenderTargetView, ColorRGBAPtr, NumRects, pRectsPtr);
=======
                    ((delegate* unmanaged[Stdcall]<ID3D12GraphicsCommandList5*, CpuDescriptorHandle, float*, uint, Silk.NET.Maths.Rectangle<int>*, void>)@this->LpVtbl[48])(@this, RenderTargetView, ColorRGBAPtr, NumRects, pRectsPtr);
>>>>>>> 79618580
                }
            }
        }

        /// <summary>To be documented.</summary>
        public readonly unsafe void ClearUnorderedAccessViewUint(GpuDescriptorHandle ViewGPUHandleInCurrentHeap, CpuDescriptorHandle ViewCPUHandle, ID3D12Resource* pResource, [Count(Count = 4)] uint* Values, uint NumRects, Silk.NET.Maths.Box2D<int>* pRects)
        {
            var @this = (ID3D12GraphicsCommandList5*) Unsafe.AsPointer(ref Unsafe.AsRef(in this));
<<<<<<< HEAD
            ((delegate* unmanaged[Stdcall]<ID3D12GraphicsCommandList5*, GpuDescriptorHandle, CpuDescriptorHandle, ID3D12Resource*, uint*, uint, Silk.NET.Maths.Box2D<int>*, void>)LpVtbl[49])(@this, ViewGPUHandleInCurrentHeap, ViewCPUHandle, pResource, Values, NumRects, pRects);
=======
            ((delegate* unmanaged[Stdcall]<ID3D12GraphicsCommandList5*, GpuDescriptorHandle, CpuDescriptorHandle, ID3D12Resource*, uint*, uint, Silk.NET.Maths.Rectangle<int>*, void>)@this->LpVtbl[49])(@this, ViewGPUHandleInCurrentHeap, ViewCPUHandle, pResource, Values, NumRects, pRects);
>>>>>>> 79618580
        }

        /// <summary>To be documented.</summary>
        public readonly unsafe void ClearUnorderedAccessViewUint(GpuDescriptorHandle ViewGPUHandleInCurrentHeap, CpuDescriptorHandle ViewCPUHandle, ID3D12Resource* pResource, [Count(Count = 4)] uint* Values, uint NumRects, ref Silk.NET.Maths.Box2D<int> pRects)
        {
            var @this = (ID3D12GraphicsCommandList5*) Unsafe.AsPointer(ref Unsafe.AsRef(in this));
            fixed (Silk.NET.Maths.Box2D<int>* pRectsPtr = &pRects)
            {
<<<<<<< HEAD
                ((delegate* unmanaged[Stdcall]<ID3D12GraphicsCommandList5*, GpuDescriptorHandle, CpuDescriptorHandle, ID3D12Resource*, uint*, uint, Silk.NET.Maths.Box2D<int>*, void>)LpVtbl[49])(@this, ViewGPUHandleInCurrentHeap, ViewCPUHandle, pResource, Values, NumRects, pRectsPtr);
=======
                ((delegate* unmanaged[Stdcall]<ID3D12GraphicsCommandList5*, GpuDescriptorHandle, CpuDescriptorHandle, ID3D12Resource*, uint*, uint, Silk.NET.Maths.Rectangle<int>*, void>)@this->LpVtbl[49])(@this, ViewGPUHandleInCurrentHeap, ViewCPUHandle, pResource, Values, NumRects, pRectsPtr);
>>>>>>> 79618580
            }
        }

        /// <summary>To be documented.</summary>
        public readonly unsafe void ClearUnorderedAccessViewUint(GpuDescriptorHandle ViewGPUHandleInCurrentHeap, CpuDescriptorHandle ViewCPUHandle, ID3D12Resource* pResource, [Count(Count = 4)] ref uint Values, uint NumRects, Silk.NET.Maths.Box2D<int>* pRects)
        {
            var @this = (ID3D12GraphicsCommandList5*) Unsafe.AsPointer(ref Unsafe.AsRef(in this));
            fixed (uint* ValuesPtr = &Values)
            {
<<<<<<< HEAD
                ((delegate* unmanaged[Stdcall]<ID3D12GraphicsCommandList5*, GpuDescriptorHandle, CpuDescriptorHandle, ID3D12Resource*, uint*, uint, Silk.NET.Maths.Box2D<int>*, void>)LpVtbl[49])(@this, ViewGPUHandleInCurrentHeap, ViewCPUHandle, pResource, ValuesPtr, NumRects, pRects);
=======
                ((delegate* unmanaged[Stdcall]<ID3D12GraphicsCommandList5*, GpuDescriptorHandle, CpuDescriptorHandle, ID3D12Resource*, uint*, uint, Silk.NET.Maths.Rectangle<int>*, void>)@this->LpVtbl[49])(@this, ViewGPUHandleInCurrentHeap, ViewCPUHandle, pResource, ValuesPtr, NumRects, pRects);
>>>>>>> 79618580
            }
        }

        /// <summary>To be documented.</summary>
        public readonly unsafe void ClearUnorderedAccessViewUint(GpuDescriptorHandle ViewGPUHandleInCurrentHeap, CpuDescriptorHandle ViewCPUHandle, ID3D12Resource* pResource, [Count(Count = 4)] ref uint Values, uint NumRects, ref Silk.NET.Maths.Box2D<int> pRects)
        {
            var @this = (ID3D12GraphicsCommandList5*) Unsafe.AsPointer(ref Unsafe.AsRef(in this));
            fixed (uint* ValuesPtr = &Values)
            {
                fixed (Silk.NET.Maths.Box2D<int>* pRectsPtr = &pRects)
                {
<<<<<<< HEAD
                    ((delegate* unmanaged[Stdcall]<ID3D12GraphicsCommandList5*, GpuDescriptorHandle, CpuDescriptorHandle, ID3D12Resource*, uint*, uint, Silk.NET.Maths.Box2D<int>*, void>)LpVtbl[49])(@this, ViewGPUHandleInCurrentHeap, ViewCPUHandle, pResource, ValuesPtr, NumRects, pRectsPtr);
=======
                    ((delegate* unmanaged[Stdcall]<ID3D12GraphicsCommandList5*, GpuDescriptorHandle, CpuDescriptorHandle, ID3D12Resource*, uint*, uint, Silk.NET.Maths.Rectangle<int>*, void>)@this->LpVtbl[49])(@this, ViewGPUHandleInCurrentHeap, ViewCPUHandle, pResource, ValuesPtr, NumRects, pRectsPtr);
>>>>>>> 79618580
                }
            }
        }

        /// <summary>To be documented.</summary>
        public readonly unsafe void ClearUnorderedAccessViewUint(GpuDescriptorHandle ViewGPUHandleInCurrentHeap, CpuDescriptorHandle ViewCPUHandle, ref ID3D12Resource pResource, [Count(Count = 4)] uint* Values, uint NumRects, Silk.NET.Maths.Box2D<int>* pRects)
        {
            var @this = (ID3D12GraphicsCommandList5*) Unsafe.AsPointer(ref Unsafe.AsRef(in this));
            fixed (ID3D12Resource* pResourcePtr = &pResource)
            {
<<<<<<< HEAD
                ((delegate* unmanaged[Stdcall]<ID3D12GraphicsCommandList5*, GpuDescriptorHandle, CpuDescriptorHandle, ID3D12Resource*, uint*, uint, Silk.NET.Maths.Box2D<int>*, void>)LpVtbl[49])(@this, ViewGPUHandleInCurrentHeap, ViewCPUHandle, pResourcePtr, Values, NumRects, pRects);
=======
                ((delegate* unmanaged[Stdcall]<ID3D12GraphicsCommandList5*, GpuDescriptorHandle, CpuDescriptorHandle, ID3D12Resource*, uint*, uint, Silk.NET.Maths.Rectangle<int>*, void>)@this->LpVtbl[49])(@this, ViewGPUHandleInCurrentHeap, ViewCPUHandle, pResourcePtr, Values, NumRects, pRects);
>>>>>>> 79618580
            }
        }

        /// <summary>To be documented.</summary>
        public readonly unsafe void ClearUnorderedAccessViewUint(GpuDescriptorHandle ViewGPUHandleInCurrentHeap, CpuDescriptorHandle ViewCPUHandle, ref ID3D12Resource pResource, [Count(Count = 4)] uint* Values, uint NumRects, ref Silk.NET.Maths.Box2D<int> pRects)
        {
            var @this = (ID3D12GraphicsCommandList5*) Unsafe.AsPointer(ref Unsafe.AsRef(in this));
            fixed (ID3D12Resource* pResourcePtr = &pResource)
            {
                fixed (Silk.NET.Maths.Box2D<int>* pRectsPtr = &pRects)
                {
<<<<<<< HEAD
                    ((delegate* unmanaged[Stdcall]<ID3D12GraphicsCommandList5*, GpuDescriptorHandle, CpuDescriptorHandle, ID3D12Resource*, uint*, uint, Silk.NET.Maths.Box2D<int>*, void>)LpVtbl[49])(@this, ViewGPUHandleInCurrentHeap, ViewCPUHandle, pResourcePtr, Values, NumRects, pRectsPtr);
=======
                    ((delegate* unmanaged[Stdcall]<ID3D12GraphicsCommandList5*, GpuDescriptorHandle, CpuDescriptorHandle, ID3D12Resource*, uint*, uint, Silk.NET.Maths.Rectangle<int>*, void>)@this->LpVtbl[49])(@this, ViewGPUHandleInCurrentHeap, ViewCPUHandle, pResourcePtr, Values, NumRects, pRectsPtr);
>>>>>>> 79618580
                }
            }
        }

        /// <summary>To be documented.</summary>
        public readonly unsafe void ClearUnorderedAccessViewUint(GpuDescriptorHandle ViewGPUHandleInCurrentHeap, CpuDescriptorHandle ViewCPUHandle, ref ID3D12Resource pResource, [Count(Count = 4)] ref uint Values, uint NumRects, Silk.NET.Maths.Box2D<int>* pRects)
        {
            var @this = (ID3D12GraphicsCommandList5*) Unsafe.AsPointer(ref Unsafe.AsRef(in this));
            fixed (ID3D12Resource* pResourcePtr = &pResource)
            {
                fixed (uint* ValuesPtr = &Values)
                {
<<<<<<< HEAD
                    ((delegate* unmanaged[Stdcall]<ID3D12GraphicsCommandList5*, GpuDescriptorHandle, CpuDescriptorHandle, ID3D12Resource*, uint*, uint, Silk.NET.Maths.Box2D<int>*, void>)LpVtbl[49])(@this, ViewGPUHandleInCurrentHeap, ViewCPUHandle, pResourcePtr, ValuesPtr, NumRects, pRects);
=======
                    ((delegate* unmanaged[Stdcall]<ID3D12GraphicsCommandList5*, GpuDescriptorHandle, CpuDescriptorHandle, ID3D12Resource*, uint*, uint, Silk.NET.Maths.Rectangle<int>*, void>)@this->LpVtbl[49])(@this, ViewGPUHandleInCurrentHeap, ViewCPUHandle, pResourcePtr, ValuesPtr, NumRects, pRects);
>>>>>>> 79618580
                }
            }
        }

        /// <summary>To be documented.</summary>
        public readonly void ClearUnorderedAccessViewUint(GpuDescriptorHandle ViewGPUHandleInCurrentHeap, CpuDescriptorHandle ViewCPUHandle, ref ID3D12Resource pResource, [Count(Count = 4)] ref uint Values, uint NumRects, ref Silk.NET.Maths.Box2D<int> pRects)
        {
            var @this = (ID3D12GraphicsCommandList5*) Unsafe.AsPointer(ref Unsafe.AsRef(in this));
            fixed (ID3D12Resource* pResourcePtr = &pResource)
            {
                fixed (uint* ValuesPtr = &Values)
                {
                    fixed (Silk.NET.Maths.Box2D<int>* pRectsPtr = &pRects)
                    {
<<<<<<< HEAD
                        ((delegate* unmanaged[Stdcall]<ID3D12GraphicsCommandList5*, GpuDescriptorHandle, CpuDescriptorHandle, ID3D12Resource*, uint*, uint, Silk.NET.Maths.Box2D<int>*, void>)LpVtbl[49])(@this, ViewGPUHandleInCurrentHeap, ViewCPUHandle, pResourcePtr, ValuesPtr, NumRects, pRectsPtr);
=======
                        ((delegate* unmanaged[Stdcall]<ID3D12GraphicsCommandList5*, GpuDescriptorHandle, CpuDescriptorHandle, ID3D12Resource*, uint*, uint, Silk.NET.Maths.Rectangle<int>*, void>)@this->LpVtbl[49])(@this, ViewGPUHandleInCurrentHeap, ViewCPUHandle, pResourcePtr, ValuesPtr, NumRects, pRectsPtr);
>>>>>>> 79618580
                    }
                }
            }
        }

        /// <summary>To be documented.</summary>
        public readonly unsafe void ClearUnorderedAccessViewFloat(GpuDescriptorHandle ViewGPUHandleInCurrentHeap, CpuDescriptorHandle ViewCPUHandle, ID3D12Resource* pResource, [Count(Count = 4)] float* Values, uint NumRects, Silk.NET.Maths.Box2D<int>* pRects)
        {
            var @this = (ID3D12GraphicsCommandList5*) Unsafe.AsPointer(ref Unsafe.AsRef(in this));
<<<<<<< HEAD
            ((delegate* unmanaged[Stdcall]<ID3D12GraphicsCommandList5*, GpuDescriptorHandle, CpuDescriptorHandle, ID3D12Resource*, float*, uint, Silk.NET.Maths.Box2D<int>*, void>)LpVtbl[50])(@this, ViewGPUHandleInCurrentHeap, ViewCPUHandle, pResource, Values, NumRects, pRects);
=======
            ((delegate* unmanaged[Stdcall]<ID3D12GraphicsCommandList5*, GpuDescriptorHandle, CpuDescriptorHandle, ID3D12Resource*, float*, uint, Silk.NET.Maths.Rectangle<int>*, void>)@this->LpVtbl[50])(@this, ViewGPUHandleInCurrentHeap, ViewCPUHandle, pResource, Values, NumRects, pRects);
>>>>>>> 79618580
        }

        /// <summary>To be documented.</summary>
        public readonly unsafe void ClearUnorderedAccessViewFloat(GpuDescriptorHandle ViewGPUHandleInCurrentHeap, CpuDescriptorHandle ViewCPUHandle, ID3D12Resource* pResource, [Count(Count = 4)] float* Values, uint NumRects, ref Silk.NET.Maths.Box2D<int> pRects)
        {
            var @this = (ID3D12GraphicsCommandList5*) Unsafe.AsPointer(ref Unsafe.AsRef(in this));
            fixed (Silk.NET.Maths.Box2D<int>* pRectsPtr = &pRects)
            {
<<<<<<< HEAD
                ((delegate* unmanaged[Stdcall]<ID3D12GraphicsCommandList5*, GpuDescriptorHandle, CpuDescriptorHandle, ID3D12Resource*, float*, uint, Silk.NET.Maths.Box2D<int>*, void>)LpVtbl[50])(@this, ViewGPUHandleInCurrentHeap, ViewCPUHandle, pResource, Values, NumRects, pRectsPtr);
=======
                ((delegate* unmanaged[Stdcall]<ID3D12GraphicsCommandList5*, GpuDescriptorHandle, CpuDescriptorHandle, ID3D12Resource*, float*, uint, Silk.NET.Maths.Rectangle<int>*, void>)@this->LpVtbl[50])(@this, ViewGPUHandleInCurrentHeap, ViewCPUHandle, pResource, Values, NumRects, pRectsPtr);
>>>>>>> 79618580
            }
        }

        /// <summary>To be documented.</summary>
        public readonly unsafe void ClearUnorderedAccessViewFloat(GpuDescriptorHandle ViewGPUHandleInCurrentHeap, CpuDescriptorHandle ViewCPUHandle, ID3D12Resource* pResource, [Count(Count = 4)] ref float Values, uint NumRects, Silk.NET.Maths.Box2D<int>* pRects)
        {
            var @this = (ID3D12GraphicsCommandList5*) Unsafe.AsPointer(ref Unsafe.AsRef(in this));
            fixed (float* ValuesPtr = &Values)
            {
<<<<<<< HEAD
                ((delegate* unmanaged[Stdcall]<ID3D12GraphicsCommandList5*, GpuDescriptorHandle, CpuDescriptorHandle, ID3D12Resource*, float*, uint, Silk.NET.Maths.Box2D<int>*, void>)LpVtbl[50])(@this, ViewGPUHandleInCurrentHeap, ViewCPUHandle, pResource, ValuesPtr, NumRects, pRects);
=======
                ((delegate* unmanaged[Stdcall]<ID3D12GraphicsCommandList5*, GpuDescriptorHandle, CpuDescriptorHandle, ID3D12Resource*, float*, uint, Silk.NET.Maths.Rectangle<int>*, void>)@this->LpVtbl[50])(@this, ViewGPUHandleInCurrentHeap, ViewCPUHandle, pResource, ValuesPtr, NumRects, pRects);
>>>>>>> 79618580
            }
        }

        /// <summary>To be documented.</summary>
        public readonly unsafe void ClearUnorderedAccessViewFloat(GpuDescriptorHandle ViewGPUHandleInCurrentHeap, CpuDescriptorHandle ViewCPUHandle, ID3D12Resource* pResource, [Count(Count = 4)] ref float Values, uint NumRects, ref Silk.NET.Maths.Box2D<int> pRects)
        {
            var @this = (ID3D12GraphicsCommandList5*) Unsafe.AsPointer(ref Unsafe.AsRef(in this));
            fixed (float* ValuesPtr = &Values)
            {
                fixed (Silk.NET.Maths.Box2D<int>* pRectsPtr = &pRects)
                {
<<<<<<< HEAD
                    ((delegate* unmanaged[Stdcall]<ID3D12GraphicsCommandList5*, GpuDescriptorHandle, CpuDescriptorHandle, ID3D12Resource*, float*, uint, Silk.NET.Maths.Box2D<int>*, void>)LpVtbl[50])(@this, ViewGPUHandleInCurrentHeap, ViewCPUHandle, pResource, ValuesPtr, NumRects, pRectsPtr);
=======
                    ((delegate* unmanaged[Stdcall]<ID3D12GraphicsCommandList5*, GpuDescriptorHandle, CpuDescriptorHandle, ID3D12Resource*, float*, uint, Silk.NET.Maths.Rectangle<int>*, void>)@this->LpVtbl[50])(@this, ViewGPUHandleInCurrentHeap, ViewCPUHandle, pResource, ValuesPtr, NumRects, pRectsPtr);
>>>>>>> 79618580
                }
            }
        }

        /// <summary>To be documented.</summary>
        public readonly unsafe void ClearUnorderedAccessViewFloat(GpuDescriptorHandle ViewGPUHandleInCurrentHeap, CpuDescriptorHandle ViewCPUHandle, ref ID3D12Resource pResource, [Count(Count = 4)] float* Values, uint NumRects, Silk.NET.Maths.Box2D<int>* pRects)
        {
            var @this = (ID3D12GraphicsCommandList5*) Unsafe.AsPointer(ref Unsafe.AsRef(in this));
            fixed (ID3D12Resource* pResourcePtr = &pResource)
            {
<<<<<<< HEAD
                ((delegate* unmanaged[Stdcall]<ID3D12GraphicsCommandList5*, GpuDescriptorHandle, CpuDescriptorHandle, ID3D12Resource*, float*, uint, Silk.NET.Maths.Box2D<int>*, void>)LpVtbl[50])(@this, ViewGPUHandleInCurrentHeap, ViewCPUHandle, pResourcePtr, Values, NumRects, pRects);
=======
                ((delegate* unmanaged[Stdcall]<ID3D12GraphicsCommandList5*, GpuDescriptorHandle, CpuDescriptorHandle, ID3D12Resource*, float*, uint, Silk.NET.Maths.Rectangle<int>*, void>)@this->LpVtbl[50])(@this, ViewGPUHandleInCurrentHeap, ViewCPUHandle, pResourcePtr, Values, NumRects, pRects);
>>>>>>> 79618580
            }
        }

        /// <summary>To be documented.</summary>
        public readonly unsafe void ClearUnorderedAccessViewFloat(GpuDescriptorHandle ViewGPUHandleInCurrentHeap, CpuDescriptorHandle ViewCPUHandle, ref ID3D12Resource pResource, [Count(Count = 4)] float* Values, uint NumRects, ref Silk.NET.Maths.Box2D<int> pRects)
        {
            var @this = (ID3D12GraphicsCommandList5*) Unsafe.AsPointer(ref Unsafe.AsRef(in this));
            fixed (ID3D12Resource* pResourcePtr = &pResource)
            {
                fixed (Silk.NET.Maths.Box2D<int>* pRectsPtr = &pRects)
                {
<<<<<<< HEAD
                    ((delegate* unmanaged[Stdcall]<ID3D12GraphicsCommandList5*, GpuDescriptorHandle, CpuDescriptorHandle, ID3D12Resource*, float*, uint, Silk.NET.Maths.Box2D<int>*, void>)LpVtbl[50])(@this, ViewGPUHandleInCurrentHeap, ViewCPUHandle, pResourcePtr, Values, NumRects, pRectsPtr);
=======
                    ((delegate* unmanaged[Stdcall]<ID3D12GraphicsCommandList5*, GpuDescriptorHandle, CpuDescriptorHandle, ID3D12Resource*, float*, uint, Silk.NET.Maths.Rectangle<int>*, void>)@this->LpVtbl[50])(@this, ViewGPUHandleInCurrentHeap, ViewCPUHandle, pResourcePtr, Values, NumRects, pRectsPtr);
>>>>>>> 79618580
                }
            }
        }

        /// <summary>To be documented.</summary>
        public readonly unsafe void ClearUnorderedAccessViewFloat(GpuDescriptorHandle ViewGPUHandleInCurrentHeap, CpuDescriptorHandle ViewCPUHandle, ref ID3D12Resource pResource, [Count(Count = 4)] ref float Values, uint NumRects, Silk.NET.Maths.Box2D<int>* pRects)
        {
            var @this = (ID3D12GraphicsCommandList5*) Unsafe.AsPointer(ref Unsafe.AsRef(in this));
            fixed (ID3D12Resource* pResourcePtr = &pResource)
            {
                fixed (float* ValuesPtr = &Values)
                {
<<<<<<< HEAD
                    ((delegate* unmanaged[Stdcall]<ID3D12GraphicsCommandList5*, GpuDescriptorHandle, CpuDescriptorHandle, ID3D12Resource*, float*, uint, Silk.NET.Maths.Box2D<int>*, void>)LpVtbl[50])(@this, ViewGPUHandleInCurrentHeap, ViewCPUHandle, pResourcePtr, ValuesPtr, NumRects, pRects);
=======
                    ((delegate* unmanaged[Stdcall]<ID3D12GraphicsCommandList5*, GpuDescriptorHandle, CpuDescriptorHandle, ID3D12Resource*, float*, uint, Silk.NET.Maths.Rectangle<int>*, void>)@this->LpVtbl[50])(@this, ViewGPUHandleInCurrentHeap, ViewCPUHandle, pResourcePtr, ValuesPtr, NumRects, pRects);
>>>>>>> 79618580
                }
            }
        }

        /// <summary>To be documented.</summary>
        public readonly void ClearUnorderedAccessViewFloat(GpuDescriptorHandle ViewGPUHandleInCurrentHeap, CpuDescriptorHandle ViewCPUHandle, ref ID3D12Resource pResource, [Count(Count = 4)] ref float Values, uint NumRects, ref Silk.NET.Maths.Box2D<int> pRects)
        {
            var @this = (ID3D12GraphicsCommandList5*) Unsafe.AsPointer(ref Unsafe.AsRef(in this));
            fixed (ID3D12Resource* pResourcePtr = &pResource)
            {
                fixed (float* ValuesPtr = &Values)
                {
                    fixed (Silk.NET.Maths.Box2D<int>* pRectsPtr = &pRects)
                    {
<<<<<<< HEAD
                        ((delegate* unmanaged[Stdcall]<ID3D12GraphicsCommandList5*, GpuDescriptorHandle, CpuDescriptorHandle, ID3D12Resource*, float*, uint, Silk.NET.Maths.Box2D<int>*, void>)LpVtbl[50])(@this, ViewGPUHandleInCurrentHeap, ViewCPUHandle, pResourcePtr, ValuesPtr, NumRects, pRectsPtr);
=======
                        ((delegate* unmanaged[Stdcall]<ID3D12GraphicsCommandList5*, GpuDescriptorHandle, CpuDescriptorHandle, ID3D12Resource*, float*, uint, Silk.NET.Maths.Rectangle<int>*, void>)@this->LpVtbl[50])(@this, ViewGPUHandleInCurrentHeap, ViewCPUHandle, pResourcePtr, ValuesPtr, NumRects, pRectsPtr);
>>>>>>> 79618580
                    }
                }
            }
        }

        /// <summary>To be documented.</summary>
        public readonly unsafe void DiscardResource(ID3D12Resource* pResource, DiscardRegion* pRegion)
        {
            var @this = (ID3D12GraphicsCommandList5*) Unsafe.AsPointer(ref Unsafe.AsRef(in this));
            ((delegate* unmanaged[Stdcall]<ID3D12GraphicsCommandList5*, ID3D12Resource*, DiscardRegion*, void>)@this->LpVtbl[51])(@this, pResource, pRegion);
        }

        /// <summary>To be documented.</summary>
        public readonly unsafe void DiscardResource(ID3D12Resource* pResource, ref DiscardRegion pRegion)
        {
            var @this = (ID3D12GraphicsCommandList5*) Unsafe.AsPointer(ref Unsafe.AsRef(in this));
            fixed (DiscardRegion* pRegionPtr = &pRegion)
            {
                ((delegate* unmanaged[Stdcall]<ID3D12GraphicsCommandList5*, ID3D12Resource*, DiscardRegion*, void>)@this->LpVtbl[51])(@this, pResource, pRegionPtr);
            }
        }

        /// <summary>To be documented.</summary>
        public readonly unsafe void DiscardResource(ref ID3D12Resource pResource, DiscardRegion* pRegion)
        {
            var @this = (ID3D12GraphicsCommandList5*) Unsafe.AsPointer(ref Unsafe.AsRef(in this));
            fixed (ID3D12Resource* pResourcePtr = &pResource)
            {
                ((delegate* unmanaged[Stdcall]<ID3D12GraphicsCommandList5*, ID3D12Resource*, DiscardRegion*, void>)@this->LpVtbl[51])(@this, pResourcePtr, pRegion);
            }
        }

        /// <summary>To be documented.</summary>
        public readonly void DiscardResource(ref ID3D12Resource pResource, ref DiscardRegion pRegion)
        {
            var @this = (ID3D12GraphicsCommandList5*) Unsafe.AsPointer(ref Unsafe.AsRef(in this));
            fixed (ID3D12Resource* pResourcePtr = &pResource)
            {
                fixed (DiscardRegion* pRegionPtr = &pRegion)
                {
                    ((delegate* unmanaged[Stdcall]<ID3D12GraphicsCommandList5*, ID3D12Resource*, DiscardRegion*, void>)@this->LpVtbl[51])(@this, pResourcePtr, pRegionPtr);
                }
            }
        }

        /// <summary>To be documented.</summary>
        public readonly unsafe void BeginQuery(ID3D12QueryHeap* pQueryHeap, QueryType Type, uint Index)
        {
            var @this = (ID3D12GraphicsCommandList5*) Unsafe.AsPointer(ref Unsafe.AsRef(in this));
            ((delegate* unmanaged[Stdcall]<ID3D12GraphicsCommandList5*, ID3D12QueryHeap*, QueryType, uint, void>)@this->LpVtbl[52])(@this, pQueryHeap, Type, Index);
        }

        /// <summary>To be documented.</summary>
        public readonly void BeginQuery(ref ID3D12QueryHeap pQueryHeap, QueryType Type, uint Index)
        {
            var @this = (ID3D12GraphicsCommandList5*) Unsafe.AsPointer(ref Unsafe.AsRef(in this));
            fixed (ID3D12QueryHeap* pQueryHeapPtr = &pQueryHeap)
            {
                ((delegate* unmanaged[Stdcall]<ID3D12GraphicsCommandList5*, ID3D12QueryHeap*, QueryType, uint, void>)@this->LpVtbl[52])(@this, pQueryHeapPtr, Type, Index);
            }
        }

        /// <summary>To be documented.</summary>
        public readonly unsafe void EndQuery(ID3D12QueryHeap* pQueryHeap, QueryType Type, uint Index)
        {
            var @this = (ID3D12GraphicsCommandList5*) Unsafe.AsPointer(ref Unsafe.AsRef(in this));
            ((delegate* unmanaged[Stdcall]<ID3D12GraphicsCommandList5*, ID3D12QueryHeap*, QueryType, uint, void>)@this->LpVtbl[53])(@this, pQueryHeap, Type, Index);
        }

        /// <summary>To be documented.</summary>
        public readonly void EndQuery(ref ID3D12QueryHeap pQueryHeap, QueryType Type, uint Index)
        {
            var @this = (ID3D12GraphicsCommandList5*) Unsafe.AsPointer(ref Unsafe.AsRef(in this));
            fixed (ID3D12QueryHeap* pQueryHeapPtr = &pQueryHeap)
            {
                ((delegate* unmanaged[Stdcall]<ID3D12GraphicsCommandList5*, ID3D12QueryHeap*, QueryType, uint, void>)@this->LpVtbl[53])(@this, pQueryHeapPtr, Type, Index);
            }
        }

        /// <summary>To be documented.</summary>
        public readonly unsafe void ResolveQueryData(ID3D12QueryHeap* pQueryHeap, QueryType Type, uint StartIndex, uint NumQueries, ID3D12Resource* pDestinationBuffer, ulong AlignedDestinationBufferOffset)
        {
            var @this = (ID3D12GraphicsCommandList5*) Unsafe.AsPointer(ref Unsafe.AsRef(in this));
            ((delegate* unmanaged[Stdcall]<ID3D12GraphicsCommandList5*, ID3D12QueryHeap*, QueryType, uint, uint, ID3D12Resource*, ulong, void>)@this->LpVtbl[54])(@this, pQueryHeap, Type, StartIndex, NumQueries, pDestinationBuffer, AlignedDestinationBufferOffset);
        }

        /// <summary>To be documented.</summary>
        public readonly unsafe void ResolveQueryData(ID3D12QueryHeap* pQueryHeap, QueryType Type, uint StartIndex, uint NumQueries, ref ID3D12Resource pDestinationBuffer, ulong AlignedDestinationBufferOffset)
        {
            var @this = (ID3D12GraphicsCommandList5*) Unsafe.AsPointer(ref Unsafe.AsRef(in this));
            fixed (ID3D12Resource* pDestinationBufferPtr = &pDestinationBuffer)
            {
                ((delegate* unmanaged[Stdcall]<ID3D12GraphicsCommandList5*, ID3D12QueryHeap*, QueryType, uint, uint, ID3D12Resource*, ulong, void>)@this->LpVtbl[54])(@this, pQueryHeap, Type, StartIndex, NumQueries, pDestinationBufferPtr, AlignedDestinationBufferOffset);
            }
        }

        /// <summary>To be documented.</summary>
        public readonly unsafe void ResolveQueryData(ref ID3D12QueryHeap pQueryHeap, QueryType Type, uint StartIndex, uint NumQueries, ID3D12Resource* pDestinationBuffer, ulong AlignedDestinationBufferOffset)
        {
            var @this = (ID3D12GraphicsCommandList5*) Unsafe.AsPointer(ref Unsafe.AsRef(in this));
            fixed (ID3D12QueryHeap* pQueryHeapPtr = &pQueryHeap)
            {
                ((delegate* unmanaged[Stdcall]<ID3D12GraphicsCommandList5*, ID3D12QueryHeap*, QueryType, uint, uint, ID3D12Resource*, ulong, void>)@this->LpVtbl[54])(@this, pQueryHeapPtr, Type, StartIndex, NumQueries, pDestinationBuffer, AlignedDestinationBufferOffset);
            }
        }

        /// <summary>To be documented.</summary>
        public readonly void ResolveQueryData(ref ID3D12QueryHeap pQueryHeap, QueryType Type, uint StartIndex, uint NumQueries, ref ID3D12Resource pDestinationBuffer, ulong AlignedDestinationBufferOffset)
        {
            var @this = (ID3D12GraphicsCommandList5*) Unsafe.AsPointer(ref Unsafe.AsRef(in this));
            fixed (ID3D12QueryHeap* pQueryHeapPtr = &pQueryHeap)
            {
                fixed (ID3D12Resource* pDestinationBufferPtr = &pDestinationBuffer)
                {
                    ((delegate* unmanaged[Stdcall]<ID3D12GraphicsCommandList5*, ID3D12QueryHeap*, QueryType, uint, uint, ID3D12Resource*, ulong, void>)@this->LpVtbl[54])(@this, pQueryHeapPtr, Type, StartIndex, NumQueries, pDestinationBufferPtr, AlignedDestinationBufferOffset);
                }
            }
        }

        /// <summary>To be documented.</summary>
        public readonly unsafe void SetPredication(ID3D12Resource* pBuffer, ulong AlignedBufferOffset, PredicationOp Operation)
        {
            var @this = (ID3D12GraphicsCommandList5*) Unsafe.AsPointer(ref Unsafe.AsRef(in this));
            ((delegate* unmanaged[Stdcall]<ID3D12GraphicsCommandList5*, ID3D12Resource*, ulong, PredicationOp, void>)@this->LpVtbl[55])(@this, pBuffer, AlignedBufferOffset, Operation);
        }

        /// <summary>To be documented.</summary>
        public readonly void SetPredication(ref ID3D12Resource pBuffer, ulong AlignedBufferOffset, PredicationOp Operation)
        {
            var @this = (ID3D12GraphicsCommandList5*) Unsafe.AsPointer(ref Unsafe.AsRef(in this));
            fixed (ID3D12Resource* pBufferPtr = &pBuffer)
            {
                ((delegate* unmanaged[Stdcall]<ID3D12GraphicsCommandList5*, ID3D12Resource*, ulong, PredicationOp, void>)@this->LpVtbl[55])(@this, pBufferPtr, AlignedBufferOffset, Operation);
            }
        }

        /// <summary>To be documented.</summary>
        public readonly unsafe void SetMarker(uint Metadata, void* pData, uint Size)
        {
            var @this = (ID3D12GraphicsCommandList5*) Unsafe.AsPointer(ref Unsafe.AsRef(in this));
            ((delegate* unmanaged[Stdcall]<ID3D12GraphicsCommandList5*, uint, void*, uint, void>)@this->LpVtbl[56])(@this, Metadata, pData, Size);
        }

        /// <summary>To be documented.</summary>
        public readonly void SetMarker<T0>(uint Metadata, ref T0 pData, uint Size) where T0 : unmanaged
        {
            var @this = (ID3D12GraphicsCommandList5*) Unsafe.AsPointer(ref Unsafe.AsRef(in this));
            fixed (void* pDataPtr = &pData)
            {
                ((delegate* unmanaged[Stdcall]<ID3D12GraphicsCommandList5*, uint, void*, uint, void>)@this->LpVtbl[56])(@this, Metadata, pDataPtr, Size);
            }
        }

        /// <summary>To be documented.</summary>
        public readonly unsafe void BeginEvent(uint Metadata, void* pData, uint Size)
        {
            var @this = (ID3D12GraphicsCommandList5*) Unsafe.AsPointer(ref Unsafe.AsRef(in this));
            ((delegate* unmanaged[Stdcall]<ID3D12GraphicsCommandList5*, uint, void*, uint, void>)@this->LpVtbl[57])(@this, Metadata, pData, Size);
        }

        /// <summary>To be documented.</summary>
        public readonly void BeginEvent<T0>(uint Metadata, ref T0 pData, uint Size) where T0 : unmanaged
        {
            var @this = (ID3D12GraphicsCommandList5*) Unsafe.AsPointer(ref Unsafe.AsRef(in this));
            fixed (void* pDataPtr = &pData)
            {
                ((delegate* unmanaged[Stdcall]<ID3D12GraphicsCommandList5*, uint, void*, uint, void>)@this->LpVtbl[57])(@this, Metadata, pDataPtr, Size);
            }
        }

        /// <summary>To be documented.</summary>
        public readonly void EndEvent()
        {
            var @this = (ID3D12GraphicsCommandList5*) Unsafe.AsPointer(ref Unsafe.AsRef(in this));
            ((delegate* unmanaged[Stdcall]<ID3D12GraphicsCommandList5*, void>)@this->LpVtbl[58])(@this);
        }

        /// <summary>To be documented.</summary>
        public readonly unsafe void ExecuteIndirect(ID3D12CommandSignature* pCommandSignature, uint MaxCommandCount, ID3D12Resource* pArgumentBuffer, ulong ArgumentBufferOffset, ID3D12Resource* pCountBuffer, ulong CountBufferOffset)
        {
            var @this = (ID3D12GraphicsCommandList5*) Unsafe.AsPointer(ref Unsafe.AsRef(in this));
            ((delegate* unmanaged[Stdcall]<ID3D12GraphicsCommandList5*, ID3D12CommandSignature*, uint, ID3D12Resource*, ulong, ID3D12Resource*, ulong, void>)@this->LpVtbl[59])(@this, pCommandSignature, MaxCommandCount, pArgumentBuffer, ArgumentBufferOffset, pCountBuffer, CountBufferOffset);
        }

        /// <summary>To be documented.</summary>
        public readonly unsafe void ExecuteIndirect(ID3D12CommandSignature* pCommandSignature, uint MaxCommandCount, ID3D12Resource* pArgumentBuffer, ulong ArgumentBufferOffset, ref ID3D12Resource pCountBuffer, ulong CountBufferOffset)
        {
            var @this = (ID3D12GraphicsCommandList5*) Unsafe.AsPointer(ref Unsafe.AsRef(in this));
            fixed (ID3D12Resource* pCountBufferPtr = &pCountBuffer)
            {
                ((delegate* unmanaged[Stdcall]<ID3D12GraphicsCommandList5*, ID3D12CommandSignature*, uint, ID3D12Resource*, ulong, ID3D12Resource*, ulong, void>)@this->LpVtbl[59])(@this, pCommandSignature, MaxCommandCount, pArgumentBuffer, ArgumentBufferOffset, pCountBufferPtr, CountBufferOffset);
            }
        }

        /// <summary>To be documented.</summary>
        public readonly unsafe void ExecuteIndirect(ID3D12CommandSignature* pCommandSignature, uint MaxCommandCount, ref ID3D12Resource pArgumentBuffer, ulong ArgumentBufferOffset, ID3D12Resource* pCountBuffer, ulong CountBufferOffset)
        {
            var @this = (ID3D12GraphicsCommandList5*) Unsafe.AsPointer(ref Unsafe.AsRef(in this));
            fixed (ID3D12Resource* pArgumentBufferPtr = &pArgumentBuffer)
            {
                ((delegate* unmanaged[Stdcall]<ID3D12GraphicsCommandList5*, ID3D12CommandSignature*, uint, ID3D12Resource*, ulong, ID3D12Resource*, ulong, void>)@this->LpVtbl[59])(@this, pCommandSignature, MaxCommandCount, pArgumentBufferPtr, ArgumentBufferOffset, pCountBuffer, CountBufferOffset);
            }
        }

        /// <summary>To be documented.</summary>
        public readonly unsafe void ExecuteIndirect(ID3D12CommandSignature* pCommandSignature, uint MaxCommandCount, ref ID3D12Resource pArgumentBuffer, ulong ArgumentBufferOffset, ref ID3D12Resource pCountBuffer, ulong CountBufferOffset)
        {
            var @this = (ID3D12GraphicsCommandList5*) Unsafe.AsPointer(ref Unsafe.AsRef(in this));
            fixed (ID3D12Resource* pArgumentBufferPtr = &pArgumentBuffer)
            {
                fixed (ID3D12Resource* pCountBufferPtr = &pCountBuffer)
                {
                    ((delegate* unmanaged[Stdcall]<ID3D12GraphicsCommandList5*, ID3D12CommandSignature*, uint, ID3D12Resource*, ulong, ID3D12Resource*, ulong, void>)@this->LpVtbl[59])(@this, pCommandSignature, MaxCommandCount, pArgumentBufferPtr, ArgumentBufferOffset, pCountBufferPtr, CountBufferOffset);
                }
            }
        }

        /// <summary>To be documented.</summary>
        public readonly unsafe void ExecuteIndirect(ref ID3D12CommandSignature pCommandSignature, uint MaxCommandCount, ID3D12Resource* pArgumentBuffer, ulong ArgumentBufferOffset, ID3D12Resource* pCountBuffer, ulong CountBufferOffset)
        {
            var @this = (ID3D12GraphicsCommandList5*) Unsafe.AsPointer(ref Unsafe.AsRef(in this));
            fixed (ID3D12CommandSignature* pCommandSignaturePtr = &pCommandSignature)
            {
                ((delegate* unmanaged[Stdcall]<ID3D12GraphicsCommandList5*, ID3D12CommandSignature*, uint, ID3D12Resource*, ulong, ID3D12Resource*, ulong, void>)@this->LpVtbl[59])(@this, pCommandSignaturePtr, MaxCommandCount, pArgumentBuffer, ArgumentBufferOffset, pCountBuffer, CountBufferOffset);
            }
        }

        /// <summary>To be documented.</summary>
        public readonly unsafe void ExecuteIndirect(ref ID3D12CommandSignature pCommandSignature, uint MaxCommandCount, ID3D12Resource* pArgumentBuffer, ulong ArgumentBufferOffset, ref ID3D12Resource pCountBuffer, ulong CountBufferOffset)
        {
            var @this = (ID3D12GraphicsCommandList5*) Unsafe.AsPointer(ref Unsafe.AsRef(in this));
            fixed (ID3D12CommandSignature* pCommandSignaturePtr = &pCommandSignature)
            {
                fixed (ID3D12Resource* pCountBufferPtr = &pCountBuffer)
                {
                    ((delegate* unmanaged[Stdcall]<ID3D12GraphicsCommandList5*, ID3D12CommandSignature*, uint, ID3D12Resource*, ulong, ID3D12Resource*, ulong, void>)@this->LpVtbl[59])(@this, pCommandSignaturePtr, MaxCommandCount, pArgumentBuffer, ArgumentBufferOffset, pCountBufferPtr, CountBufferOffset);
                }
            }
        }

        /// <summary>To be documented.</summary>
        public readonly unsafe void ExecuteIndirect(ref ID3D12CommandSignature pCommandSignature, uint MaxCommandCount, ref ID3D12Resource pArgumentBuffer, ulong ArgumentBufferOffset, ID3D12Resource* pCountBuffer, ulong CountBufferOffset)
        {
            var @this = (ID3D12GraphicsCommandList5*) Unsafe.AsPointer(ref Unsafe.AsRef(in this));
            fixed (ID3D12CommandSignature* pCommandSignaturePtr = &pCommandSignature)
            {
                fixed (ID3D12Resource* pArgumentBufferPtr = &pArgumentBuffer)
                {
                    ((delegate* unmanaged[Stdcall]<ID3D12GraphicsCommandList5*, ID3D12CommandSignature*, uint, ID3D12Resource*, ulong, ID3D12Resource*, ulong, void>)@this->LpVtbl[59])(@this, pCommandSignaturePtr, MaxCommandCount, pArgumentBufferPtr, ArgumentBufferOffset, pCountBuffer, CountBufferOffset);
                }
            }
        }

        /// <summary>To be documented.</summary>
        public readonly void ExecuteIndirect(ref ID3D12CommandSignature pCommandSignature, uint MaxCommandCount, ref ID3D12Resource pArgumentBuffer, ulong ArgumentBufferOffset, ref ID3D12Resource pCountBuffer, ulong CountBufferOffset)
        {
            var @this = (ID3D12GraphicsCommandList5*) Unsafe.AsPointer(ref Unsafe.AsRef(in this));
            fixed (ID3D12CommandSignature* pCommandSignaturePtr = &pCommandSignature)
            {
                fixed (ID3D12Resource* pArgumentBufferPtr = &pArgumentBuffer)
                {
                    fixed (ID3D12Resource* pCountBufferPtr = &pCountBuffer)
                    {
                        ((delegate* unmanaged[Stdcall]<ID3D12GraphicsCommandList5*, ID3D12CommandSignature*, uint, ID3D12Resource*, ulong, ID3D12Resource*, ulong, void>)@this->LpVtbl[59])(@this, pCommandSignaturePtr, MaxCommandCount, pArgumentBufferPtr, ArgumentBufferOffset, pCountBufferPtr, CountBufferOffset);
                    }
                }
            }
        }

        /// <summary>To be documented.</summary>
        public readonly unsafe void AtomicCopyBufferUINT(ID3D12Resource* pDstBuffer, ulong DstOffset, ID3D12Resource* pSrcBuffer, ulong SrcOffset, uint Dependencies, ID3D12Resource** ppDependentResources, SubresourceRangeUint64* pDependentSubresourceRanges)
        {
            var @this = (ID3D12GraphicsCommandList5*) Unsafe.AsPointer(ref Unsafe.AsRef(in this));
            ((delegate* unmanaged[Stdcall]<ID3D12GraphicsCommandList5*, ID3D12Resource*, ulong, ID3D12Resource*, ulong, uint, ID3D12Resource**, SubresourceRangeUint64*, void>)@this->LpVtbl[60])(@this, pDstBuffer, DstOffset, pSrcBuffer, SrcOffset, Dependencies, ppDependentResources, pDependentSubresourceRanges);
        }

        /// <summary>To be documented.</summary>
        public readonly unsafe void AtomicCopyBufferUINT(ID3D12Resource* pDstBuffer, ulong DstOffset, ID3D12Resource* pSrcBuffer, ulong SrcOffset, uint Dependencies, ID3D12Resource** ppDependentResources, ref SubresourceRangeUint64 pDependentSubresourceRanges)
        {
            var @this = (ID3D12GraphicsCommandList5*) Unsafe.AsPointer(ref Unsafe.AsRef(in this));
            fixed (SubresourceRangeUint64* pDependentSubresourceRangesPtr = &pDependentSubresourceRanges)
            {
                ((delegate* unmanaged[Stdcall]<ID3D12GraphicsCommandList5*, ID3D12Resource*, ulong, ID3D12Resource*, ulong, uint, ID3D12Resource**, SubresourceRangeUint64*, void>)@this->LpVtbl[60])(@this, pDstBuffer, DstOffset, pSrcBuffer, SrcOffset, Dependencies, ppDependentResources, pDependentSubresourceRangesPtr);
            }
        }

        /// <summary>To be documented.</summary>
        public readonly unsafe void AtomicCopyBufferUINT(ID3D12Resource* pDstBuffer, ulong DstOffset, ID3D12Resource* pSrcBuffer, ulong SrcOffset, uint Dependencies, ref ID3D12Resource* ppDependentResources, SubresourceRangeUint64* pDependentSubresourceRanges)
        {
            var @this = (ID3D12GraphicsCommandList5*) Unsafe.AsPointer(ref Unsafe.AsRef(in this));
            fixed (ID3D12Resource** ppDependentResourcesPtr = &ppDependentResources)
            {
                ((delegate* unmanaged[Stdcall]<ID3D12GraphicsCommandList5*, ID3D12Resource*, ulong, ID3D12Resource*, ulong, uint, ID3D12Resource**, SubresourceRangeUint64*, void>)@this->LpVtbl[60])(@this, pDstBuffer, DstOffset, pSrcBuffer, SrcOffset, Dependencies, ppDependentResourcesPtr, pDependentSubresourceRanges);
            }
        }

        /// <summary>To be documented.</summary>
        public readonly unsafe void AtomicCopyBufferUINT(ID3D12Resource* pDstBuffer, ulong DstOffset, ID3D12Resource* pSrcBuffer, ulong SrcOffset, uint Dependencies, ref ID3D12Resource* ppDependentResources, ref SubresourceRangeUint64 pDependentSubresourceRanges)
        {
            var @this = (ID3D12GraphicsCommandList5*) Unsafe.AsPointer(ref Unsafe.AsRef(in this));
            fixed (ID3D12Resource** ppDependentResourcesPtr = &ppDependentResources)
            {
                fixed (SubresourceRangeUint64* pDependentSubresourceRangesPtr = &pDependentSubresourceRanges)
                {
                    ((delegate* unmanaged[Stdcall]<ID3D12GraphicsCommandList5*, ID3D12Resource*, ulong, ID3D12Resource*, ulong, uint, ID3D12Resource**, SubresourceRangeUint64*, void>)@this->LpVtbl[60])(@this, pDstBuffer, DstOffset, pSrcBuffer, SrcOffset, Dependencies, ppDependentResourcesPtr, pDependentSubresourceRangesPtr);
                }
            }
        }

        /// <summary>To be documented.</summary>
        public readonly unsafe void AtomicCopyBufferUINT(ID3D12Resource* pDstBuffer, ulong DstOffset, ref ID3D12Resource pSrcBuffer, ulong SrcOffset, uint Dependencies, ID3D12Resource** ppDependentResources, SubresourceRangeUint64* pDependentSubresourceRanges)
        {
            var @this = (ID3D12GraphicsCommandList5*) Unsafe.AsPointer(ref Unsafe.AsRef(in this));
            fixed (ID3D12Resource* pSrcBufferPtr = &pSrcBuffer)
            {
                ((delegate* unmanaged[Stdcall]<ID3D12GraphicsCommandList5*, ID3D12Resource*, ulong, ID3D12Resource*, ulong, uint, ID3D12Resource**, SubresourceRangeUint64*, void>)@this->LpVtbl[60])(@this, pDstBuffer, DstOffset, pSrcBufferPtr, SrcOffset, Dependencies, ppDependentResources, pDependentSubresourceRanges);
            }
        }

        /// <summary>To be documented.</summary>
        public readonly unsafe void AtomicCopyBufferUINT(ID3D12Resource* pDstBuffer, ulong DstOffset, ref ID3D12Resource pSrcBuffer, ulong SrcOffset, uint Dependencies, ID3D12Resource** ppDependentResources, ref SubresourceRangeUint64 pDependentSubresourceRanges)
        {
            var @this = (ID3D12GraphicsCommandList5*) Unsafe.AsPointer(ref Unsafe.AsRef(in this));
            fixed (ID3D12Resource* pSrcBufferPtr = &pSrcBuffer)
            {
                fixed (SubresourceRangeUint64* pDependentSubresourceRangesPtr = &pDependentSubresourceRanges)
                {
                    ((delegate* unmanaged[Stdcall]<ID3D12GraphicsCommandList5*, ID3D12Resource*, ulong, ID3D12Resource*, ulong, uint, ID3D12Resource**, SubresourceRangeUint64*, void>)@this->LpVtbl[60])(@this, pDstBuffer, DstOffset, pSrcBufferPtr, SrcOffset, Dependencies, ppDependentResources, pDependentSubresourceRangesPtr);
                }
            }
        }

        /// <summary>To be documented.</summary>
        public readonly unsafe void AtomicCopyBufferUINT(ID3D12Resource* pDstBuffer, ulong DstOffset, ref ID3D12Resource pSrcBuffer, ulong SrcOffset, uint Dependencies, ref ID3D12Resource* ppDependentResources, SubresourceRangeUint64* pDependentSubresourceRanges)
        {
            var @this = (ID3D12GraphicsCommandList5*) Unsafe.AsPointer(ref Unsafe.AsRef(in this));
            fixed (ID3D12Resource* pSrcBufferPtr = &pSrcBuffer)
            {
                fixed (ID3D12Resource** ppDependentResourcesPtr = &ppDependentResources)
                {
                    ((delegate* unmanaged[Stdcall]<ID3D12GraphicsCommandList5*, ID3D12Resource*, ulong, ID3D12Resource*, ulong, uint, ID3D12Resource**, SubresourceRangeUint64*, void>)@this->LpVtbl[60])(@this, pDstBuffer, DstOffset, pSrcBufferPtr, SrcOffset, Dependencies, ppDependentResourcesPtr, pDependentSubresourceRanges);
                }
            }
        }

        /// <summary>To be documented.</summary>
        public readonly unsafe void AtomicCopyBufferUINT(ID3D12Resource* pDstBuffer, ulong DstOffset, ref ID3D12Resource pSrcBuffer, ulong SrcOffset, uint Dependencies, ref ID3D12Resource* ppDependentResources, ref SubresourceRangeUint64 pDependentSubresourceRanges)
        {
            var @this = (ID3D12GraphicsCommandList5*) Unsafe.AsPointer(ref Unsafe.AsRef(in this));
            fixed (ID3D12Resource* pSrcBufferPtr = &pSrcBuffer)
            {
                fixed (ID3D12Resource** ppDependentResourcesPtr = &ppDependentResources)
                {
                    fixed (SubresourceRangeUint64* pDependentSubresourceRangesPtr = &pDependentSubresourceRanges)
                    {
                        ((delegate* unmanaged[Stdcall]<ID3D12GraphicsCommandList5*, ID3D12Resource*, ulong, ID3D12Resource*, ulong, uint, ID3D12Resource**, SubresourceRangeUint64*, void>)@this->LpVtbl[60])(@this, pDstBuffer, DstOffset, pSrcBufferPtr, SrcOffset, Dependencies, ppDependentResourcesPtr, pDependentSubresourceRangesPtr);
                    }
                }
            }
        }

        /// <summary>To be documented.</summary>
        public readonly unsafe void AtomicCopyBufferUINT(ref ID3D12Resource pDstBuffer, ulong DstOffset, ID3D12Resource* pSrcBuffer, ulong SrcOffset, uint Dependencies, ID3D12Resource** ppDependentResources, SubresourceRangeUint64* pDependentSubresourceRanges)
        {
            var @this = (ID3D12GraphicsCommandList5*) Unsafe.AsPointer(ref Unsafe.AsRef(in this));
            fixed (ID3D12Resource* pDstBufferPtr = &pDstBuffer)
            {
                ((delegate* unmanaged[Stdcall]<ID3D12GraphicsCommandList5*, ID3D12Resource*, ulong, ID3D12Resource*, ulong, uint, ID3D12Resource**, SubresourceRangeUint64*, void>)@this->LpVtbl[60])(@this, pDstBufferPtr, DstOffset, pSrcBuffer, SrcOffset, Dependencies, ppDependentResources, pDependentSubresourceRanges);
            }
        }

        /// <summary>To be documented.</summary>
        public readonly unsafe void AtomicCopyBufferUINT(ref ID3D12Resource pDstBuffer, ulong DstOffset, ID3D12Resource* pSrcBuffer, ulong SrcOffset, uint Dependencies, ID3D12Resource** ppDependentResources, ref SubresourceRangeUint64 pDependentSubresourceRanges)
        {
            var @this = (ID3D12GraphicsCommandList5*) Unsafe.AsPointer(ref Unsafe.AsRef(in this));
            fixed (ID3D12Resource* pDstBufferPtr = &pDstBuffer)
            {
                fixed (SubresourceRangeUint64* pDependentSubresourceRangesPtr = &pDependentSubresourceRanges)
                {
                    ((delegate* unmanaged[Stdcall]<ID3D12GraphicsCommandList5*, ID3D12Resource*, ulong, ID3D12Resource*, ulong, uint, ID3D12Resource**, SubresourceRangeUint64*, void>)@this->LpVtbl[60])(@this, pDstBufferPtr, DstOffset, pSrcBuffer, SrcOffset, Dependencies, ppDependentResources, pDependentSubresourceRangesPtr);
                }
            }
        }

        /// <summary>To be documented.</summary>
        public readonly unsafe void AtomicCopyBufferUINT(ref ID3D12Resource pDstBuffer, ulong DstOffset, ID3D12Resource* pSrcBuffer, ulong SrcOffset, uint Dependencies, ref ID3D12Resource* ppDependentResources, SubresourceRangeUint64* pDependentSubresourceRanges)
        {
            var @this = (ID3D12GraphicsCommandList5*) Unsafe.AsPointer(ref Unsafe.AsRef(in this));
            fixed (ID3D12Resource* pDstBufferPtr = &pDstBuffer)
            {
                fixed (ID3D12Resource** ppDependentResourcesPtr = &ppDependentResources)
                {
                    ((delegate* unmanaged[Stdcall]<ID3D12GraphicsCommandList5*, ID3D12Resource*, ulong, ID3D12Resource*, ulong, uint, ID3D12Resource**, SubresourceRangeUint64*, void>)@this->LpVtbl[60])(@this, pDstBufferPtr, DstOffset, pSrcBuffer, SrcOffset, Dependencies, ppDependentResourcesPtr, pDependentSubresourceRanges);
                }
            }
        }

        /// <summary>To be documented.</summary>
        public readonly unsafe void AtomicCopyBufferUINT(ref ID3D12Resource pDstBuffer, ulong DstOffset, ID3D12Resource* pSrcBuffer, ulong SrcOffset, uint Dependencies, ref ID3D12Resource* ppDependentResources, ref SubresourceRangeUint64 pDependentSubresourceRanges)
        {
            var @this = (ID3D12GraphicsCommandList5*) Unsafe.AsPointer(ref Unsafe.AsRef(in this));
            fixed (ID3D12Resource* pDstBufferPtr = &pDstBuffer)
            {
                fixed (ID3D12Resource** ppDependentResourcesPtr = &ppDependentResources)
                {
                    fixed (SubresourceRangeUint64* pDependentSubresourceRangesPtr = &pDependentSubresourceRanges)
                    {
                        ((delegate* unmanaged[Stdcall]<ID3D12GraphicsCommandList5*, ID3D12Resource*, ulong, ID3D12Resource*, ulong, uint, ID3D12Resource**, SubresourceRangeUint64*, void>)@this->LpVtbl[60])(@this, pDstBufferPtr, DstOffset, pSrcBuffer, SrcOffset, Dependencies, ppDependentResourcesPtr, pDependentSubresourceRangesPtr);
                    }
                }
            }
        }

        /// <summary>To be documented.</summary>
        public readonly unsafe void AtomicCopyBufferUINT(ref ID3D12Resource pDstBuffer, ulong DstOffset, ref ID3D12Resource pSrcBuffer, ulong SrcOffset, uint Dependencies, ID3D12Resource** ppDependentResources, SubresourceRangeUint64* pDependentSubresourceRanges)
        {
            var @this = (ID3D12GraphicsCommandList5*) Unsafe.AsPointer(ref Unsafe.AsRef(in this));
            fixed (ID3D12Resource* pDstBufferPtr = &pDstBuffer)
            {
                fixed (ID3D12Resource* pSrcBufferPtr = &pSrcBuffer)
                {
                    ((delegate* unmanaged[Stdcall]<ID3D12GraphicsCommandList5*, ID3D12Resource*, ulong, ID3D12Resource*, ulong, uint, ID3D12Resource**, SubresourceRangeUint64*, void>)@this->LpVtbl[60])(@this, pDstBufferPtr, DstOffset, pSrcBufferPtr, SrcOffset, Dependencies, ppDependentResources, pDependentSubresourceRanges);
                }
            }
        }

        /// <summary>To be documented.</summary>
        public readonly unsafe void AtomicCopyBufferUINT(ref ID3D12Resource pDstBuffer, ulong DstOffset, ref ID3D12Resource pSrcBuffer, ulong SrcOffset, uint Dependencies, ID3D12Resource** ppDependentResources, ref SubresourceRangeUint64 pDependentSubresourceRanges)
        {
            var @this = (ID3D12GraphicsCommandList5*) Unsafe.AsPointer(ref Unsafe.AsRef(in this));
            fixed (ID3D12Resource* pDstBufferPtr = &pDstBuffer)
            {
                fixed (ID3D12Resource* pSrcBufferPtr = &pSrcBuffer)
                {
                    fixed (SubresourceRangeUint64* pDependentSubresourceRangesPtr = &pDependentSubresourceRanges)
                    {
                        ((delegate* unmanaged[Stdcall]<ID3D12GraphicsCommandList5*, ID3D12Resource*, ulong, ID3D12Resource*, ulong, uint, ID3D12Resource**, SubresourceRangeUint64*, void>)@this->LpVtbl[60])(@this, pDstBufferPtr, DstOffset, pSrcBufferPtr, SrcOffset, Dependencies, ppDependentResources, pDependentSubresourceRangesPtr);
                    }
                }
            }
        }

        /// <summary>To be documented.</summary>
        public readonly unsafe void AtomicCopyBufferUINT(ref ID3D12Resource pDstBuffer, ulong DstOffset, ref ID3D12Resource pSrcBuffer, ulong SrcOffset, uint Dependencies, ref ID3D12Resource* ppDependentResources, SubresourceRangeUint64* pDependentSubresourceRanges)
        {
            var @this = (ID3D12GraphicsCommandList5*) Unsafe.AsPointer(ref Unsafe.AsRef(in this));
            fixed (ID3D12Resource* pDstBufferPtr = &pDstBuffer)
            {
                fixed (ID3D12Resource* pSrcBufferPtr = &pSrcBuffer)
                {
                    fixed (ID3D12Resource** ppDependentResourcesPtr = &ppDependentResources)
                    {
                        ((delegate* unmanaged[Stdcall]<ID3D12GraphicsCommandList5*, ID3D12Resource*, ulong, ID3D12Resource*, ulong, uint, ID3D12Resource**, SubresourceRangeUint64*, void>)@this->LpVtbl[60])(@this, pDstBufferPtr, DstOffset, pSrcBufferPtr, SrcOffset, Dependencies, ppDependentResourcesPtr, pDependentSubresourceRanges);
                    }
                }
            }
        }

        /// <summary>To be documented.</summary>
        public readonly unsafe void AtomicCopyBufferUINT(ref ID3D12Resource pDstBuffer, ulong DstOffset, ref ID3D12Resource pSrcBuffer, ulong SrcOffset, uint Dependencies, ref ID3D12Resource* ppDependentResources, ref SubresourceRangeUint64 pDependentSubresourceRanges)
        {
            var @this = (ID3D12GraphicsCommandList5*) Unsafe.AsPointer(ref Unsafe.AsRef(in this));
            fixed (ID3D12Resource* pDstBufferPtr = &pDstBuffer)
            {
                fixed (ID3D12Resource* pSrcBufferPtr = &pSrcBuffer)
                {
                    fixed (ID3D12Resource** ppDependentResourcesPtr = &ppDependentResources)
                    {
                        fixed (SubresourceRangeUint64* pDependentSubresourceRangesPtr = &pDependentSubresourceRanges)
                        {
                            ((delegate* unmanaged[Stdcall]<ID3D12GraphicsCommandList5*, ID3D12Resource*, ulong, ID3D12Resource*, ulong, uint, ID3D12Resource**, SubresourceRangeUint64*, void>)@this->LpVtbl[60])(@this, pDstBufferPtr, DstOffset, pSrcBufferPtr, SrcOffset, Dependencies, ppDependentResourcesPtr, pDependentSubresourceRangesPtr);
                        }
                    }
                }
            }
        }

        /// <summary>To be documented.</summary>
        public readonly unsafe void AtomicCopyBufferUINT64(ID3D12Resource* pDstBuffer, ulong DstOffset, ID3D12Resource* pSrcBuffer, ulong SrcOffset, uint Dependencies, ID3D12Resource** ppDependentResources, SubresourceRangeUint64* pDependentSubresourceRanges)
        {
            var @this = (ID3D12GraphicsCommandList5*) Unsafe.AsPointer(ref Unsafe.AsRef(in this));
            ((delegate* unmanaged[Stdcall]<ID3D12GraphicsCommandList5*, ID3D12Resource*, ulong, ID3D12Resource*, ulong, uint, ID3D12Resource**, SubresourceRangeUint64*, void>)@this->LpVtbl[61])(@this, pDstBuffer, DstOffset, pSrcBuffer, SrcOffset, Dependencies, ppDependentResources, pDependentSubresourceRanges);
        }

        /// <summary>To be documented.</summary>
        public readonly unsafe void AtomicCopyBufferUINT64(ID3D12Resource* pDstBuffer, ulong DstOffset, ID3D12Resource* pSrcBuffer, ulong SrcOffset, uint Dependencies, ID3D12Resource** ppDependentResources, ref SubresourceRangeUint64 pDependentSubresourceRanges)
        {
            var @this = (ID3D12GraphicsCommandList5*) Unsafe.AsPointer(ref Unsafe.AsRef(in this));
            fixed (SubresourceRangeUint64* pDependentSubresourceRangesPtr = &pDependentSubresourceRanges)
            {
                ((delegate* unmanaged[Stdcall]<ID3D12GraphicsCommandList5*, ID3D12Resource*, ulong, ID3D12Resource*, ulong, uint, ID3D12Resource**, SubresourceRangeUint64*, void>)@this->LpVtbl[61])(@this, pDstBuffer, DstOffset, pSrcBuffer, SrcOffset, Dependencies, ppDependentResources, pDependentSubresourceRangesPtr);
            }
        }

        /// <summary>To be documented.</summary>
        public readonly unsafe void AtomicCopyBufferUINT64(ID3D12Resource* pDstBuffer, ulong DstOffset, ID3D12Resource* pSrcBuffer, ulong SrcOffset, uint Dependencies, ref ID3D12Resource* ppDependentResources, SubresourceRangeUint64* pDependentSubresourceRanges)
        {
            var @this = (ID3D12GraphicsCommandList5*) Unsafe.AsPointer(ref Unsafe.AsRef(in this));
            fixed (ID3D12Resource** ppDependentResourcesPtr = &ppDependentResources)
            {
                ((delegate* unmanaged[Stdcall]<ID3D12GraphicsCommandList5*, ID3D12Resource*, ulong, ID3D12Resource*, ulong, uint, ID3D12Resource**, SubresourceRangeUint64*, void>)@this->LpVtbl[61])(@this, pDstBuffer, DstOffset, pSrcBuffer, SrcOffset, Dependencies, ppDependentResourcesPtr, pDependentSubresourceRanges);
            }
        }

        /// <summary>To be documented.</summary>
        public readonly unsafe void AtomicCopyBufferUINT64(ID3D12Resource* pDstBuffer, ulong DstOffset, ID3D12Resource* pSrcBuffer, ulong SrcOffset, uint Dependencies, ref ID3D12Resource* ppDependentResources, ref SubresourceRangeUint64 pDependentSubresourceRanges)
        {
            var @this = (ID3D12GraphicsCommandList5*) Unsafe.AsPointer(ref Unsafe.AsRef(in this));
            fixed (ID3D12Resource** ppDependentResourcesPtr = &ppDependentResources)
            {
                fixed (SubresourceRangeUint64* pDependentSubresourceRangesPtr = &pDependentSubresourceRanges)
                {
                    ((delegate* unmanaged[Stdcall]<ID3D12GraphicsCommandList5*, ID3D12Resource*, ulong, ID3D12Resource*, ulong, uint, ID3D12Resource**, SubresourceRangeUint64*, void>)@this->LpVtbl[61])(@this, pDstBuffer, DstOffset, pSrcBuffer, SrcOffset, Dependencies, ppDependentResourcesPtr, pDependentSubresourceRangesPtr);
                }
            }
        }

        /// <summary>To be documented.</summary>
        public readonly unsafe void AtomicCopyBufferUINT64(ID3D12Resource* pDstBuffer, ulong DstOffset, ref ID3D12Resource pSrcBuffer, ulong SrcOffset, uint Dependencies, ID3D12Resource** ppDependentResources, SubresourceRangeUint64* pDependentSubresourceRanges)
        {
            var @this = (ID3D12GraphicsCommandList5*) Unsafe.AsPointer(ref Unsafe.AsRef(in this));
            fixed (ID3D12Resource* pSrcBufferPtr = &pSrcBuffer)
            {
                ((delegate* unmanaged[Stdcall]<ID3D12GraphicsCommandList5*, ID3D12Resource*, ulong, ID3D12Resource*, ulong, uint, ID3D12Resource**, SubresourceRangeUint64*, void>)@this->LpVtbl[61])(@this, pDstBuffer, DstOffset, pSrcBufferPtr, SrcOffset, Dependencies, ppDependentResources, pDependentSubresourceRanges);
            }
        }

        /// <summary>To be documented.</summary>
        public readonly unsafe void AtomicCopyBufferUINT64(ID3D12Resource* pDstBuffer, ulong DstOffset, ref ID3D12Resource pSrcBuffer, ulong SrcOffset, uint Dependencies, ID3D12Resource** ppDependentResources, ref SubresourceRangeUint64 pDependentSubresourceRanges)
        {
            var @this = (ID3D12GraphicsCommandList5*) Unsafe.AsPointer(ref Unsafe.AsRef(in this));
            fixed (ID3D12Resource* pSrcBufferPtr = &pSrcBuffer)
            {
                fixed (SubresourceRangeUint64* pDependentSubresourceRangesPtr = &pDependentSubresourceRanges)
                {
                    ((delegate* unmanaged[Stdcall]<ID3D12GraphicsCommandList5*, ID3D12Resource*, ulong, ID3D12Resource*, ulong, uint, ID3D12Resource**, SubresourceRangeUint64*, void>)@this->LpVtbl[61])(@this, pDstBuffer, DstOffset, pSrcBufferPtr, SrcOffset, Dependencies, ppDependentResources, pDependentSubresourceRangesPtr);
                }
            }
        }

        /// <summary>To be documented.</summary>
        public readonly unsafe void AtomicCopyBufferUINT64(ID3D12Resource* pDstBuffer, ulong DstOffset, ref ID3D12Resource pSrcBuffer, ulong SrcOffset, uint Dependencies, ref ID3D12Resource* ppDependentResources, SubresourceRangeUint64* pDependentSubresourceRanges)
        {
            var @this = (ID3D12GraphicsCommandList5*) Unsafe.AsPointer(ref Unsafe.AsRef(in this));
            fixed (ID3D12Resource* pSrcBufferPtr = &pSrcBuffer)
            {
                fixed (ID3D12Resource** ppDependentResourcesPtr = &ppDependentResources)
                {
                    ((delegate* unmanaged[Stdcall]<ID3D12GraphicsCommandList5*, ID3D12Resource*, ulong, ID3D12Resource*, ulong, uint, ID3D12Resource**, SubresourceRangeUint64*, void>)@this->LpVtbl[61])(@this, pDstBuffer, DstOffset, pSrcBufferPtr, SrcOffset, Dependencies, ppDependentResourcesPtr, pDependentSubresourceRanges);
                }
            }
        }

        /// <summary>To be documented.</summary>
        public readonly unsafe void AtomicCopyBufferUINT64(ID3D12Resource* pDstBuffer, ulong DstOffset, ref ID3D12Resource pSrcBuffer, ulong SrcOffset, uint Dependencies, ref ID3D12Resource* ppDependentResources, ref SubresourceRangeUint64 pDependentSubresourceRanges)
        {
            var @this = (ID3D12GraphicsCommandList5*) Unsafe.AsPointer(ref Unsafe.AsRef(in this));
            fixed (ID3D12Resource* pSrcBufferPtr = &pSrcBuffer)
            {
                fixed (ID3D12Resource** ppDependentResourcesPtr = &ppDependentResources)
                {
                    fixed (SubresourceRangeUint64* pDependentSubresourceRangesPtr = &pDependentSubresourceRanges)
                    {
                        ((delegate* unmanaged[Stdcall]<ID3D12GraphicsCommandList5*, ID3D12Resource*, ulong, ID3D12Resource*, ulong, uint, ID3D12Resource**, SubresourceRangeUint64*, void>)@this->LpVtbl[61])(@this, pDstBuffer, DstOffset, pSrcBufferPtr, SrcOffset, Dependencies, ppDependentResourcesPtr, pDependentSubresourceRangesPtr);
                    }
                }
            }
        }

        /// <summary>To be documented.</summary>
        public readonly unsafe void AtomicCopyBufferUINT64(ref ID3D12Resource pDstBuffer, ulong DstOffset, ID3D12Resource* pSrcBuffer, ulong SrcOffset, uint Dependencies, ID3D12Resource** ppDependentResources, SubresourceRangeUint64* pDependentSubresourceRanges)
        {
            var @this = (ID3D12GraphicsCommandList5*) Unsafe.AsPointer(ref Unsafe.AsRef(in this));
            fixed (ID3D12Resource* pDstBufferPtr = &pDstBuffer)
            {
                ((delegate* unmanaged[Stdcall]<ID3D12GraphicsCommandList5*, ID3D12Resource*, ulong, ID3D12Resource*, ulong, uint, ID3D12Resource**, SubresourceRangeUint64*, void>)@this->LpVtbl[61])(@this, pDstBufferPtr, DstOffset, pSrcBuffer, SrcOffset, Dependencies, ppDependentResources, pDependentSubresourceRanges);
            }
        }

        /// <summary>To be documented.</summary>
        public readonly unsafe void AtomicCopyBufferUINT64(ref ID3D12Resource pDstBuffer, ulong DstOffset, ID3D12Resource* pSrcBuffer, ulong SrcOffset, uint Dependencies, ID3D12Resource** ppDependentResources, ref SubresourceRangeUint64 pDependentSubresourceRanges)
        {
            var @this = (ID3D12GraphicsCommandList5*) Unsafe.AsPointer(ref Unsafe.AsRef(in this));
            fixed (ID3D12Resource* pDstBufferPtr = &pDstBuffer)
            {
                fixed (SubresourceRangeUint64* pDependentSubresourceRangesPtr = &pDependentSubresourceRanges)
                {
                    ((delegate* unmanaged[Stdcall]<ID3D12GraphicsCommandList5*, ID3D12Resource*, ulong, ID3D12Resource*, ulong, uint, ID3D12Resource**, SubresourceRangeUint64*, void>)@this->LpVtbl[61])(@this, pDstBufferPtr, DstOffset, pSrcBuffer, SrcOffset, Dependencies, ppDependentResources, pDependentSubresourceRangesPtr);
                }
            }
        }

        /// <summary>To be documented.</summary>
        public readonly unsafe void AtomicCopyBufferUINT64(ref ID3D12Resource pDstBuffer, ulong DstOffset, ID3D12Resource* pSrcBuffer, ulong SrcOffset, uint Dependencies, ref ID3D12Resource* ppDependentResources, SubresourceRangeUint64* pDependentSubresourceRanges)
        {
            var @this = (ID3D12GraphicsCommandList5*) Unsafe.AsPointer(ref Unsafe.AsRef(in this));
            fixed (ID3D12Resource* pDstBufferPtr = &pDstBuffer)
            {
                fixed (ID3D12Resource** ppDependentResourcesPtr = &ppDependentResources)
                {
                    ((delegate* unmanaged[Stdcall]<ID3D12GraphicsCommandList5*, ID3D12Resource*, ulong, ID3D12Resource*, ulong, uint, ID3D12Resource**, SubresourceRangeUint64*, void>)@this->LpVtbl[61])(@this, pDstBufferPtr, DstOffset, pSrcBuffer, SrcOffset, Dependencies, ppDependentResourcesPtr, pDependentSubresourceRanges);
                }
            }
        }

        /// <summary>To be documented.</summary>
        public readonly unsafe void AtomicCopyBufferUINT64(ref ID3D12Resource pDstBuffer, ulong DstOffset, ID3D12Resource* pSrcBuffer, ulong SrcOffset, uint Dependencies, ref ID3D12Resource* ppDependentResources, ref SubresourceRangeUint64 pDependentSubresourceRanges)
        {
            var @this = (ID3D12GraphicsCommandList5*) Unsafe.AsPointer(ref Unsafe.AsRef(in this));
            fixed (ID3D12Resource* pDstBufferPtr = &pDstBuffer)
            {
                fixed (ID3D12Resource** ppDependentResourcesPtr = &ppDependentResources)
                {
                    fixed (SubresourceRangeUint64* pDependentSubresourceRangesPtr = &pDependentSubresourceRanges)
                    {
                        ((delegate* unmanaged[Stdcall]<ID3D12GraphicsCommandList5*, ID3D12Resource*, ulong, ID3D12Resource*, ulong, uint, ID3D12Resource**, SubresourceRangeUint64*, void>)@this->LpVtbl[61])(@this, pDstBufferPtr, DstOffset, pSrcBuffer, SrcOffset, Dependencies, ppDependentResourcesPtr, pDependentSubresourceRangesPtr);
                    }
                }
            }
        }

        /// <summary>To be documented.</summary>
        public readonly unsafe void AtomicCopyBufferUINT64(ref ID3D12Resource pDstBuffer, ulong DstOffset, ref ID3D12Resource pSrcBuffer, ulong SrcOffset, uint Dependencies, ID3D12Resource** ppDependentResources, SubresourceRangeUint64* pDependentSubresourceRanges)
        {
            var @this = (ID3D12GraphicsCommandList5*) Unsafe.AsPointer(ref Unsafe.AsRef(in this));
            fixed (ID3D12Resource* pDstBufferPtr = &pDstBuffer)
            {
                fixed (ID3D12Resource* pSrcBufferPtr = &pSrcBuffer)
                {
                    ((delegate* unmanaged[Stdcall]<ID3D12GraphicsCommandList5*, ID3D12Resource*, ulong, ID3D12Resource*, ulong, uint, ID3D12Resource**, SubresourceRangeUint64*, void>)@this->LpVtbl[61])(@this, pDstBufferPtr, DstOffset, pSrcBufferPtr, SrcOffset, Dependencies, ppDependentResources, pDependentSubresourceRanges);
                }
            }
        }

        /// <summary>To be documented.</summary>
        public readonly unsafe void AtomicCopyBufferUINT64(ref ID3D12Resource pDstBuffer, ulong DstOffset, ref ID3D12Resource pSrcBuffer, ulong SrcOffset, uint Dependencies, ID3D12Resource** ppDependentResources, ref SubresourceRangeUint64 pDependentSubresourceRanges)
        {
            var @this = (ID3D12GraphicsCommandList5*) Unsafe.AsPointer(ref Unsafe.AsRef(in this));
            fixed (ID3D12Resource* pDstBufferPtr = &pDstBuffer)
            {
                fixed (ID3D12Resource* pSrcBufferPtr = &pSrcBuffer)
                {
                    fixed (SubresourceRangeUint64* pDependentSubresourceRangesPtr = &pDependentSubresourceRanges)
                    {
                        ((delegate* unmanaged[Stdcall]<ID3D12GraphicsCommandList5*, ID3D12Resource*, ulong, ID3D12Resource*, ulong, uint, ID3D12Resource**, SubresourceRangeUint64*, void>)@this->LpVtbl[61])(@this, pDstBufferPtr, DstOffset, pSrcBufferPtr, SrcOffset, Dependencies, ppDependentResources, pDependentSubresourceRangesPtr);
                    }
                }
            }
        }

        /// <summary>To be documented.</summary>
        public readonly unsafe void AtomicCopyBufferUINT64(ref ID3D12Resource pDstBuffer, ulong DstOffset, ref ID3D12Resource pSrcBuffer, ulong SrcOffset, uint Dependencies, ref ID3D12Resource* ppDependentResources, SubresourceRangeUint64* pDependentSubresourceRanges)
        {
            var @this = (ID3D12GraphicsCommandList5*) Unsafe.AsPointer(ref Unsafe.AsRef(in this));
            fixed (ID3D12Resource* pDstBufferPtr = &pDstBuffer)
            {
                fixed (ID3D12Resource* pSrcBufferPtr = &pSrcBuffer)
                {
                    fixed (ID3D12Resource** ppDependentResourcesPtr = &ppDependentResources)
                    {
                        ((delegate* unmanaged[Stdcall]<ID3D12GraphicsCommandList5*, ID3D12Resource*, ulong, ID3D12Resource*, ulong, uint, ID3D12Resource**, SubresourceRangeUint64*, void>)@this->LpVtbl[61])(@this, pDstBufferPtr, DstOffset, pSrcBufferPtr, SrcOffset, Dependencies, ppDependentResourcesPtr, pDependentSubresourceRanges);
                    }
                }
            }
        }

        /// <summary>To be documented.</summary>
        public readonly unsafe void AtomicCopyBufferUINT64(ref ID3D12Resource pDstBuffer, ulong DstOffset, ref ID3D12Resource pSrcBuffer, ulong SrcOffset, uint Dependencies, ref ID3D12Resource* ppDependentResources, ref SubresourceRangeUint64 pDependentSubresourceRanges)
        {
            var @this = (ID3D12GraphicsCommandList5*) Unsafe.AsPointer(ref Unsafe.AsRef(in this));
            fixed (ID3D12Resource* pDstBufferPtr = &pDstBuffer)
            {
                fixed (ID3D12Resource* pSrcBufferPtr = &pSrcBuffer)
                {
                    fixed (ID3D12Resource** ppDependentResourcesPtr = &ppDependentResources)
                    {
                        fixed (SubresourceRangeUint64* pDependentSubresourceRangesPtr = &pDependentSubresourceRanges)
                        {
                            ((delegate* unmanaged[Stdcall]<ID3D12GraphicsCommandList5*, ID3D12Resource*, ulong, ID3D12Resource*, ulong, uint, ID3D12Resource**, SubresourceRangeUint64*, void>)@this->LpVtbl[61])(@this, pDstBufferPtr, DstOffset, pSrcBufferPtr, SrcOffset, Dependencies, ppDependentResourcesPtr, pDependentSubresourceRangesPtr);
                        }
                    }
                }
            }
        }

        /// <summary>To be documented.</summary>
        public readonly void OMSetDepthBounds(float Min, float Max)
        {
            var @this = (ID3D12GraphicsCommandList5*) Unsafe.AsPointer(ref Unsafe.AsRef(in this));
            ((delegate* unmanaged[Stdcall]<ID3D12GraphicsCommandList5*, float, float, void>)@this->LpVtbl[62])(@this, Min, Max);
        }

        /// <summary>To be documented.</summary>
        public readonly unsafe void SetSamplePositions(uint NumSamplesPerPixel, uint NumPixels, SamplePosition* pSamplePositions)
        {
            var @this = (ID3D12GraphicsCommandList5*) Unsafe.AsPointer(ref Unsafe.AsRef(in this));
            ((delegate* unmanaged[Stdcall]<ID3D12GraphicsCommandList5*, uint, uint, SamplePosition*, void>)@this->LpVtbl[63])(@this, NumSamplesPerPixel, NumPixels, pSamplePositions);
        }

        /// <summary>To be documented.</summary>
        public readonly void SetSamplePositions(uint NumSamplesPerPixel, uint NumPixels, ref SamplePosition pSamplePositions)
        {
            var @this = (ID3D12GraphicsCommandList5*) Unsafe.AsPointer(ref Unsafe.AsRef(in this));
            fixed (SamplePosition* pSamplePositionsPtr = &pSamplePositions)
            {
                ((delegate* unmanaged[Stdcall]<ID3D12GraphicsCommandList5*, uint, uint, SamplePosition*, void>)@this->LpVtbl[63])(@this, NumSamplesPerPixel, NumPixels, pSamplePositionsPtr);
            }
        }

        /// <summary>To be documented.</summary>
        public readonly unsafe void ResolveSubresourceRegion(ID3D12Resource* pDstResource, uint DstSubresource, uint DstX, uint DstY, ID3D12Resource* pSrcResource, uint SrcSubresource, Silk.NET.Maths.Box2D<int>* pSrcRect, Silk.NET.DXGI.Format Format, ResolveMode ResolveMode)
        {
            var @this = (ID3D12GraphicsCommandList5*) Unsafe.AsPointer(ref Unsafe.AsRef(in this));
<<<<<<< HEAD
            ((delegate* unmanaged[Stdcall]<ID3D12GraphicsCommandList5*, ID3D12Resource*, uint, uint, uint, ID3D12Resource*, uint, Silk.NET.Maths.Box2D<int>*, Silk.NET.DXGI.Format, ResolveMode, void>)LpVtbl[64])(@this, pDstResource, DstSubresource, DstX, DstY, pSrcResource, SrcSubresource, pSrcRect, Format, ResolveMode);
=======
            ((delegate* unmanaged[Stdcall]<ID3D12GraphicsCommandList5*, ID3D12Resource*, uint, uint, uint, ID3D12Resource*, uint, Silk.NET.Maths.Rectangle<int>*, Silk.NET.DXGI.Format, ResolveMode, void>)@this->LpVtbl[64])(@this, pDstResource, DstSubresource, DstX, DstY, pSrcResource, SrcSubresource, pSrcRect, Format, ResolveMode);
>>>>>>> 79618580
        }

        /// <summary>To be documented.</summary>
        public readonly unsafe void ResolveSubresourceRegion(ID3D12Resource* pDstResource, uint DstSubresource, uint DstX, uint DstY, ID3D12Resource* pSrcResource, uint SrcSubresource, ref Silk.NET.Maths.Box2D<int> pSrcRect, Silk.NET.DXGI.Format Format, ResolveMode ResolveMode)
        {
            var @this = (ID3D12GraphicsCommandList5*) Unsafe.AsPointer(ref Unsafe.AsRef(in this));
            fixed (Silk.NET.Maths.Box2D<int>* pSrcRectPtr = &pSrcRect)
            {
<<<<<<< HEAD
                ((delegate* unmanaged[Stdcall]<ID3D12GraphicsCommandList5*, ID3D12Resource*, uint, uint, uint, ID3D12Resource*, uint, Silk.NET.Maths.Box2D<int>*, Silk.NET.DXGI.Format, ResolveMode, void>)LpVtbl[64])(@this, pDstResource, DstSubresource, DstX, DstY, pSrcResource, SrcSubresource, pSrcRectPtr, Format, ResolveMode);
=======
                ((delegate* unmanaged[Stdcall]<ID3D12GraphicsCommandList5*, ID3D12Resource*, uint, uint, uint, ID3D12Resource*, uint, Silk.NET.Maths.Rectangle<int>*, Silk.NET.DXGI.Format, ResolveMode, void>)@this->LpVtbl[64])(@this, pDstResource, DstSubresource, DstX, DstY, pSrcResource, SrcSubresource, pSrcRectPtr, Format, ResolveMode);
>>>>>>> 79618580
            }
        }

        /// <summary>To be documented.</summary>
        public readonly unsafe void ResolveSubresourceRegion(ID3D12Resource* pDstResource, uint DstSubresource, uint DstX, uint DstY, ref ID3D12Resource pSrcResource, uint SrcSubresource, Silk.NET.Maths.Box2D<int>* pSrcRect, Silk.NET.DXGI.Format Format, ResolveMode ResolveMode)
        {
            var @this = (ID3D12GraphicsCommandList5*) Unsafe.AsPointer(ref Unsafe.AsRef(in this));
            fixed (ID3D12Resource* pSrcResourcePtr = &pSrcResource)
            {
<<<<<<< HEAD
                ((delegate* unmanaged[Stdcall]<ID3D12GraphicsCommandList5*, ID3D12Resource*, uint, uint, uint, ID3D12Resource*, uint, Silk.NET.Maths.Box2D<int>*, Silk.NET.DXGI.Format, ResolveMode, void>)LpVtbl[64])(@this, pDstResource, DstSubresource, DstX, DstY, pSrcResourcePtr, SrcSubresource, pSrcRect, Format, ResolveMode);
=======
                ((delegate* unmanaged[Stdcall]<ID3D12GraphicsCommandList5*, ID3D12Resource*, uint, uint, uint, ID3D12Resource*, uint, Silk.NET.Maths.Rectangle<int>*, Silk.NET.DXGI.Format, ResolveMode, void>)@this->LpVtbl[64])(@this, pDstResource, DstSubresource, DstX, DstY, pSrcResourcePtr, SrcSubresource, pSrcRect, Format, ResolveMode);
>>>>>>> 79618580
            }
        }

        /// <summary>To be documented.</summary>
        public readonly unsafe void ResolveSubresourceRegion(ID3D12Resource* pDstResource, uint DstSubresource, uint DstX, uint DstY, ref ID3D12Resource pSrcResource, uint SrcSubresource, ref Silk.NET.Maths.Box2D<int> pSrcRect, Silk.NET.DXGI.Format Format, ResolveMode ResolveMode)
        {
            var @this = (ID3D12GraphicsCommandList5*) Unsafe.AsPointer(ref Unsafe.AsRef(in this));
            fixed (ID3D12Resource* pSrcResourcePtr = &pSrcResource)
            {
                fixed (Silk.NET.Maths.Box2D<int>* pSrcRectPtr = &pSrcRect)
                {
<<<<<<< HEAD
                    ((delegate* unmanaged[Stdcall]<ID3D12GraphicsCommandList5*, ID3D12Resource*, uint, uint, uint, ID3D12Resource*, uint, Silk.NET.Maths.Box2D<int>*, Silk.NET.DXGI.Format, ResolveMode, void>)LpVtbl[64])(@this, pDstResource, DstSubresource, DstX, DstY, pSrcResourcePtr, SrcSubresource, pSrcRectPtr, Format, ResolveMode);
=======
                    ((delegate* unmanaged[Stdcall]<ID3D12GraphicsCommandList5*, ID3D12Resource*, uint, uint, uint, ID3D12Resource*, uint, Silk.NET.Maths.Rectangle<int>*, Silk.NET.DXGI.Format, ResolveMode, void>)@this->LpVtbl[64])(@this, pDstResource, DstSubresource, DstX, DstY, pSrcResourcePtr, SrcSubresource, pSrcRectPtr, Format, ResolveMode);
>>>>>>> 79618580
                }
            }
        }

        /// <summary>To be documented.</summary>
        public readonly unsafe void ResolveSubresourceRegion(ref ID3D12Resource pDstResource, uint DstSubresource, uint DstX, uint DstY, ID3D12Resource* pSrcResource, uint SrcSubresource, Silk.NET.Maths.Box2D<int>* pSrcRect, Silk.NET.DXGI.Format Format, ResolveMode ResolveMode)
        {
            var @this = (ID3D12GraphicsCommandList5*) Unsafe.AsPointer(ref Unsafe.AsRef(in this));
            fixed (ID3D12Resource* pDstResourcePtr = &pDstResource)
            {
<<<<<<< HEAD
                ((delegate* unmanaged[Stdcall]<ID3D12GraphicsCommandList5*, ID3D12Resource*, uint, uint, uint, ID3D12Resource*, uint, Silk.NET.Maths.Box2D<int>*, Silk.NET.DXGI.Format, ResolveMode, void>)LpVtbl[64])(@this, pDstResourcePtr, DstSubresource, DstX, DstY, pSrcResource, SrcSubresource, pSrcRect, Format, ResolveMode);
=======
                ((delegate* unmanaged[Stdcall]<ID3D12GraphicsCommandList5*, ID3D12Resource*, uint, uint, uint, ID3D12Resource*, uint, Silk.NET.Maths.Rectangle<int>*, Silk.NET.DXGI.Format, ResolveMode, void>)@this->LpVtbl[64])(@this, pDstResourcePtr, DstSubresource, DstX, DstY, pSrcResource, SrcSubresource, pSrcRect, Format, ResolveMode);
>>>>>>> 79618580
            }
        }

        /// <summary>To be documented.</summary>
        public readonly unsafe void ResolveSubresourceRegion(ref ID3D12Resource pDstResource, uint DstSubresource, uint DstX, uint DstY, ID3D12Resource* pSrcResource, uint SrcSubresource, ref Silk.NET.Maths.Box2D<int> pSrcRect, Silk.NET.DXGI.Format Format, ResolveMode ResolveMode)
        {
            var @this = (ID3D12GraphicsCommandList5*) Unsafe.AsPointer(ref Unsafe.AsRef(in this));
            fixed (ID3D12Resource* pDstResourcePtr = &pDstResource)
            {
                fixed (Silk.NET.Maths.Box2D<int>* pSrcRectPtr = &pSrcRect)
                {
<<<<<<< HEAD
                    ((delegate* unmanaged[Stdcall]<ID3D12GraphicsCommandList5*, ID3D12Resource*, uint, uint, uint, ID3D12Resource*, uint, Silk.NET.Maths.Box2D<int>*, Silk.NET.DXGI.Format, ResolveMode, void>)LpVtbl[64])(@this, pDstResourcePtr, DstSubresource, DstX, DstY, pSrcResource, SrcSubresource, pSrcRectPtr, Format, ResolveMode);
=======
                    ((delegate* unmanaged[Stdcall]<ID3D12GraphicsCommandList5*, ID3D12Resource*, uint, uint, uint, ID3D12Resource*, uint, Silk.NET.Maths.Rectangle<int>*, Silk.NET.DXGI.Format, ResolveMode, void>)@this->LpVtbl[64])(@this, pDstResourcePtr, DstSubresource, DstX, DstY, pSrcResource, SrcSubresource, pSrcRectPtr, Format, ResolveMode);
>>>>>>> 79618580
                }
            }
        }

        /// <summary>To be documented.</summary>
        public readonly unsafe void ResolveSubresourceRegion(ref ID3D12Resource pDstResource, uint DstSubresource, uint DstX, uint DstY, ref ID3D12Resource pSrcResource, uint SrcSubresource, Silk.NET.Maths.Box2D<int>* pSrcRect, Silk.NET.DXGI.Format Format, ResolveMode ResolveMode)
        {
            var @this = (ID3D12GraphicsCommandList5*) Unsafe.AsPointer(ref Unsafe.AsRef(in this));
            fixed (ID3D12Resource* pDstResourcePtr = &pDstResource)
            {
                fixed (ID3D12Resource* pSrcResourcePtr = &pSrcResource)
                {
<<<<<<< HEAD
                    ((delegate* unmanaged[Stdcall]<ID3D12GraphicsCommandList5*, ID3D12Resource*, uint, uint, uint, ID3D12Resource*, uint, Silk.NET.Maths.Box2D<int>*, Silk.NET.DXGI.Format, ResolveMode, void>)LpVtbl[64])(@this, pDstResourcePtr, DstSubresource, DstX, DstY, pSrcResourcePtr, SrcSubresource, pSrcRect, Format, ResolveMode);
=======
                    ((delegate* unmanaged[Stdcall]<ID3D12GraphicsCommandList5*, ID3D12Resource*, uint, uint, uint, ID3D12Resource*, uint, Silk.NET.Maths.Rectangle<int>*, Silk.NET.DXGI.Format, ResolveMode, void>)@this->LpVtbl[64])(@this, pDstResourcePtr, DstSubresource, DstX, DstY, pSrcResourcePtr, SrcSubresource, pSrcRect, Format, ResolveMode);
>>>>>>> 79618580
                }
            }
        }

        /// <summary>To be documented.</summary>
        public readonly void ResolveSubresourceRegion(ref ID3D12Resource pDstResource, uint DstSubresource, uint DstX, uint DstY, ref ID3D12Resource pSrcResource, uint SrcSubresource, ref Silk.NET.Maths.Box2D<int> pSrcRect, Silk.NET.DXGI.Format Format, ResolveMode ResolveMode)
        {
            var @this = (ID3D12GraphicsCommandList5*) Unsafe.AsPointer(ref Unsafe.AsRef(in this));
            fixed (ID3D12Resource* pDstResourcePtr = &pDstResource)
            {
                fixed (ID3D12Resource* pSrcResourcePtr = &pSrcResource)
                {
                    fixed (Silk.NET.Maths.Box2D<int>* pSrcRectPtr = &pSrcRect)
                    {
<<<<<<< HEAD
                        ((delegate* unmanaged[Stdcall]<ID3D12GraphicsCommandList5*, ID3D12Resource*, uint, uint, uint, ID3D12Resource*, uint, Silk.NET.Maths.Box2D<int>*, Silk.NET.DXGI.Format, ResolveMode, void>)LpVtbl[64])(@this, pDstResourcePtr, DstSubresource, DstX, DstY, pSrcResourcePtr, SrcSubresource, pSrcRectPtr, Format, ResolveMode);
=======
                        ((delegate* unmanaged[Stdcall]<ID3D12GraphicsCommandList5*, ID3D12Resource*, uint, uint, uint, ID3D12Resource*, uint, Silk.NET.Maths.Rectangle<int>*, Silk.NET.DXGI.Format, ResolveMode, void>)@this->LpVtbl[64])(@this, pDstResourcePtr, DstSubresource, DstX, DstY, pSrcResourcePtr, SrcSubresource, pSrcRectPtr, Format, ResolveMode);
>>>>>>> 79618580
                    }
                }
            }
        }

        /// <summary>To be documented.</summary>
        public readonly void SetViewInstanceMask(uint Mask)
        {
            var @this = (ID3D12GraphicsCommandList5*) Unsafe.AsPointer(ref Unsafe.AsRef(in this));
            ((delegate* unmanaged[Stdcall]<ID3D12GraphicsCommandList5*, uint, void>)@this->LpVtbl[65])(@this, Mask);
        }

        /// <summary>To be documented.</summary>
        public readonly unsafe void WriteBufferImmediate(uint Count, WritebufferimmediateParameter* pParams, WritebufferimmediateMode* pModes)
        {
            var @this = (ID3D12GraphicsCommandList5*) Unsafe.AsPointer(ref Unsafe.AsRef(in this));
            ((delegate* unmanaged[Stdcall]<ID3D12GraphicsCommandList5*, uint, WritebufferimmediateParameter*, WritebufferimmediateMode*, void>)@this->LpVtbl[66])(@this, Count, pParams, pModes);
        }

        /// <summary>To be documented.</summary>
        public readonly unsafe void WriteBufferImmediate(uint Count, WritebufferimmediateParameter* pParams, ref WritebufferimmediateMode pModes)
        {
            var @this = (ID3D12GraphicsCommandList5*) Unsafe.AsPointer(ref Unsafe.AsRef(in this));
            fixed (WritebufferimmediateMode* pModesPtr = &pModes)
            {
                ((delegate* unmanaged[Stdcall]<ID3D12GraphicsCommandList5*, uint, WritebufferimmediateParameter*, WritebufferimmediateMode*, void>)@this->LpVtbl[66])(@this, Count, pParams, pModesPtr);
            }
        }

        /// <summary>To be documented.</summary>
        public readonly unsafe void WriteBufferImmediate(uint Count, ref WritebufferimmediateParameter pParams, WritebufferimmediateMode* pModes)
        {
            var @this = (ID3D12GraphicsCommandList5*) Unsafe.AsPointer(ref Unsafe.AsRef(in this));
            fixed (WritebufferimmediateParameter* pParamsPtr = &pParams)
            {
                ((delegate* unmanaged[Stdcall]<ID3D12GraphicsCommandList5*, uint, WritebufferimmediateParameter*, WritebufferimmediateMode*, void>)@this->LpVtbl[66])(@this, Count, pParamsPtr, pModes);
            }
        }

        /// <summary>To be documented.</summary>
        public readonly void WriteBufferImmediate(uint Count, ref WritebufferimmediateParameter pParams, ref WritebufferimmediateMode pModes)
        {
            var @this = (ID3D12GraphicsCommandList5*) Unsafe.AsPointer(ref Unsafe.AsRef(in this));
            fixed (WritebufferimmediateParameter* pParamsPtr = &pParams)
            {
                fixed (WritebufferimmediateMode* pModesPtr = &pModes)
                {
                    ((delegate* unmanaged[Stdcall]<ID3D12GraphicsCommandList5*, uint, WritebufferimmediateParameter*, WritebufferimmediateMode*, void>)@this->LpVtbl[66])(@this, Count, pParamsPtr, pModesPtr);
                }
            }
        }

        /// <summary>To be documented.</summary>
        public readonly unsafe void SetProtectedResourceSession(ID3D12ProtectedResourceSession* pProtectedResourceSession)
        {
            var @this = (ID3D12GraphicsCommandList5*) Unsafe.AsPointer(ref Unsafe.AsRef(in this));
            ((delegate* unmanaged[Stdcall]<ID3D12GraphicsCommandList5*, ID3D12ProtectedResourceSession*, void>)@this->LpVtbl[67])(@this, pProtectedResourceSession);
        }

        /// <summary>To be documented.</summary>
        public readonly void SetProtectedResourceSession(ref ID3D12ProtectedResourceSession pProtectedResourceSession)
        {
            var @this = (ID3D12GraphicsCommandList5*) Unsafe.AsPointer(ref Unsafe.AsRef(in this));
            fixed (ID3D12ProtectedResourceSession* pProtectedResourceSessionPtr = &pProtectedResourceSession)
            {
                ((delegate* unmanaged[Stdcall]<ID3D12GraphicsCommandList5*, ID3D12ProtectedResourceSession*, void>)@this->LpVtbl[67])(@this, pProtectedResourceSessionPtr);
            }
        }

        /// <summary>To be documented.</summary>
        public readonly unsafe void BeginRenderPass(uint NumRenderTargets, RenderPassRenderTargetDesc* pRenderTargets, RenderPassDepthStencilDesc* pDepthStencil, RenderPassFlags Flags)
        {
            var @this = (ID3D12GraphicsCommandList5*) Unsafe.AsPointer(ref Unsafe.AsRef(in this));
            ((delegate* unmanaged[Stdcall]<ID3D12GraphicsCommandList5*, uint, RenderPassRenderTargetDesc*, RenderPassDepthStencilDesc*, RenderPassFlags, void>)@this->LpVtbl[68])(@this, NumRenderTargets, pRenderTargets, pDepthStencil, Flags);
        }

        /// <summary>To be documented.</summary>
        public readonly unsafe void BeginRenderPass(uint NumRenderTargets, RenderPassRenderTargetDesc* pRenderTargets, ref RenderPassDepthStencilDesc pDepthStencil, RenderPassFlags Flags)
        {
            var @this = (ID3D12GraphicsCommandList5*) Unsafe.AsPointer(ref Unsafe.AsRef(in this));
            fixed (RenderPassDepthStencilDesc* pDepthStencilPtr = &pDepthStencil)
            {
                ((delegate* unmanaged[Stdcall]<ID3D12GraphicsCommandList5*, uint, RenderPassRenderTargetDesc*, RenderPassDepthStencilDesc*, RenderPassFlags, void>)@this->LpVtbl[68])(@this, NumRenderTargets, pRenderTargets, pDepthStencilPtr, Flags);
            }
        }

        /// <summary>To be documented.</summary>
        public readonly unsafe void BeginRenderPass(uint NumRenderTargets, ref RenderPassRenderTargetDesc pRenderTargets, RenderPassDepthStencilDesc* pDepthStencil, RenderPassFlags Flags)
        {
            var @this = (ID3D12GraphicsCommandList5*) Unsafe.AsPointer(ref Unsafe.AsRef(in this));
            fixed (RenderPassRenderTargetDesc* pRenderTargetsPtr = &pRenderTargets)
            {
                ((delegate* unmanaged[Stdcall]<ID3D12GraphicsCommandList5*, uint, RenderPassRenderTargetDesc*, RenderPassDepthStencilDesc*, RenderPassFlags, void>)@this->LpVtbl[68])(@this, NumRenderTargets, pRenderTargetsPtr, pDepthStencil, Flags);
            }
        }

        /// <summary>To be documented.</summary>
        public readonly void BeginRenderPass(uint NumRenderTargets, ref RenderPassRenderTargetDesc pRenderTargets, ref RenderPassDepthStencilDesc pDepthStencil, RenderPassFlags Flags)
        {
            var @this = (ID3D12GraphicsCommandList5*) Unsafe.AsPointer(ref Unsafe.AsRef(in this));
            fixed (RenderPassRenderTargetDesc* pRenderTargetsPtr = &pRenderTargets)
            {
                fixed (RenderPassDepthStencilDesc* pDepthStencilPtr = &pDepthStencil)
                {
                    ((delegate* unmanaged[Stdcall]<ID3D12GraphicsCommandList5*, uint, RenderPassRenderTargetDesc*, RenderPassDepthStencilDesc*, RenderPassFlags, void>)@this->LpVtbl[68])(@this, NumRenderTargets, pRenderTargetsPtr, pDepthStencilPtr, Flags);
                }
            }
        }

        /// <summary>To be documented.</summary>
        public readonly void EndRenderPass()
        {
            var @this = (ID3D12GraphicsCommandList5*) Unsafe.AsPointer(ref Unsafe.AsRef(in this));
            ((delegate* unmanaged[Stdcall]<ID3D12GraphicsCommandList5*, void>)@this->LpVtbl[69])(@this);
        }

        /// <summary>To be documented.</summary>
        public readonly unsafe void InitializeMetaCommand(ID3D12MetaCommand* pMetaCommand, void* pInitializationParametersData, nuint InitializationParametersDataSizeInBytes)
        {
            var @this = (ID3D12GraphicsCommandList5*) Unsafe.AsPointer(ref Unsafe.AsRef(in this));
            ((delegate* unmanaged[Stdcall]<ID3D12GraphicsCommandList5*, ID3D12MetaCommand*, void*, nuint, void>)@this->LpVtbl[70])(@this, pMetaCommand, pInitializationParametersData, InitializationParametersDataSizeInBytes);
        }

        /// <summary>To be documented.</summary>
        public readonly unsafe void InitializeMetaCommand<T0>(ID3D12MetaCommand* pMetaCommand, ref T0 pInitializationParametersData, nuint InitializationParametersDataSizeInBytes) where T0 : unmanaged
        {
            var @this = (ID3D12GraphicsCommandList5*) Unsafe.AsPointer(ref Unsafe.AsRef(in this));
            fixed (void* pInitializationParametersDataPtr = &pInitializationParametersData)
            {
                ((delegate* unmanaged[Stdcall]<ID3D12GraphicsCommandList5*, ID3D12MetaCommand*, void*, nuint, void>)@this->LpVtbl[70])(@this, pMetaCommand, pInitializationParametersDataPtr, InitializationParametersDataSizeInBytes);
            }
        }

        /// <summary>To be documented.</summary>
        public readonly unsafe void InitializeMetaCommand(ref ID3D12MetaCommand pMetaCommand, void* pInitializationParametersData, nuint InitializationParametersDataSizeInBytes)
        {
            var @this = (ID3D12GraphicsCommandList5*) Unsafe.AsPointer(ref Unsafe.AsRef(in this));
            fixed (ID3D12MetaCommand* pMetaCommandPtr = &pMetaCommand)
            {
                ((delegate* unmanaged[Stdcall]<ID3D12GraphicsCommandList5*, ID3D12MetaCommand*, void*, nuint, void>)@this->LpVtbl[70])(@this, pMetaCommandPtr, pInitializationParametersData, InitializationParametersDataSizeInBytes);
            }
        }

        /// <summary>To be documented.</summary>
        public readonly void InitializeMetaCommand<T0>(ref ID3D12MetaCommand pMetaCommand, ref T0 pInitializationParametersData, nuint InitializationParametersDataSizeInBytes) where T0 : unmanaged
        {
            var @this = (ID3D12GraphicsCommandList5*) Unsafe.AsPointer(ref Unsafe.AsRef(in this));
            fixed (ID3D12MetaCommand* pMetaCommandPtr = &pMetaCommand)
            {
                fixed (void* pInitializationParametersDataPtr = &pInitializationParametersData)
                {
                    ((delegate* unmanaged[Stdcall]<ID3D12GraphicsCommandList5*, ID3D12MetaCommand*, void*, nuint, void>)@this->LpVtbl[70])(@this, pMetaCommandPtr, pInitializationParametersDataPtr, InitializationParametersDataSizeInBytes);
                }
            }
        }

        /// <summary>To be documented.</summary>
        public readonly unsafe void ExecuteMetaCommand(ID3D12MetaCommand* pMetaCommand, void* pExecutionParametersData, nuint ExecutionParametersDataSizeInBytes)
        {
            var @this = (ID3D12GraphicsCommandList5*) Unsafe.AsPointer(ref Unsafe.AsRef(in this));
            ((delegate* unmanaged[Stdcall]<ID3D12GraphicsCommandList5*, ID3D12MetaCommand*, void*, nuint, void>)@this->LpVtbl[71])(@this, pMetaCommand, pExecutionParametersData, ExecutionParametersDataSizeInBytes);
        }

        /// <summary>To be documented.</summary>
        public readonly unsafe void ExecuteMetaCommand<T0>(ID3D12MetaCommand* pMetaCommand, ref T0 pExecutionParametersData, nuint ExecutionParametersDataSizeInBytes) where T0 : unmanaged
        {
            var @this = (ID3D12GraphicsCommandList5*) Unsafe.AsPointer(ref Unsafe.AsRef(in this));
            fixed (void* pExecutionParametersDataPtr = &pExecutionParametersData)
            {
                ((delegate* unmanaged[Stdcall]<ID3D12GraphicsCommandList5*, ID3D12MetaCommand*, void*, nuint, void>)@this->LpVtbl[71])(@this, pMetaCommand, pExecutionParametersDataPtr, ExecutionParametersDataSizeInBytes);
            }
        }

        /// <summary>To be documented.</summary>
        public readonly unsafe void ExecuteMetaCommand(ref ID3D12MetaCommand pMetaCommand, void* pExecutionParametersData, nuint ExecutionParametersDataSizeInBytes)
        {
            var @this = (ID3D12GraphicsCommandList5*) Unsafe.AsPointer(ref Unsafe.AsRef(in this));
            fixed (ID3D12MetaCommand* pMetaCommandPtr = &pMetaCommand)
            {
                ((delegate* unmanaged[Stdcall]<ID3D12GraphicsCommandList5*, ID3D12MetaCommand*, void*, nuint, void>)@this->LpVtbl[71])(@this, pMetaCommandPtr, pExecutionParametersData, ExecutionParametersDataSizeInBytes);
            }
        }

        /// <summary>To be documented.</summary>
        public readonly void ExecuteMetaCommand<T0>(ref ID3D12MetaCommand pMetaCommand, ref T0 pExecutionParametersData, nuint ExecutionParametersDataSizeInBytes) where T0 : unmanaged
        {
            var @this = (ID3D12GraphicsCommandList5*) Unsafe.AsPointer(ref Unsafe.AsRef(in this));
            fixed (ID3D12MetaCommand* pMetaCommandPtr = &pMetaCommand)
            {
                fixed (void* pExecutionParametersDataPtr = &pExecutionParametersData)
                {
                    ((delegate* unmanaged[Stdcall]<ID3D12GraphicsCommandList5*, ID3D12MetaCommand*, void*, nuint, void>)@this->LpVtbl[71])(@this, pMetaCommandPtr, pExecutionParametersDataPtr, ExecutionParametersDataSizeInBytes);
                }
            }
        }

        /// <summary>To be documented.</summary>
        public readonly unsafe void BuildRaytracingAccelerationStructure(BuildRaytracingAccelerationStructureDesc* pDesc, uint NumPostbuildInfoDescs, RaytracingAccelerationStructurePostbuildInfoDesc* pPostbuildInfoDescs)
        {
            var @this = (ID3D12GraphicsCommandList5*) Unsafe.AsPointer(ref Unsafe.AsRef(in this));
            ((delegate* unmanaged[Stdcall]<ID3D12GraphicsCommandList5*, BuildRaytracingAccelerationStructureDesc*, uint, RaytracingAccelerationStructurePostbuildInfoDesc*, void>)@this->LpVtbl[72])(@this, pDesc, NumPostbuildInfoDescs, pPostbuildInfoDescs);
        }

        /// <summary>To be documented.</summary>
        public readonly unsafe void BuildRaytracingAccelerationStructure(BuildRaytracingAccelerationStructureDesc* pDesc, uint NumPostbuildInfoDescs, ref RaytracingAccelerationStructurePostbuildInfoDesc pPostbuildInfoDescs)
        {
            var @this = (ID3D12GraphicsCommandList5*) Unsafe.AsPointer(ref Unsafe.AsRef(in this));
            fixed (RaytracingAccelerationStructurePostbuildInfoDesc* pPostbuildInfoDescsPtr = &pPostbuildInfoDescs)
            {
                ((delegate* unmanaged[Stdcall]<ID3D12GraphicsCommandList5*, BuildRaytracingAccelerationStructureDesc*, uint, RaytracingAccelerationStructurePostbuildInfoDesc*, void>)@this->LpVtbl[72])(@this, pDesc, NumPostbuildInfoDescs, pPostbuildInfoDescsPtr);
            }
        }

        /// <summary>To be documented.</summary>
        public readonly unsafe void BuildRaytracingAccelerationStructure(ref BuildRaytracingAccelerationStructureDesc pDesc, uint NumPostbuildInfoDescs, RaytracingAccelerationStructurePostbuildInfoDesc* pPostbuildInfoDescs)
        {
            var @this = (ID3D12GraphicsCommandList5*) Unsafe.AsPointer(ref Unsafe.AsRef(in this));
            fixed (BuildRaytracingAccelerationStructureDesc* pDescPtr = &pDesc)
            {
                ((delegate* unmanaged[Stdcall]<ID3D12GraphicsCommandList5*, BuildRaytracingAccelerationStructureDesc*, uint, RaytracingAccelerationStructurePostbuildInfoDesc*, void>)@this->LpVtbl[72])(@this, pDescPtr, NumPostbuildInfoDescs, pPostbuildInfoDescs);
            }
        }

        /// <summary>To be documented.</summary>
        public readonly void BuildRaytracingAccelerationStructure(ref BuildRaytracingAccelerationStructureDesc pDesc, uint NumPostbuildInfoDescs, ref RaytracingAccelerationStructurePostbuildInfoDesc pPostbuildInfoDescs)
        {
            var @this = (ID3D12GraphicsCommandList5*) Unsafe.AsPointer(ref Unsafe.AsRef(in this));
            fixed (BuildRaytracingAccelerationStructureDesc* pDescPtr = &pDesc)
            {
                fixed (RaytracingAccelerationStructurePostbuildInfoDesc* pPostbuildInfoDescsPtr = &pPostbuildInfoDescs)
                {
                    ((delegate* unmanaged[Stdcall]<ID3D12GraphicsCommandList5*, BuildRaytracingAccelerationStructureDesc*, uint, RaytracingAccelerationStructurePostbuildInfoDesc*, void>)@this->LpVtbl[72])(@this, pDescPtr, NumPostbuildInfoDescs, pPostbuildInfoDescsPtr);
                }
            }
        }

        /// <summary>To be documented.</summary>
        public readonly unsafe void EmitRaytracingAccelerationStructurePostbuildInfo(RaytracingAccelerationStructurePostbuildInfoDesc* pDesc, uint NumSourceAccelerationStructures, ulong* pSourceAccelerationStructureData)
        {
            var @this = (ID3D12GraphicsCommandList5*) Unsafe.AsPointer(ref Unsafe.AsRef(in this));
            ((delegate* unmanaged[Stdcall]<ID3D12GraphicsCommandList5*, RaytracingAccelerationStructurePostbuildInfoDesc*, uint, ulong*, void>)@this->LpVtbl[73])(@this, pDesc, NumSourceAccelerationStructures, pSourceAccelerationStructureData);
        }

        /// <summary>To be documented.</summary>
        public readonly unsafe void EmitRaytracingAccelerationStructurePostbuildInfo(RaytracingAccelerationStructurePostbuildInfoDesc* pDesc, uint NumSourceAccelerationStructures, ref ulong pSourceAccelerationStructureData)
        {
            var @this = (ID3D12GraphicsCommandList5*) Unsafe.AsPointer(ref Unsafe.AsRef(in this));
            fixed (ulong* pSourceAccelerationStructureDataPtr = &pSourceAccelerationStructureData)
            {
                ((delegate* unmanaged[Stdcall]<ID3D12GraphicsCommandList5*, RaytracingAccelerationStructurePostbuildInfoDesc*, uint, ulong*, void>)@this->LpVtbl[73])(@this, pDesc, NumSourceAccelerationStructures, pSourceAccelerationStructureDataPtr);
            }
        }

        /// <summary>To be documented.</summary>
        public readonly unsafe void EmitRaytracingAccelerationStructurePostbuildInfo(ref RaytracingAccelerationStructurePostbuildInfoDesc pDesc, uint NumSourceAccelerationStructures, ulong* pSourceAccelerationStructureData)
        {
            var @this = (ID3D12GraphicsCommandList5*) Unsafe.AsPointer(ref Unsafe.AsRef(in this));
            fixed (RaytracingAccelerationStructurePostbuildInfoDesc* pDescPtr = &pDesc)
            {
                ((delegate* unmanaged[Stdcall]<ID3D12GraphicsCommandList5*, RaytracingAccelerationStructurePostbuildInfoDesc*, uint, ulong*, void>)@this->LpVtbl[73])(@this, pDescPtr, NumSourceAccelerationStructures, pSourceAccelerationStructureData);
            }
        }

        /// <summary>To be documented.</summary>
        public readonly void EmitRaytracingAccelerationStructurePostbuildInfo(ref RaytracingAccelerationStructurePostbuildInfoDesc pDesc, uint NumSourceAccelerationStructures, ref ulong pSourceAccelerationStructureData)
        {
            var @this = (ID3D12GraphicsCommandList5*) Unsafe.AsPointer(ref Unsafe.AsRef(in this));
            fixed (RaytracingAccelerationStructurePostbuildInfoDesc* pDescPtr = &pDesc)
            {
                fixed (ulong* pSourceAccelerationStructureDataPtr = &pSourceAccelerationStructureData)
                {
                    ((delegate* unmanaged[Stdcall]<ID3D12GraphicsCommandList5*, RaytracingAccelerationStructurePostbuildInfoDesc*, uint, ulong*, void>)@this->LpVtbl[73])(@this, pDescPtr, NumSourceAccelerationStructures, pSourceAccelerationStructureDataPtr);
                }
            }
        }

        /// <summary>To be documented.</summary>
        public readonly void CopyRaytracingAccelerationStructure(ulong DestAccelerationStructureData, ulong SourceAccelerationStructureData, RaytracingAccelerationStructureCopyMode Mode)
        {
            var @this = (ID3D12GraphicsCommandList5*) Unsafe.AsPointer(ref Unsafe.AsRef(in this));
            ((delegate* unmanaged[Stdcall]<ID3D12GraphicsCommandList5*, ulong, ulong, RaytracingAccelerationStructureCopyMode, void>)@this->LpVtbl[74])(@this, DestAccelerationStructureData, SourceAccelerationStructureData, Mode);
        }

        /// <summary>To be documented.</summary>
        public readonly unsafe void SetPipelineState1(ID3D12StateObject* pStateObject)
        {
            var @this = (ID3D12GraphicsCommandList5*) Unsafe.AsPointer(ref Unsafe.AsRef(in this));
            ((delegate* unmanaged[Stdcall]<ID3D12GraphicsCommandList5*, ID3D12StateObject*, void>)@this->LpVtbl[75])(@this, pStateObject);
        }

        /// <summary>To be documented.</summary>
        public readonly void SetPipelineState1(ref ID3D12StateObject pStateObject)
        {
            var @this = (ID3D12GraphicsCommandList5*) Unsafe.AsPointer(ref Unsafe.AsRef(in this));
            fixed (ID3D12StateObject* pStateObjectPtr = &pStateObject)
            {
                ((delegate* unmanaged[Stdcall]<ID3D12GraphicsCommandList5*, ID3D12StateObject*, void>)@this->LpVtbl[75])(@this, pStateObjectPtr);
            }
        }

        /// <summary>To be documented.</summary>
        public readonly unsafe void DispatchRays(DispatchRaysDesc* pDesc)
        {
            var @this = (ID3D12GraphicsCommandList5*) Unsafe.AsPointer(ref Unsafe.AsRef(in this));
            ((delegate* unmanaged[Stdcall]<ID3D12GraphicsCommandList5*, DispatchRaysDesc*, void>)@this->LpVtbl[76])(@this, pDesc);
        }

        /// <summary>To be documented.</summary>
        public readonly void DispatchRays(ref DispatchRaysDesc pDesc)
        {
            var @this = (ID3D12GraphicsCommandList5*) Unsafe.AsPointer(ref Unsafe.AsRef(in this));
            fixed (DispatchRaysDesc* pDescPtr = &pDesc)
            {
                ((delegate* unmanaged[Stdcall]<ID3D12GraphicsCommandList5*, DispatchRaysDesc*, void>)@this->LpVtbl[76])(@this, pDescPtr);
            }
        }

        /// <summary>To be documented.</summary>
        public readonly unsafe void RSSetShadingRate(ShadingRate baseShadingRate, ShadingRateCombiner* combiners)
        {
            var @this = (ID3D12GraphicsCommandList5*) Unsafe.AsPointer(ref Unsafe.AsRef(in this));
            ((delegate* unmanaged[Stdcall]<ID3D12GraphicsCommandList5*, ShadingRate, ShadingRateCombiner*, void>)@this->LpVtbl[77])(@this, baseShadingRate, combiners);
        }

        /// <summary>To be documented.</summary>
        public readonly void RSSetShadingRate(ShadingRate baseShadingRate, ref ShadingRateCombiner combiners)
        {
            var @this = (ID3D12GraphicsCommandList5*) Unsafe.AsPointer(ref Unsafe.AsRef(in this));
            fixed (ShadingRateCombiner* combinersPtr = &combiners)
            {
                ((delegate* unmanaged[Stdcall]<ID3D12GraphicsCommandList5*, ShadingRate, ShadingRateCombiner*, void>)@this->LpVtbl[77])(@this, baseShadingRate, combinersPtr);
            }
        }

        /// <summary>To be documented.</summary>
        public readonly unsafe void RSSetShadingRateImage(ID3D12Resource* shadingRateImage)
        {
            var @this = (ID3D12GraphicsCommandList5*) Unsafe.AsPointer(ref Unsafe.AsRef(in this));
            ((delegate* unmanaged[Stdcall]<ID3D12GraphicsCommandList5*, ID3D12Resource*, void>)@this->LpVtbl[78])(@this, shadingRateImage);
        }

        /// <summary>To be documented.</summary>
        public readonly void RSSetShadingRateImage(ref ID3D12Resource shadingRateImage)
        {
            var @this = (ID3D12GraphicsCommandList5*) Unsafe.AsPointer(ref Unsafe.AsRef(in this));
            fixed (ID3D12Resource* shadingRateImagePtr = &shadingRateImage)
            {
                ((delegate* unmanaged[Stdcall]<ID3D12GraphicsCommandList5*, ID3D12Resource*, void>)@this->LpVtbl[78])(@this, shadingRateImagePtr);
            }
        }

        /// <summary>To be documented.</summary>
        public readonly int QueryInterface<TI0>(out ComPtr<TI0> ppvObject) where TI0 : unmanaged, IComVtbl<TI0>
        {
            var @this = (ID3D12GraphicsCommandList5*) Unsafe.AsPointer(ref Unsafe.AsRef(in this));
            // ComPtrOverloader
            ppvObject = default;
            return @this->QueryInterface(SilkMarshal.GuidPtrOf<TI0>(), (void**) ppvObject.GetAddressOf());
        }

        /// <summary>To be documented.</summary>
        public readonly unsafe int SetPrivateDataInterface<TI0>(Guid* guid, [Flow(FlowDirection.In)] ComPtr<TI0> pData) where TI0 : unmanaged, IComVtbl<Silk.NET.Core.Native.IUnknown>, IComVtbl<TI0>
        {
            var @this = (ID3D12GraphicsCommandList5*) Unsafe.AsPointer(ref Unsafe.AsRef(in this));
            // ComPtrOverloader
            return @this->SetPrivateDataInterface(guid, (Silk.NET.Core.Native.IUnknown*) pData.Handle);
        }

        /// <summary>To be documented.</summary>
        public readonly int SetPrivateDataInterface<TI0>(ref Guid guid, [Flow(FlowDirection.In)] ComPtr<TI0> pData) where TI0 : unmanaged, IComVtbl<Silk.NET.Core.Native.IUnknown>, IComVtbl<TI0>
        {
            var @this = (ID3D12GraphicsCommandList5*) Unsafe.AsPointer(ref Unsafe.AsRef(in this));
            // ComPtrOverloader
            return @this->SetPrivateDataInterface(ref guid, (Silk.NET.Core.Native.IUnknown*) pData.Handle);
        }

        /// <summary>To be documented.</summary>
        public readonly int GetDevice<TI0>(out ComPtr<TI0> ppvDevice) where TI0 : unmanaged, IComVtbl<TI0>
        {
            var @this = (ID3D12GraphicsCommandList5*) Unsafe.AsPointer(ref Unsafe.AsRef(in this));
            // ComPtrOverloader
            ppvDevice = default;
            return @this->GetDevice(SilkMarshal.GuidPtrOf<TI0>(), (void**) ppvDevice.GetAddressOf());
        }

        /// <summary>To be documented.</summary>
        public readonly int Reset<TI0, TI1>(ComPtr<TI0> pAllocator, ComPtr<TI1> pInitialState) where TI0 : unmanaged, IComVtbl<ID3D12CommandAllocator>, IComVtbl<TI0> where TI1 : unmanaged, IComVtbl<ID3D12PipelineState>, IComVtbl<TI1>
        {
            var @this = (ID3D12GraphicsCommandList5*) Unsafe.AsPointer(ref Unsafe.AsRef(in this));
            // ComPtrOverloader
            return @this->Reset((ID3D12CommandAllocator*) pAllocator.Handle, (ID3D12PipelineState*) pInitialState.Handle);
        }

        /// <summary>To be documented.</summary>
        public readonly int Reset<TI0>(ComPtr<TI0> pAllocator, ref ID3D12PipelineState pInitialState) where TI0 : unmanaged, IComVtbl<ID3D12CommandAllocator>, IComVtbl<TI0>
        {
            var @this = (ID3D12GraphicsCommandList5*) Unsafe.AsPointer(ref Unsafe.AsRef(in this));
            // ComPtrOverloader
            return @this->Reset((ID3D12CommandAllocator*) pAllocator.Handle, ref pInitialState);
        }

        /// <summary>To be documented.</summary>
        public readonly int Reset<TI0>(ref ID3D12CommandAllocator pAllocator, ComPtr<TI0> pInitialState) where TI0 : unmanaged, IComVtbl<ID3D12PipelineState>, IComVtbl<TI0>
        {
            var @this = (ID3D12GraphicsCommandList5*) Unsafe.AsPointer(ref Unsafe.AsRef(in this));
            // ComPtrOverloader
            return @this->Reset(ref pAllocator, (ID3D12PipelineState*) pInitialState.Handle);
        }

        /// <summary>To be documented.</summary>
        public readonly void ClearState<TI0>(ComPtr<TI0> pPipelineState) where TI0 : unmanaged, IComVtbl<ID3D12PipelineState>, IComVtbl<TI0>
        {
            var @this = (ID3D12GraphicsCommandList5*) Unsafe.AsPointer(ref Unsafe.AsRef(in this));
            // ComPtrOverloader
            @this->ClearState((ID3D12PipelineState*) pPipelineState.Handle);
        }

        /// <summary>To be documented.</summary>
        public readonly void CopyBufferRegion<TI0, TI1>(ComPtr<TI0> pDstBuffer, ulong DstOffset, ComPtr<TI1> pSrcBuffer, ulong SrcOffset, ulong NumBytes) where TI0 : unmanaged, IComVtbl<ID3D12Resource>, IComVtbl<TI0> where TI1 : unmanaged, IComVtbl<ID3D12Resource>, IComVtbl<TI1>
        {
            var @this = (ID3D12GraphicsCommandList5*) Unsafe.AsPointer(ref Unsafe.AsRef(in this));
            // ComPtrOverloader
            @this->CopyBufferRegion((ID3D12Resource*) pDstBuffer.Handle, DstOffset, (ID3D12Resource*) pSrcBuffer.Handle, SrcOffset, NumBytes);
        }

        /// <summary>To be documented.</summary>
        public readonly void CopyBufferRegion<TI0>(ComPtr<TI0> pDstBuffer, ulong DstOffset, ref ID3D12Resource pSrcBuffer, ulong SrcOffset, ulong NumBytes) where TI0 : unmanaged, IComVtbl<ID3D12Resource>, IComVtbl<TI0>
        {
            var @this = (ID3D12GraphicsCommandList5*) Unsafe.AsPointer(ref Unsafe.AsRef(in this));
            // ComPtrOverloader
            @this->CopyBufferRegion((ID3D12Resource*) pDstBuffer.Handle, DstOffset, ref pSrcBuffer, SrcOffset, NumBytes);
        }

        /// <summary>To be documented.</summary>
        public readonly void CopyBufferRegion<TI0>(ref ID3D12Resource pDstBuffer, ulong DstOffset, ComPtr<TI0> pSrcBuffer, ulong SrcOffset, ulong NumBytes) where TI0 : unmanaged, IComVtbl<ID3D12Resource>, IComVtbl<TI0>
        {
            var @this = (ID3D12GraphicsCommandList5*) Unsafe.AsPointer(ref Unsafe.AsRef(in this));
            // ComPtrOverloader
            @this->CopyBufferRegion(ref pDstBuffer, DstOffset, (ID3D12Resource*) pSrcBuffer.Handle, SrcOffset, NumBytes);
        }

        /// <summary>To be documented.</summary>
        public readonly void CopyResource<TI0, TI1>(ComPtr<TI0> pDstResource, ComPtr<TI1> pSrcResource) where TI0 : unmanaged, IComVtbl<ID3D12Resource>, IComVtbl<TI0> where TI1 : unmanaged, IComVtbl<ID3D12Resource>, IComVtbl<TI1>
        {
            var @this = (ID3D12GraphicsCommandList5*) Unsafe.AsPointer(ref Unsafe.AsRef(in this));
            // ComPtrOverloader
            @this->CopyResource((ID3D12Resource*) pDstResource.Handle, (ID3D12Resource*) pSrcResource.Handle);
        }

        /// <summary>To be documented.</summary>
        public readonly void CopyResource<TI0>(ComPtr<TI0> pDstResource, ref ID3D12Resource pSrcResource) where TI0 : unmanaged, IComVtbl<ID3D12Resource>, IComVtbl<TI0>
        {
            var @this = (ID3D12GraphicsCommandList5*) Unsafe.AsPointer(ref Unsafe.AsRef(in this));
            // ComPtrOverloader
            @this->CopyResource((ID3D12Resource*) pDstResource.Handle, ref pSrcResource);
        }

        /// <summary>To be documented.</summary>
        public readonly void CopyResource<TI0>(ref ID3D12Resource pDstResource, ComPtr<TI0> pSrcResource) where TI0 : unmanaged, IComVtbl<ID3D12Resource>, IComVtbl<TI0>
        {
            var @this = (ID3D12GraphicsCommandList5*) Unsafe.AsPointer(ref Unsafe.AsRef(in this));
            // ComPtrOverloader
            @this->CopyResource(ref pDstResource, (ID3D12Resource*) pSrcResource.Handle);
        }

        /// <summary>To be documented.</summary>
        public readonly unsafe void CopyTiles<TI0, TI1>(ComPtr<TI0> pTiledResource, TiledResourceCoordinate* pTileRegionStartCoordinate, TileRegionSize* pTileRegionSize, ComPtr<TI1> pBuffer, ulong BufferStartOffsetInBytes, TileCopyFlags Flags) where TI0 : unmanaged, IComVtbl<ID3D12Resource>, IComVtbl<TI0> where TI1 : unmanaged, IComVtbl<ID3D12Resource>, IComVtbl<TI1>
        {
            var @this = (ID3D12GraphicsCommandList5*) Unsafe.AsPointer(ref Unsafe.AsRef(in this));
            // ComPtrOverloader
            @this->CopyTiles((ID3D12Resource*) pTiledResource.Handle, pTileRegionStartCoordinate, pTileRegionSize, (ID3D12Resource*) pBuffer.Handle, BufferStartOffsetInBytes, Flags);
        }

        /// <summary>To be documented.</summary>
        public readonly unsafe void CopyTiles<TI0>(ComPtr<TI0> pTiledResource, TiledResourceCoordinate* pTileRegionStartCoordinate, TileRegionSize* pTileRegionSize, ref ID3D12Resource pBuffer, ulong BufferStartOffsetInBytes, TileCopyFlags Flags) where TI0 : unmanaged, IComVtbl<ID3D12Resource>, IComVtbl<TI0>
        {
            var @this = (ID3D12GraphicsCommandList5*) Unsafe.AsPointer(ref Unsafe.AsRef(in this));
            // ComPtrOverloader
            @this->CopyTiles((ID3D12Resource*) pTiledResource.Handle, pTileRegionStartCoordinate, pTileRegionSize, ref pBuffer, BufferStartOffsetInBytes, Flags);
        }

        /// <summary>To be documented.</summary>
        public readonly unsafe void CopyTiles<TI0, TI1>(ComPtr<TI0> pTiledResource, TiledResourceCoordinate* pTileRegionStartCoordinate, ref TileRegionSize pTileRegionSize, ComPtr<TI1> pBuffer, ulong BufferStartOffsetInBytes, TileCopyFlags Flags) where TI0 : unmanaged, IComVtbl<ID3D12Resource>, IComVtbl<TI0> where TI1 : unmanaged, IComVtbl<ID3D12Resource>, IComVtbl<TI1>
        {
            var @this = (ID3D12GraphicsCommandList5*) Unsafe.AsPointer(ref Unsafe.AsRef(in this));
            // ComPtrOverloader
            @this->CopyTiles((ID3D12Resource*) pTiledResource.Handle, pTileRegionStartCoordinate, ref pTileRegionSize, (ID3D12Resource*) pBuffer.Handle, BufferStartOffsetInBytes, Flags);
        }

        /// <summary>To be documented.</summary>
        public readonly unsafe void CopyTiles<TI0>(ComPtr<TI0> pTiledResource, TiledResourceCoordinate* pTileRegionStartCoordinate, ref TileRegionSize pTileRegionSize, ref ID3D12Resource pBuffer, ulong BufferStartOffsetInBytes, TileCopyFlags Flags) where TI0 : unmanaged, IComVtbl<ID3D12Resource>, IComVtbl<TI0>
        {
            var @this = (ID3D12GraphicsCommandList5*) Unsafe.AsPointer(ref Unsafe.AsRef(in this));
            // ComPtrOverloader
            @this->CopyTiles((ID3D12Resource*) pTiledResource.Handle, pTileRegionStartCoordinate, ref pTileRegionSize, ref pBuffer, BufferStartOffsetInBytes, Flags);
        }

        /// <summary>To be documented.</summary>
        public readonly unsafe void CopyTiles<TI0, TI1>(ComPtr<TI0> pTiledResource, ref TiledResourceCoordinate pTileRegionStartCoordinate, TileRegionSize* pTileRegionSize, ComPtr<TI1> pBuffer, ulong BufferStartOffsetInBytes, TileCopyFlags Flags) where TI0 : unmanaged, IComVtbl<ID3D12Resource>, IComVtbl<TI0> where TI1 : unmanaged, IComVtbl<ID3D12Resource>, IComVtbl<TI1>
        {
            var @this = (ID3D12GraphicsCommandList5*) Unsafe.AsPointer(ref Unsafe.AsRef(in this));
            // ComPtrOverloader
            @this->CopyTiles((ID3D12Resource*) pTiledResource.Handle, ref pTileRegionStartCoordinate, pTileRegionSize, (ID3D12Resource*) pBuffer.Handle, BufferStartOffsetInBytes, Flags);
        }

        /// <summary>To be documented.</summary>
        public readonly unsafe void CopyTiles<TI0>(ComPtr<TI0> pTiledResource, ref TiledResourceCoordinate pTileRegionStartCoordinate, TileRegionSize* pTileRegionSize, ref ID3D12Resource pBuffer, ulong BufferStartOffsetInBytes, TileCopyFlags Flags) where TI0 : unmanaged, IComVtbl<ID3D12Resource>, IComVtbl<TI0>
        {
            var @this = (ID3D12GraphicsCommandList5*) Unsafe.AsPointer(ref Unsafe.AsRef(in this));
            // ComPtrOverloader
            @this->CopyTiles((ID3D12Resource*) pTiledResource.Handle, ref pTileRegionStartCoordinate, pTileRegionSize, ref pBuffer, BufferStartOffsetInBytes, Flags);
        }

        /// <summary>To be documented.</summary>
        public readonly void CopyTiles<TI0, TI1>(ComPtr<TI0> pTiledResource, ref TiledResourceCoordinate pTileRegionStartCoordinate, ref TileRegionSize pTileRegionSize, ComPtr<TI1> pBuffer, ulong BufferStartOffsetInBytes, TileCopyFlags Flags) where TI0 : unmanaged, IComVtbl<ID3D12Resource>, IComVtbl<TI0> where TI1 : unmanaged, IComVtbl<ID3D12Resource>, IComVtbl<TI1>
        {
            var @this = (ID3D12GraphicsCommandList5*) Unsafe.AsPointer(ref Unsafe.AsRef(in this));
            // ComPtrOverloader
            @this->CopyTiles((ID3D12Resource*) pTiledResource.Handle, ref pTileRegionStartCoordinate, ref pTileRegionSize, (ID3D12Resource*) pBuffer.Handle, BufferStartOffsetInBytes, Flags);
        }

        /// <summary>To be documented.</summary>
        public readonly void CopyTiles<TI0>(ComPtr<TI0> pTiledResource, ref TiledResourceCoordinate pTileRegionStartCoordinate, ref TileRegionSize pTileRegionSize, ref ID3D12Resource pBuffer, ulong BufferStartOffsetInBytes, TileCopyFlags Flags) where TI0 : unmanaged, IComVtbl<ID3D12Resource>, IComVtbl<TI0>
        {
            var @this = (ID3D12GraphicsCommandList5*) Unsafe.AsPointer(ref Unsafe.AsRef(in this));
            // ComPtrOverloader
            @this->CopyTiles((ID3D12Resource*) pTiledResource.Handle, ref pTileRegionStartCoordinate, ref pTileRegionSize, ref pBuffer, BufferStartOffsetInBytes, Flags);
        }

        /// <summary>To be documented.</summary>
        public readonly unsafe void CopyTiles<TI0>(ref ID3D12Resource pTiledResource, TiledResourceCoordinate* pTileRegionStartCoordinate, TileRegionSize* pTileRegionSize, ComPtr<TI0> pBuffer, ulong BufferStartOffsetInBytes, TileCopyFlags Flags) where TI0 : unmanaged, IComVtbl<ID3D12Resource>, IComVtbl<TI0>
        {
            var @this = (ID3D12GraphicsCommandList5*) Unsafe.AsPointer(ref Unsafe.AsRef(in this));
            // ComPtrOverloader
            @this->CopyTiles(ref pTiledResource, pTileRegionStartCoordinate, pTileRegionSize, (ID3D12Resource*) pBuffer.Handle, BufferStartOffsetInBytes, Flags);
        }

        /// <summary>To be documented.</summary>
        public readonly unsafe void CopyTiles<TI0>(ref ID3D12Resource pTiledResource, TiledResourceCoordinate* pTileRegionStartCoordinate, ref TileRegionSize pTileRegionSize, ComPtr<TI0> pBuffer, ulong BufferStartOffsetInBytes, TileCopyFlags Flags) where TI0 : unmanaged, IComVtbl<ID3D12Resource>, IComVtbl<TI0>
        {
            var @this = (ID3D12GraphicsCommandList5*) Unsafe.AsPointer(ref Unsafe.AsRef(in this));
            // ComPtrOverloader
            @this->CopyTiles(ref pTiledResource, pTileRegionStartCoordinate, ref pTileRegionSize, (ID3D12Resource*) pBuffer.Handle, BufferStartOffsetInBytes, Flags);
        }

        /// <summary>To be documented.</summary>
        public readonly unsafe void CopyTiles<TI0>(ref ID3D12Resource pTiledResource, ref TiledResourceCoordinate pTileRegionStartCoordinate, TileRegionSize* pTileRegionSize, ComPtr<TI0> pBuffer, ulong BufferStartOffsetInBytes, TileCopyFlags Flags) where TI0 : unmanaged, IComVtbl<ID3D12Resource>, IComVtbl<TI0>
        {
            var @this = (ID3D12GraphicsCommandList5*) Unsafe.AsPointer(ref Unsafe.AsRef(in this));
            // ComPtrOverloader
            @this->CopyTiles(ref pTiledResource, ref pTileRegionStartCoordinate, pTileRegionSize, (ID3D12Resource*) pBuffer.Handle, BufferStartOffsetInBytes, Flags);
        }

        /// <summary>To be documented.</summary>
        public readonly void CopyTiles<TI0>(ref ID3D12Resource pTiledResource, ref TiledResourceCoordinate pTileRegionStartCoordinate, ref TileRegionSize pTileRegionSize, ComPtr<TI0> pBuffer, ulong BufferStartOffsetInBytes, TileCopyFlags Flags) where TI0 : unmanaged, IComVtbl<ID3D12Resource>, IComVtbl<TI0>
        {
            var @this = (ID3D12GraphicsCommandList5*) Unsafe.AsPointer(ref Unsafe.AsRef(in this));
            // ComPtrOverloader
            @this->CopyTiles(ref pTiledResource, ref pTileRegionStartCoordinate, ref pTileRegionSize, (ID3D12Resource*) pBuffer.Handle, BufferStartOffsetInBytes, Flags);
        }

        /// <summary>To be documented.</summary>
        public readonly void ResolveSubresource<TI0, TI1>(ComPtr<TI0> pDstResource, uint DstSubresource, ComPtr<TI1> pSrcResource, uint SrcSubresource, Silk.NET.DXGI.Format Format) where TI0 : unmanaged, IComVtbl<ID3D12Resource>, IComVtbl<TI0> where TI1 : unmanaged, IComVtbl<ID3D12Resource>, IComVtbl<TI1>
        {
            var @this = (ID3D12GraphicsCommandList5*) Unsafe.AsPointer(ref Unsafe.AsRef(in this));
            // ComPtrOverloader
            @this->ResolveSubresource((ID3D12Resource*) pDstResource.Handle, DstSubresource, (ID3D12Resource*) pSrcResource.Handle, SrcSubresource, Format);
        }

        /// <summary>To be documented.</summary>
        public readonly void ResolveSubresource<TI0>(ComPtr<TI0> pDstResource, uint DstSubresource, ref ID3D12Resource pSrcResource, uint SrcSubresource, Silk.NET.DXGI.Format Format) where TI0 : unmanaged, IComVtbl<ID3D12Resource>, IComVtbl<TI0>
        {
            var @this = (ID3D12GraphicsCommandList5*) Unsafe.AsPointer(ref Unsafe.AsRef(in this));
            // ComPtrOverloader
            @this->ResolveSubresource((ID3D12Resource*) pDstResource.Handle, DstSubresource, ref pSrcResource, SrcSubresource, Format);
        }

        /// <summary>To be documented.</summary>
        public readonly void ResolveSubresource<TI0>(ref ID3D12Resource pDstResource, uint DstSubresource, ComPtr<TI0> pSrcResource, uint SrcSubresource, Silk.NET.DXGI.Format Format) where TI0 : unmanaged, IComVtbl<ID3D12Resource>, IComVtbl<TI0>
        {
            var @this = (ID3D12GraphicsCommandList5*) Unsafe.AsPointer(ref Unsafe.AsRef(in this));
            // ComPtrOverloader
            @this->ResolveSubresource(ref pDstResource, DstSubresource, (ID3D12Resource*) pSrcResource.Handle, SrcSubresource, Format);
        }

        /// <summary>To be documented.</summary>
        public readonly void SetPipelineState<TI0>(ComPtr<TI0> pPipelineState) where TI0 : unmanaged, IComVtbl<ID3D12PipelineState>, IComVtbl<TI0>
        {
            var @this = (ID3D12GraphicsCommandList5*) Unsafe.AsPointer(ref Unsafe.AsRef(in this));
            // ComPtrOverloader
            @this->SetPipelineState((ID3D12PipelineState*) pPipelineState.Handle);
        }

        /// <summary>To be documented.</summary>
        public readonly void ExecuteBundle<TI0>(ComPtr<TI0> pCommandList) where TI0 : unmanaged, IComVtbl<ID3D12GraphicsCommandList>, IComVtbl<TI0>
        {
            var @this = (ID3D12GraphicsCommandList5*) Unsafe.AsPointer(ref Unsafe.AsRef(in this));
            // ComPtrOverloader
            @this->ExecuteBundle((ID3D12GraphicsCommandList*) pCommandList.Handle);
        }

        /// <summary>To be documented.</summary>
        public readonly void SetDescriptorHeaps<TI0>(uint NumDescriptorHeaps, ref ComPtr<TI0> ppDescriptorHeaps) where TI0 : unmanaged, IComVtbl<ID3D12DescriptorHeap>, IComVtbl<TI0>
        {
            var @this = (ID3D12GraphicsCommandList5*) Unsafe.AsPointer(ref Unsafe.AsRef(in this));
            // ComPtrOverloader
            @this->SetDescriptorHeaps(NumDescriptorHeaps, (ID3D12DescriptorHeap**) ppDescriptorHeaps.GetAddressOf());
        }

        /// <summary>To be documented.</summary>
        public readonly void SetComputeRootSignature<TI0>(ComPtr<TI0> pRootSignature) where TI0 : unmanaged, IComVtbl<ID3D12RootSignature>, IComVtbl<TI0>
        {
            var @this = (ID3D12GraphicsCommandList5*) Unsafe.AsPointer(ref Unsafe.AsRef(in this));
            // ComPtrOverloader
            @this->SetComputeRootSignature((ID3D12RootSignature*) pRootSignature.Handle);
        }

        /// <summary>To be documented.</summary>
        public readonly void SetGraphicsRootSignature<TI0>(ComPtr<TI0> pRootSignature) where TI0 : unmanaged, IComVtbl<ID3D12RootSignature>, IComVtbl<TI0>
        {
            var @this = (ID3D12GraphicsCommandList5*) Unsafe.AsPointer(ref Unsafe.AsRef(in this));
            // ComPtrOverloader
            @this->SetGraphicsRootSignature((ID3D12RootSignature*) pRootSignature.Handle);
        }

        /// <summary>To be documented.</summary>
        public readonly unsafe void ClearUnorderedAccessViewUint<TI0>(GpuDescriptorHandle ViewGPUHandleInCurrentHeap, CpuDescriptorHandle ViewCPUHandle, ComPtr<TI0> pResource, [Count(Count = 4)] uint* Values, uint NumRects, Silk.NET.Maths.Rectangle<int>* pRects) where TI0 : unmanaged, IComVtbl<ID3D12Resource>, IComVtbl<TI0>
        {
            var @this = (ID3D12GraphicsCommandList5*) Unsafe.AsPointer(ref Unsafe.AsRef(in this));
            // ComPtrOverloader
            @this->ClearUnorderedAccessViewUint(ViewGPUHandleInCurrentHeap, ViewCPUHandle, (ID3D12Resource*) pResource.Handle, Values, NumRects, pRects);
        }

        /// <summary>To be documented.</summary>
        public readonly unsafe void ClearUnorderedAccessViewUint<TI0>(GpuDescriptorHandle ViewGPUHandleInCurrentHeap, CpuDescriptorHandle ViewCPUHandle, ComPtr<TI0> pResource, [Count(Count = 4)] uint* Values, uint NumRects, ref Silk.NET.Maths.Rectangle<int> pRects) where TI0 : unmanaged, IComVtbl<ID3D12Resource>, IComVtbl<TI0>
        {
            var @this = (ID3D12GraphicsCommandList5*) Unsafe.AsPointer(ref Unsafe.AsRef(in this));
            // ComPtrOverloader
            @this->ClearUnorderedAccessViewUint(ViewGPUHandleInCurrentHeap, ViewCPUHandle, (ID3D12Resource*) pResource.Handle, Values, NumRects, ref pRects);
        }

        /// <summary>To be documented.</summary>
        public readonly unsafe void ClearUnorderedAccessViewUint<TI0>(GpuDescriptorHandle ViewGPUHandleInCurrentHeap, CpuDescriptorHandle ViewCPUHandle, ComPtr<TI0> pResource, [Count(Count = 4)] ref uint Values, uint NumRects, Silk.NET.Maths.Rectangle<int>* pRects) where TI0 : unmanaged, IComVtbl<ID3D12Resource>, IComVtbl<TI0>
        {
            var @this = (ID3D12GraphicsCommandList5*) Unsafe.AsPointer(ref Unsafe.AsRef(in this));
            // ComPtrOverloader
            @this->ClearUnorderedAccessViewUint(ViewGPUHandleInCurrentHeap, ViewCPUHandle, (ID3D12Resource*) pResource.Handle, ref Values, NumRects, pRects);
        }

        /// <summary>To be documented.</summary>
        public readonly void ClearUnorderedAccessViewUint<TI0>(GpuDescriptorHandle ViewGPUHandleInCurrentHeap, CpuDescriptorHandle ViewCPUHandle, ComPtr<TI0> pResource, [Count(Count = 4)] ref uint Values, uint NumRects, ref Silk.NET.Maths.Rectangle<int> pRects) where TI0 : unmanaged, IComVtbl<ID3D12Resource>, IComVtbl<TI0>
        {
            var @this = (ID3D12GraphicsCommandList5*) Unsafe.AsPointer(ref Unsafe.AsRef(in this));
            // ComPtrOverloader
            @this->ClearUnorderedAccessViewUint(ViewGPUHandleInCurrentHeap, ViewCPUHandle, (ID3D12Resource*) pResource.Handle, ref Values, NumRects, ref pRects);
        }

        /// <summary>To be documented.</summary>
        public readonly unsafe void ClearUnorderedAccessViewFloat<TI0>(GpuDescriptorHandle ViewGPUHandleInCurrentHeap, CpuDescriptorHandle ViewCPUHandle, ComPtr<TI0> pResource, [Count(Count = 4)] float* Values, uint NumRects, Silk.NET.Maths.Rectangle<int>* pRects) where TI0 : unmanaged, IComVtbl<ID3D12Resource>, IComVtbl<TI0>
        {
            var @this = (ID3D12GraphicsCommandList5*) Unsafe.AsPointer(ref Unsafe.AsRef(in this));
            // ComPtrOverloader
            @this->ClearUnorderedAccessViewFloat(ViewGPUHandleInCurrentHeap, ViewCPUHandle, (ID3D12Resource*) pResource.Handle, Values, NumRects, pRects);
        }

        /// <summary>To be documented.</summary>
        public readonly unsafe void ClearUnorderedAccessViewFloat<TI0>(GpuDescriptorHandle ViewGPUHandleInCurrentHeap, CpuDescriptorHandle ViewCPUHandle, ComPtr<TI0> pResource, [Count(Count = 4)] float* Values, uint NumRects, ref Silk.NET.Maths.Rectangle<int> pRects) where TI0 : unmanaged, IComVtbl<ID3D12Resource>, IComVtbl<TI0>
        {
            var @this = (ID3D12GraphicsCommandList5*) Unsafe.AsPointer(ref Unsafe.AsRef(in this));
            // ComPtrOverloader
            @this->ClearUnorderedAccessViewFloat(ViewGPUHandleInCurrentHeap, ViewCPUHandle, (ID3D12Resource*) pResource.Handle, Values, NumRects, ref pRects);
        }

        /// <summary>To be documented.</summary>
        public readonly unsafe void ClearUnorderedAccessViewFloat<TI0>(GpuDescriptorHandle ViewGPUHandleInCurrentHeap, CpuDescriptorHandle ViewCPUHandle, ComPtr<TI0> pResource, [Count(Count = 4)] ref float Values, uint NumRects, Silk.NET.Maths.Rectangle<int>* pRects) where TI0 : unmanaged, IComVtbl<ID3D12Resource>, IComVtbl<TI0>
        {
            var @this = (ID3D12GraphicsCommandList5*) Unsafe.AsPointer(ref Unsafe.AsRef(in this));
            // ComPtrOverloader
            @this->ClearUnorderedAccessViewFloat(ViewGPUHandleInCurrentHeap, ViewCPUHandle, (ID3D12Resource*) pResource.Handle, ref Values, NumRects, pRects);
        }

        /// <summary>To be documented.</summary>
        public readonly void ClearUnorderedAccessViewFloat<TI0>(GpuDescriptorHandle ViewGPUHandleInCurrentHeap, CpuDescriptorHandle ViewCPUHandle, ComPtr<TI0> pResource, [Count(Count = 4)] ref float Values, uint NumRects, ref Silk.NET.Maths.Rectangle<int> pRects) where TI0 : unmanaged, IComVtbl<ID3D12Resource>, IComVtbl<TI0>
        {
            var @this = (ID3D12GraphicsCommandList5*) Unsafe.AsPointer(ref Unsafe.AsRef(in this));
            // ComPtrOverloader
            @this->ClearUnorderedAccessViewFloat(ViewGPUHandleInCurrentHeap, ViewCPUHandle, (ID3D12Resource*) pResource.Handle, ref Values, NumRects, ref pRects);
        }

        /// <summary>To be documented.</summary>
        public readonly unsafe void DiscardResource<TI0>(ComPtr<TI0> pResource, DiscardRegion* pRegion) where TI0 : unmanaged, IComVtbl<ID3D12Resource>, IComVtbl<TI0>
        {
            var @this = (ID3D12GraphicsCommandList5*) Unsafe.AsPointer(ref Unsafe.AsRef(in this));
            // ComPtrOverloader
            @this->DiscardResource((ID3D12Resource*) pResource.Handle, pRegion);
        }

        /// <summary>To be documented.</summary>
        public readonly void DiscardResource<TI0>(ComPtr<TI0> pResource, ref DiscardRegion pRegion) where TI0 : unmanaged, IComVtbl<ID3D12Resource>, IComVtbl<TI0>
        {
            var @this = (ID3D12GraphicsCommandList5*) Unsafe.AsPointer(ref Unsafe.AsRef(in this));
            // ComPtrOverloader
            @this->DiscardResource((ID3D12Resource*) pResource.Handle, ref pRegion);
        }

        /// <summary>To be documented.</summary>
        public readonly void BeginQuery<TI0>(ComPtr<TI0> pQueryHeap, QueryType Type, uint Index) where TI0 : unmanaged, IComVtbl<ID3D12QueryHeap>, IComVtbl<TI0>
        {
            var @this = (ID3D12GraphicsCommandList5*) Unsafe.AsPointer(ref Unsafe.AsRef(in this));
            // ComPtrOverloader
            @this->BeginQuery((ID3D12QueryHeap*) pQueryHeap.Handle, Type, Index);
        }

        /// <summary>To be documented.</summary>
        public readonly void EndQuery<TI0>(ComPtr<TI0> pQueryHeap, QueryType Type, uint Index) where TI0 : unmanaged, IComVtbl<ID3D12QueryHeap>, IComVtbl<TI0>
        {
            var @this = (ID3D12GraphicsCommandList5*) Unsafe.AsPointer(ref Unsafe.AsRef(in this));
            // ComPtrOverloader
            @this->EndQuery((ID3D12QueryHeap*) pQueryHeap.Handle, Type, Index);
        }

        /// <summary>To be documented.</summary>
        public readonly void ResolveQueryData<TI0, TI1>(ComPtr<TI0> pQueryHeap, QueryType Type, uint StartIndex, uint NumQueries, ComPtr<TI1> pDestinationBuffer, ulong AlignedDestinationBufferOffset) where TI0 : unmanaged, IComVtbl<ID3D12QueryHeap>, IComVtbl<TI0> where TI1 : unmanaged, IComVtbl<ID3D12Resource>, IComVtbl<TI1>
        {
            var @this = (ID3D12GraphicsCommandList5*) Unsafe.AsPointer(ref Unsafe.AsRef(in this));
            // ComPtrOverloader
            @this->ResolveQueryData((ID3D12QueryHeap*) pQueryHeap.Handle, Type, StartIndex, NumQueries, (ID3D12Resource*) pDestinationBuffer.Handle, AlignedDestinationBufferOffset);
        }

        /// <summary>To be documented.</summary>
        public readonly void ResolveQueryData<TI0>(ComPtr<TI0> pQueryHeap, QueryType Type, uint StartIndex, uint NumQueries, ref ID3D12Resource pDestinationBuffer, ulong AlignedDestinationBufferOffset) where TI0 : unmanaged, IComVtbl<ID3D12QueryHeap>, IComVtbl<TI0>
        {
            var @this = (ID3D12GraphicsCommandList5*) Unsafe.AsPointer(ref Unsafe.AsRef(in this));
            // ComPtrOverloader
            @this->ResolveQueryData((ID3D12QueryHeap*) pQueryHeap.Handle, Type, StartIndex, NumQueries, ref pDestinationBuffer, AlignedDestinationBufferOffset);
        }

        /// <summary>To be documented.</summary>
        public readonly void ResolveQueryData<TI0>(ref ID3D12QueryHeap pQueryHeap, QueryType Type, uint StartIndex, uint NumQueries, ComPtr<TI0> pDestinationBuffer, ulong AlignedDestinationBufferOffset) where TI0 : unmanaged, IComVtbl<ID3D12Resource>, IComVtbl<TI0>
        {
            var @this = (ID3D12GraphicsCommandList5*) Unsafe.AsPointer(ref Unsafe.AsRef(in this));
            // ComPtrOverloader
            @this->ResolveQueryData(ref pQueryHeap, Type, StartIndex, NumQueries, (ID3D12Resource*) pDestinationBuffer.Handle, AlignedDestinationBufferOffset);
        }

        /// <summary>To be documented.</summary>
        public readonly void SetPredication<TI0>(ComPtr<TI0> pBuffer, ulong AlignedBufferOffset, PredicationOp Operation) where TI0 : unmanaged, IComVtbl<ID3D12Resource>, IComVtbl<TI0>
        {
            var @this = (ID3D12GraphicsCommandList5*) Unsafe.AsPointer(ref Unsafe.AsRef(in this));
            // ComPtrOverloader
            @this->SetPredication((ID3D12Resource*) pBuffer.Handle, AlignedBufferOffset, Operation);
        }

        /// <summary>To be documented.</summary>
        public readonly void ExecuteIndirect<TI0, TI1, TI2>(ComPtr<TI0> pCommandSignature, uint MaxCommandCount, ComPtr<TI1> pArgumentBuffer, ulong ArgumentBufferOffset, ComPtr<TI2> pCountBuffer, ulong CountBufferOffset) where TI0 : unmanaged, IComVtbl<ID3D12CommandSignature>, IComVtbl<TI0> where TI1 : unmanaged, IComVtbl<ID3D12Resource>, IComVtbl<TI1> where TI2 : unmanaged, IComVtbl<ID3D12Resource>, IComVtbl<TI2>
        {
            var @this = (ID3D12GraphicsCommandList5*) Unsafe.AsPointer(ref Unsafe.AsRef(in this));
            // ComPtrOverloader
            @this->ExecuteIndirect((ID3D12CommandSignature*) pCommandSignature.Handle, MaxCommandCount, (ID3D12Resource*) pArgumentBuffer.Handle, ArgumentBufferOffset, (ID3D12Resource*) pCountBuffer.Handle, CountBufferOffset);
        }

        /// <summary>To be documented.</summary>
        public readonly void ExecuteIndirect<TI0, TI1>(ComPtr<TI0> pCommandSignature, uint MaxCommandCount, ComPtr<TI1> pArgumentBuffer, ulong ArgumentBufferOffset, ref ID3D12Resource pCountBuffer, ulong CountBufferOffset) where TI0 : unmanaged, IComVtbl<ID3D12CommandSignature>, IComVtbl<TI0> where TI1 : unmanaged, IComVtbl<ID3D12Resource>, IComVtbl<TI1>
        {
            var @this = (ID3D12GraphicsCommandList5*) Unsafe.AsPointer(ref Unsafe.AsRef(in this));
            // ComPtrOverloader
            @this->ExecuteIndirect((ID3D12CommandSignature*) pCommandSignature.Handle, MaxCommandCount, (ID3D12Resource*) pArgumentBuffer.Handle, ArgumentBufferOffset, ref pCountBuffer, CountBufferOffset);
        }

        /// <summary>To be documented.</summary>
        public readonly void ExecuteIndirect<TI0, TI1>(ComPtr<TI0> pCommandSignature, uint MaxCommandCount, ref ID3D12Resource pArgumentBuffer, ulong ArgumentBufferOffset, ComPtr<TI1> pCountBuffer, ulong CountBufferOffset) where TI0 : unmanaged, IComVtbl<ID3D12CommandSignature>, IComVtbl<TI0> where TI1 : unmanaged, IComVtbl<ID3D12Resource>, IComVtbl<TI1>
        {
            var @this = (ID3D12GraphicsCommandList5*) Unsafe.AsPointer(ref Unsafe.AsRef(in this));
            // ComPtrOverloader
            @this->ExecuteIndirect((ID3D12CommandSignature*) pCommandSignature.Handle, MaxCommandCount, ref pArgumentBuffer, ArgumentBufferOffset, (ID3D12Resource*) pCountBuffer.Handle, CountBufferOffset);
        }

        /// <summary>To be documented.</summary>
        public readonly void ExecuteIndirect<TI0>(ComPtr<TI0> pCommandSignature, uint MaxCommandCount, ref ID3D12Resource pArgumentBuffer, ulong ArgumentBufferOffset, ref ID3D12Resource pCountBuffer, ulong CountBufferOffset) where TI0 : unmanaged, IComVtbl<ID3D12CommandSignature>, IComVtbl<TI0>
        {
            var @this = (ID3D12GraphicsCommandList5*) Unsafe.AsPointer(ref Unsafe.AsRef(in this));
            // ComPtrOverloader
            @this->ExecuteIndirect((ID3D12CommandSignature*) pCommandSignature.Handle, MaxCommandCount, ref pArgumentBuffer, ArgumentBufferOffset, ref pCountBuffer, CountBufferOffset);
        }

        /// <summary>To be documented.</summary>
        public readonly void ExecuteIndirect<TI0, TI1>(ref ID3D12CommandSignature pCommandSignature, uint MaxCommandCount, ComPtr<TI0> pArgumentBuffer, ulong ArgumentBufferOffset, ComPtr<TI1> pCountBuffer, ulong CountBufferOffset) where TI0 : unmanaged, IComVtbl<ID3D12Resource>, IComVtbl<TI0> where TI1 : unmanaged, IComVtbl<ID3D12Resource>, IComVtbl<TI1>
        {
            var @this = (ID3D12GraphicsCommandList5*) Unsafe.AsPointer(ref Unsafe.AsRef(in this));
            // ComPtrOverloader
            @this->ExecuteIndirect(ref pCommandSignature, MaxCommandCount, (ID3D12Resource*) pArgumentBuffer.Handle, ArgumentBufferOffset, (ID3D12Resource*) pCountBuffer.Handle, CountBufferOffset);
        }

        /// <summary>To be documented.</summary>
        public readonly void ExecuteIndirect<TI0>(ref ID3D12CommandSignature pCommandSignature, uint MaxCommandCount, ComPtr<TI0> pArgumentBuffer, ulong ArgumentBufferOffset, ref ID3D12Resource pCountBuffer, ulong CountBufferOffset) where TI0 : unmanaged, IComVtbl<ID3D12Resource>, IComVtbl<TI0>
        {
            var @this = (ID3D12GraphicsCommandList5*) Unsafe.AsPointer(ref Unsafe.AsRef(in this));
            // ComPtrOverloader
            @this->ExecuteIndirect(ref pCommandSignature, MaxCommandCount, (ID3D12Resource*) pArgumentBuffer.Handle, ArgumentBufferOffset, ref pCountBuffer, CountBufferOffset);
        }

        /// <summary>To be documented.</summary>
        public readonly void ExecuteIndirect<TI0>(ref ID3D12CommandSignature pCommandSignature, uint MaxCommandCount, ref ID3D12Resource pArgumentBuffer, ulong ArgumentBufferOffset, ComPtr<TI0> pCountBuffer, ulong CountBufferOffset) where TI0 : unmanaged, IComVtbl<ID3D12Resource>, IComVtbl<TI0>
        {
            var @this = (ID3D12GraphicsCommandList5*) Unsafe.AsPointer(ref Unsafe.AsRef(in this));
            // ComPtrOverloader
            @this->ExecuteIndirect(ref pCommandSignature, MaxCommandCount, ref pArgumentBuffer, ArgumentBufferOffset, (ID3D12Resource*) pCountBuffer.Handle, CountBufferOffset);
        }

        /// <summary>To be documented.</summary>
        public readonly unsafe void AtomicCopyBufferUINT<TI0, TI1, TI2>(ComPtr<TI0> pDstBuffer, ulong DstOffset, ComPtr<TI1> pSrcBuffer, ulong SrcOffset, uint Dependencies, ref ComPtr<TI2> ppDependentResources, SubresourceRangeUint64* pDependentSubresourceRanges) where TI0 : unmanaged, IComVtbl<ID3D12Resource>, IComVtbl<TI0> where TI1 : unmanaged, IComVtbl<ID3D12Resource>, IComVtbl<TI1> where TI2 : unmanaged, IComVtbl<ID3D12Resource>, IComVtbl<TI2>
        {
            var @this = (ID3D12GraphicsCommandList5*) Unsafe.AsPointer(ref Unsafe.AsRef(in this));
            // ComPtrOverloader
            @this->AtomicCopyBufferUINT((ID3D12Resource*) pDstBuffer.Handle, DstOffset, (ID3D12Resource*) pSrcBuffer.Handle, SrcOffset, Dependencies, (ID3D12Resource**) ppDependentResources.GetAddressOf(), pDependentSubresourceRanges);
        }

        /// <summary>To be documented.</summary>
        public readonly void AtomicCopyBufferUINT<TI0, TI1, TI2>(ComPtr<TI0> pDstBuffer, ulong DstOffset, ComPtr<TI1> pSrcBuffer, ulong SrcOffset, uint Dependencies, ref ComPtr<TI2> ppDependentResources, ref SubresourceRangeUint64 pDependentSubresourceRanges) where TI0 : unmanaged, IComVtbl<ID3D12Resource>, IComVtbl<TI0> where TI1 : unmanaged, IComVtbl<ID3D12Resource>, IComVtbl<TI1> where TI2 : unmanaged, IComVtbl<ID3D12Resource>, IComVtbl<TI2>
        {
            var @this = (ID3D12GraphicsCommandList5*) Unsafe.AsPointer(ref Unsafe.AsRef(in this));
            // ComPtrOverloader
            @this->AtomicCopyBufferUINT((ID3D12Resource*) pDstBuffer.Handle, DstOffset, (ID3D12Resource*) pSrcBuffer.Handle, SrcOffset, Dependencies, (ID3D12Resource**) ppDependentResources.GetAddressOf(), ref pDependentSubresourceRanges);
        }

        /// <summary>To be documented.</summary>
        public readonly unsafe void AtomicCopyBufferUINT<TI0, TI1>(ComPtr<TI0> pDstBuffer, ulong DstOffset, ComPtr<TI1> pSrcBuffer, ulong SrcOffset, uint Dependencies, ref ID3D12Resource* ppDependentResources, SubresourceRangeUint64* pDependentSubresourceRanges) where TI0 : unmanaged, IComVtbl<ID3D12Resource>, IComVtbl<TI0> where TI1 : unmanaged, IComVtbl<ID3D12Resource>, IComVtbl<TI1>
        {
            var @this = (ID3D12GraphicsCommandList5*) Unsafe.AsPointer(ref Unsafe.AsRef(in this));
            // ComPtrOverloader
            @this->AtomicCopyBufferUINT((ID3D12Resource*) pDstBuffer.Handle, DstOffset, (ID3D12Resource*) pSrcBuffer.Handle, SrcOffset, Dependencies, ref ppDependentResources, pDependentSubresourceRanges);
        }

        /// <summary>To be documented.</summary>
        public readonly unsafe void AtomicCopyBufferUINT<TI0, TI1>(ComPtr<TI0> pDstBuffer, ulong DstOffset, ComPtr<TI1> pSrcBuffer, ulong SrcOffset, uint Dependencies, ref ID3D12Resource* ppDependentResources, ref SubresourceRangeUint64 pDependentSubresourceRanges) where TI0 : unmanaged, IComVtbl<ID3D12Resource>, IComVtbl<TI0> where TI1 : unmanaged, IComVtbl<ID3D12Resource>, IComVtbl<TI1>
        {
            var @this = (ID3D12GraphicsCommandList5*) Unsafe.AsPointer(ref Unsafe.AsRef(in this));
            // ComPtrOverloader
            @this->AtomicCopyBufferUINT((ID3D12Resource*) pDstBuffer.Handle, DstOffset, (ID3D12Resource*) pSrcBuffer.Handle, SrcOffset, Dependencies, ref ppDependentResources, ref pDependentSubresourceRanges);
        }

        /// <summary>To be documented.</summary>
        public readonly unsafe void AtomicCopyBufferUINT<TI0, TI1>(ComPtr<TI0> pDstBuffer, ulong DstOffset, ref ID3D12Resource pSrcBuffer, ulong SrcOffset, uint Dependencies, ref ComPtr<TI1> ppDependentResources, SubresourceRangeUint64* pDependentSubresourceRanges) where TI0 : unmanaged, IComVtbl<ID3D12Resource>, IComVtbl<TI0> where TI1 : unmanaged, IComVtbl<ID3D12Resource>, IComVtbl<TI1>
        {
            var @this = (ID3D12GraphicsCommandList5*) Unsafe.AsPointer(ref Unsafe.AsRef(in this));
            // ComPtrOverloader
            @this->AtomicCopyBufferUINT((ID3D12Resource*) pDstBuffer.Handle, DstOffset, ref pSrcBuffer, SrcOffset, Dependencies, (ID3D12Resource**) ppDependentResources.GetAddressOf(), pDependentSubresourceRanges);
        }

        /// <summary>To be documented.</summary>
        public readonly void AtomicCopyBufferUINT<TI0, TI1>(ComPtr<TI0> pDstBuffer, ulong DstOffset, ref ID3D12Resource pSrcBuffer, ulong SrcOffset, uint Dependencies, ref ComPtr<TI1> ppDependentResources, ref SubresourceRangeUint64 pDependentSubresourceRanges) where TI0 : unmanaged, IComVtbl<ID3D12Resource>, IComVtbl<TI0> where TI1 : unmanaged, IComVtbl<ID3D12Resource>, IComVtbl<TI1>
        {
            var @this = (ID3D12GraphicsCommandList5*) Unsafe.AsPointer(ref Unsafe.AsRef(in this));
            // ComPtrOverloader
            @this->AtomicCopyBufferUINT((ID3D12Resource*) pDstBuffer.Handle, DstOffset, ref pSrcBuffer, SrcOffset, Dependencies, (ID3D12Resource**) ppDependentResources.GetAddressOf(), ref pDependentSubresourceRanges);
        }

        /// <summary>To be documented.</summary>
        public readonly unsafe void AtomicCopyBufferUINT<TI0>(ComPtr<TI0> pDstBuffer, ulong DstOffset, ref ID3D12Resource pSrcBuffer, ulong SrcOffset, uint Dependencies, ref ID3D12Resource* ppDependentResources, SubresourceRangeUint64* pDependentSubresourceRanges) where TI0 : unmanaged, IComVtbl<ID3D12Resource>, IComVtbl<TI0>
        {
            var @this = (ID3D12GraphicsCommandList5*) Unsafe.AsPointer(ref Unsafe.AsRef(in this));
            // ComPtrOverloader
            @this->AtomicCopyBufferUINT((ID3D12Resource*) pDstBuffer.Handle, DstOffset, ref pSrcBuffer, SrcOffset, Dependencies, ref ppDependentResources, pDependentSubresourceRanges);
        }

        /// <summary>To be documented.</summary>
        public readonly unsafe void AtomicCopyBufferUINT<TI0>(ComPtr<TI0> pDstBuffer, ulong DstOffset, ref ID3D12Resource pSrcBuffer, ulong SrcOffset, uint Dependencies, ref ID3D12Resource* ppDependentResources, ref SubresourceRangeUint64 pDependentSubresourceRanges) where TI0 : unmanaged, IComVtbl<ID3D12Resource>, IComVtbl<TI0>
        {
            var @this = (ID3D12GraphicsCommandList5*) Unsafe.AsPointer(ref Unsafe.AsRef(in this));
            // ComPtrOverloader
            @this->AtomicCopyBufferUINT((ID3D12Resource*) pDstBuffer.Handle, DstOffset, ref pSrcBuffer, SrcOffset, Dependencies, ref ppDependentResources, ref pDependentSubresourceRanges);
        }

        /// <summary>To be documented.</summary>
        public readonly unsafe void AtomicCopyBufferUINT<TI0, TI1>(ref ID3D12Resource pDstBuffer, ulong DstOffset, ComPtr<TI0> pSrcBuffer, ulong SrcOffset, uint Dependencies, ref ComPtr<TI1> ppDependentResources, SubresourceRangeUint64* pDependentSubresourceRanges) where TI0 : unmanaged, IComVtbl<ID3D12Resource>, IComVtbl<TI0> where TI1 : unmanaged, IComVtbl<ID3D12Resource>, IComVtbl<TI1>
        {
            var @this = (ID3D12GraphicsCommandList5*) Unsafe.AsPointer(ref Unsafe.AsRef(in this));
            // ComPtrOverloader
            @this->AtomicCopyBufferUINT(ref pDstBuffer, DstOffset, (ID3D12Resource*) pSrcBuffer.Handle, SrcOffset, Dependencies, (ID3D12Resource**) ppDependentResources.GetAddressOf(), pDependentSubresourceRanges);
        }

        /// <summary>To be documented.</summary>
        public readonly void AtomicCopyBufferUINT<TI0, TI1>(ref ID3D12Resource pDstBuffer, ulong DstOffset, ComPtr<TI0> pSrcBuffer, ulong SrcOffset, uint Dependencies, ref ComPtr<TI1> ppDependentResources, ref SubresourceRangeUint64 pDependentSubresourceRanges) where TI0 : unmanaged, IComVtbl<ID3D12Resource>, IComVtbl<TI0> where TI1 : unmanaged, IComVtbl<ID3D12Resource>, IComVtbl<TI1>
        {
            var @this = (ID3D12GraphicsCommandList5*) Unsafe.AsPointer(ref Unsafe.AsRef(in this));
            // ComPtrOverloader
            @this->AtomicCopyBufferUINT(ref pDstBuffer, DstOffset, (ID3D12Resource*) pSrcBuffer.Handle, SrcOffset, Dependencies, (ID3D12Resource**) ppDependentResources.GetAddressOf(), ref pDependentSubresourceRanges);
        }

        /// <summary>To be documented.</summary>
        public readonly unsafe void AtomicCopyBufferUINT<TI0>(ref ID3D12Resource pDstBuffer, ulong DstOffset, ComPtr<TI0> pSrcBuffer, ulong SrcOffset, uint Dependencies, ref ID3D12Resource* ppDependentResources, SubresourceRangeUint64* pDependentSubresourceRanges) where TI0 : unmanaged, IComVtbl<ID3D12Resource>, IComVtbl<TI0>
        {
            var @this = (ID3D12GraphicsCommandList5*) Unsafe.AsPointer(ref Unsafe.AsRef(in this));
            // ComPtrOverloader
            @this->AtomicCopyBufferUINT(ref pDstBuffer, DstOffset, (ID3D12Resource*) pSrcBuffer.Handle, SrcOffset, Dependencies, ref ppDependentResources, pDependentSubresourceRanges);
        }

        /// <summary>To be documented.</summary>
        public readonly unsafe void AtomicCopyBufferUINT<TI0>(ref ID3D12Resource pDstBuffer, ulong DstOffset, ComPtr<TI0> pSrcBuffer, ulong SrcOffset, uint Dependencies, ref ID3D12Resource* ppDependentResources, ref SubresourceRangeUint64 pDependentSubresourceRanges) where TI0 : unmanaged, IComVtbl<ID3D12Resource>, IComVtbl<TI0>
        {
            var @this = (ID3D12GraphicsCommandList5*) Unsafe.AsPointer(ref Unsafe.AsRef(in this));
            // ComPtrOverloader
            @this->AtomicCopyBufferUINT(ref pDstBuffer, DstOffset, (ID3D12Resource*) pSrcBuffer.Handle, SrcOffset, Dependencies, ref ppDependentResources, ref pDependentSubresourceRanges);
        }

        /// <summary>To be documented.</summary>
        public readonly unsafe void AtomicCopyBufferUINT<TI0>(ref ID3D12Resource pDstBuffer, ulong DstOffset, ref ID3D12Resource pSrcBuffer, ulong SrcOffset, uint Dependencies, ref ComPtr<TI0> ppDependentResources, SubresourceRangeUint64* pDependentSubresourceRanges) where TI0 : unmanaged, IComVtbl<ID3D12Resource>, IComVtbl<TI0>
        {
            var @this = (ID3D12GraphicsCommandList5*) Unsafe.AsPointer(ref Unsafe.AsRef(in this));
            // ComPtrOverloader
            @this->AtomicCopyBufferUINT(ref pDstBuffer, DstOffset, ref pSrcBuffer, SrcOffset, Dependencies, (ID3D12Resource**) ppDependentResources.GetAddressOf(), pDependentSubresourceRanges);
        }

        /// <summary>To be documented.</summary>
        public readonly void AtomicCopyBufferUINT<TI0>(ref ID3D12Resource pDstBuffer, ulong DstOffset, ref ID3D12Resource pSrcBuffer, ulong SrcOffset, uint Dependencies, ref ComPtr<TI0> ppDependentResources, ref SubresourceRangeUint64 pDependentSubresourceRanges) where TI0 : unmanaged, IComVtbl<ID3D12Resource>, IComVtbl<TI0>
        {
            var @this = (ID3D12GraphicsCommandList5*) Unsafe.AsPointer(ref Unsafe.AsRef(in this));
            // ComPtrOverloader
            @this->AtomicCopyBufferUINT(ref pDstBuffer, DstOffset, ref pSrcBuffer, SrcOffset, Dependencies, (ID3D12Resource**) ppDependentResources.GetAddressOf(), ref pDependentSubresourceRanges);
        }

        /// <summary>To be documented.</summary>
        public readonly unsafe void AtomicCopyBufferUINT64<TI0, TI1, TI2>(ComPtr<TI0> pDstBuffer, ulong DstOffset, ComPtr<TI1> pSrcBuffer, ulong SrcOffset, uint Dependencies, ref ComPtr<TI2> ppDependentResources, SubresourceRangeUint64* pDependentSubresourceRanges) where TI0 : unmanaged, IComVtbl<ID3D12Resource>, IComVtbl<TI0> where TI1 : unmanaged, IComVtbl<ID3D12Resource>, IComVtbl<TI1> where TI2 : unmanaged, IComVtbl<ID3D12Resource>, IComVtbl<TI2>
        {
            var @this = (ID3D12GraphicsCommandList5*) Unsafe.AsPointer(ref Unsafe.AsRef(in this));
            // ComPtrOverloader
            @this->AtomicCopyBufferUINT64((ID3D12Resource*) pDstBuffer.Handle, DstOffset, (ID3D12Resource*) pSrcBuffer.Handle, SrcOffset, Dependencies, (ID3D12Resource**) ppDependentResources.GetAddressOf(), pDependentSubresourceRanges);
        }

        /// <summary>To be documented.</summary>
        public readonly void AtomicCopyBufferUINT64<TI0, TI1, TI2>(ComPtr<TI0> pDstBuffer, ulong DstOffset, ComPtr<TI1> pSrcBuffer, ulong SrcOffset, uint Dependencies, ref ComPtr<TI2> ppDependentResources, ref SubresourceRangeUint64 pDependentSubresourceRanges) where TI0 : unmanaged, IComVtbl<ID3D12Resource>, IComVtbl<TI0> where TI1 : unmanaged, IComVtbl<ID3D12Resource>, IComVtbl<TI1> where TI2 : unmanaged, IComVtbl<ID3D12Resource>, IComVtbl<TI2>
        {
            var @this = (ID3D12GraphicsCommandList5*) Unsafe.AsPointer(ref Unsafe.AsRef(in this));
            // ComPtrOverloader
            @this->AtomicCopyBufferUINT64((ID3D12Resource*) pDstBuffer.Handle, DstOffset, (ID3D12Resource*) pSrcBuffer.Handle, SrcOffset, Dependencies, (ID3D12Resource**) ppDependentResources.GetAddressOf(), ref pDependentSubresourceRanges);
        }

        /// <summary>To be documented.</summary>
        public readonly unsafe void AtomicCopyBufferUINT64<TI0, TI1>(ComPtr<TI0> pDstBuffer, ulong DstOffset, ComPtr<TI1> pSrcBuffer, ulong SrcOffset, uint Dependencies, ref ID3D12Resource* ppDependentResources, SubresourceRangeUint64* pDependentSubresourceRanges) where TI0 : unmanaged, IComVtbl<ID3D12Resource>, IComVtbl<TI0> where TI1 : unmanaged, IComVtbl<ID3D12Resource>, IComVtbl<TI1>
        {
            var @this = (ID3D12GraphicsCommandList5*) Unsafe.AsPointer(ref Unsafe.AsRef(in this));
            // ComPtrOverloader
            @this->AtomicCopyBufferUINT64((ID3D12Resource*) pDstBuffer.Handle, DstOffset, (ID3D12Resource*) pSrcBuffer.Handle, SrcOffset, Dependencies, ref ppDependentResources, pDependentSubresourceRanges);
        }

        /// <summary>To be documented.</summary>
        public readonly unsafe void AtomicCopyBufferUINT64<TI0, TI1>(ComPtr<TI0> pDstBuffer, ulong DstOffset, ComPtr<TI1> pSrcBuffer, ulong SrcOffset, uint Dependencies, ref ID3D12Resource* ppDependentResources, ref SubresourceRangeUint64 pDependentSubresourceRanges) where TI0 : unmanaged, IComVtbl<ID3D12Resource>, IComVtbl<TI0> where TI1 : unmanaged, IComVtbl<ID3D12Resource>, IComVtbl<TI1>
        {
            var @this = (ID3D12GraphicsCommandList5*) Unsafe.AsPointer(ref Unsafe.AsRef(in this));
            // ComPtrOverloader
            @this->AtomicCopyBufferUINT64((ID3D12Resource*) pDstBuffer.Handle, DstOffset, (ID3D12Resource*) pSrcBuffer.Handle, SrcOffset, Dependencies, ref ppDependentResources, ref pDependentSubresourceRanges);
        }

        /// <summary>To be documented.</summary>
        public readonly unsafe void AtomicCopyBufferUINT64<TI0, TI1>(ComPtr<TI0> pDstBuffer, ulong DstOffset, ref ID3D12Resource pSrcBuffer, ulong SrcOffset, uint Dependencies, ref ComPtr<TI1> ppDependentResources, SubresourceRangeUint64* pDependentSubresourceRanges) where TI0 : unmanaged, IComVtbl<ID3D12Resource>, IComVtbl<TI0> where TI1 : unmanaged, IComVtbl<ID3D12Resource>, IComVtbl<TI1>
        {
            var @this = (ID3D12GraphicsCommandList5*) Unsafe.AsPointer(ref Unsafe.AsRef(in this));
            // ComPtrOverloader
            @this->AtomicCopyBufferUINT64((ID3D12Resource*) pDstBuffer.Handle, DstOffset, ref pSrcBuffer, SrcOffset, Dependencies, (ID3D12Resource**) ppDependentResources.GetAddressOf(), pDependentSubresourceRanges);
        }

        /// <summary>To be documented.</summary>
        public readonly void AtomicCopyBufferUINT64<TI0, TI1>(ComPtr<TI0> pDstBuffer, ulong DstOffset, ref ID3D12Resource pSrcBuffer, ulong SrcOffset, uint Dependencies, ref ComPtr<TI1> ppDependentResources, ref SubresourceRangeUint64 pDependentSubresourceRanges) where TI0 : unmanaged, IComVtbl<ID3D12Resource>, IComVtbl<TI0> where TI1 : unmanaged, IComVtbl<ID3D12Resource>, IComVtbl<TI1>
        {
            var @this = (ID3D12GraphicsCommandList5*) Unsafe.AsPointer(ref Unsafe.AsRef(in this));
            // ComPtrOverloader
            @this->AtomicCopyBufferUINT64((ID3D12Resource*) pDstBuffer.Handle, DstOffset, ref pSrcBuffer, SrcOffset, Dependencies, (ID3D12Resource**) ppDependentResources.GetAddressOf(), ref pDependentSubresourceRanges);
        }

        /// <summary>To be documented.</summary>
        public readonly unsafe void AtomicCopyBufferUINT64<TI0>(ComPtr<TI0> pDstBuffer, ulong DstOffset, ref ID3D12Resource pSrcBuffer, ulong SrcOffset, uint Dependencies, ref ID3D12Resource* ppDependentResources, SubresourceRangeUint64* pDependentSubresourceRanges) where TI0 : unmanaged, IComVtbl<ID3D12Resource>, IComVtbl<TI0>
        {
            var @this = (ID3D12GraphicsCommandList5*) Unsafe.AsPointer(ref Unsafe.AsRef(in this));
            // ComPtrOverloader
            @this->AtomicCopyBufferUINT64((ID3D12Resource*) pDstBuffer.Handle, DstOffset, ref pSrcBuffer, SrcOffset, Dependencies, ref ppDependentResources, pDependentSubresourceRanges);
        }

        /// <summary>To be documented.</summary>
        public readonly unsafe void AtomicCopyBufferUINT64<TI0>(ComPtr<TI0> pDstBuffer, ulong DstOffset, ref ID3D12Resource pSrcBuffer, ulong SrcOffset, uint Dependencies, ref ID3D12Resource* ppDependentResources, ref SubresourceRangeUint64 pDependentSubresourceRanges) where TI0 : unmanaged, IComVtbl<ID3D12Resource>, IComVtbl<TI0>
        {
            var @this = (ID3D12GraphicsCommandList5*) Unsafe.AsPointer(ref Unsafe.AsRef(in this));
            // ComPtrOverloader
            @this->AtomicCopyBufferUINT64((ID3D12Resource*) pDstBuffer.Handle, DstOffset, ref pSrcBuffer, SrcOffset, Dependencies, ref ppDependentResources, ref pDependentSubresourceRanges);
        }

        /// <summary>To be documented.</summary>
        public readonly unsafe void AtomicCopyBufferUINT64<TI0, TI1>(ref ID3D12Resource pDstBuffer, ulong DstOffset, ComPtr<TI0> pSrcBuffer, ulong SrcOffset, uint Dependencies, ref ComPtr<TI1> ppDependentResources, SubresourceRangeUint64* pDependentSubresourceRanges) where TI0 : unmanaged, IComVtbl<ID3D12Resource>, IComVtbl<TI0> where TI1 : unmanaged, IComVtbl<ID3D12Resource>, IComVtbl<TI1>
        {
            var @this = (ID3D12GraphicsCommandList5*) Unsafe.AsPointer(ref Unsafe.AsRef(in this));
            // ComPtrOverloader
            @this->AtomicCopyBufferUINT64(ref pDstBuffer, DstOffset, (ID3D12Resource*) pSrcBuffer.Handle, SrcOffset, Dependencies, (ID3D12Resource**) ppDependentResources.GetAddressOf(), pDependentSubresourceRanges);
        }

        /// <summary>To be documented.</summary>
        public readonly void AtomicCopyBufferUINT64<TI0, TI1>(ref ID3D12Resource pDstBuffer, ulong DstOffset, ComPtr<TI0> pSrcBuffer, ulong SrcOffset, uint Dependencies, ref ComPtr<TI1> ppDependentResources, ref SubresourceRangeUint64 pDependentSubresourceRanges) where TI0 : unmanaged, IComVtbl<ID3D12Resource>, IComVtbl<TI0> where TI1 : unmanaged, IComVtbl<ID3D12Resource>, IComVtbl<TI1>
        {
            var @this = (ID3D12GraphicsCommandList5*) Unsafe.AsPointer(ref Unsafe.AsRef(in this));
            // ComPtrOverloader
            @this->AtomicCopyBufferUINT64(ref pDstBuffer, DstOffset, (ID3D12Resource*) pSrcBuffer.Handle, SrcOffset, Dependencies, (ID3D12Resource**) ppDependentResources.GetAddressOf(), ref pDependentSubresourceRanges);
        }

        /// <summary>To be documented.</summary>
        public readonly unsafe void AtomicCopyBufferUINT64<TI0>(ref ID3D12Resource pDstBuffer, ulong DstOffset, ComPtr<TI0> pSrcBuffer, ulong SrcOffset, uint Dependencies, ref ID3D12Resource* ppDependentResources, SubresourceRangeUint64* pDependentSubresourceRanges) where TI0 : unmanaged, IComVtbl<ID3D12Resource>, IComVtbl<TI0>
        {
            var @this = (ID3D12GraphicsCommandList5*) Unsafe.AsPointer(ref Unsafe.AsRef(in this));
            // ComPtrOverloader
            @this->AtomicCopyBufferUINT64(ref pDstBuffer, DstOffset, (ID3D12Resource*) pSrcBuffer.Handle, SrcOffset, Dependencies, ref ppDependentResources, pDependentSubresourceRanges);
        }

        /// <summary>To be documented.</summary>
        public readonly unsafe void AtomicCopyBufferUINT64<TI0>(ref ID3D12Resource pDstBuffer, ulong DstOffset, ComPtr<TI0> pSrcBuffer, ulong SrcOffset, uint Dependencies, ref ID3D12Resource* ppDependentResources, ref SubresourceRangeUint64 pDependentSubresourceRanges) where TI0 : unmanaged, IComVtbl<ID3D12Resource>, IComVtbl<TI0>
        {
            var @this = (ID3D12GraphicsCommandList5*) Unsafe.AsPointer(ref Unsafe.AsRef(in this));
            // ComPtrOverloader
            @this->AtomicCopyBufferUINT64(ref pDstBuffer, DstOffset, (ID3D12Resource*) pSrcBuffer.Handle, SrcOffset, Dependencies, ref ppDependentResources, ref pDependentSubresourceRanges);
        }

        /// <summary>To be documented.</summary>
        public readonly unsafe void AtomicCopyBufferUINT64<TI0>(ref ID3D12Resource pDstBuffer, ulong DstOffset, ref ID3D12Resource pSrcBuffer, ulong SrcOffset, uint Dependencies, ref ComPtr<TI0> ppDependentResources, SubresourceRangeUint64* pDependentSubresourceRanges) where TI0 : unmanaged, IComVtbl<ID3D12Resource>, IComVtbl<TI0>
        {
            var @this = (ID3D12GraphicsCommandList5*) Unsafe.AsPointer(ref Unsafe.AsRef(in this));
            // ComPtrOverloader
            @this->AtomicCopyBufferUINT64(ref pDstBuffer, DstOffset, ref pSrcBuffer, SrcOffset, Dependencies, (ID3D12Resource**) ppDependentResources.GetAddressOf(), pDependentSubresourceRanges);
        }

        /// <summary>To be documented.</summary>
        public readonly void AtomicCopyBufferUINT64<TI0>(ref ID3D12Resource pDstBuffer, ulong DstOffset, ref ID3D12Resource pSrcBuffer, ulong SrcOffset, uint Dependencies, ref ComPtr<TI0> ppDependentResources, ref SubresourceRangeUint64 pDependentSubresourceRanges) where TI0 : unmanaged, IComVtbl<ID3D12Resource>, IComVtbl<TI0>
        {
            var @this = (ID3D12GraphicsCommandList5*) Unsafe.AsPointer(ref Unsafe.AsRef(in this));
            // ComPtrOverloader
            @this->AtomicCopyBufferUINT64(ref pDstBuffer, DstOffset, ref pSrcBuffer, SrcOffset, Dependencies, (ID3D12Resource**) ppDependentResources.GetAddressOf(), ref pDependentSubresourceRanges);
        }

        /// <summary>To be documented.</summary>
        public readonly unsafe void ResolveSubresourceRegion<TI0, TI1>(ComPtr<TI0> pDstResource, uint DstSubresource, uint DstX, uint DstY, ComPtr<TI1> pSrcResource, uint SrcSubresource, Silk.NET.Maths.Rectangle<int>* pSrcRect, Silk.NET.DXGI.Format Format, ResolveMode ResolveMode) where TI0 : unmanaged, IComVtbl<ID3D12Resource>, IComVtbl<TI0> where TI1 : unmanaged, IComVtbl<ID3D12Resource>, IComVtbl<TI1>
        {
            var @this = (ID3D12GraphicsCommandList5*) Unsafe.AsPointer(ref Unsafe.AsRef(in this));
            // ComPtrOverloader
            @this->ResolveSubresourceRegion((ID3D12Resource*) pDstResource.Handle, DstSubresource, DstX, DstY, (ID3D12Resource*) pSrcResource.Handle, SrcSubresource, pSrcRect, Format, ResolveMode);
        }

        /// <summary>To be documented.</summary>
        public readonly void ResolveSubresourceRegion<TI0, TI1>(ComPtr<TI0> pDstResource, uint DstSubresource, uint DstX, uint DstY, ComPtr<TI1> pSrcResource, uint SrcSubresource, ref Silk.NET.Maths.Rectangle<int> pSrcRect, Silk.NET.DXGI.Format Format, ResolveMode ResolveMode) where TI0 : unmanaged, IComVtbl<ID3D12Resource>, IComVtbl<TI0> where TI1 : unmanaged, IComVtbl<ID3D12Resource>, IComVtbl<TI1>
        {
            var @this = (ID3D12GraphicsCommandList5*) Unsafe.AsPointer(ref Unsafe.AsRef(in this));
            // ComPtrOverloader
            @this->ResolveSubresourceRegion((ID3D12Resource*) pDstResource.Handle, DstSubresource, DstX, DstY, (ID3D12Resource*) pSrcResource.Handle, SrcSubresource, ref pSrcRect, Format, ResolveMode);
        }

        /// <summary>To be documented.</summary>
        public readonly unsafe void ResolveSubresourceRegion<TI0>(ComPtr<TI0> pDstResource, uint DstSubresource, uint DstX, uint DstY, ref ID3D12Resource pSrcResource, uint SrcSubresource, Silk.NET.Maths.Rectangle<int>* pSrcRect, Silk.NET.DXGI.Format Format, ResolveMode ResolveMode) where TI0 : unmanaged, IComVtbl<ID3D12Resource>, IComVtbl<TI0>
        {
            var @this = (ID3D12GraphicsCommandList5*) Unsafe.AsPointer(ref Unsafe.AsRef(in this));
            // ComPtrOverloader
            @this->ResolveSubresourceRegion((ID3D12Resource*) pDstResource.Handle, DstSubresource, DstX, DstY, ref pSrcResource, SrcSubresource, pSrcRect, Format, ResolveMode);
        }

        /// <summary>To be documented.</summary>
        public readonly void ResolveSubresourceRegion<TI0>(ComPtr<TI0> pDstResource, uint DstSubresource, uint DstX, uint DstY, ref ID3D12Resource pSrcResource, uint SrcSubresource, ref Silk.NET.Maths.Rectangle<int> pSrcRect, Silk.NET.DXGI.Format Format, ResolveMode ResolveMode) where TI0 : unmanaged, IComVtbl<ID3D12Resource>, IComVtbl<TI0>
        {
            var @this = (ID3D12GraphicsCommandList5*) Unsafe.AsPointer(ref Unsafe.AsRef(in this));
            // ComPtrOverloader
            @this->ResolveSubresourceRegion((ID3D12Resource*) pDstResource.Handle, DstSubresource, DstX, DstY, ref pSrcResource, SrcSubresource, ref pSrcRect, Format, ResolveMode);
        }

        /// <summary>To be documented.</summary>
        public readonly unsafe void ResolveSubresourceRegion<TI0>(ref ID3D12Resource pDstResource, uint DstSubresource, uint DstX, uint DstY, ComPtr<TI0> pSrcResource, uint SrcSubresource, Silk.NET.Maths.Rectangle<int>* pSrcRect, Silk.NET.DXGI.Format Format, ResolveMode ResolveMode) where TI0 : unmanaged, IComVtbl<ID3D12Resource>, IComVtbl<TI0>
        {
            var @this = (ID3D12GraphicsCommandList5*) Unsafe.AsPointer(ref Unsafe.AsRef(in this));
            // ComPtrOverloader
            @this->ResolveSubresourceRegion(ref pDstResource, DstSubresource, DstX, DstY, (ID3D12Resource*) pSrcResource.Handle, SrcSubresource, pSrcRect, Format, ResolveMode);
        }

        /// <summary>To be documented.</summary>
        public readonly void ResolveSubresourceRegion<TI0>(ref ID3D12Resource pDstResource, uint DstSubresource, uint DstX, uint DstY, ComPtr<TI0> pSrcResource, uint SrcSubresource, ref Silk.NET.Maths.Rectangle<int> pSrcRect, Silk.NET.DXGI.Format Format, ResolveMode ResolveMode) where TI0 : unmanaged, IComVtbl<ID3D12Resource>, IComVtbl<TI0>
        {
            var @this = (ID3D12GraphicsCommandList5*) Unsafe.AsPointer(ref Unsafe.AsRef(in this));
            // ComPtrOverloader
            @this->ResolveSubresourceRegion(ref pDstResource, DstSubresource, DstX, DstY, (ID3D12Resource*) pSrcResource.Handle, SrcSubresource, ref pSrcRect, Format, ResolveMode);
        }

        /// <summary>To be documented.</summary>
        public readonly void SetProtectedResourceSession<TI0>(ComPtr<TI0> pProtectedResourceSession) where TI0 : unmanaged, IComVtbl<ID3D12ProtectedResourceSession>, IComVtbl<TI0>
        {
            var @this = (ID3D12GraphicsCommandList5*) Unsafe.AsPointer(ref Unsafe.AsRef(in this));
            // ComPtrOverloader
            @this->SetProtectedResourceSession((ID3D12ProtectedResourceSession*) pProtectedResourceSession.Handle);
        }

        /// <summary>To be documented.</summary>
        public readonly unsafe void InitializeMetaCommand<TI0>(ComPtr<TI0> pMetaCommand, void* pInitializationParametersData, nuint InitializationParametersDataSizeInBytes) where TI0 : unmanaged, IComVtbl<ID3D12MetaCommand>, IComVtbl<TI0>
        {
            var @this = (ID3D12GraphicsCommandList5*) Unsafe.AsPointer(ref Unsafe.AsRef(in this));
            // ComPtrOverloader
            @this->InitializeMetaCommand((ID3D12MetaCommand*) pMetaCommand.Handle, pInitializationParametersData, InitializationParametersDataSizeInBytes);
        }

        /// <summary>To be documented.</summary>
        public readonly void InitializeMetaCommand<T0, TI0>(ComPtr<TI0> pMetaCommand, ref T0 pInitializationParametersData, nuint InitializationParametersDataSizeInBytes) where T0 : unmanaged where TI0 : unmanaged, IComVtbl<ID3D12MetaCommand>, IComVtbl<TI0>
        {
            var @this = (ID3D12GraphicsCommandList5*) Unsafe.AsPointer(ref Unsafe.AsRef(in this));
            // ComPtrOverloader
            @this->InitializeMetaCommand((ID3D12MetaCommand*) pMetaCommand.Handle, ref pInitializationParametersData, InitializationParametersDataSizeInBytes);
        }

        /// <summary>To be documented.</summary>
        public readonly unsafe void ExecuteMetaCommand<TI0>(ComPtr<TI0> pMetaCommand, void* pExecutionParametersData, nuint ExecutionParametersDataSizeInBytes) where TI0 : unmanaged, IComVtbl<ID3D12MetaCommand>, IComVtbl<TI0>
        {
            var @this = (ID3D12GraphicsCommandList5*) Unsafe.AsPointer(ref Unsafe.AsRef(in this));
            // ComPtrOverloader
            @this->ExecuteMetaCommand((ID3D12MetaCommand*) pMetaCommand.Handle, pExecutionParametersData, ExecutionParametersDataSizeInBytes);
        }

        /// <summary>To be documented.</summary>
        public readonly void ExecuteMetaCommand<T0, TI0>(ComPtr<TI0> pMetaCommand, ref T0 pExecutionParametersData, nuint ExecutionParametersDataSizeInBytes) where T0 : unmanaged where TI0 : unmanaged, IComVtbl<ID3D12MetaCommand>, IComVtbl<TI0>
        {
            var @this = (ID3D12GraphicsCommandList5*) Unsafe.AsPointer(ref Unsafe.AsRef(in this));
            // ComPtrOverloader
            @this->ExecuteMetaCommand((ID3D12MetaCommand*) pMetaCommand.Handle, ref pExecutionParametersData, ExecutionParametersDataSizeInBytes);
        }

        /// <summary>To be documented.</summary>
        public readonly void SetPipelineState1<TI0>(ComPtr<TI0> pStateObject) where TI0 : unmanaged, IComVtbl<ID3D12StateObject>, IComVtbl<TI0>
        {
            var @this = (ID3D12GraphicsCommandList5*) Unsafe.AsPointer(ref Unsafe.AsRef(in this));
            // ComPtrOverloader
            @this->SetPipelineState1((ID3D12StateObject*) pStateObject.Handle);
        }

        /// <summary>To be documented.</summary>
        public readonly void RSSetShadingRateImage<TI0>(ComPtr<TI0> shadingRateImage) where TI0 : unmanaged, IComVtbl<ID3D12Resource>, IComVtbl<TI0>
        {
            var @this = (ID3D12GraphicsCommandList5*) Unsafe.AsPointer(ref Unsafe.AsRef(in this));
            // ComPtrOverloader
            @this->RSSetShadingRateImage((ID3D12Resource*) shadingRateImage.Handle);
        }

        /// <summary>To be documented.</summary>
        public readonly ComPtr<TI0> QueryInterface<TI0>() where TI0 : unmanaged, IComVtbl<TI0>
        {
            var @this = (ID3D12GraphicsCommandList5*) Unsafe.AsPointer(ref Unsafe.AsRef(in this));
            // NonKhrReturnTypeOverloader
            SilkMarshal.ThrowHResult(@this->QueryInterface(out ComPtr<TI0> silkRet));
            return silkRet;
        }

        /// <summary>To be documented.</summary>
        public readonly ComPtr<TI0> GetDevice<TI0>() where TI0 : unmanaged, IComVtbl<TI0>
        {
            var @this = (ID3D12GraphicsCommandList5*) Unsafe.AsPointer(ref Unsafe.AsRef(in this));
            // NonKhrReturnTypeOverloader
            SilkMarshal.ThrowHResult(@this->GetDevice(out ComPtr<TI0> silkRet));
            return silkRet;
        }

    }
}<|MERGE_RESOLUTION|>--- conflicted
+++ resolved
@@ -970,11 +970,7 @@
         public readonly unsafe void RSSetScissorRects(uint NumRects, Silk.NET.Maths.Box2D<int>* pRects)
         {
             var @this = (ID3D12GraphicsCommandList5*) Unsafe.AsPointer(ref Unsafe.AsRef(in this));
-<<<<<<< HEAD
-            ((delegate* unmanaged[Stdcall]<ID3D12GraphicsCommandList5*, uint, Silk.NET.Maths.Box2D<int>*, void>)LpVtbl[22])(@this, NumRects, pRects);
-=======
-            ((delegate* unmanaged[Stdcall]<ID3D12GraphicsCommandList5*, uint, Silk.NET.Maths.Rectangle<int>*, void>)@this->LpVtbl[22])(@this, NumRects, pRects);
->>>>>>> 79618580
+            ((delegate* unmanaged[Stdcall]<ID3D12GraphicsCommandList5*, uint, Silk.NET.Maths.Box2D<int>*, void>)@this->LpVtbl[22])(@this, NumRects, pRects);
         }
 
         /// <summary>To be documented.</summary>
@@ -983,11 +979,7 @@
             var @this = (ID3D12GraphicsCommandList5*) Unsafe.AsPointer(ref Unsafe.AsRef(in this));
             fixed (Silk.NET.Maths.Box2D<int>* pRectsPtr = &pRects)
             {
-<<<<<<< HEAD
-                ((delegate* unmanaged[Stdcall]<ID3D12GraphicsCommandList5*, uint, Silk.NET.Maths.Box2D<int>*, void>)LpVtbl[22])(@this, NumRects, pRectsPtr);
-=======
-                ((delegate* unmanaged[Stdcall]<ID3D12GraphicsCommandList5*, uint, Silk.NET.Maths.Rectangle<int>*, void>)@this->LpVtbl[22])(@this, NumRects, pRectsPtr);
->>>>>>> 79618580
+                ((delegate* unmanaged[Stdcall]<ID3D12GraphicsCommandList5*, uint, Silk.NET.Maths.Box2D<int>*, void>)@this->LpVtbl[22])(@this, NumRects, pRectsPtr);
             }
         }
 
@@ -1316,11 +1308,7 @@
         public readonly unsafe void ClearDepthStencilView(CpuDescriptorHandle DepthStencilView, ClearFlags ClearFlags, float Depth, byte Stencil, uint NumRects, Silk.NET.Maths.Box2D<int>* pRects)
         {
             var @this = (ID3D12GraphicsCommandList5*) Unsafe.AsPointer(ref Unsafe.AsRef(in this));
-<<<<<<< HEAD
-            ((delegate* unmanaged[Stdcall]<ID3D12GraphicsCommandList5*, CpuDescriptorHandle, ClearFlags, float, byte, uint, Silk.NET.Maths.Box2D<int>*, void>)LpVtbl[47])(@this, DepthStencilView, ClearFlags, Depth, Stencil, NumRects, pRects);
-=======
-            ((delegate* unmanaged[Stdcall]<ID3D12GraphicsCommandList5*, CpuDescriptorHandle, ClearFlags, float, byte, uint, Silk.NET.Maths.Rectangle<int>*, void>)@this->LpVtbl[47])(@this, DepthStencilView, ClearFlags, Depth, Stencil, NumRects, pRects);
->>>>>>> 79618580
+            ((delegate* unmanaged[Stdcall]<ID3D12GraphicsCommandList5*, CpuDescriptorHandle, ClearFlags, float, byte, uint, Silk.NET.Maths.Box2D<int>*, void>)@this->LpVtbl[47])(@this, DepthStencilView, ClearFlags, Depth, Stencil, NumRects, pRects);
         }
 
         /// <summary>To be documented.</summary>
@@ -1329,11 +1317,7 @@
             var @this = (ID3D12GraphicsCommandList5*) Unsafe.AsPointer(ref Unsafe.AsRef(in this));
             fixed (Silk.NET.Maths.Box2D<int>* pRectsPtr = &pRects)
             {
-<<<<<<< HEAD
-                ((delegate* unmanaged[Stdcall]<ID3D12GraphicsCommandList5*, CpuDescriptorHandle, ClearFlags, float, byte, uint, Silk.NET.Maths.Box2D<int>*, void>)LpVtbl[47])(@this, DepthStencilView, ClearFlags, Depth, Stencil, NumRects, pRectsPtr);
-=======
-                ((delegate* unmanaged[Stdcall]<ID3D12GraphicsCommandList5*, CpuDescriptorHandle, ClearFlags, float, byte, uint, Silk.NET.Maths.Rectangle<int>*, void>)@this->LpVtbl[47])(@this, DepthStencilView, ClearFlags, Depth, Stencil, NumRects, pRectsPtr);
->>>>>>> 79618580
+                ((delegate* unmanaged[Stdcall]<ID3D12GraphicsCommandList5*, CpuDescriptorHandle, ClearFlags, float, byte, uint, Silk.NET.Maths.Box2D<int>*, void>)@this->LpVtbl[47])(@this, DepthStencilView, ClearFlags, Depth, Stencil, NumRects, pRectsPtr);
             }
         }
 
@@ -1341,11 +1325,7 @@
         public readonly unsafe void ClearRenderTargetView(CpuDescriptorHandle RenderTargetView, [Count(Count = 4)] float* ColorRGBA, uint NumRects, Silk.NET.Maths.Box2D<int>* pRects)
         {
             var @this = (ID3D12GraphicsCommandList5*) Unsafe.AsPointer(ref Unsafe.AsRef(in this));
-<<<<<<< HEAD
-            ((delegate* unmanaged[Stdcall]<ID3D12GraphicsCommandList5*, CpuDescriptorHandle, float*, uint, Silk.NET.Maths.Box2D<int>*, void>)LpVtbl[48])(@this, RenderTargetView, ColorRGBA, NumRects, pRects);
-=======
-            ((delegate* unmanaged[Stdcall]<ID3D12GraphicsCommandList5*, CpuDescriptorHandle, float*, uint, Silk.NET.Maths.Rectangle<int>*, void>)@this->LpVtbl[48])(@this, RenderTargetView, ColorRGBA, NumRects, pRects);
->>>>>>> 79618580
+            ((delegate* unmanaged[Stdcall]<ID3D12GraphicsCommandList5*, CpuDescriptorHandle, float*, uint, Silk.NET.Maths.Box2D<int>*, void>)@this->LpVtbl[48])(@this, RenderTargetView, ColorRGBA, NumRects, pRects);
         }
 
         /// <summary>To be documented.</summary>
@@ -1354,11 +1334,7 @@
             var @this = (ID3D12GraphicsCommandList5*) Unsafe.AsPointer(ref Unsafe.AsRef(in this));
             fixed (Silk.NET.Maths.Box2D<int>* pRectsPtr = &pRects)
             {
-<<<<<<< HEAD
-                ((delegate* unmanaged[Stdcall]<ID3D12GraphicsCommandList5*, CpuDescriptorHandle, float*, uint, Silk.NET.Maths.Box2D<int>*, void>)LpVtbl[48])(@this, RenderTargetView, ColorRGBA, NumRects, pRectsPtr);
-=======
-                ((delegate* unmanaged[Stdcall]<ID3D12GraphicsCommandList5*, CpuDescriptorHandle, float*, uint, Silk.NET.Maths.Rectangle<int>*, void>)@this->LpVtbl[48])(@this, RenderTargetView, ColorRGBA, NumRects, pRectsPtr);
->>>>>>> 79618580
+                ((delegate* unmanaged[Stdcall]<ID3D12GraphicsCommandList5*, CpuDescriptorHandle, float*, uint, Silk.NET.Maths.Box2D<int>*, void>)@this->LpVtbl[48])(@this, RenderTargetView, ColorRGBA, NumRects, pRectsPtr);
             }
         }
 
@@ -1368,11 +1344,7 @@
             var @this = (ID3D12GraphicsCommandList5*) Unsafe.AsPointer(ref Unsafe.AsRef(in this));
             fixed (float* ColorRGBAPtr = &ColorRGBA)
             {
-<<<<<<< HEAD
-                ((delegate* unmanaged[Stdcall]<ID3D12GraphicsCommandList5*, CpuDescriptorHandle, float*, uint, Silk.NET.Maths.Box2D<int>*, void>)LpVtbl[48])(@this, RenderTargetView, ColorRGBAPtr, NumRects, pRects);
-=======
-                ((delegate* unmanaged[Stdcall]<ID3D12GraphicsCommandList5*, CpuDescriptorHandle, float*, uint, Silk.NET.Maths.Rectangle<int>*, void>)@this->LpVtbl[48])(@this, RenderTargetView, ColorRGBAPtr, NumRects, pRects);
->>>>>>> 79618580
+                ((delegate* unmanaged[Stdcall]<ID3D12GraphicsCommandList5*, CpuDescriptorHandle, float*, uint, Silk.NET.Maths.Box2D<int>*, void>)@this->LpVtbl[48])(@this, RenderTargetView, ColorRGBAPtr, NumRects, pRects);
             }
         }
 
@@ -1384,11 +1356,7 @@
             {
                 fixed (Silk.NET.Maths.Box2D<int>* pRectsPtr = &pRects)
                 {
-<<<<<<< HEAD
-                    ((delegate* unmanaged[Stdcall]<ID3D12GraphicsCommandList5*, CpuDescriptorHandle, float*, uint, Silk.NET.Maths.Box2D<int>*, void>)LpVtbl[48])(@this, RenderTargetView, ColorRGBAPtr, NumRects, pRectsPtr);
-=======
-                    ((delegate* unmanaged[Stdcall]<ID3D12GraphicsCommandList5*, CpuDescriptorHandle, float*, uint, Silk.NET.Maths.Rectangle<int>*, void>)@this->LpVtbl[48])(@this, RenderTargetView, ColorRGBAPtr, NumRects, pRectsPtr);
->>>>>>> 79618580
+                    ((delegate* unmanaged[Stdcall]<ID3D12GraphicsCommandList5*, CpuDescriptorHandle, float*, uint, Silk.NET.Maths.Box2D<int>*, void>)@this->LpVtbl[48])(@this, RenderTargetView, ColorRGBAPtr, NumRects, pRectsPtr);
                 }
             }
         }
@@ -1397,11 +1365,7 @@
         public readonly unsafe void ClearUnorderedAccessViewUint(GpuDescriptorHandle ViewGPUHandleInCurrentHeap, CpuDescriptorHandle ViewCPUHandle, ID3D12Resource* pResource, [Count(Count = 4)] uint* Values, uint NumRects, Silk.NET.Maths.Box2D<int>* pRects)
         {
             var @this = (ID3D12GraphicsCommandList5*) Unsafe.AsPointer(ref Unsafe.AsRef(in this));
-<<<<<<< HEAD
-            ((delegate* unmanaged[Stdcall]<ID3D12GraphicsCommandList5*, GpuDescriptorHandle, CpuDescriptorHandle, ID3D12Resource*, uint*, uint, Silk.NET.Maths.Box2D<int>*, void>)LpVtbl[49])(@this, ViewGPUHandleInCurrentHeap, ViewCPUHandle, pResource, Values, NumRects, pRects);
-=======
-            ((delegate* unmanaged[Stdcall]<ID3D12GraphicsCommandList5*, GpuDescriptorHandle, CpuDescriptorHandle, ID3D12Resource*, uint*, uint, Silk.NET.Maths.Rectangle<int>*, void>)@this->LpVtbl[49])(@this, ViewGPUHandleInCurrentHeap, ViewCPUHandle, pResource, Values, NumRects, pRects);
->>>>>>> 79618580
+            ((delegate* unmanaged[Stdcall]<ID3D12GraphicsCommandList5*, GpuDescriptorHandle, CpuDescriptorHandle, ID3D12Resource*, uint*, uint, Silk.NET.Maths.Box2D<int>*, void>)@this->LpVtbl[49])(@this, ViewGPUHandleInCurrentHeap, ViewCPUHandle, pResource, Values, NumRects, pRects);
         }
 
         /// <summary>To be documented.</summary>
@@ -1410,11 +1374,7 @@
             var @this = (ID3D12GraphicsCommandList5*) Unsafe.AsPointer(ref Unsafe.AsRef(in this));
             fixed (Silk.NET.Maths.Box2D<int>* pRectsPtr = &pRects)
             {
-<<<<<<< HEAD
-                ((delegate* unmanaged[Stdcall]<ID3D12GraphicsCommandList5*, GpuDescriptorHandle, CpuDescriptorHandle, ID3D12Resource*, uint*, uint, Silk.NET.Maths.Box2D<int>*, void>)LpVtbl[49])(@this, ViewGPUHandleInCurrentHeap, ViewCPUHandle, pResource, Values, NumRects, pRectsPtr);
-=======
-                ((delegate* unmanaged[Stdcall]<ID3D12GraphicsCommandList5*, GpuDescriptorHandle, CpuDescriptorHandle, ID3D12Resource*, uint*, uint, Silk.NET.Maths.Rectangle<int>*, void>)@this->LpVtbl[49])(@this, ViewGPUHandleInCurrentHeap, ViewCPUHandle, pResource, Values, NumRects, pRectsPtr);
->>>>>>> 79618580
+                ((delegate* unmanaged[Stdcall]<ID3D12GraphicsCommandList5*, GpuDescriptorHandle, CpuDescriptorHandle, ID3D12Resource*, uint*, uint, Silk.NET.Maths.Box2D<int>*, void>)@this->LpVtbl[49])(@this, ViewGPUHandleInCurrentHeap, ViewCPUHandle, pResource, Values, NumRects, pRectsPtr);
             }
         }
 
@@ -1424,11 +1384,7 @@
             var @this = (ID3D12GraphicsCommandList5*) Unsafe.AsPointer(ref Unsafe.AsRef(in this));
             fixed (uint* ValuesPtr = &Values)
             {
-<<<<<<< HEAD
-                ((delegate* unmanaged[Stdcall]<ID3D12GraphicsCommandList5*, GpuDescriptorHandle, CpuDescriptorHandle, ID3D12Resource*, uint*, uint, Silk.NET.Maths.Box2D<int>*, void>)LpVtbl[49])(@this, ViewGPUHandleInCurrentHeap, ViewCPUHandle, pResource, ValuesPtr, NumRects, pRects);
-=======
-                ((delegate* unmanaged[Stdcall]<ID3D12GraphicsCommandList5*, GpuDescriptorHandle, CpuDescriptorHandle, ID3D12Resource*, uint*, uint, Silk.NET.Maths.Rectangle<int>*, void>)@this->LpVtbl[49])(@this, ViewGPUHandleInCurrentHeap, ViewCPUHandle, pResource, ValuesPtr, NumRects, pRects);
->>>>>>> 79618580
+                ((delegate* unmanaged[Stdcall]<ID3D12GraphicsCommandList5*, GpuDescriptorHandle, CpuDescriptorHandle, ID3D12Resource*, uint*, uint, Silk.NET.Maths.Box2D<int>*, void>)@this->LpVtbl[49])(@this, ViewGPUHandleInCurrentHeap, ViewCPUHandle, pResource, ValuesPtr, NumRects, pRects);
             }
         }
 
@@ -1440,11 +1396,7 @@
             {
                 fixed (Silk.NET.Maths.Box2D<int>* pRectsPtr = &pRects)
                 {
-<<<<<<< HEAD
-                    ((delegate* unmanaged[Stdcall]<ID3D12GraphicsCommandList5*, GpuDescriptorHandle, CpuDescriptorHandle, ID3D12Resource*, uint*, uint, Silk.NET.Maths.Box2D<int>*, void>)LpVtbl[49])(@this, ViewGPUHandleInCurrentHeap, ViewCPUHandle, pResource, ValuesPtr, NumRects, pRectsPtr);
-=======
-                    ((delegate* unmanaged[Stdcall]<ID3D12GraphicsCommandList5*, GpuDescriptorHandle, CpuDescriptorHandle, ID3D12Resource*, uint*, uint, Silk.NET.Maths.Rectangle<int>*, void>)@this->LpVtbl[49])(@this, ViewGPUHandleInCurrentHeap, ViewCPUHandle, pResource, ValuesPtr, NumRects, pRectsPtr);
->>>>>>> 79618580
+                    ((delegate* unmanaged[Stdcall]<ID3D12GraphicsCommandList5*, GpuDescriptorHandle, CpuDescriptorHandle, ID3D12Resource*, uint*, uint, Silk.NET.Maths.Box2D<int>*, void>)@this->LpVtbl[49])(@this, ViewGPUHandleInCurrentHeap, ViewCPUHandle, pResource, ValuesPtr, NumRects, pRectsPtr);
                 }
             }
         }
@@ -1455,11 +1407,7 @@
             var @this = (ID3D12GraphicsCommandList5*) Unsafe.AsPointer(ref Unsafe.AsRef(in this));
             fixed (ID3D12Resource* pResourcePtr = &pResource)
             {
-<<<<<<< HEAD
-                ((delegate* unmanaged[Stdcall]<ID3D12GraphicsCommandList5*, GpuDescriptorHandle, CpuDescriptorHandle, ID3D12Resource*, uint*, uint, Silk.NET.Maths.Box2D<int>*, void>)LpVtbl[49])(@this, ViewGPUHandleInCurrentHeap, ViewCPUHandle, pResourcePtr, Values, NumRects, pRects);
-=======
-                ((delegate* unmanaged[Stdcall]<ID3D12GraphicsCommandList5*, GpuDescriptorHandle, CpuDescriptorHandle, ID3D12Resource*, uint*, uint, Silk.NET.Maths.Rectangle<int>*, void>)@this->LpVtbl[49])(@this, ViewGPUHandleInCurrentHeap, ViewCPUHandle, pResourcePtr, Values, NumRects, pRects);
->>>>>>> 79618580
+                ((delegate* unmanaged[Stdcall]<ID3D12GraphicsCommandList5*, GpuDescriptorHandle, CpuDescriptorHandle, ID3D12Resource*, uint*, uint, Silk.NET.Maths.Box2D<int>*, void>)@this->LpVtbl[49])(@this, ViewGPUHandleInCurrentHeap, ViewCPUHandle, pResourcePtr, Values, NumRects, pRects);
             }
         }
 
@@ -1471,11 +1419,7 @@
             {
                 fixed (Silk.NET.Maths.Box2D<int>* pRectsPtr = &pRects)
                 {
-<<<<<<< HEAD
-                    ((delegate* unmanaged[Stdcall]<ID3D12GraphicsCommandList5*, GpuDescriptorHandle, CpuDescriptorHandle, ID3D12Resource*, uint*, uint, Silk.NET.Maths.Box2D<int>*, void>)LpVtbl[49])(@this, ViewGPUHandleInCurrentHeap, ViewCPUHandle, pResourcePtr, Values, NumRects, pRectsPtr);
-=======
-                    ((delegate* unmanaged[Stdcall]<ID3D12GraphicsCommandList5*, GpuDescriptorHandle, CpuDescriptorHandle, ID3D12Resource*, uint*, uint, Silk.NET.Maths.Rectangle<int>*, void>)@this->LpVtbl[49])(@this, ViewGPUHandleInCurrentHeap, ViewCPUHandle, pResourcePtr, Values, NumRects, pRectsPtr);
->>>>>>> 79618580
+                    ((delegate* unmanaged[Stdcall]<ID3D12GraphicsCommandList5*, GpuDescriptorHandle, CpuDescriptorHandle, ID3D12Resource*, uint*, uint, Silk.NET.Maths.Box2D<int>*, void>)@this->LpVtbl[49])(@this, ViewGPUHandleInCurrentHeap, ViewCPUHandle, pResourcePtr, Values, NumRects, pRectsPtr);
                 }
             }
         }
@@ -1488,11 +1432,7 @@
             {
                 fixed (uint* ValuesPtr = &Values)
                 {
-<<<<<<< HEAD
-                    ((delegate* unmanaged[Stdcall]<ID3D12GraphicsCommandList5*, GpuDescriptorHandle, CpuDescriptorHandle, ID3D12Resource*, uint*, uint, Silk.NET.Maths.Box2D<int>*, void>)LpVtbl[49])(@this, ViewGPUHandleInCurrentHeap, ViewCPUHandle, pResourcePtr, ValuesPtr, NumRects, pRects);
-=======
-                    ((delegate* unmanaged[Stdcall]<ID3D12GraphicsCommandList5*, GpuDescriptorHandle, CpuDescriptorHandle, ID3D12Resource*, uint*, uint, Silk.NET.Maths.Rectangle<int>*, void>)@this->LpVtbl[49])(@this, ViewGPUHandleInCurrentHeap, ViewCPUHandle, pResourcePtr, ValuesPtr, NumRects, pRects);
->>>>>>> 79618580
+                    ((delegate* unmanaged[Stdcall]<ID3D12GraphicsCommandList5*, GpuDescriptorHandle, CpuDescriptorHandle, ID3D12Resource*, uint*, uint, Silk.NET.Maths.Box2D<int>*, void>)@this->LpVtbl[49])(@this, ViewGPUHandleInCurrentHeap, ViewCPUHandle, pResourcePtr, ValuesPtr, NumRects, pRects);
                 }
             }
         }
@@ -1507,11 +1447,7 @@
                 {
                     fixed (Silk.NET.Maths.Box2D<int>* pRectsPtr = &pRects)
                     {
-<<<<<<< HEAD
-                        ((delegate* unmanaged[Stdcall]<ID3D12GraphicsCommandList5*, GpuDescriptorHandle, CpuDescriptorHandle, ID3D12Resource*, uint*, uint, Silk.NET.Maths.Box2D<int>*, void>)LpVtbl[49])(@this, ViewGPUHandleInCurrentHeap, ViewCPUHandle, pResourcePtr, ValuesPtr, NumRects, pRectsPtr);
-=======
-                        ((delegate* unmanaged[Stdcall]<ID3D12GraphicsCommandList5*, GpuDescriptorHandle, CpuDescriptorHandle, ID3D12Resource*, uint*, uint, Silk.NET.Maths.Rectangle<int>*, void>)@this->LpVtbl[49])(@this, ViewGPUHandleInCurrentHeap, ViewCPUHandle, pResourcePtr, ValuesPtr, NumRects, pRectsPtr);
->>>>>>> 79618580
+                        ((delegate* unmanaged[Stdcall]<ID3D12GraphicsCommandList5*, GpuDescriptorHandle, CpuDescriptorHandle, ID3D12Resource*, uint*, uint, Silk.NET.Maths.Box2D<int>*, void>)@this->LpVtbl[49])(@this, ViewGPUHandleInCurrentHeap, ViewCPUHandle, pResourcePtr, ValuesPtr, NumRects, pRectsPtr);
                     }
                 }
             }
@@ -1521,11 +1457,7 @@
         public readonly unsafe void ClearUnorderedAccessViewFloat(GpuDescriptorHandle ViewGPUHandleInCurrentHeap, CpuDescriptorHandle ViewCPUHandle, ID3D12Resource* pResource, [Count(Count = 4)] float* Values, uint NumRects, Silk.NET.Maths.Box2D<int>* pRects)
         {
             var @this = (ID3D12GraphicsCommandList5*) Unsafe.AsPointer(ref Unsafe.AsRef(in this));
-<<<<<<< HEAD
-            ((delegate* unmanaged[Stdcall]<ID3D12GraphicsCommandList5*, GpuDescriptorHandle, CpuDescriptorHandle, ID3D12Resource*, float*, uint, Silk.NET.Maths.Box2D<int>*, void>)LpVtbl[50])(@this, ViewGPUHandleInCurrentHeap, ViewCPUHandle, pResource, Values, NumRects, pRects);
-=======
-            ((delegate* unmanaged[Stdcall]<ID3D12GraphicsCommandList5*, GpuDescriptorHandle, CpuDescriptorHandle, ID3D12Resource*, float*, uint, Silk.NET.Maths.Rectangle<int>*, void>)@this->LpVtbl[50])(@this, ViewGPUHandleInCurrentHeap, ViewCPUHandle, pResource, Values, NumRects, pRects);
->>>>>>> 79618580
+            ((delegate* unmanaged[Stdcall]<ID3D12GraphicsCommandList5*, GpuDescriptorHandle, CpuDescriptorHandle, ID3D12Resource*, float*, uint, Silk.NET.Maths.Box2D<int>*, void>)@this->LpVtbl[50])(@this, ViewGPUHandleInCurrentHeap, ViewCPUHandle, pResource, Values, NumRects, pRects);
         }
 
         /// <summary>To be documented.</summary>
@@ -1534,11 +1466,7 @@
             var @this = (ID3D12GraphicsCommandList5*) Unsafe.AsPointer(ref Unsafe.AsRef(in this));
             fixed (Silk.NET.Maths.Box2D<int>* pRectsPtr = &pRects)
             {
-<<<<<<< HEAD
-                ((delegate* unmanaged[Stdcall]<ID3D12GraphicsCommandList5*, GpuDescriptorHandle, CpuDescriptorHandle, ID3D12Resource*, float*, uint, Silk.NET.Maths.Box2D<int>*, void>)LpVtbl[50])(@this, ViewGPUHandleInCurrentHeap, ViewCPUHandle, pResource, Values, NumRects, pRectsPtr);
-=======
-                ((delegate* unmanaged[Stdcall]<ID3D12GraphicsCommandList5*, GpuDescriptorHandle, CpuDescriptorHandle, ID3D12Resource*, float*, uint, Silk.NET.Maths.Rectangle<int>*, void>)@this->LpVtbl[50])(@this, ViewGPUHandleInCurrentHeap, ViewCPUHandle, pResource, Values, NumRects, pRectsPtr);
->>>>>>> 79618580
+                ((delegate* unmanaged[Stdcall]<ID3D12GraphicsCommandList5*, GpuDescriptorHandle, CpuDescriptorHandle, ID3D12Resource*, float*, uint, Silk.NET.Maths.Box2D<int>*, void>)@this->LpVtbl[50])(@this, ViewGPUHandleInCurrentHeap, ViewCPUHandle, pResource, Values, NumRects, pRectsPtr);
             }
         }
 
@@ -1548,11 +1476,7 @@
             var @this = (ID3D12GraphicsCommandList5*) Unsafe.AsPointer(ref Unsafe.AsRef(in this));
             fixed (float* ValuesPtr = &Values)
             {
-<<<<<<< HEAD
-                ((delegate* unmanaged[Stdcall]<ID3D12GraphicsCommandList5*, GpuDescriptorHandle, CpuDescriptorHandle, ID3D12Resource*, float*, uint, Silk.NET.Maths.Box2D<int>*, void>)LpVtbl[50])(@this, ViewGPUHandleInCurrentHeap, ViewCPUHandle, pResource, ValuesPtr, NumRects, pRects);
-=======
-                ((delegate* unmanaged[Stdcall]<ID3D12GraphicsCommandList5*, GpuDescriptorHandle, CpuDescriptorHandle, ID3D12Resource*, float*, uint, Silk.NET.Maths.Rectangle<int>*, void>)@this->LpVtbl[50])(@this, ViewGPUHandleInCurrentHeap, ViewCPUHandle, pResource, ValuesPtr, NumRects, pRects);
->>>>>>> 79618580
+                ((delegate* unmanaged[Stdcall]<ID3D12GraphicsCommandList5*, GpuDescriptorHandle, CpuDescriptorHandle, ID3D12Resource*, float*, uint, Silk.NET.Maths.Box2D<int>*, void>)@this->LpVtbl[50])(@this, ViewGPUHandleInCurrentHeap, ViewCPUHandle, pResource, ValuesPtr, NumRects, pRects);
             }
         }
 
@@ -1564,11 +1488,7 @@
             {
                 fixed (Silk.NET.Maths.Box2D<int>* pRectsPtr = &pRects)
                 {
-<<<<<<< HEAD
-                    ((delegate* unmanaged[Stdcall]<ID3D12GraphicsCommandList5*, GpuDescriptorHandle, CpuDescriptorHandle, ID3D12Resource*, float*, uint, Silk.NET.Maths.Box2D<int>*, void>)LpVtbl[50])(@this, ViewGPUHandleInCurrentHeap, ViewCPUHandle, pResource, ValuesPtr, NumRects, pRectsPtr);
-=======
-                    ((delegate* unmanaged[Stdcall]<ID3D12GraphicsCommandList5*, GpuDescriptorHandle, CpuDescriptorHandle, ID3D12Resource*, float*, uint, Silk.NET.Maths.Rectangle<int>*, void>)@this->LpVtbl[50])(@this, ViewGPUHandleInCurrentHeap, ViewCPUHandle, pResource, ValuesPtr, NumRects, pRectsPtr);
->>>>>>> 79618580
+                    ((delegate* unmanaged[Stdcall]<ID3D12GraphicsCommandList5*, GpuDescriptorHandle, CpuDescriptorHandle, ID3D12Resource*, float*, uint, Silk.NET.Maths.Box2D<int>*, void>)@this->LpVtbl[50])(@this, ViewGPUHandleInCurrentHeap, ViewCPUHandle, pResource, ValuesPtr, NumRects, pRectsPtr);
                 }
             }
         }
@@ -1579,11 +1499,7 @@
             var @this = (ID3D12GraphicsCommandList5*) Unsafe.AsPointer(ref Unsafe.AsRef(in this));
             fixed (ID3D12Resource* pResourcePtr = &pResource)
             {
-<<<<<<< HEAD
-                ((delegate* unmanaged[Stdcall]<ID3D12GraphicsCommandList5*, GpuDescriptorHandle, CpuDescriptorHandle, ID3D12Resource*, float*, uint, Silk.NET.Maths.Box2D<int>*, void>)LpVtbl[50])(@this, ViewGPUHandleInCurrentHeap, ViewCPUHandle, pResourcePtr, Values, NumRects, pRects);
-=======
-                ((delegate* unmanaged[Stdcall]<ID3D12GraphicsCommandList5*, GpuDescriptorHandle, CpuDescriptorHandle, ID3D12Resource*, float*, uint, Silk.NET.Maths.Rectangle<int>*, void>)@this->LpVtbl[50])(@this, ViewGPUHandleInCurrentHeap, ViewCPUHandle, pResourcePtr, Values, NumRects, pRects);
->>>>>>> 79618580
+                ((delegate* unmanaged[Stdcall]<ID3D12GraphicsCommandList5*, GpuDescriptorHandle, CpuDescriptorHandle, ID3D12Resource*, float*, uint, Silk.NET.Maths.Box2D<int>*, void>)@this->LpVtbl[50])(@this, ViewGPUHandleInCurrentHeap, ViewCPUHandle, pResourcePtr, Values, NumRects, pRects);
             }
         }
 
@@ -1595,11 +1511,7 @@
             {
                 fixed (Silk.NET.Maths.Box2D<int>* pRectsPtr = &pRects)
                 {
-<<<<<<< HEAD
-                    ((delegate* unmanaged[Stdcall]<ID3D12GraphicsCommandList5*, GpuDescriptorHandle, CpuDescriptorHandle, ID3D12Resource*, float*, uint, Silk.NET.Maths.Box2D<int>*, void>)LpVtbl[50])(@this, ViewGPUHandleInCurrentHeap, ViewCPUHandle, pResourcePtr, Values, NumRects, pRectsPtr);
-=======
-                    ((delegate* unmanaged[Stdcall]<ID3D12GraphicsCommandList5*, GpuDescriptorHandle, CpuDescriptorHandle, ID3D12Resource*, float*, uint, Silk.NET.Maths.Rectangle<int>*, void>)@this->LpVtbl[50])(@this, ViewGPUHandleInCurrentHeap, ViewCPUHandle, pResourcePtr, Values, NumRects, pRectsPtr);
->>>>>>> 79618580
+                    ((delegate* unmanaged[Stdcall]<ID3D12GraphicsCommandList5*, GpuDescriptorHandle, CpuDescriptorHandle, ID3D12Resource*, float*, uint, Silk.NET.Maths.Box2D<int>*, void>)@this->LpVtbl[50])(@this, ViewGPUHandleInCurrentHeap, ViewCPUHandle, pResourcePtr, Values, NumRects, pRectsPtr);
                 }
             }
         }
@@ -1612,11 +1524,7 @@
             {
                 fixed (float* ValuesPtr = &Values)
                 {
-<<<<<<< HEAD
-                    ((delegate* unmanaged[Stdcall]<ID3D12GraphicsCommandList5*, GpuDescriptorHandle, CpuDescriptorHandle, ID3D12Resource*, float*, uint, Silk.NET.Maths.Box2D<int>*, void>)LpVtbl[50])(@this, ViewGPUHandleInCurrentHeap, ViewCPUHandle, pResourcePtr, ValuesPtr, NumRects, pRects);
-=======
-                    ((delegate* unmanaged[Stdcall]<ID3D12GraphicsCommandList5*, GpuDescriptorHandle, CpuDescriptorHandle, ID3D12Resource*, float*, uint, Silk.NET.Maths.Rectangle<int>*, void>)@this->LpVtbl[50])(@this, ViewGPUHandleInCurrentHeap, ViewCPUHandle, pResourcePtr, ValuesPtr, NumRects, pRects);
->>>>>>> 79618580
+                    ((delegate* unmanaged[Stdcall]<ID3D12GraphicsCommandList5*, GpuDescriptorHandle, CpuDescriptorHandle, ID3D12Resource*, float*, uint, Silk.NET.Maths.Box2D<int>*, void>)@this->LpVtbl[50])(@this, ViewGPUHandleInCurrentHeap, ViewCPUHandle, pResourcePtr, ValuesPtr, NumRects, pRects);
                 }
             }
         }
@@ -1631,11 +1539,7 @@
                 {
                     fixed (Silk.NET.Maths.Box2D<int>* pRectsPtr = &pRects)
                     {
-<<<<<<< HEAD
-                        ((delegate* unmanaged[Stdcall]<ID3D12GraphicsCommandList5*, GpuDescriptorHandle, CpuDescriptorHandle, ID3D12Resource*, float*, uint, Silk.NET.Maths.Box2D<int>*, void>)LpVtbl[50])(@this, ViewGPUHandleInCurrentHeap, ViewCPUHandle, pResourcePtr, ValuesPtr, NumRects, pRectsPtr);
-=======
-                        ((delegate* unmanaged[Stdcall]<ID3D12GraphicsCommandList5*, GpuDescriptorHandle, CpuDescriptorHandle, ID3D12Resource*, float*, uint, Silk.NET.Maths.Rectangle<int>*, void>)@this->LpVtbl[50])(@this, ViewGPUHandleInCurrentHeap, ViewCPUHandle, pResourcePtr, ValuesPtr, NumRects, pRectsPtr);
->>>>>>> 79618580
+                        ((delegate* unmanaged[Stdcall]<ID3D12GraphicsCommandList5*, GpuDescriptorHandle, CpuDescriptorHandle, ID3D12Resource*, float*, uint, Silk.NET.Maths.Box2D<int>*, void>)@this->LpVtbl[50])(@this, ViewGPUHandleInCurrentHeap, ViewCPUHandle, pResourcePtr, ValuesPtr, NumRects, pRectsPtr);
                     }
                 }
             }
@@ -2349,11 +2253,7 @@
         public readonly unsafe void ResolveSubresourceRegion(ID3D12Resource* pDstResource, uint DstSubresource, uint DstX, uint DstY, ID3D12Resource* pSrcResource, uint SrcSubresource, Silk.NET.Maths.Box2D<int>* pSrcRect, Silk.NET.DXGI.Format Format, ResolveMode ResolveMode)
         {
             var @this = (ID3D12GraphicsCommandList5*) Unsafe.AsPointer(ref Unsafe.AsRef(in this));
-<<<<<<< HEAD
-            ((delegate* unmanaged[Stdcall]<ID3D12GraphicsCommandList5*, ID3D12Resource*, uint, uint, uint, ID3D12Resource*, uint, Silk.NET.Maths.Box2D<int>*, Silk.NET.DXGI.Format, ResolveMode, void>)LpVtbl[64])(@this, pDstResource, DstSubresource, DstX, DstY, pSrcResource, SrcSubresource, pSrcRect, Format, ResolveMode);
-=======
-            ((delegate* unmanaged[Stdcall]<ID3D12GraphicsCommandList5*, ID3D12Resource*, uint, uint, uint, ID3D12Resource*, uint, Silk.NET.Maths.Rectangle<int>*, Silk.NET.DXGI.Format, ResolveMode, void>)@this->LpVtbl[64])(@this, pDstResource, DstSubresource, DstX, DstY, pSrcResource, SrcSubresource, pSrcRect, Format, ResolveMode);
->>>>>>> 79618580
+            ((delegate* unmanaged[Stdcall]<ID3D12GraphicsCommandList5*, ID3D12Resource*, uint, uint, uint, ID3D12Resource*, uint, Silk.NET.Maths.Box2D<int>*, Silk.NET.DXGI.Format, ResolveMode, void>)@this->LpVtbl[64])(@this, pDstResource, DstSubresource, DstX, DstY, pSrcResource, SrcSubresource, pSrcRect, Format, ResolveMode);
         }
 
         /// <summary>To be documented.</summary>
@@ -2362,11 +2262,7 @@
             var @this = (ID3D12GraphicsCommandList5*) Unsafe.AsPointer(ref Unsafe.AsRef(in this));
             fixed (Silk.NET.Maths.Box2D<int>* pSrcRectPtr = &pSrcRect)
             {
-<<<<<<< HEAD
-                ((delegate* unmanaged[Stdcall]<ID3D12GraphicsCommandList5*, ID3D12Resource*, uint, uint, uint, ID3D12Resource*, uint, Silk.NET.Maths.Box2D<int>*, Silk.NET.DXGI.Format, ResolveMode, void>)LpVtbl[64])(@this, pDstResource, DstSubresource, DstX, DstY, pSrcResource, SrcSubresource, pSrcRectPtr, Format, ResolveMode);
-=======
-                ((delegate* unmanaged[Stdcall]<ID3D12GraphicsCommandList5*, ID3D12Resource*, uint, uint, uint, ID3D12Resource*, uint, Silk.NET.Maths.Rectangle<int>*, Silk.NET.DXGI.Format, ResolveMode, void>)@this->LpVtbl[64])(@this, pDstResource, DstSubresource, DstX, DstY, pSrcResource, SrcSubresource, pSrcRectPtr, Format, ResolveMode);
->>>>>>> 79618580
+                ((delegate* unmanaged[Stdcall]<ID3D12GraphicsCommandList5*, ID3D12Resource*, uint, uint, uint, ID3D12Resource*, uint, Silk.NET.Maths.Box2D<int>*, Silk.NET.DXGI.Format, ResolveMode, void>)@this->LpVtbl[64])(@this, pDstResource, DstSubresource, DstX, DstY, pSrcResource, SrcSubresource, pSrcRectPtr, Format, ResolveMode);
             }
         }
 
@@ -2376,11 +2272,7 @@
             var @this = (ID3D12GraphicsCommandList5*) Unsafe.AsPointer(ref Unsafe.AsRef(in this));
             fixed (ID3D12Resource* pSrcResourcePtr = &pSrcResource)
             {
-<<<<<<< HEAD
-                ((delegate* unmanaged[Stdcall]<ID3D12GraphicsCommandList5*, ID3D12Resource*, uint, uint, uint, ID3D12Resource*, uint, Silk.NET.Maths.Box2D<int>*, Silk.NET.DXGI.Format, ResolveMode, void>)LpVtbl[64])(@this, pDstResource, DstSubresource, DstX, DstY, pSrcResourcePtr, SrcSubresource, pSrcRect, Format, ResolveMode);
-=======
-                ((delegate* unmanaged[Stdcall]<ID3D12GraphicsCommandList5*, ID3D12Resource*, uint, uint, uint, ID3D12Resource*, uint, Silk.NET.Maths.Rectangle<int>*, Silk.NET.DXGI.Format, ResolveMode, void>)@this->LpVtbl[64])(@this, pDstResource, DstSubresource, DstX, DstY, pSrcResourcePtr, SrcSubresource, pSrcRect, Format, ResolveMode);
->>>>>>> 79618580
+                ((delegate* unmanaged[Stdcall]<ID3D12GraphicsCommandList5*, ID3D12Resource*, uint, uint, uint, ID3D12Resource*, uint, Silk.NET.Maths.Box2D<int>*, Silk.NET.DXGI.Format, ResolveMode, void>)@this->LpVtbl[64])(@this, pDstResource, DstSubresource, DstX, DstY, pSrcResourcePtr, SrcSubresource, pSrcRect, Format, ResolveMode);
             }
         }
 
@@ -2392,11 +2284,7 @@
             {
                 fixed (Silk.NET.Maths.Box2D<int>* pSrcRectPtr = &pSrcRect)
                 {
-<<<<<<< HEAD
-                    ((delegate* unmanaged[Stdcall]<ID3D12GraphicsCommandList5*, ID3D12Resource*, uint, uint, uint, ID3D12Resource*, uint, Silk.NET.Maths.Box2D<int>*, Silk.NET.DXGI.Format, ResolveMode, void>)LpVtbl[64])(@this, pDstResource, DstSubresource, DstX, DstY, pSrcResourcePtr, SrcSubresource, pSrcRectPtr, Format, ResolveMode);
-=======
-                    ((delegate* unmanaged[Stdcall]<ID3D12GraphicsCommandList5*, ID3D12Resource*, uint, uint, uint, ID3D12Resource*, uint, Silk.NET.Maths.Rectangle<int>*, Silk.NET.DXGI.Format, ResolveMode, void>)@this->LpVtbl[64])(@this, pDstResource, DstSubresource, DstX, DstY, pSrcResourcePtr, SrcSubresource, pSrcRectPtr, Format, ResolveMode);
->>>>>>> 79618580
+                    ((delegate* unmanaged[Stdcall]<ID3D12GraphicsCommandList5*, ID3D12Resource*, uint, uint, uint, ID3D12Resource*, uint, Silk.NET.Maths.Box2D<int>*, Silk.NET.DXGI.Format, ResolveMode, void>)@this->LpVtbl[64])(@this, pDstResource, DstSubresource, DstX, DstY, pSrcResourcePtr, SrcSubresource, pSrcRectPtr, Format, ResolveMode);
                 }
             }
         }
@@ -2407,11 +2295,7 @@
             var @this = (ID3D12GraphicsCommandList5*) Unsafe.AsPointer(ref Unsafe.AsRef(in this));
             fixed (ID3D12Resource* pDstResourcePtr = &pDstResource)
             {
-<<<<<<< HEAD
-                ((delegate* unmanaged[Stdcall]<ID3D12GraphicsCommandList5*, ID3D12Resource*, uint, uint, uint, ID3D12Resource*, uint, Silk.NET.Maths.Box2D<int>*, Silk.NET.DXGI.Format, ResolveMode, void>)LpVtbl[64])(@this, pDstResourcePtr, DstSubresource, DstX, DstY, pSrcResource, SrcSubresource, pSrcRect, Format, ResolveMode);
-=======
-                ((delegate* unmanaged[Stdcall]<ID3D12GraphicsCommandList5*, ID3D12Resource*, uint, uint, uint, ID3D12Resource*, uint, Silk.NET.Maths.Rectangle<int>*, Silk.NET.DXGI.Format, ResolveMode, void>)@this->LpVtbl[64])(@this, pDstResourcePtr, DstSubresource, DstX, DstY, pSrcResource, SrcSubresource, pSrcRect, Format, ResolveMode);
->>>>>>> 79618580
+                ((delegate* unmanaged[Stdcall]<ID3D12GraphicsCommandList5*, ID3D12Resource*, uint, uint, uint, ID3D12Resource*, uint, Silk.NET.Maths.Box2D<int>*, Silk.NET.DXGI.Format, ResolveMode, void>)@this->LpVtbl[64])(@this, pDstResourcePtr, DstSubresource, DstX, DstY, pSrcResource, SrcSubresource, pSrcRect, Format, ResolveMode);
             }
         }
 
@@ -2423,11 +2307,7 @@
             {
                 fixed (Silk.NET.Maths.Box2D<int>* pSrcRectPtr = &pSrcRect)
                 {
-<<<<<<< HEAD
-                    ((delegate* unmanaged[Stdcall]<ID3D12GraphicsCommandList5*, ID3D12Resource*, uint, uint, uint, ID3D12Resource*, uint, Silk.NET.Maths.Box2D<int>*, Silk.NET.DXGI.Format, ResolveMode, void>)LpVtbl[64])(@this, pDstResourcePtr, DstSubresource, DstX, DstY, pSrcResource, SrcSubresource, pSrcRectPtr, Format, ResolveMode);
-=======
-                    ((delegate* unmanaged[Stdcall]<ID3D12GraphicsCommandList5*, ID3D12Resource*, uint, uint, uint, ID3D12Resource*, uint, Silk.NET.Maths.Rectangle<int>*, Silk.NET.DXGI.Format, ResolveMode, void>)@this->LpVtbl[64])(@this, pDstResourcePtr, DstSubresource, DstX, DstY, pSrcResource, SrcSubresource, pSrcRectPtr, Format, ResolveMode);
->>>>>>> 79618580
+                    ((delegate* unmanaged[Stdcall]<ID3D12GraphicsCommandList5*, ID3D12Resource*, uint, uint, uint, ID3D12Resource*, uint, Silk.NET.Maths.Box2D<int>*, Silk.NET.DXGI.Format, ResolveMode, void>)@this->LpVtbl[64])(@this, pDstResourcePtr, DstSubresource, DstX, DstY, pSrcResource, SrcSubresource, pSrcRectPtr, Format, ResolveMode);
                 }
             }
         }
@@ -2440,11 +2320,7 @@
             {
                 fixed (ID3D12Resource* pSrcResourcePtr = &pSrcResource)
                 {
-<<<<<<< HEAD
-                    ((delegate* unmanaged[Stdcall]<ID3D12GraphicsCommandList5*, ID3D12Resource*, uint, uint, uint, ID3D12Resource*, uint, Silk.NET.Maths.Box2D<int>*, Silk.NET.DXGI.Format, ResolveMode, void>)LpVtbl[64])(@this, pDstResourcePtr, DstSubresource, DstX, DstY, pSrcResourcePtr, SrcSubresource, pSrcRect, Format, ResolveMode);
-=======
-                    ((delegate* unmanaged[Stdcall]<ID3D12GraphicsCommandList5*, ID3D12Resource*, uint, uint, uint, ID3D12Resource*, uint, Silk.NET.Maths.Rectangle<int>*, Silk.NET.DXGI.Format, ResolveMode, void>)@this->LpVtbl[64])(@this, pDstResourcePtr, DstSubresource, DstX, DstY, pSrcResourcePtr, SrcSubresource, pSrcRect, Format, ResolveMode);
->>>>>>> 79618580
+                    ((delegate* unmanaged[Stdcall]<ID3D12GraphicsCommandList5*, ID3D12Resource*, uint, uint, uint, ID3D12Resource*, uint, Silk.NET.Maths.Box2D<int>*, Silk.NET.DXGI.Format, ResolveMode, void>)@this->LpVtbl[64])(@this, pDstResourcePtr, DstSubresource, DstX, DstY, pSrcResourcePtr, SrcSubresource, pSrcRect, Format, ResolveMode);
                 }
             }
         }
@@ -2459,11 +2335,7 @@
                 {
                     fixed (Silk.NET.Maths.Box2D<int>* pSrcRectPtr = &pSrcRect)
                     {
-<<<<<<< HEAD
-                        ((delegate* unmanaged[Stdcall]<ID3D12GraphicsCommandList5*, ID3D12Resource*, uint, uint, uint, ID3D12Resource*, uint, Silk.NET.Maths.Box2D<int>*, Silk.NET.DXGI.Format, ResolveMode, void>)LpVtbl[64])(@this, pDstResourcePtr, DstSubresource, DstX, DstY, pSrcResourcePtr, SrcSubresource, pSrcRectPtr, Format, ResolveMode);
-=======
-                        ((delegate* unmanaged[Stdcall]<ID3D12GraphicsCommandList5*, ID3D12Resource*, uint, uint, uint, ID3D12Resource*, uint, Silk.NET.Maths.Rectangle<int>*, Silk.NET.DXGI.Format, ResolveMode, void>)@this->LpVtbl[64])(@this, pDstResourcePtr, DstSubresource, DstX, DstY, pSrcResourcePtr, SrcSubresource, pSrcRectPtr, Format, ResolveMode);
->>>>>>> 79618580
+                        ((delegate* unmanaged[Stdcall]<ID3D12GraphicsCommandList5*, ID3D12Resource*, uint, uint, uint, ID3D12Resource*, uint, Silk.NET.Maths.Box2D<int>*, Silk.NET.DXGI.Format, ResolveMode, void>)@this->LpVtbl[64])(@this, pDstResourcePtr, DstSubresource, DstX, DstY, pSrcResourcePtr, SrcSubresource, pSrcRectPtr, Format, ResolveMode);
                     }
                 }
             }
@@ -3090,7 +2962,7 @@
         }
 
         /// <summary>To be documented.</summary>
-        public readonly unsafe void ClearUnorderedAccessViewUint<TI0>(GpuDescriptorHandle ViewGPUHandleInCurrentHeap, CpuDescriptorHandle ViewCPUHandle, ComPtr<TI0> pResource, [Count(Count = 4)] uint* Values, uint NumRects, Silk.NET.Maths.Rectangle<int>* pRects) where TI0 : unmanaged, IComVtbl<ID3D12Resource>, IComVtbl<TI0>
+        public readonly unsafe void ClearUnorderedAccessViewUint<TI0>(GpuDescriptorHandle ViewGPUHandleInCurrentHeap, CpuDescriptorHandle ViewCPUHandle, ComPtr<TI0> pResource, [Count(Count = 4)] uint* Values, uint NumRects, Silk.NET.Maths.Box2D<int>* pRects) where TI0 : unmanaged, IComVtbl<ID3D12Resource>, IComVtbl<TI0>
         {
             var @this = (ID3D12GraphicsCommandList5*) Unsafe.AsPointer(ref Unsafe.AsRef(in this));
             // ComPtrOverloader
@@ -3098,7 +2970,7 @@
         }
 
         /// <summary>To be documented.</summary>
-        public readonly unsafe void ClearUnorderedAccessViewUint<TI0>(GpuDescriptorHandle ViewGPUHandleInCurrentHeap, CpuDescriptorHandle ViewCPUHandle, ComPtr<TI0> pResource, [Count(Count = 4)] uint* Values, uint NumRects, ref Silk.NET.Maths.Rectangle<int> pRects) where TI0 : unmanaged, IComVtbl<ID3D12Resource>, IComVtbl<TI0>
+        public readonly unsafe void ClearUnorderedAccessViewUint<TI0>(GpuDescriptorHandle ViewGPUHandleInCurrentHeap, CpuDescriptorHandle ViewCPUHandle, ComPtr<TI0> pResource, [Count(Count = 4)] uint* Values, uint NumRects, ref Silk.NET.Maths.Box2D<int> pRects) where TI0 : unmanaged, IComVtbl<ID3D12Resource>, IComVtbl<TI0>
         {
             var @this = (ID3D12GraphicsCommandList5*) Unsafe.AsPointer(ref Unsafe.AsRef(in this));
             // ComPtrOverloader
@@ -3106,7 +2978,7 @@
         }
 
         /// <summary>To be documented.</summary>
-        public readonly unsafe void ClearUnorderedAccessViewUint<TI0>(GpuDescriptorHandle ViewGPUHandleInCurrentHeap, CpuDescriptorHandle ViewCPUHandle, ComPtr<TI0> pResource, [Count(Count = 4)] ref uint Values, uint NumRects, Silk.NET.Maths.Rectangle<int>* pRects) where TI0 : unmanaged, IComVtbl<ID3D12Resource>, IComVtbl<TI0>
+        public readonly unsafe void ClearUnorderedAccessViewUint<TI0>(GpuDescriptorHandle ViewGPUHandleInCurrentHeap, CpuDescriptorHandle ViewCPUHandle, ComPtr<TI0> pResource, [Count(Count = 4)] ref uint Values, uint NumRects, Silk.NET.Maths.Box2D<int>* pRects) where TI0 : unmanaged, IComVtbl<ID3D12Resource>, IComVtbl<TI0>
         {
             var @this = (ID3D12GraphicsCommandList5*) Unsafe.AsPointer(ref Unsafe.AsRef(in this));
             // ComPtrOverloader
@@ -3114,7 +2986,7 @@
         }
 
         /// <summary>To be documented.</summary>
-        public readonly void ClearUnorderedAccessViewUint<TI0>(GpuDescriptorHandle ViewGPUHandleInCurrentHeap, CpuDescriptorHandle ViewCPUHandle, ComPtr<TI0> pResource, [Count(Count = 4)] ref uint Values, uint NumRects, ref Silk.NET.Maths.Rectangle<int> pRects) where TI0 : unmanaged, IComVtbl<ID3D12Resource>, IComVtbl<TI0>
+        public readonly void ClearUnorderedAccessViewUint<TI0>(GpuDescriptorHandle ViewGPUHandleInCurrentHeap, CpuDescriptorHandle ViewCPUHandle, ComPtr<TI0> pResource, [Count(Count = 4)] ref uint Values, uint NumRects, ref Silk.NET.Maths.Box2D<int> pRects) where TI0 : unmanaged, IComVtbl<ID3D12Resource>, IComVtbl<TI0>
         {
             var @this = (ID3D12GraphicsCommandList5*) Unsafe.AsPointer(ref Unsafe.AsRef(in this));
             // ComPtrOverloader
@@ -3122,7 +2994,7 @@
         }
 
         /// <summary>To be documented.</summary>
-        public readonly unsafe void ClearUnorderedAccessViewFloat<TI0>(GpuDescriptorHandle ViewGPUHandleInCurrentHeap, CpuDescriptorHandle ViewCPUHandle, ComPtr<TI0> pResource, [Count(Count = 4)] float* Values, uint NumRects, Silk.NET.Maths.Rectangle<int>* pRects) where TI0 : unmanaged, IComVtbl<ID3D12Resource>, IComVtbl<TI0>
+        public readonly unsafe void ClearUnorderedAccessViewFloat<TI0>(GpuDescriptorHandle ViewGPUHandleInCurrentHeap, CpuDescriptorHandle ViewCPUHandle, ComPtr<TI0> pResource, [Count(Count = 4)] float* Values, uint NumRects, Silk.NET.Maths.Box2D<int>* pRects) where TI0 : unmanaged, IComVtbl<ID3D12Resource>, IComVtbl<TI0>
         {
             var @this = (ID3D12GraphicsCommandList5*) Unsafe.AsPointer(ref Unsafe.AsRef(in this));
             // ComPtrOverloader
@@ -3130,7 +3002,7 @@
         }
 
         /// <summary>To be documented.</summary>
-        public readonly unsafe void ClearUnorderedAccessViewFloat<TI0>(GpuDescriptorHandle ViewGPUHandleInCurrentHeap, CpuDescriptorHandle ViewCPUHandle, ComPtr<TI0> pResource, [Count(Count = 4)] float* Values, uint NumRects, ref Silk.NET.Maths.Rectangle<int> pRects) where TI0 : unmanaged, IComVtbl<ID3D12Resource>, IComVtbl<TI0>
+        public readonly unsafe void ClearUnorderedAccessViewFloat<TI0>(GpuDescriptorHandle ViewGPUHandleInCurrentHeap, CpuDescriptorHandle ViewCPUHandle, ComPtr<TI0> pResource, [Count(Count = 4)] float* Values, uint NumRects, ref Silk.NET.Maths.Box2D<int> pRects) where TI0 : unmanaged, IComVtbl<ID3D12Resource>, IComVtbl<TI0>
         {
             var @this = (ID3D12GraphicsCommandList5*) Unsafe.AsPointer(ref Unsafe.AsRef(in this));
             // ComPtrOverloader
@@ -3138,7 +3010,7 @@
         }
 
         /// <summary>To be documented.</summary>
-        public readonly unsafe void ClearUnorderedAccessViewFloat<TI0>(GpuDescriptorHandle ViewGPUHandleInCurrentHeap, CpuDescriptorHandle ViewCPUHandle, ComPtr<TI0> pResource, [Count(Count = 4)] ref float Values, uint NumRects, Silk.NET.Maths.Rectangle<int>* pRects) where TI0 : unmanaged, IComVtbl<ID3D12Resource>, IComVtbl<TI0>
+        public readonly unsafe void ClearUnorderedAccessViewFloat<TI0>(GpuDescriptorHandle ViewGPUHandleInCurrentHeap, CpuDescriptorHandle ViewCPUHandle, ComPtr<TI0> pResource, [Count(Count = 4)] ref float Values, uint NumRects, Silk.NET.Maths.Box2D<int>* pRects) where TI0 : unmanaged, IComVtbl<ID3D12Resource>, IComVtbl<TI0>
         {
             var @this = (ID3D12GraphicsCommandList5*) Unsafe.AsPointer(ref Unsafe.AsRef(in this));
             // ComPtrOverloader
@@ -3146,7 +3018,7 @@
         }
 
         /// <summary>To be documented.</summary>
-        public readonly void ClearUnorderedAccessViewFloat<TI0>(GpuDescriptorHandle ViewGPUHandleInCurrentHeap, CpuDescriptorHandle ViewCPUHandle, ComPtr<TI0> pResource, [Count(Count = 4)] ref float Values, uint NumRects, ref Silk.NET.Maths.Rectangle<int> pRects) where TI0 : unmanaged, IComVtbl<ID3D12Resource>, IComVtbl<TI0>
+        public readonly void ClearUnorderedAccessViewFloat<TI0>(GpuDescriptorHandle ViewGPUHandleInCurrentHeap, CpuDescriptorHandle ViewCPUHandle, ComPtr<TI0> pResource, [Count(Count = 4)] ref float Values, uint NumRects, ref Silk.NET.Maths.Box2D<int> pRects) where TI0 : unmanaged, IComVtbl<ID3D12Resource>, IComVtbl<TI0>
         {
             var @this = (ID3D12GraphicsCommandList5*) Unsafe.AsPointer(ref Unsafe.AsRef(in this));
             // ComPtrOverloader
@@ -3498,7 +3370,7 @@
         }
 
         /// <summary>To be documented.</summary>
-        public readonly unsafe void ResolveSubresourceRegion<TI0, TI1>(ComPtr<TI0> pDstResource, uint DstSubresource, uint DstX, uint DstY, ComPtr<TI1> pSrcResource, uint SrcSubresource, Silk.NET.Maths.Rectangle<int>* pSrcRect, Silk.NET.DXGI.Format Format, ResolveMode ResolveMode) where TI0 : unmanaged, IComVtbl<ID3D12Resource>, IComVtbl<TI0> where TI1 : unmanaged, IComVtbl<ID3D12Resource>, IComVtbl<TI1>
+        public readonly unsafe void ResolveSubresourceRegion<TI0, TI1>(ComPtr<TI0> pDstResource, uint DstSubresource, uint DstX, uint DstY, ComPtr<TI1> pSrcResource, uint SrcSubresource, Silk.NET.Maths.Box2D<int>* pSrcRect, Silk.NET.DXGI.Format Format, ResolveMode ResolveMode) where TI0 : unmanaged, IComVtbl<ID3D12Resource>, IComVtbl<TI0> where TI1 : unmanaged, IComVtbl<ID3D12Resource>, IComVtbl<TI1>
         {
             var @this = (ID3D12GraphicsCommandList5*) Unsafe.AsPointer(ref Unsafe.AsRef(in this));
             // ComPtrOverloader
@@ -3506,7 +3378,7 @@
         }
 
         /// <summary>To be documented.</summary>
-        public readonly void ResolveSubresourceRegion<TI0, TI1>(ComPtr<TI0> pDstResource, uint DstSubresource, uint DstX, uint DstY, ComPtr<TI1> pSrcResource, uint SrcSubresource, ref Silk.NET.Maths.Rectangle<int> pSrcRect, Silk.NET.DXGI.Format Format, ResolveMode ResolveMode) where TI0 : unmanaged, IComVtbl<ID3D12Resource>, IComVtbl<TI0> where TI1 : unmanaged, IComVtbl<ID3D12Resource>, IComVtbl<TI1>
+        public readonly void ResolveSubresourceRegion<TI0, TI1>(ComPtr<TI0> pDstResource, uint DstSubresource, uint DstX, uint DstY, ComPtr<TI1> pSrcResource, uint SrcSubresource, ref Silk.NET.Maths.Box2D<int> pSrcRect, Silk.NET.DXGI.Format Format, ResolveMode ResolveMode) where TI0 : unmanaged, IComVtbl<ID3D12Resource>, IComVtbl<TI0> where TI1 : unmanaged, IComVtbl<ID3D12Resource>, IComVtbl<TI1>
         {
             var @this = (ID3D12GraphicsCommandList5*) Unsafe.AsPointer(ref Unsafe.AsRef(in this));
             // ComPtrOverloader
@@ -3514,7 +3386,7 @@
         }
 
         /// <summary>To be documented.</summary>
-        public readonly unsafe void ResolveSubresourceRegion<TI0>(ComPtr<TI0> pDstResource, uint DstSubresource, uint DstX, uint DstY, ref ID3D12Resource pSrcResource, uint SrcSubresource, Silk.NET.Maths.Rectangle<int>* pSrcRect, Silk.NET.DXGI.Format Format, ResolveMode ResolveMode) where TI0 : unmanaged, IComVtbl<ID3D12Resource>, IComVtbl<TI0>
+        public readonly unsafe void ResolveSubresourceRegion<TI0>(ComPtr<TI0> pDstResource, uint DstSubresource, uint DstX, uint DstY, ref ID3D12Resource pSrcResource, uint SrcSubresource, Silk.NET.Maths.Box2D<int>* pSrcRect, Silk.NET.DXGI.Format Format, ResolveMode ResolveMode) where TI0 : unmanaged, IComVtbl<ID3D12Resource>, IComVtbl<TI0>
         {
             var @this = (ID3D12GraphicsCommandList5*) Unsafe.AsPointer(ref Unsafe.AsRef(in this));
             // ComPtrOverloader
@@ -3522,7 +3394,7 @@
         }
 
         /// <summary>To be documented.</summary>
-        public readonly void ResolveSubresourceRegion<TI0>(ComPtr<TI0> pDstResource, uint DstSubresource, uint DstX, uint DstY, ref ID3D12Resource pSrcResource, uint SrcSubresource, ref Silk.NET.Maths.Rectangle<int> pSrcRect, Silk.NET.DXGI.Format Format, ResolveMode ResolveMode) where TI0 : unmanaged, IComVtbl<ID3D12Resource>, IComVtbl<TI0>
+        public readonly void ResolveSubresourceRegion<TI0>(ComPtr<TI0> pDstResource, uint DstSubresource, uint DstX, uint DstY, ref ID3D12Resource pSrcResource, uint SrcSubresource, ref Silk.NET.Maths.Box2D<int> pSrcRect, Silk.NET.DXGI.Format Format, ResolveMode ResolveMode) where TI0 : unmanaged, IComVtbl<ID3D12Resource>, IComVtbl<TI0>
         {
             var @this = (ID3D12GraphicsCommandList5*) Unsafe.AsPointer(ref Unsafe.AsRef(in this));
             // ComPtrOverloader
@@ -3530,7 +3402,7 @@
         }
 
         /// <summary>To be documented.</summary>
-        public readonly unsafe void ResolveSubresourceRegion<TI0>(ref ID3D12Resource pDstResource, uint DstSubresource, uint DstX, uint DstY, ComPtr<TI0> pSrcResource, uint SrcSubresource, Silk.NET.Maths.Rectangle<int>* pSrcRect, Silk.NET.DXGI.Format Format, ResolveMode ResolveMode) where TI0 : unmanaged, IComVtbl<ID3D12Resource>, IComVtbl<TI0>
+        public readonly unsafe void ResolveSubresourceRegion<TI0>(ref ID3D12Resource pDstResource, uint DstSubresource, uint DstX, uint DstY, ComPtr<TI0> pSrcResource, uint SrcSubresource, Silk.NET.Maths.Box2D<int>* pSrcRect, Silk.NET.DXGI.Format Format, ResolveMode ResolveMode) where TI0 : unmanaged, IComVtbl<ID3D12Resource>, IComVtbl<TI0>
         {
             var @this = (ID3D12GraphicsCommandList5*) Unsafe.AsPointer(ref Unsafe.AsRef(in this));
             // ComPtrOverloader
@@ -3538,7 +3410,7 @@
         }
 
         /// <summary>To be documented.</summary>
-        public readonly void ResolveSubresourceRegion<TI0>(ref ID3D12Resource pDstResource, uint DstSubresource, uint DstX, uint DstY, ComPtr<TI0> pSrcResource, uint SrcSubresource, ref Silk.NET.Maths.Rectangle<int> pSrcRect, Silk.NET.DXGI.Format Format, ResolveMode ResolveMode) where TI0 : unmanaged, IComVtbl<ID3D12Resource>, IComVtbl<TI0>
+        public readonly void ResolveSubresourceRegion<TI0>(ref ID3D12Resource pDstResource, uint DstSubresource, uint DstX, uint DstY, ComPtr<TI0> pSrcResource, uint SrcSubresource, ref Silk.NET.Maths.Box2D<int> pSrcRect, Silk.NET.DXGI.Format Format, ResolveMode ResolveMode) where TI0 : unmanaged, IComVtbl<ID3D12Resource>, IComVtbl<TI0>
         {
             var @this = (ID3D12GraphicsCommandList5*) Unsafe.AsPointer(ref Unsafe.AsRef(in this));
             // ComPtrOverloader
