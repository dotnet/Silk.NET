// Licensed to the .NET Foundation under one or more agreements.
// The .NET Foundation licenses this file to you under the MIT license.


using System;
using System.Runtime.InteropServices;
using System.Runtime.CompilerServices;
using System.Text;
using Silk.NET.Core;
using Silk.NET.Core.Native;
using Silk.NET.Core.Attributes;
using Silk.NET.Core.Contexts;
using Silk.NET.Core.Loader;

#pragma warning disable 1591

namespace Silk.NET.DXGI
{
    [Guid("95b4f95f-d8da-4ca4-9ee6-3b76d5968a10")]
    [NativeName("Name", "IDXGIDevice4")]
    public unsafe partial struct IDXGIDevice4 : IComVtbl<IDXGIDevice4>, IComVtbl<IDXGIDevice3>, IComVtbl<IDXGIDevice2>, IComVtbl<IDXGIDevice1>, IComVtbl<IDXGIDevice>, IComVtbl<IDXGIObject>, IComVtbl<Silk.NET.Core.Native.IUnknown>
    {
        public static readonly Guid Guid = new("95b4f95f-d8da-4ca4-9ee6-3b76d5968a10");

        void*** IComVtbl.AsVtblPtr()
            => (void***) Unsafe.AsPointer(ref Unsafe.AsRef(in this));

        public static implicit operator IDXGIDevice3(IDXGIDevice4 val)
            => Unsafe.As<IDXGIDevice4, IDXGIDevice3>(ref val);

        public static implicit operator IDXGIDevice2(IDXGIDevice4 val)
            => Unsafe.As<IDXGIDevice4, IDXGIDevice2>(ref val);

        public static implicit operator IDXGIDevice1(IDXGIDevice4 val)
            => Unsafe.As<IDXGIDevice4, IDXGIDevice1>(ref val);

        public static implicit operator Silk.NET.DXGI.IDXGIDevice(IDXGIDevice4 val)
            => Unsafe.As<IDXGIDevice4, Silk.NET.DXGI.IDXGIDevice>(ref val);

        public static implicit operator Silk.NET.DXGI.IDXGIObject(IDXGIDevice4 val)
            => Unsafe.As<IDXGIDevice4, Silk.NET.DXGI.IDXGIObject>(ref val);

        public static implicit operator Silk.NET.Core.Native.IUnknown(IDXGIDevice4 val)
            => Unsafe.As<IDXGIDevice4, Silk.NET.Core.Native.IUnknown>(ref val);

        public IDXGIDevice4
        (
            void** lpVtbl = null
        ) : this()
        {
            if (lpVtbl is not null)
            {
                LpVtbl = lpVtbl;
            }
        }


        [NativeName("Type", "")]
        [NativeName("Type.Name", "")]
        [NativeName("Name", "lpVtbl")]
        public void** LpVtbl;
        /// <summary>To be documented.</summary>
        public readonly unsafe int QueryInterface(Guid* riid, void** ppvObject)
        {
            var @this = (IDXGIDevice4*) Unsafe.AsPointer(ref Unsafe.AsRef(in this));
            int ret = default;
            ret = ((delegate* unmanaged[Stdcall]<IDXGIDevice4*, Guid*, void**, int>)@this->LpVtbl[0])(@this, riid, ppvObject);
            return ret;
        }

        /// <summary>To be documented.</summary>
        public readonly unsafe int QueryInterface(Guid* riid, ref void* ppvObject)
        {
            var @this = (IDXGIDevice4*) Unsafe.AsPointer(ref Unsafe.AsRef(in this));
            int ret = default;
            fixed (void** ppvObjectPtr = &ppvObject)
            {
                ret = ((delegate* unmanaged[Stdcall]<IDXGIDevice4*, Guid*, void**, int>)@this->LpVtbl[0])(@this, riid, ppvObjectPtr);
            }
            return ret;
        }

        /// <summary>To be documented.</summary>
        public readonly unsafe int QueryInterface(ref Guid riid, void** ppvObject)
        {
            var @this = (IDXGIDevice4*) Unsafe.AsPointer(ref Unsafe.AsRef(in this));
            int ret = default;
            fixed (Guid* riidPtr = &riid)
            {
                ret = ((delegate* unmanaged[Stdcall]<IDXGIDevice4*, Guid*, void**, int>)@this->LpVtbl[0])(@this, riidPtr, ppvObject);
            }
            return ret;
        }

        /// <summary>To be documented.</summary>
        public readonly unsafe int QueryInterface(ref Guid riid, ref void* ppvObject)
        {
            var @this = (IDXGIDevice4*) Unsafe.AsPointer(ref Unsafe.AsRef(in this));
            int ret = default;
            fixed (Guid* riidPtr = &riid)
            {
                fixed (void** ppvObjectPtr = &ppvObject)
                {
                    ret = ((delegate* unmanaged[Stdcall]<IDXGIDevice4*, Guid*, void**, int>)@this->LpVtbl[0])(@this, riidPtr, ppvObjectPtr);
                }
            }
            return ret;
        }

        /// <summary>To be documented.</summary>
        public readonly uint AddRef()
        {
            var @this = (IDXGIDevice4*) Unsafe.AsPointer(ref Unsafe.AsRef(in this));
            uint ret = default;
            ret = ((delegate* unmanaged[Stdcall]<IDXGIDevice4*, uint>)@this->LpVtbl[1])(@this);
            return ret;
        }

        /// <summary>To be documented.</summary>
        public readonly uint Release()
        {
            var @this = (IDXGIDevice4*) Unsafe.AsPointer(ref Unsafe.AsRef(in this));
            uint ret = default;
            ret = ((delegate* unmanaged[Stdcall]<IDXGIDevice4*, uint>)@this->LpVtbl[2])(@this);
            return ret;
        }

        /// <summary>To be documented.</summary>
        public readonly unsafe int SetPrivateData(Guid* Name, uint DataSize, void* pData)
        {
            var @this = (IDXGIDevice4*) Unsafe.AsPointer(ref Unsafe.AsRef(in this));
            int ret = default;
            ret = ((delegate* unmanaged[Stdcall]<IDXGIDevice4*, Guid*, uint, void*, int>)@this->LpVtbl[3])(@this, Name, DataSize, pData);
            return ret;
        }

        /// <summary>To be documented.</summary>
        public readonly unsafe int SetPrivateData<T0>(Guid* Name, uint DataSize, ref T0 pData) where T0 : unmanaged
        {
            var @this = (IDXGIDevice4*) Unsafe.AsPointer(ref Unsafe.AsRef(in this));
            int ret = default;
            fixed (void* pDataPtr = &pData)
            {
                ret = ((delegate* unmanaged[Stdcall]<IDXGIDevice4*, Guid*, uint, void*, int>)@this->LpVtbl[3])(@this, Name, DataSize, pDataPtr);
            }
            return ret;
        }

        /// <summary>To be documented.</summary>
        public readonly unsafe int SetPrivateData(ref Guid Name, uint DataSize, void* pData)
        {
            var @this = (IDXGIDevice4*) Unsafe.AsPointer(ref Unsafe.AsRef(in this));
            int ret = default;
            fixed (Guid* NamePtr = &Name)
            {
                ret = ((delegate* unmanaged[Stdcall]<IDXGIDevice4*, Guid*, uint, void*, int>)@this->LpVtbl[3])(@this, NamePtr, DataSize, pData);
            }
            return ret;
        }

        /// <summary>To be documented.</summary>
        public readonly int SetPrivateData<T0>(ref Guid Name, uint DataSize, ref T0 pData) where T0 : unmanaged
        {
            var @this = (IDXGIDevice4*) Unsafe.AsPointer(ref Unsafe.AsRef(in this));
            int ret = default;
            fixed (Guid* NamePtr = &Name)
            {
                fixed (void* pDataPtr = &pData)
                {
                    ret = ((delegate* unmanaged[Stdcall]<IDXGIDevice4*, Guid*, uint, void*, int>)@this->LpVtbl[3])(@this, NamePtr, DataSize, pDataPtr);
                }
            }
            return ret;
        }

        /// <summary>To be documented.</summary>
        public readonly unsafe int SetPrivateDataInterface(Guid* Name, [Flow(FlowDirection.In)] Silk.NET.Core.Native.IUnknown* pUnknown)
        {
            var @this = (IDXGIDevice4*) Unsafe.AsPointer(ref Unsafe.AsRef(in this));
            int ret = default;
            ret = ((delegate* unmanaged[Stdcall]<IDXGIDevice4*, Guid*, Silk.NET.Core.Native.IUnknown*, int>)@this->LpVtbl[4])(@this, Name, pUnknown);
            return ret;
        }

        /// <summary>To be documented.</summary>
        public readonly unsafe int SetPrivateDataInterface(Guid* Name, [Flow(FlowDirection.In)] in Silk.NET.Core.Native.IUnknown pUnknown)
        {
            var @this = (IDXGIDevice4*) Unsafe.AsPointer(ref Unsafe.AsRef(in this));
            int ret = default;
            fixed (Silk.NET.Core.Native.IUnknown* pUnknownPtr = &pUnknown)
            {
                ret = ((delegate* unmanaged[Stdcall]<IDXGIDevice4*, Guid*, Silk.NET.Core.Native.IUnknown*, int>)@this->LpVtbl[4])(@this, Name, pUnknownPtr);
            }
            return ret;
        }

        /// <summary>To be documented.</summary>
        public readonly unsafe int SetPrivateDataInterface(ref Guid Name, [Flow(FlowDirection.In)] Silk.NET.Core.Native.IUnknown* pUnknown)
        {
            var @this = (IDXGIDevice4*) Unsafe.AsPointer(ref Unsafe.AsRef(in this));
            int ret = default;
            fixed (Guid* NamePtr = &Name)
            {
                ret = ((delegate* unmanaged[Stdcall]<IDXGIDevice4*, Guid*, Silk.NET.Core.Native.IUnknown*, int>)@this->LpVtbl[4])(@this, NamePtr, pUnknown);
            }
            return ret;
        }

        /// <summary>To be documented.</summary>
        public readonly int SetPrivateDataInterface(ref Guid Name, [Flow(FlowDirection.In)] in Silk.NET.Core.Native.IUnknown pUnknown)
        {
            var @this = (IDXGIDevice4*) Unsafe.AsPointer(ref Unsafe.AsRef(in this));
            int ret = default;
            fixed (Guid* NamePtr = &Name)
            {
                fixed (Silk.NET.Core.Native.IUnknown* pUnknownPtr = &pUnknown)
                {
                    ret = ((delegate* unmanaged[Stdcall]<IDXGIDevice4*, Guid*, Silk.NET.Core.Native.IUnknown*, int>)@this->LpVtbl[4])(@this, NamePtr, pUnknownPtr);
                }
            }
            return ret;
        }

        /// <summary>To be documented.</summary>
        public readonly unsafe int GetPrivateData(Guid* Name, uint* pDataSize, void* pData)
        {
            var @this = (IDXGIDevice4*) Unsafe.AsPointer(ref Unsafe.AsRef(in this));
            int ret = default;
            ret = ((delegate* unmanaged[Stdcall]<IDXGIDevice4*, Guid*, uint*, void*, int>)@this->LpVtbl[5])(@this, Name, pDataSize, pData);
            return ret;
        }

        /// <summary>To be documented.</summary>
        public readonly unsafe int GetPrivateData<T0>(Guid* Name, uint* pDataSize, ref T0 pData) where T0 : unmanaged
        {
            var @this = (IDXGIDevice4*) Unsafe.AsPointer(ref Unsafe.AsRef(in this));
            int ret = default;
            fixed (void* pDataPtr = &pData)
            {
                ret = ((delegate* unmanaged[Stdcall]<IDXGIDevice4*, Guid*, uint*, void*, int>)@this->LpVtbl[5])(@this, Name, pDataSize, pDataPtr);
            }
            return ret;
        }

        /// <summary>To be documented.</summary>
        public readonly unsafe int GetPrivateData(Guid* Name, ref uint pDataSize, void* pData)
        {
            var @this = (IDXGIDevice4*) Unsafe.AsPointer(ref Unsafe.AsRef(in this));
            int ret = default;
            fixed (uint* pDataSizePtr = &pDataSize)
            {
                ret = ((delegate* unmanaged[Stdcall]<IDXGIDevice4*, Guid*, uint*, void*, int>)@this->LpVtbl[5])(@this, Name, pDataSizePtr, pData);
            }
            return ret;
        }

        /// <summary>To be documented.</summary>
        public readonly unsafe int GetPrivateData<T0>(Guid* Name, ref uint pDataSize, ref T0 pData) where T0 : unmanaged
        {
            var @this = (IDXGIDevice4*) Unsafe.AsPointer(ref Unsafe.AsRef(in this));
            int ret = default;
            fixed (uint* pDataSizePtr = &pDataSize)
            {
                fixed (void* pDataPtr = &pData)
                {
                    ret = ((delegate* unmanaged[Stdcall]<IDXGIDevice4*, Guid*, uint*, void*, int>)@this->LpVtbl[5])(@this, Name, pDataSizePtr, pDataPtr);
                }
            }
            return ret;
        }

        /// <summary>To be documented.</summary>
        public readonly unsafe int GetPrivateData(ref Guid Name, uint* pDataSize, void* pData)
        {
            var @this = (IDXGIDevice4*) Unsafe.AsPointer(ref Unsafe.AsRef(in this));
            int ret = default;
            fixed (Guid* NamePtr = &Name)
            {
                ret = ((delegate* unmanaged[Stdcall]<IDXGIDevice4*, Guid*, uint*, void*, int>)@this->LpVtbl[5])(@this, NamePtr, pDataSize, pData);
            }
            return ret;
        }

        /// <summary>To be documented.</summary>
        public readonly unsafe int GetPrivateData<T0>(ref Guid Name, uint* pDataSize, ref T0 pData) where T0 : unmanaged
        {
            var @this = (IDXGIDevice4*) Unsafe.AsPointer(ref Unsafe.AsRef(in this));
            int ret = default;
            fixed (Guid* NamePtr = &Name)
            {
                fixed (void* pDataPtr = &pData)
                {
                    ret = ((delegate* unmanaged[Stdcall]<IDXGIDevice4*, Guid*, uint*, void*, int>)@this->LpVtbl[5])(@this, NamePtr, pDataSize, pDataPtr);
                }
            }
            return ret;
        }

        /// <summary>To be documented.</summary>
        public readonly unsafe int GetPrivateData(ref Guid Name, ref uint pDataSize, void* pData)
        {
            var @this = (IDXGIDevice4*) Unsafe.AsPointer(ref Unsafe.AsRef(in this));
            int ret = default;
            fixed (Guid* NamePtr = &Name)
            {
                fixed (uint* pDataSizePtr = &pDataSize)
                {
                    ret = ((delegate* unmanaged[Stdcall]<IDXGIDevice4*, Guid*, uint*, void*, int>)@this->LpVtbl[5])(@this, NamePtr, pDataSizePtr, pData);
                }
            }
            return ret;
        }

        /// <summary>To be documented.</summary>
        public readonly int GetPrivateData<T0>(ref Guid Name, ref uint pDataSize, ref T0 pData) where T0 : unmanaged
        {
            var @this = (IDXGIDevice4*) Unsafe.AsPointer(ref Unsafe.AsRef(in this));
            int ret = default;
            fixed (Guid* NamePtr = &Name)
            {
                fixed (uint* pDataSizePtr = &pDataSize)
                {
                    fixed (void* pDataPtr = &pData)
                    {
                        ret = ((delegate* unmanaged[Stdcall]<IDXGIDevice4*, Guid*, uint*, void*, int>)@this->LpVtbl[5])(@this, NamePtr, pDataSizePtr, pDataPtr);
                    }
                }
            }
            return ret;
        }

        /// <summary>To be documented.</summary>
        public readonly unsafe int GetParent(Guid* riid, void** ppParent)
        {
            var @this = (IDXGIDevice4*) Unsafe.AsPointer(ref Unsafe.AsRef(in this));
            int ret = default;
            ret = ((delegate* unmanaged[Stdcall]<IDXGIDevice4*, Guid*, void**, int>)@this->LpVtbl[6])(@this, riid, ppParent);
            return ret;
        }

        /// <summary>To be documented.</summary>
        public readonly unsafe int GetParent(Guid* riid, ref void* ppParent)
        {
            var @this = (IDXGIDevice4*) Unsafe.AsPointer(ref Unsafe.AsRef(in this));
            int ret = default;
            fixed (void** ppParentPtr = &ppParent)
            {
                ret = ((delegate* unmanaged[Stdcall]<IDXGIDevice4*, Guid*, void**, int>)@this->LpVtbl[6])(@this, riid, ppParentPtr);
            }
            return ret;
        }

        /// <summary>To be documented.</summary>
        public readonly unsafe int GetParent(ref Guid riid, void** ppParent)
        {
            var @this = (IDXGIDevice4*) Unsafe.AsPointer(ref Unsafe.AsRef(in this));
            int ret = default;
            fixed (Guid* riidPtr = &riid)
            {
                ret = ((delegate* unmanaged[Stdcall]<IDXGIDevice4*, Guid*, void**, int>)@this->LpVtbl[6])(@this, riidPtr, ppParent);
            }
            return ret;
        }

        /// <summary>To be documented.</summary>
        public readonly unsafe int GetParent(ref Guid riid, ref void* ppParent)
        {
            var @this = (IDXGIDevice4*) Unsafe.AsPointer(ref Unsafe.AsRef(in this));
            int ret = default;
            fixed (Guid* riidPtr = &riid)
            {
                fixed (void** ppParentPtr = &ppParent)
                {
                    ret = ((delegate* unmanaged[Stdcall]<IDXGIDevice4*, Guid*, void**, int>)@this->LpVtbl[6])(@this, riidPtr, ppParentPtr);
                }
            }
            return ret;
        }

        /// <summary>To be documented.</summary>
        public readonly unsafe int GetAdapter(Silk.NET.DXGI.IDXGIAdapter** pAdapter)
        {
            var @this = (IDXGIDevice4*) Unsafe.AsPointer(ref Unsafe.AsRef(in this));
            int ret = default;
            ret = ((delegate* unmanaged[Stdcall]<IDXGIDevice4*, Silk.NET.DXGI.IDXGIAdapter**, int>)@this->LpVtbl[7])(@this, pAdapter);
            return ret;
        }

        /// <summary>To be documented.</summary>
        public readonly unsafe int GetAdapter(ref Silk.NET.DXGI.IDXGIAdapter* pAdapter)
        {
            var @this = (IDXGIDevice4*) Unsafe.AsPointer(ref Unsafe.AsRef(in this));
            int ret = default;
            fixed (Silk.NET.DXGI.IDXGIAdapter** pAdapterPtr = &pAdapter)
            {
                ret = ((delegate* unmanaged[Stdcall]<IDXGIDevice4*, Silk.NET.DXGI.IDXGIAdapter**, int>)@this->LpVtbl[7])(@this, pAdapterPtr);
            }
            return ret;
        }

        /// <summary>To be documented.</summary>
        public readonly unsafe int CreateSurface(SurfaceDesc* pDesc, uint NumSurfaces, uint Usage, SharedResource* pSharedResource, Silk.NET.DXGI.IDXGISurface** ppSurface)
        {
            var @this = (IDXGIDevice4*) Unsafe.AsPointer(ref Unsafe.AsRef(in this));
            int ret = default;
<<<<<<< HEAD
            ret = ((delegate* unmanaged[Stdcall]<IDXGIDevice4*, SurfaceDesc*, uint, uint, SharedResource*, Silk.NET.DXGI.IDXGISurface**, int>)LpVtbl[8])(@this, pDesc, NumSurfaces, Usage, pSharedResource, ppSurface);
=======
            ret = ((delegate* unmanaged[Stdcall]<IDXGIDevice4*, SurfaceDesc*, uint, uint, SharedResource*, IDXGISurface**, int>)@this->LpVtbl[8])(@this, pDesc, NumSurfaces, Usage, pSharedResource, ppSurface);
>>>>>>> 79618580
            return ret;
        }

        /// <summary>To be documented.</summary>
        public readonly unsafe int CreateSurface(SurfaceDesc* pDesc, uint NumSurfaces, uint Usage, SharedResource* pSharedResource, ref Silk.NET.DXGI.IDXGISurface* ppSurface)
        {
            var @this = (IDXGIDevice4*) Unsafe.AsPointer(ref Unsafe.AsRef(in this));
            int ret = default;
            fixed (Silk.NET.DXGI.IDXGISurface** ppSurfacePtr = &ppSurface)
            {
<<<<<<< HEAD
                ret = ((delegate* unmanaged[Stdcall]<IDXGIDevice4*, SurfaceDesc*, uint, uint, SharedResource*, Silk.NET.DXGI.IDXGISurface**, int>)LpVtbl[8])(@this, pDesc, NumSurfaces, Usage, pSharedResource, ppSurfacePtr);
=======
                ret = ((delegate* unmanaged[Stdcall]<IDXGIDevice4*, SurfaceDesc*, uint, uint, SharedResource*, IDXGISurface**, int>)@this->LpVtbl[8])(@this, pDesc, NumSurfaces, Usage, pSharedResource, ppSurfacePtr);
>>>>>>> 79618580
            }
            return ret;
        }

        /// <summary>To be documented.</summary>
        public readonly unsafe int CreateSurface(SurfaceDesc* pDesc, uint NumSurfaces, uint Usage, ref SharedResource pSharedResource, Silk.NET.DXGI.IDXGISurface** ppSurface)
        {
            var @this = (IDXGIDevice4*) Unsafe.AsPointer(ref Unsafe.AsRef(in this));
            int ret = default;
            fixed (SharedResource* pSharedResourcePtr = &pSharedResource)
            {
<<<<<<< HEAD
                ret = ((delegate* unmanaged[Stdcall]<IDXGIDevice4*, SurfaceDesc*, uint, uint, SharedResource*, Silk.NET.DXGI.IDXGISurface**, int>)LpVtbl[8])(@this, pDesc, NumSurfaces, Usage, pSharedResourcePtr, ppSurface);
=======
                ret = ((delegate* unmanaged[Stdcall]<IDXGIDevice4*, SurfaceDesc*, uint, uint, SharedResource*, IDXGISurface**, int>)@this->LpVtbl[8])(@this, pDesc, NumSurfaces, Usage, pSharedResourcePtr, ppSurface);
>>>>>>> 79618580
            }
            return ret;
        }

        /// <summary>To be documented.</summary>
        public readonly unsafe int CreateSurface(SurfaceDesc* pDesc, uint NumSurfaces, uint Usage, ref SharedResource pSharedResource, ref Silk.NET.DXGI.IDXGISurface* ppSurface)
        {
            var @this = (IDXGIDevice4*) Unsafe.AsPointer(ref Unsafe.AsRef(in this));
            int ret = default;
            fixed (SharedResource* pSharedResourcePtr = &pSharedResource)
            {
                fixed (Silk.NET.DXGI.IDXGISurface** ppSurfacePtr = &ppSurface)
                {
<<<<<<< HEAD
                    ret = ((delegate* unmanaged[Stdcall]<IDXGIDevice4*, SurfaceDesc*, uint, uint, SharedResource*, Silk.NET.DXGI.IDXGISurface**, int>)LpVtbl[8])(@this, pDesc, NumSurfaces, Usage, pSharedResourcePtr, ppSurfacePtr);
=======
                    ret = ((delegate* unmanaged[Stdcall]<IDXGIDevice4*, SurfaceDesc*, uint, uint, SharedResource*, IDXGISurface**, int>)@this->LpVtbl[8])(@this, pDesc, NumSurfaces, Usage, pSharedResourcePtr, ppSurfacePtr);
>>>>>>> 79618580
                }
            }
            return ret;
        }

        /// <summary>To be documented.</summary>
        public readonly unsafe int CreateSurface(ref SurfaceDesc pDesc, uint NumSurfaces, uint Usage, SharedResource* pSharedResource, Silk.NET.DXGI.IDXGISurface** ppSurface)
        {
            var @this = (IDXGIDevice4*) Unsafe.AsPointer(ref Unsafe.AsRef(in this));
            int ret = default;
            fixed (SurfaceDesc* pDescPtr = &pDesc)
            {
<<<<<<< HEAD
                ret = ((delegate* unmanaged[Stdcall]<IDXGIDevice4*, SurfaceDesc*, uint, uint, SharedResource*, Silk.NET.DXGI.IDXGISurface**, int>)LpVtbl[8])(@this, pDescPtr, NumSurfaces, Usage, pSharedResource, ppSurface);
=======
                ret = ((delegate* unmanaged[Stdcall]<IDXGIDevice4*, SurfaceDesc*, uint, uint, SharedResource*, IDXGISurface**, int>)@this->LpVtbl[8])(@this, pDescPtr, NumSurfaces, Usage, pSharedResource, ppSurface);
>>>>>>> 79618580
            }
            return ret;
        }

        /// <summary>To be documented.</summary>
        public readonly unsafe int CreateSurface(ref SurfaceDesc pDesc, uint NumSurfaces, uint Usage, SharedResource* pSharedResource, ref Silk.NET.DXGI.IDXGISurface* ppSurface)
        {
            var @this = (IDXGIDevice4*) Unsafe.AsPointer(ref Unsafe.AsRef(in this));
            int ret = default;
            fixed (SurfaceDesc* pDescPtr = &pDesc)
            {
                fixed (Silk.NET.DXGI.IDXGISurface** ppSurfacePtr = &ppSurface)
                {
<<<<<<< HEAD
                    ret = ((delegate* unmanaged[Stdcall]<IDXGIDevice4*, SurfaceDesc*, uint, uint, SharedResource*, Silk.NET.DXGI.IDXGISurface**, int>)LpVtbl[8])(@this, pDescPtr, NumSurfaces, Usage, pSharedResource, ppSurfacePtr);
=======
                    ret = ((delegate* unmanaged[Stdcall]<IDXGIDevice4*, SurfaceDesc*, uint, uint, SharedResource*, IDXGISurface**, int>)@this->LpVtbl[8])(@this, pDescPtr, NumSurfaces, Usage, pSharedResource, ppSurfacePtr);
>>>>>>> 79618580
                }
            }
            return ret;
        }

        /// <summary>To be documented.</summary>
        public readonly unsafe int CreateSurface(ref SurfaceDesc pDesc, uint NumSurfaces, uint Usage, ref SharedResource pSharedResource, Silk.NET.DXGI.IDXGISurface** ppSurface)
        {
            var @this = (IDXGIDevice4*) Unsafe.AsPointer(ref Unsafe.AsRef(in this));
            int ret = default;
            fixed (SurfaceDesc* pDescPtr = &pDesc)
            {
                fixed (SharedResource* pSharedResourcePtr = &pSharedResource)
                {
<<<<<<< HEAD
                    ret = ((delegate* unmanaged[Stdcall]<IDXGIDevice4*, SurfaceDesc*, uint, uint, SharedResource*, Silk.NET.DXGI.IDXGISurface**, int>)LpVtbl[8])(@this, pDescPtr, NumSurfaces, Usage, pSharedResourcePtr, ppSurface);
=======
                    ret = ((delegate* unmanaged[Stdcall]<IDXGIDevice4*, SurfaceDesc*, uint, uint, SharedResource*, IDXGISurface**, int>)@this->LpVtbl[8])(@this, pDescPtr, NumSurfaces, Usage, pSharedResourcePtr, ppSurface);
>>>>>>> 79618580
                }
            }
            return ret;
        }

        /// <summary>To be documented.</summary>
        public readonly unsafe int CreateSurface(ref SurfaceDesc pDesc, uint NumSurfaces, uint Usage, ref SharedResource pSharedResource, ref Silk.NET.DXGI.IDXGISurface* ppSurface)
        {
            var @this = (IDXGIDevice4*) Unsafe.AsPointer(ref Unsafe.AsRef(in this));
            int ret = default;
            fixed (SurfaceDesc* pDescPtr = &pDesc)
            {
                fixed (SharedResource* pSharedResourcePtr = &pSharedResource)
                {
                    fixed (Silk.NET.DXGI.IDXGISurface** ppSurfacePtr = &ppSurface)
                    {
<<<<<<< HEAD
                        ret = ((delegate* unmanaged[Stdcall]<IDXGIDevice4*, SurfaceDesc*, uint, uint, SharedResource*, Silk.NET.DXGI.IDXGISurface**, int>)LpVtbl[8])(@this, pDescPtr, NumSurfaces, Usage, pSharedResourcePtr, ppSurfacePtr);
=======
                        ret = ((delegate* unmanaged[Stdcall]<IDXGIDevice4*, SurfaceDesc*, uint, uint, SharedResource*, IDXGISurface**, int>)@this->LpVtbl[8])(@this, pDescPtr, NumSurfaces, Usage, pSharedResourcePtr, ppSurfacePtr);
>>>>>>> 79618580
                    }
                }
            }
            return ret;
        }

        /// <summary>To be documented.</summary>
        public readonly unsafe int QueryResourceResidency(Silk.NET.Core.Native.IUnknown** ppResources, Residency* pResidencyStatus, uint NumResources)
        {
            var @this = (IDXGIDevice4*) Unsafe.AsPointer(ref Unsafe.AsRef(in this));
            int ret = default;
            ret = ((delegate* unmanaged[Stdcall]<IDXGIDevice4*, Silk.NET.Core.Native.IUnknown**, Residency*, uint, int>)@this->LpVtbl[9])(@this, ppResources, pResidencyStatus, NumResources);
            return ret;
        }

        /// <summary>To be documented.</summary>
        public readonly unsafe int QueryResourceResidency(Silk.NET.Core.Native.IUnknown** ppResources, ref Residency pResidencyStatus, uint NumResources)
        {
            var @this = (IDXGIDevice4*) Unsafe.AsPointer(ref Unsafe.AsRef(in this));
            int ret = default;
            fixed (Residency* pResidencyStatusPtr = &pResidencyStatus)
            {
                ret = ((delegate* unmanaged[Stdcall]<IDXGIDevice4*, Silk.NET.Core.Native.IUnknown**, Residency*, uint, int>)@this->LpVtbl[9])(@this, ppResources, pResidencyStatusPtr, NumResources);
            }
            return ret;
        }

        /// <summary>To be documented.</summary>
        public readonly unsafe int QueryResourceResidency(ref Silk.NET.Core.Native.IUnknown* ppResources, Residency* pResidencyStatus, uint NumResources)
        {
            var @this = (IDXGIDevice4*) Unsafe.AsPointer(ref Unsafe.AsRef(in this));
            int ret = default;
            fixed (Silk.NET.Core.Native.IUnknown** ppResourcesPtr = &ppResources)
            {
                ret = ((delegate* unmanaged[Stdcall]<IDXGIDevice4*, Silk.NET.Core.Native.IUnknown**, Residency*, uint, int>)@this->LpVtbl[9])(@this, ppResourcesPtr, pResidencyStatus, NumResources);
            }
            return ret;
        }

        /// <summary>To be documented.</summary>
        public readonly unsafe int QueryResourceResidency(ref Silk.NET.Core.Native.IUnknown* ppResources, ref Residency pResidencyStatus, uint NumResources)
        {
            var @this = (IDXGIDevice4*) Unsafe.AsPointer(ref Unsafe.AsRef(in this));
            int ret = default;
            fixed (Silk.NET.Core.Native.IUnknown** ppResourcesPtr = &ppResources)
            {
                fixed (Residency* pResidencyStatusPtr = &pResidencyStatus)
                {
                    ret = ((delegate* unmanaged[Stdcall]<IDXGIDevice4*, Silk.NET.Core.Native.IUnknown**, Residency*, uint, int>)@this->LpVtbl[9])(@this, ppResourcesPtr, pResidencyStatusPtr, NumResources);
                }
            }
            return ret;
        }

        /// <summary>To be documented.</summary>
        public readonly int SetGPUThreadPriority(int Priority)
        {
            var @this = (IDXGIDevice4*) Unsafe.AsPointer(ref Unsafe.AsRef(in this));
            int ret = default;
            ret = ((delegate* unmanaged[Stdcall]<IDXGIDevice4*, int, int>)@this->LpVtbl[10])(@this, Priority);
            return ret;
        }

        /// <summary>To be documented.</summary>
        public readonly unsafe int GetGPUThreadPriority(int* pPriority)
        {
            var @this = (IDXGIDevice4*) Unsafe.AsPointer(ref Unsafe.AsRef(in this));
            int ret = default;
            ret = ((delegate* unmanaged[Stdcall]<IDXGIDevice4*, int*, int>)@this->LpVtbl[11])(@this, pPriority);
            return ret;
        }

        /// <summary>To be documented.</summary>
        public readonly int GetGPUThreadPriority(ref int pPriority)
        {
            var @this = (IDXGIDevice4*) Unsafe.AsPointer(ref Unsafe.AsRef(in this));
            int ret = default;
            fixed (int* pPriorityPtr = &pPriority)
            {
                ret = ((delegate* unmanaged[Stdcall]<IDXGIDevice4*, int*, int>)@this->LpVtbl[11])(@this, pPriorityPtr);
            }
            return ret;
        }

        /// <summary>To be documented.</summary>
        public readonly int SetMaximumFrameLatency(uint MaxLatency)
        {
            var @this = (IDXGIDevice4*) Unsafe.AsPointer(ref Unsafe.AsRef(in this));
            int ret = default;
            ret = ((delegate* unmanaged[Stdcall]<IDXGIDevice4*, uint, int>)@this->LpVtbl[12])(@this, MaxLatency);
            return ret;
        }

        /// <summary>To be documented.</summary>
        public readonly unsafe int GetMaximumFrameLatency(uint* pMaxLatency)
        {
            var @this = (IDXGIDevice4*) Unsafe.AsPointer(ref Unsafe.AsRef(in this));
            int ret = default;
            ret = ((delegate* unmanaged[Stdcall]<IDXGIDevice4*, uint*, int>)@this->LpVtbl[13])(@this, pMaxLatency);
            return ret;
        }

        /// <summary>To be documented.</summary>
        public readonly int GetMaximumFrameLatency(ref uint pMaxLatency)
        {
            var @this = (IDXGIDevice4*) Unsafe.AsPointer(ref Unsafe.AsRef(in this));
            int ret = default;
            fixed (uint* pMaxLatencyPtr = &pMaxLatency)
            {
                ret = ((delegate* unmanaged[Stdcall]<IDXGIDevice4*, uint*, int>)@this->LpVtbl[13])(@this, pMaxLatencyPtr);
            }
            return ret;
        }

        /// <summary>To be documented.</summary>
        public readonly unsafe int OfferResources(uint NumResources, IDXGIResource** ppResources, OfferResourcePriority Priority)
        {
            var @this = (IDXGIDevice4*) Unsafe.AsPointer(ref Unsafe.AsRef(in this));
            int ret = default;
            ret = ((delegate* unmanaged[Stdcall]<IDXGIDevice4*, uint, IDXGIResource**, OfferResourcePriority, int>)@this->LpVtbl[14])(@this, NumResources, ppResources, Priority);
            return ret;
        }

        /// <summary>To be documented.</summary>
        public readonly unsafe int OfferResources(uint NumResources, ref IDXGIResource* ppResources, OfferResourcePriority Priority)
        {
            var @this = (IDXGIDevice4*) Unsafe.AsPointer(ref Unsafe.AsRef(in this));
            int ret = default;
            fixed (IDXGIResource** ppResourcesPtr = &ppResources)
            {
                ret = ((delegate* unmanaged[Stdcall]<IDXGIDevice4*, uint, IDXGIResource**, OfferResourcePriority, int>)@this->LpVtbl[14])(@this, NumResources, ppResourcesPtr, Priority);
            }
            return ret;
        }

        /// <summary>To be documented.</summary>
        public readonly unsafe int ReclaimResources(uint NumResources, IDXGIResource** ppResources, int* pDiscarded)
        {
            var @this = (IDXGIDevice4*) Unsafe.AsPointer(ref Unsafe.AsRef(in this));
            int ret = default;
            ret = ((delegate* unmanaged[Stdcall]<IDXGIDevice4*, uint, IDXGIResource**, int*, int>)@this->LpVtbl[15])(@this, NumResources, ppResources, pDiscarded);
            return ret;
        }

        /// <summary>To be documented.</summary>
        public readonly unsafe int ReclaimResources(uint NumResources, IDXGIResource** ppResources, ref int pDiscarded)
        {
            var @this = (IDXGIDevice4*) Unsafe.AsPointer(ref Unsafe.AsRef(in this));
            int ret = default;
            fixed (int* pDiscardedPtr = &pDiscarded)
            {
                ret = ((delegate* unmanaged[Stdcall]<IDXGIDevice4*, uint, IDXGIResource**, int*, int>)@this->LpVtbl[15])(@this, NumResources, ppResources, pDiscardedPtr);
            }
            return ret;
        }

        /// <summary>To be documented.</summary>
        public readonly unsafe int ReclaimResources(uint NumResources, ref IDXGIResource* ppResources, int* pDiscarded)
        {
            var @this = (IDXGIDevice4*) Unsafe.AsPointer(ref Unsafe.AsRef(in this));
            int ret = default;
            fixed (IDXGIResource** ppResourcesPtr = &ppResources)
            {
                ret = ((delegate* unmanaged[Stdcall]<IDXGIDevice4*, uint, IDXGIResource**, int*, int>)@this->LpVtbl[15])(@this, NumResources, ppResourcesPtr, pDiscarded);
            }
            return ret;
        }

        /// <summary>To be documented.</summary>
        public readonly unsafe int ReclaimResources(uint NumResources, ref IDXGIResource* ppResources, ref int pDiscarded)
        {
            var @this = (IDXGIDevice4*) Unsafe.AsPointer(ref Unsafe.AsRef(in this));
            int ret = default;
            fixed (IDXGIResource** ppResourcesPtr = &ppResources)
            {
                fixed (int* pDiscardedPtr = &pDiscarded)
                {
                    ret = ((delegate* unmanaged[Stdcall]<IDXGIDevice4*, uint, IDXGIResource**, int*, int>)@this->LpVtbl[15])(@this, NumResources, ppResourcesPtr, pDiscardedPtr);
                }
            }
            return ret;
        }

        /// <summary>To be documented.</summary>
        public readonly unsafe int EnqueueSetEvent(void* hEvent)
        {
            var @this = (IDXGIDevice4*) Unsafe.AsPointer(ref Unsafe.AsRef(in this));
            int ret = default;
            ret = ((delegate* unmanaged[Stdcall]<IDXGIDevice4*, void*, int>)@this->LpVtbl[16])(@this, hEvent);
            return ret;
        }

        /// <summary>To be documented.</summary>
        public readonly int EnqueueSetEvent<T0>(ref T0 hEvent) where T0 : unmanaged
        {
            var @this = (IDXGIDevice4*) Unsafe.AsPointer(ref Unsafe.AsRef(in this));
            int ret = default;
            fixed (void* hEventPtr = &hEvent)
            {
                ret = ((delegate* unmanaged[Stdcall]<IDXGIDevice4*, void*, int>)@this->LpVtbl[16])(@this, hEventPtr);
            }
            return ret;
        }

        /// <summary>To be documented.</summary>
        public readonly void Trim()
        {
            var @this = (IDXGIDevice4*) Unsafe.AsPointer(ref Unsafe.AsRef(in this));
            ((delegate* unmanaged[Stdcall]<IDXGIDevice4*, void>)@this->LpVtbl[17])(@this);
        }

        /// <summary>To be documented.</summary>
        public readonly unsafe int OfferResources1(uint NumResources, IDXGIResource** ppResources, OfferResourcePriority Priority, uint Flags)
        {
            var @this = (IDXGIDevice4*) Unsafe.AsPointer(ref Unsafe.AsRef(in this));
            int ret = default;
            ret = ((delegate* unmanaged[Stdcall]<IDXGIDevice4*, uint, IDXGIResource**, OfferResourcePriority, uint, int>)@this->LpVtbl[18])(@this, NumResources, ppResources, Priority, Flags);
            return ret;
        }

        /// <summary>To be documented.</summary>
        public readonly unsafe int OfferResources1(uint NumResources, ref IDXGIResource* ppResources, OfferResourcePriority Priority, uint Flags)
        {
            var @this = (IDXGIDevice4*) Unsafe.AsPointer(ref Unsafe.AsRef(in this));
            int ret = default;
            fixed (IDXGIResource** ppResourcesPtr = &ppResources)
            {
                ret = ((delegate* unmanaged[Stdcall]<IDXGIDevice4*, uint, IDXGIResource**, OfferResourcePriority, uint, int>)@this->LpVtbl[18])(@this, NumResources, ppResourcesPtr, Priority, Flags);
            }
            return ret;
        }

        /// <summary>To be documented.</summary>
        public readonly unsafe int ReclaimResources1(uint NumResources, IDXGIResource** ppResources, ReclaimResourceResults* pResults)
        {
            var @this = (IDXGIDevice4*) Unsafe.AsPointer(ref Unsafe.AsRef(in this));
            int ret = default;
            ret = ((delegate* unmanaged[Stdcall]<IDXGIDevice4*, uint, IDXGIResource**, ReclaimResourceResults*, int>)@this->LpVtbl[19])(@this, NumResources, ppResources, pResults);
            return ret;
        }

        /// <summary>To be documented.</summary>
        public readonly unsafe int ReclaimResources1(uint NumResources, IDXGIResource** ppResources, ref ReclaimResourceResults pResults)
        {
            var @this = (IDXGIDevice4*) Unsafe.AsPointer(ref Unsafe.AsRef(in this));
            int ret = default;
            fixed (ReclaimResourceResults* pResultsPtr = &pResults)
            {
                ret = ((delegate* unmanaged[Stdcall]<IDXGIDevice4*, uint, IDXGIResource**, ReclaimResourceResults*, int>)@this->LpVtbl[19])(@this, NumResources, ppResources, pResultsPtr);
            }
            return ret;
        }

        /// <summary>To be documented.</summary>
        public readonly unsafe int ReclaimResources1(uint NumResources, ref IDXGIResource* ppResources, ReclaimResourceResults* pResults)
        {
            var @this = (IDXGIDevice4*) Unsafe.AsPointer(ref Unsafe.AsRef(in this));
            int ret = default;
            fixed (IDXGIResource** ppResourcesPtr = &ppResources)
            {
                ret = ((delegate* unmanaged[Stdcall]<IDXGIDevice4*, uint, IDXGIResource**, ReclaimResourceResults*, int>)@this->LpVtbl[19])(@this, NumResources, ppResourcesPtr, pResults);
            }
            return ret;
        }

        /// <summary>To be documented.</summary>
        public readonly unsafe int ReclaimResources1(uint NumResources, ref IDXGIResource* ppResources, ref ReclaimResourceResults pResults)
        {
            var @this = (IDXGIDevice4*) Unsafe.AsPointer(ref Unsafe.AsRef(in this));
            int ret = default;
            fixed (IDXGIResource** ppResourcesPtr = &ppResources)
            {
                fixed (ReclaimResourceResults* pResultsPtr = &pResults)
                {
                    ret = ((delegate* unmanaged[Stdcall]<IDXGIDevice4*, uint, IDXGIResource**, ReclaimResourceResults*, int>)@this->LpVtbl[19])(@this, NumResources, ppResourcesPtr, pResultsPtr);
                }
            }
            return ret;
        }

        /// <summary>To be documented.</summary>
        public readonly int QueryInterface<TI0>(out ComPtr<TI0> ppvObject) where TI0 : unmanaged, IComVtbl<TI0>
        {
            var @this = (IDXGIDevice4*) Unsafe.AsPointer(ref Unsafe.AsRef(in this));
            // ComPtrOverloader
            ppvObject = default;
            return @this->QueryInterface(SilkMarshal.GuidPtrOf<TI0>(), (void**) ppvObject.GetAddressOf());
        }

        /// <summary>To be documented.</summary>
        public readonly unsafe int SetPrivateDataInterface<TI0>(Guid* Name, [Flow(FlowDirection.In)] ComPtr<TI0> pUnknown) where TI0 : unmanaged, IComVtbl<Silk.NET.Core.Native.IUnknown>, IComVtbl<TI0>
        {
            var @this = (IDXGIDevice4*) Unsafe.AsPointer(ref Unsafe.AsRef(in this));
            // ComPtrOverloader
            return @this->SetPrivateDataInterface(Name, (Silk.NET.Core.Native.IUnknown*) pUnknown.Handle);
        }

        /// <summary>To be documented.</summary>
        public readonly int SetPrivateDataInterface<TI0>(ref Guid Name, [Flow(FlowDirection.In)] ComPtr<TI0> pUnknown) where TI0 : unmanaged, IComVtbl<Silk.NET.Core.Native.IUnknown>, IComVtbl<TI0>
        {
            var @this = (IDXGIDevice4*) Unsafe.AsPointer(ref Unsafe.AsRef(in this));
            // ComPtrOverloader
            return @this->SetPrivateDataInterface(ref Name, (Silk.NET.Core.Native.IUnknown*) pUnknown.Handle);
        }

        /// <summary>To be documented.</summary>
        public readonly int GetParent<TI0>(out ComPtr<TI0> ppParent) where TI0 : unmanaged, IComVtbl<TI0>
        {
            var @this = (IDXGIDevice4*) Unsafe.AsPointer(ref Unsafe.AsRef(in this));
            // ComPtrOverloader
            ppParent = default;
            return @this->GetParent(SilkMarshal.GuidPtrOf<TI0>(), (void**) ppParent.GetAddressOf());
        }

        /// <summary>To be documented.</summary>
        public readonly int GetAdapter<TI0>(ref ComPtr<TI0> pAdapter) where TI0 : unmanaged, IComVtbl<Silk.NET.DXGI.IDXGIAdapter>, IComVtbl<TI0>
        {
            var @this = (IDXGIDevice4*) Unsafe.AsPointer(ref Unsafe.AsRef(in this));
            // ComPtrOverloader
            return @this->GetAdapter((Silk.NET.DXGI.IDXGIAdapter**) pAdapter.GetAddressOf());
        }

        /// <summary>To be documented.</summary>
        public readonly unsafe int CreateSurface<TI0>(SurfaceDesc* pDesc, uint NumSurfaces, uint Usage, SharedResource* pSharedResource, ref ComPtr<TI0> ppSurface) where TI0 : unmanaged, IComVtbl<IDXGISurface>, IComVtbl<TI0>
        {
            var @this = (IDXGIDevice4*) Unsafe.AsPointer(ref Unsafe.AsRef(in this));
            // ComPtrOverloader
            return @this->CreateSurface(pDesc, NumSurfaces, Usage, pSharedResource, (IDXGISurface**) ppSurface.GetAddressOf());
        }

        /// <summary>To be documented.</summary>
        public readonly unsafe int CreateSurface<TI0>(SurfaceDesc* pDesc, uint NumSurfaces, uint Usage, ref SharedResource pSharedResource, ref ComPtr<TI0> ppSurface) where TI0 : unmanaged, IComVtbl<IDXGISurface>, IComVtbl<TI0>
        {
            var @this = (IDXGIDevice4*) Unsafe.AsPointer(ref Unsafe.AsRef(in this));
            // ComPtrOverloader
            return @this->CreateSurface(pDesc, NumSurfaces, Usage, ref pSharedResource, (IDXGISurface**) ppSurface.GetAddressOf());
        }

        /// <summary>To be documented.</summary>
        public readonly unsafe int CreateSurface<TI0>(ref SurfaceDesc pDesc, uint NumSurfaces, uint Usage, SharedResource* pSharedResource, ref ComPtr<TI0> ppSurface) where TI0 : unmanaged, IComVtbl<IDXGISurface>, IComVtbl<TI0>
        {
            var @this = (IDXGIDevice4*) Unsafe.AsPointer(ref Unsafe.AsRef(in this));
            // ComPtrOverloader
            return @this->CreateSurface(ref pDesc, NumSurfaces, Usage, pSharedResource, (IDXGISurface**) ppSurface.GetAddressOf());
        }

        /// <summary>To be documented.</summary>
        public readonly int CreateSurface<TI0>(ref SurfaceDesc pDesc, uint NumSurfaces, uint Usage, ref SharedResource pSharedResource, ref ComPtr<TI0> ppSurface) where TI0 : unmanaged, IComVtbl<IDXGISurface>, IComVtbl<TI0>
        {
            var @this = (IDXGIDevice4*) Unsafe.AsPointer(ref Unsafe.AsRef(in this));
            // ComPtrOverloader
            return @this->CreateSurface(ref pDesc, NumSurfaces, Usage, ref pSharedResource, (IDXGISurface**) ppSurface.GetAddressOf());
        }

        /// <summary>To be documented.</summary>
        public readonly unsafe int QueryResourceResidency<TI0>(ref ComPtr<TI0> ppResources, Residency* pResidencyStatus, uint NumResources) where TI0 : unmanaged, IComVtbl<Silk.NET.Core.Native.IUnknown>, IComVtbl<TI0>
        {
            var @this = (IDXGIDevice4*) Unsafe.AsPointer(ref Unsafe.AsRef(in this));
            // ComPtrOverloader
            return @this->QueryResourceResidency((Silk.NET.Core.Native.IUnknown**) ppResources.GetAddressOf(), pResidencyStatus, NumResources);
        }

        /// <summary>To be documented.</summary>
        public readonly int QueryResourceResidency<TI0>(ref ComPtr<TI0> ppResources, ref Residency pResidencyStatus, uint NumResources) where TI0 : unmanaged, IComVtbl<Silk.NET.Core.Native.IUnknown>, IComVtbl<TI0>
        {
            var @this = (IDXGIDevice4*) Unsafe.AsPointer(ref Unsafe.AsRef(in this));
            // ComPtrOverloader
            return @this->QueryResourceResidency((Silk.NET.Core.Native.IUnknown**) ppResources.GetAddressOf(), ref pResidencyStatus, NumResources);
        }

        /// <summary>To be documented.</summary>
        public readonly int OfferResources<TI0>(uint NumResources, ref ComPtr<TI0> ppResources, OfferResourcePriority Priority) where TI0 : unmanaged, IComVtbl<IDXGIResource>, IComVtbl<TI0>
        {
            var @this = (IDXGIDevice4*) Unsafe.AsPointer(ref Unsafe.AsRef(in this));
            // ComPtrOverloader
            return @this->OfferResources(NumResources, (IDXGIResource**) ppResources.GetAddressOf(), Priority);
        }

        /// <summary>To be documented.</summary>
        public readonly unsafe int ReclaimResources<TI0>(uint NumResources, ref ComPtr<TI0> ppResources, int* pDiscarded) where TI0 : unmanaged, IComVtbl<IDXGIResource>, IComVtbl<TI0>
        {
            var @this = (IDXGIDevice4*) Unsafe.AsPointer(ref Unsafe.AsRef(in this));
            // ComPtrOverloader
            return @this->ReclaimResources(NumResources, (IDXGIResource**) ppResources.GetAddressOf(), pDiscarded);
        }

        /// <summary>To be documented.</summary>
        public readonly int ReclaimResources<TI0>(uint NumResources, ref ComPtr<TI0> ppResources, ref int pDiscarded) where TI0 : unmanaged, IComVtbl<IDXGIResource>, IComVtbl<TI0>
        {
            var @this = (IDXGIDevice4*) Unsafe.AsPointer(ref Unsafe.AsRef(in this));
            // ComPtrOverloader
            return @this->ReclaimResources(NumResources, (IDXGIResource**) ppResources.GetAddressOf(), ref pDiscarded);
        }

        /// <summary>To be documented.</summary>
        public readonly int OfferResources1<TI0>(uint NumResources, ref ComPtr<TI0> ppResources, OfferResourcePriority Priority, uint Flags) where TI0 : unmanaged, IComVtbl<IDXGIResource>, IComVtbl<TI0>
        {
            var @this = (IDXGIDevice4*) Unsafe.AsPointer(ref Unsafe.AsRef(in this));
            // ComPtrOverloader
            return @this->OfferResources1(NumResources, (IDXGIResource**) ppResources.GetAddressOf(), Priority, Flags);
        }

        /// <summary>To be documented.</summary>
        public readonly unsafe int ReclaimResources1<TI0>(uint NumResources, ref ComPtr<TI0> ppResources, ReclaimResourceResults* pResults) where TI0 : unmanaged, IComVtbl<IDXGIResource>, IComVtbl<TI0>
        {
            var @this = (IDXGIDevice4*) Unsafe.AsPointer(ref Unsafe.AsRef(in this));
            // ComPtrOverloader
            return @this->ReclaimResources1(NumResources, (IDXGIResource**) ppResources.GetAddressOf(), pResults);
        }

        /// <summary>To be documented.</summary>
        public readonly int ReclaimResources1<TI0>(uint NumResources, ref ComPtr<TI0> ppResources, ref ReclaimResourceResults pResults) where TI0 : unmanaged, IComVtbl<IDXGIResource>, IComVtbl<TI0>
        {
            var @this = (IDXGIDevice4*) Unsafe.AsPointer(ref Unsafe.AsRef(in this));
            // ComPtrOverloader
            return @this->ReclaimResources1(NumResources, (IDXGIResource**) ppResources.GetAddressOf(), ref pResults);
        }

        /// <summary>To be documented.</summary>
        public readonly ComPtr<TI0> QueryInterface<TI0>() where TI0 : unmanaged, IComVtbl<TI0>
        {
            var @this = (IDXGIDevice4*) Unsafe.AsPointer(ref Unsafe.AsRef(in this));
            // NonKhrReturnTypeOverloader
            SilkMarshal.ThrowHResult(@this->QueryInterface(out ComPtr<TI0> silkRet));
            return silkRet;
        }

        /// <summary>To be documented.</summary>
        public readonly ComPtr<TI0> GetParent<TI0>() where TI0 : unmanaged, IComVtbl<TI0>
        {
            var @this = (IDXGIDevice4*) Unsafe.AsPointer(ref Unsafe.AsRef(in this));
            // NonKhrReturnTypeOverloader
            SilkMarshal.ThrowHResult(@this->GetParent(out ComPtr<TI0> silkRet));
            return silkRet;
        }

    }
}<|MERGE_RESOLUTION|>--- conflicted
+++ resolved
@@ -18,7 +18,7 @@
 {
     [Guid("95b4f95f-d8da-4ca4-9ee6-3b76d5968a10")]
     [NativeName("Name", "IDXGIDevice4")]
-    public unsafe partial struct IDXGIDevice4 : IComVtbl<IDXGIDevice4>, IComVtbl<IDXGIDevice3>, IComVtbl<IDXGIDevice2>, IComVtbl<IDXGIDevice1>, IComVtbl<IDXGIDevice>, IComVtbl<IDXGIObject>, IComVtbl<Silk.NET.Core.Native.IUnknown>
+    public unsafe partial struct IDXGIDevice4 : IComVtbl<IDXGIDevice4>, IComVtbl<IDXGIDevice3>, IComVtbl<IDXGIDevice2>, IComVtbl<IDXGIDevice1>, IComVtbl<Silk.NET.DXGI.IDXGIDevice>, IComVtbl<Silk.NET.DXGI.IDXGIObject>, IComVtbl<Silk.NET.Core.Native.IUnknown>
     {
         public static readonly Guid Guid = new("95b4f95f-d8da-4ca4-9ee6-3b76d5968a10");
 
@@ -403,11 +403,7 @@
         {
             var @this = (IDXGIDevice4*) Unsafe.AsPointer(ref Unsafe.AsRef(in this));
             int ret = default;
-<<<<<<< HEAD
-            ret = ((delegate* unmanaged[Stdcall]<IDXGIDevice4*, SurfaceDesc*, uint, uint, SharedResource*, Silk.NET.DXGI.IDXGISurface**, int>)LpVtbl[8])(@this, pDesc, NumSurfaces, Usage, pSharedResource, ppSurface);
-=======
-            ret = ((delegate* unmanaged[Stdcall]<IDXGIDevice4*, SurfaceDesc*, uint, uint, SharedResource*, IDXGISurface**, int>)@this->LpVtbl[8])(@this, pDesc, NumSurfaces, Usage, pSharedResource, ppSurface);
->>>>>>> 79618580
+            ret = ((delegate* unmanaged[Stdcall]<IDXGIDevice4*, SurfaceDesc*, uint, uint, SharedResource*, Silk.NET.DXGI.IDXGISurface**, int>)@this->LpVtbl[8])(@this, pDesc, NumSurfaces, Usage, pSharedResource, ppSurface);
             return ret;
         }
 
@@ -418,11 +414,7 @@
             int ret = default;
             fixed (Silk.NET.DXGI.IDXGISurface** ppSurfacePtr = &ppSurface)
             {
-<<<<<<< HEAD
-                ret = ((delegate* unmanaged[Stdcall]<IDXGIDevice4*, SurfaceDesc*, uint, uint, SharedResource*, Silk.NET.DXGI.IDXGISurface**, int>)LpVtbl[8])(@this, pDesc, NumSurfaces, Usage, pSharedResource, ppSurfacePtr);
-=======
-                ret = ((delegate* unmanaged[Stdcall]<IDXGIDevice4*, SurfaceDesc*, uint, uint, SharedResource*, IDXGISurface**, int>)@this->LpVtbl[8])(@this, pDesc, NumSurfaces, Usage, pSharedResource, ppSurfacePtr);
->>>>>>> 79618580
+                ret = ((delegate* unmanaged[Stdcall]<IDXGIDevice4*, SurfaceDesc*, uint, uint, SharedResource*, Silk.NET.DXGI.IDXGISurface**, int>)@this->LpVtbl[8])(@this, pDesc, NumSurfaces, Usage, pSharedResource, ppSurfacePtr);
             }
             return ret;
         }
@@ -434,11 +426,7 @@
             int ret = default;
             fixed (SharedResource* pSharedResourcePtr = &pSharedResource)
             {
-<<<<<<< HEAD
-                ret = ((delegate* unmanaged[Stdcall]<IDXGIDevice4*, SurfaceDesc*, uint, uint, SharedResource*, Silk.NET.DXGI.IDXGISurface**, int>)LpVtbl[8])(@this, pDesc, NumSurfaces, Usage, pSharedResourcePtr, ppSurface);
-=======
-                ret = ((delegate* unmanaged[Stdcall]<IDXGIDevice4*, SurfaceDesc*, uint, uint, SharedResource*, IDXGISurface**, int>)@this->LpVtbl[8])(@this, pDesc, NumSurfaces, Usage, pSharedResourcePtr, ppSurface);
->>>>>>> 79618580
+                ret = ((delegate* unmanaged[Stdcall]<IDXGIDevice4*, SurfaceDesc*, uint, uint, SharedResource*, Silk.NET.DXGI.IDXGISurface**, int>)@this->LpVtbl[8])(@this, pDesc, NumSurfaces, Usage, pSharedResourcePtr, ppSurface);
             }
             return ret;
         }
@@ -452,11 +440,7 @@
             {
                 fixed (Silk.NET.DXGI.IDXGISurface** ppSurfacePtr = &ppSurface)
                 {
-<<<<<<< HEAD
-                    ret = ((delegate* unmanaged[Stdcall]<IDXGIDevice4*, SurfaceDesc*, uint, uint, SharedResource*, Silk.NET.DXGI.IDXGISurface**, int>)LpVtbl[8])(@this, pDesc, NumSurfaces, Usage, pSharedResourcePtr, ppSurfacePtr);
-=======
-                    ret = ((delegate* unmanaged[Stdcall]<IDXGIDevice4*, SurfaceDesc*, uint, uint, SharedResource*, IDXGISurface**, int>)@this->LpVtbl[8])(@this, pDesc, NumSurfaces, Usage, pSharedResourcePtr, ppSurfacePtr);
->>>>>>> 79618580
+                    ret = ((delegate* unmanaged[Stdcall]<IDXGIDevice4*, SurfaceDesc*, uint, uint, SharedResource*, Silk.NET.DXGI.IDXGISurface**, int>)@this->LpVtbl[8])(@this, pDesc, NumSurfaces, Usage, pSharedResourcePtr, ppSurfacePtr);
                 }
             }
             return ret;
@@ -469,11 +453,7 @@
             int ret = default;
             fixed (SurfaceDesc* pDescPtr = &pDesc)
             {
-<<<<<<< HEAD
-                ret = ((delegate* unmanaged[Stdcall]<IDXGIDevice4*, SurfaceDesc*, uint, uint, SharedResource*, Silk.NET.DXGI.IDXGISurface**, int>)LpVtbl[8])(@this, pDescPtr, NumSurfaces, Usage, pSharedResource, ppSurface);
-=======
-                ret = ((delegate* unmanaged[Stdcall]<IDXGIDevice4*, SurfaceDesc*, uint, uint, SharedResource*, IDXGISurface**, int>)@this->LpVtbl[8])(@this, pDescPtr, NumSurfaces, Usage, pSharedResource, ppSurface);
->>>>>>> 79618580
+                ret = ((delegate* unmanaged[Stdcall]<IDXGIDevice4*, SurfaceDesc*, uint, uint, SharedResource*, Silk.NET.DXGI.IDXGISurface**, int>)@this->LpVtbl[8])(@this, pDescPtr, NumSurfaces, Usage, pSharedResource, ppSurface);
             }
             return ret;
         }
@@ -487,11 +467,7 @@
             {
                 fixed (Silk.NET.DXGI.IDXGISurface** ppSurfacePtr = &ppSurface)
                 {
-<<<<<<< HEAD
-                    ret = ((delegate* unmanaged[Stdcall]<IDXGIDevice4*, SurfaceDesc*, uint, uint, SharedResource*, Silk.NET.DXGI.IDXGISurface**, int>)LpVtbl[8])(@this, pDescPtr, NumSurfaces, Usage, pSharedResource, ppSurfacePtr);
-=======
-                    ret = ((delegate* unmanaged[Stdcall]<IDXGIDevice4*, SurfaceDesc*, uint, uint, SharedResource*, IDXGISurface**, int>)@this->LpVtbl[8])(@this, pDescPtr, NumSurfaces, Usage, pSharedResource, ppSurfacePtr);
->>>>>>> 79618580
+                    ret = ((delegate* unmanaged[Stdcall]<IDXGIDevice4*, SurfaceDesc*, uint, uint, SharedResource*, Silk.NET.DXGI.IDXGISurface**, int>)@this->LpVtbl[8])(@this, pDescPtr, NumSurfaces, Usage, pSharedResource, ppSurfacePtr);
                 }
             }
             return ret;
@@ -506,11 +482,7 @@
             {
                 fixed (SharedResource* pSharedResourcePtr = &pSharedResource)
                 {
-<<<<<<< HEAD
-                    ret = ((delegate* unmanaged[Stdcall]<IDXGIDevice4*, SurfaceDesc*, uint, uint, SharedResource*, Silk.NET.DXGI.IDXGISurface**, int>)LpVtbl[8])(@this, pDescPtr, NumSurfaces, Usage, pSharedResourcePtr, ppSurface);
-=======
-                    ret = ((delegate* unmanaged[Stdcall]<IDXGIDevice4*, SurfaceDesc*, uint, uint, SharedResource*, IDXGISurface**, int>)@this->LpVtbl[8])(@this, pDescPtr, NumSurfaces, Usage, pSharedResourcePtr, ppSurface);
->>>>>>> 79618580
+                    ret = ((delegate* unmanaged[Stdcall]<IDXGIDevice4*, SurfaceDesc*, uint, uint, SharedResource*, Silk.NET.DXGI.IDXGISurface**, int>)@this->LpVtbl[8])(@this, pDescPtr, NumSurfaces, Usage, pSharedResourcePtr, ppSurface);
                 }
             }
             return ret;
@@ -527,11 +499,7 @@
                 {
                     fixed (Silk.NET.DXGI.IDXGISurface** ppSurfacePtr = &ppSurface)
                     {
-<<<<<<< HEAD
-                        ret = ((delegate* unmanaged[Stdcall]<IDXGIDevice4*, SurfaceDesc*, uint, uint, SharedResource*, Silk.NET.DXGI.IDXGISurface**, int>)LpVtbl[8])(@this, pDescPtr, NumSurfaces, Usage, pSharedResourcePtr, ppSurfacePtr);
-=======
-                        ret = ((delegate* unmanaged[Stdcall]<IDXGIDevice4*, SurfaceDesc*, uint, uint, SharedResource*, IDXGISurface**, int>)@this->LpVtbl[8])(@this, pDescPtr, NumSurfaces, Usage, pSharedResourcePtr, ppSurfacePtr);
->>>>>>> 79618580
+                        ret = ((delegate* unmanaged[Stdcall]<IDXGIDevice4*, SurfaceDesc*, uint, uint, SharedResource*, Silk.NET.DXGI.IDXGISurface**, int>)@this->LpVtbl[8])(@this, pDescPtr, NumSurfaces, Usage, pSharedResourcePtr, ppSurfacePtr);
                     }
                 }
             }
@@ -855,35 +823,35 @@
         }
 
         /// <summary>To be documented.</summary>
-        public readonly unsafe int CreateSurface<TI0>(SurfaceDesc* pDesc, uint NumSurfaces, uint Usage, SharedResource* pSharedResource, ref ComPtr<TI0> ppSurface) where TI0 : unmanaged, IComVtbl<IDXGISurface>, IComVtbl<TI0>
-        {
-            var @this = (IDXGIDevice4*) Unsafe.AsPointer(ref Unsafe.AsRef(in this));
-            // ComPtrOverloader
-            return @this->CreateSurface(pDesc, NumSurfaces, Usage, pSharedResource, (IDXGISurface**) ppSurface.GetAddressOf());
-        }
-
-        /// <summary>To be documented.</summary>
-        public readonly unsafe int CreateSurface<TI0>(SurfaceDesc* pDesc, uint NumSurfaces, uint Usage, ref SharedResource pSharedResource, ref ComPtr<TI0> ppSurface) where TI0 : unmanaged, IComVtbl<IDXGISurface>, IComVtbl<TI0>
-        {
-            var @this = (IDXGIDevice4*) Unsafe.AsPointer(ref Unsafe.AsRef(in this));
-            // ComPtrOverloader
-            return @this->CreateSurface(pDesc, NumSurfaces, Usage, ref pSharedResource, (IDXGISurface**) ppSurface.GetAddressOf());
-        }
-
-        /// <summary>To be documented.</summary>
-        public readonly unsafe int CreateSurface<TI0>(ref SurfaceDesc pDesc, uint NumSurfaces, uint Usage, SharedResource* pSharedResource, ref ComPtr<TI0> ppSurface) where TI0 : unmanaged, IComVtbl<IDXGISurface>, IComVtbl<TI0>
-        {
-            var @this = (IDXGIDevice4*) Unsafe.AsPointer(ref Unsafe.AsRef(in this));
-            // ComPtrOverloader
-            return @this->CreateSurface(ref pDesc, NumSurfaces, Usage, pSharedResource, (IDXGISurface**) ppSurface.GetAddressOf());
-        }
-
-        /// <summary>To be documented.</summary>
-        public readonly int CreateSurface<TI0>(ref SurfaceDesc pDesc, uint NumSurfaces, uint Usage, ref SharedResource pSharedResource, ref ComPtr<TI0> ppSurface) where TI0 : unmanaged, IComVtbl<IDXGISurface>, IComVtbl<TI0>
-        {
-            var @this = (IDXGIDevice4*) Unsafe.AsPointer(ref Unsafe.AsRef(in this));
-            // ComPtrOverloader
-            return @this->CreateSurface(ref pDesc, NumSurfaces, Usage, ref pSharedResource, (IDXGISurface**) ppSurface.GetAddressOf());
+        public readonly unsafe int CreateSurface<TI0>(SurfaceDesc* pDesc, uint NumSurfaces, uint Usage, SharedResource* pSharedResource, ref ComPtr<TI0> ppSurface) where TI0 : unmanaged, IComVtbl<Silk.NET.DXGI.IDXGISurface>, IComVtbl<TI0>
+        {
+            var @this = (IDXGIDevice4*) Unsafe.AsPointer(ref Unsafe.AsRef(in this));
+            // ComPtrOverloader
+            return @this->CreateSurface(pDesc, NumSurfaces, Usage, pSharedResource, (Silk.NET.DXGI.IDXGISurface**) ppSurface.GetAddressOf());
+        }
+
+        /// <summary>To be documented.</summary>
+        public readonly unsafe int CreateSurface<TI0>(SurfaceDesc* pDesc, uint NumSurfaces, uint Usage, ref SharedResource pSharedResource, ref ComPtr<TI0> ppSurface) where TI0 : unmanaged, IComVtbl<Silk.NET.DXGI.IDXGISurface>, IComVtbl<TI0>
+        {
+            var @this = (IDXGIDevice4*) Unsafe.AsPointer(ref Unsafe.AsRef(in this));
+            // ComPtrOverloader
+            return @this->CreateSurface(pDesc, NumSurfaces, Usage, ref pSharedResource, (Silk.NET.DXGI.IDXGISurface**) ppSurface.GetAddressOf());
+        }
+
+        /// <summary>To be documented.</summary>
+        public readonly unsafe int CreateSurface<TI0>(ref SurfaceDesc pDesc, uint NumSurfaces, uint Usage, SharedResource* pSharedResource, ref ComPtr<TI0> ppSurface) where TI0 : unmanaged, IComVtbl<Silk.NET.DXGI.IDXGISurface>, IComVtbl<TI0>
+        {
+            var @this = (IDXGIDevice4*) Unsafe.AsPointer(ref Unsafe.AsRef(in this));
+            // ComPtrOverloader
+            return @this->CreateSurface(ref pDesc, NumSurfaces, Usage, pSharedResource, (Silk.NET.DXGI.IDXGISurface**) ppSurface.GetAddressOf());
+        }
+
+        /// <summary>To be documented.</summary>
+        public readonly int CreateSurface<TI0>(ref SurfaceDesc pDesc, uint NumSurfaces, uint Usage, ref SharedResource pSharedResource, ref ComPtr<TI0> ppSurface) where TI0 : unmanaged, IComVtbl<Silk.NET.DXGI.IDXGISurface>, IComVtbl<TI0>
+        {
+            var @this = (IDXGIDevice4*) Unsafe.AsPointer(ref Unsafe.AsRef(in this));
+            // ComPtrOverloader
+            return @this->CreateSurface(ref pDesc, NumSurfaces, Usage, ref pSharedResource, (Silk.NET.DXGI.IDXGISurface**) ppSurface.GetAddressOf());
         }
 
         /// <summary>To be documented.</summary>
