--- conflicted
+++ resolved
@@ -124,11 +124,7 @@
         {
             var @this = (IDXGIDecodeSwapChain*) Unsafe.AsPointer(ref Unsafe.AsRef(in this));
             int ret = default;
-<<<<<<< HEAD
-            ret = ((delegate* unmanaged[Stdcall]<IDXGIDecodeSwapChain*, Silk.NET.Maths.Box2D<int>*, int>)LpVtbl[4])(@this, pRect);
-=======
-            ret = ((delegate* unmanaged[Stdcall]<IDXGIDecodeSwapChain*, Silk.NET.Maths.Rectangle<int>*, int>)@this->LpVtbl[4])(@this, pRect);
->>>>>>> 79618580
+            ret = ((delegate* unmanaged[Stdcall]<IDXGIDecodeSwapChain*, Silk.NET.Maths.Box2D<int>*, int>)@this->LpVtbl[4])(@this, pRect);
             return ret;
         }
 
@@ -139,11 +135,7 @@
             int ret = default;
             fixed (Silk.NET.Maths.Box2D<int>* pRectPtr = &pRect)
             {
-<<<<<<< HEAD
-                ret = ((delegate* unmanaged[Stdcall]<IDXGIDecodeSwapChain*, Silk.NET.Maths.Box2D<int>*, int>)LpVtbl[4])(@this, pRectPtr);
-=======
-                ret = ((delegate* unmanaged[Stdcall]<IDXGIDecodeSwapChain*, Silk.NET.Maths.Rectangle<int>*, int>)@this->LpVtbl[4])(@this, pRectPtr);
->>>>>>> 79618580
+                ret = ((delegate* unmanaged[Stdcall]<IDXGIDecodeSwapChain*, Silk.NET.Maths.Box2D<int>*, int>)@this->LpVtbl[4])(@this, pRectPtr);
             }
             return ret;
         }
@@ -153,11 +145,7 @@
         {
             var @this = (IDXGIDecodeSwapChain*) Unsafe.AsPointer(ref Unsafe.AsRef(in this));
             int ret = default;
-<<<<<<< HEAD
-            ret = ((delegate* unmanaged[Stdcall]<IDXGIDecodeSwapChain*, Silk.NET.Maths.Box2D<int>*, int>)LpVtbl[5])(@this, pRect);
-=======
-            ret = ((delegate* unmanaged[Stdcall]<IDXGIDecodeSwapChain*, Silk.NET.Maths.Rectangle<int>*, int>)@this->LpVtbl[5])(@this, pRect);
->>>>>>> 79618580
+            ret = ((delegate* unmanaged[Stdcall]<IDXGIDecodeSwapChain*, Silk.NET.Maths.Box2D<int>*, int>)@this->LpVtbl[5])(@this, pRect);
             return ret;
         }
 
@@ -168,11 +156,7 @@
             int ret = default;
             fixed (Silk.NET.Maths.Box2D<int>* pRectPtr = &pRect)
             {
-<<<<<<< HEAD
-                ret = ((delegate* unmanaged[Stdcall]<IDXGIDecodeSwapChain*, Silk.NET.Maths.Box2D<int>*, int>)LpVtbl[5])(@this, pRectPtr);
-=======
-                ret = ((delegate* unmanaged[Stdcall]<IDXGIDecodeSwapChain*, Silk.NET.Maths.Rectangle<int>*, int>)@this->LpVtbl[5])(@this, pRectPtr);
->>>>>>> 79618580
+                ret = ((delegate* unmanaged[Stdcall]<IDXGIDecodeSwapChain*, Silk.NET.Maths.Box2D<int>*, int>)@this->LpVtbl[5])(@this, pRectPtr);
             }
             return ret;
         }
@@ -191,11 +175,7 @@
         {
             var @this = (IDXGIDecodeSwapChain*) Unsafe.AsPointer(ref Unsafe.AsRef(in this));
             int ret = default;
-<<<<<<< HEAD
-            ret = ((delegate* unmanaged[Stdcall]<IDXGIDecodeSwapChain*, Silk.NET.Maths.Box2D<int>*, int>)LpVtbl[7])(@this, pRect);
-=======
-            ret = ((delegate* unmanaged[Stdcall]<IDXGIDecodeSwapChain*, Silk.NET.Maths.Rectangle<int>*, int>)@this->LpVtbl[7])(@this, pRect);
->>>>>>> 79618580
+            ret = ((delegate* unmanaged[Stdcall]<IDXGIDecodeSwapChain*, Silk.NET.Maths.Box2D<int>*, int>)@this->LpVtbl[7])(@this, pRect);
             return ret;
         }
 
@@ -206,11 +186,7 @@
             int ret = default;
             fixed (Silk.NET.Maths.Box2D<int>* pRectPtr = &pRect)
             {
-<<<<<<< HEAD
-                ret = ((delegate* unmanaged[Stdcall]<IDXGIDecodeSwapChain*, Silk.NET.Maths.Box2D<int>*, int>)LpVtbl[7])(@this, pRectPtr);
-=======
-                ret = ((delegate* unmanaged[Stdcall]<IDXGIDecodeSwapChain*, Silk.NET.Maths.Rectangle<int>*, int>)@this->LpVtbl[7])(@this, pRectPtr);
->>>>>>> 79618580
+                ret = ((delegate* unmanaged[Stdcall]<IDXGIDecodeSwapChain*, Silk.NET.Maths.Box2D<int>*, int>)@this->LpVtbl[7])(@this, pRectPtr);
             }
             return ret;
         }
@@ -220,11 +196,7 @@
         {
             var @this = (IDXGIDecodeSwapChain*) Unsafe.AsPointer(ref Unsafe.AsRef(in this));
             int ret = default;
-<<<<<<< HEAD
-            ret = ((delegate* unmanaged[Stdcall]<IDXGIDecodeSwapChain*, Silk.NET.Maths.Box2D<int>*, int>)LpVtbl[8])(@this, pRect);
-=======
-            ret = ((delegate* unmanaged[Stdcall]<IDXGIDecodeSwapChain*, Silk.NET.Maths.Rectangle<int>*, int>)@this->LpVtbl[8])(@this, pRect);
->>>>>>> 79618580
+            ret = ((delegate* unmanaged[Stdcall]<IDXGIDecodeSwapChain*, Silk.NET.Maths.Box2D<int>*, int>)@this->LpVtbl[8])(@this, pRect);
             return ret;
         }
 
@@ -235,11 +207,7 @@
             int ret = default;
             fixed (Silk.NET.Maths.Box2D<int>* pRectPtr = &pRect)
             {
-<<<<<<< HEAD
-                ret = ((delegate* unmanaged[Stdcall]<IDXGIDecodeSwapChain*, Silk.NET.Maths.Box2D<int>*, int>)LpVtbl[8])(@this, pRectPtr);
-=======
-                ret = ((delegate* unmanaged[Stdcall]<IDXGIDecodeSwapChain*, Silk.NET.Maths.Rectangle<int>*, int>)@this->LpVtbl[8])(@this, pRectPtr);
->>>>>>> 79618580
+                ret = ((delegate* unmanaged[Stdcall]<IDXGIDecodeSwapChain*, Silk.NET.Maths.Box2D<int>*, int>)@this->LpVtbl[8])(@this, pRectPtr);
             }
             return ret;
         }
