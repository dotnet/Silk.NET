--- conflicted
+++ resolved
@@ -18,20 +18,15 @@
 {
     [Guid("310d36a0-d2e7-4c0a-aa04-6a9d23b8886a")]
     [NativeName("Name", "IDXGISwapChain")]
-    public unsafe partial struct IDXGISwapChain : IComVtbl<IDXGISwapChain>, IComVtbl<IDXGIDeviceSubObject>, IComVtbl<IDXGIObject>, IComVtbl<Silk.NET.Core.Native.IUnknown>
+    public unsafe partial struct IDXGISwapChain : IComVtbl<IDXGISwapChain>, IComVtbl<Silk.NET.DXGI.IDXGIDeviceSubObject>, IComVtbl<Silk.NET.DXGI.IDXGIObject>, IComVtbl<Silk.NET.Core.Native.IUnknown>
     {
         public static readonly Guid Guid = new("310d36a0-d2e7-4c0a-aa04-6a9d23b8886a");
 
-<<<<<<< HEAD
+        void*** IComVtbl.AsVtblPtr()
+            => (void***) Unsafe.AsPointer(ref Unsafe.AsRef(in this));
+
         public static implicit operator Silk.NET.DXGI.IDXGIDeviceSubObject(IDXGISwapChain val)
             => Unsafe.As<IDXGISwapChain, Silk.NET.DXGI.IDXGIDeviceSubObject>(ref val);
-=======
-        void*** IComVtbl.AsVtblPtr()
-            => (void***) Unsafe.AsPointer(ref Unsafe.AsRef(in this));
-
-        public static implicit operator IDXGIDeviceSubObject(IDXGISwapChain val)
-            => Unsafe.As<IDXGISwapChain, IDXGIDeviceSubObject>(ref val);
->>>>>>> 79618580
 
         public static implicit operator Silk.NET.DXGI.IDXGIObject(IDXGISwapChain val)
             => Unsafe.As<IDXGISwapChain, Silk.NET.DXGI.IDXGIObject>(ref val);
