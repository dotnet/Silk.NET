// Licensed to the .NET Foundation under one or more agreements.
// The .NET Foundation licenses this file to you under the MIT license.


using System;
using System.Runtime.InteropServices;
using System.Runtime.CompilerServices;
using System.Text;
using Silk.NET.Core;
using Silk.NET.Core.Native;
using Silk.NET.Core.Attributes;
using Silk.NET.Core.Contexts;
using Silk.NET.Core.Loader;

#pragma warning disable 1591

namespace Silk.NET.DXGI
{
    [Guid("9d8e1289-d7b3-465f-8126-250e349af85d")]
    [NativeName("Name", "IDXGIKeyedMutex")]
    public unsafe partial struct IDXGIKeyedMutex : IComVtbl<IDXGIKeyedMutex>, IComVtbl<IDXGIDeviceSubObject>, IComVtbl<IDXGIObject>, IComVtbl<Silk.NET.Core.Native.IUnknown>
    {
        public static readonly Guid Guid = new("9d8e1289-d7b3-465f-8126-250e349af85d");

<<<<<<< HEAD
        public static implicit operator Silk.NET.DXGI.IDXGIDeviceSubObject(IDXGIKeyedMutex val)
            => Unsafe.As<IDXGIKeyedMutex, Silk.NET.DXGI.IDXGIDeviceSubObject>(ref val);
=======
        void*** IComVtbl.AsVtblPtr()
            => (void***) Unsafe.AsPointer(ref Unsafe.AsRef(in this));

        public static implicit operator IDXGIDeviceSubObject(IDXGIKeyedMutex val)
            => Unsafe.As<IDXGIKeyedMutex, IDXGIDeviceSubObject>(ref val);
>>>>>>> 79618580

        public static implicit operator Silk.NET.DXGI.IDXGIObject(IDXGIKeyedMutex val)
            => Unsafe.As<IDXGIKeyedMutex, Silk.NET.DXGI.IDXGIObject>(ref val);

        public static implicit operator Silk.NET.Core.Native.IUnknown(IDXGIKeyedMutex val)
            => Unsafe.As<IDXGIKeyedMutex, Silk.NET.Core.Native.IUnknown>(ref val);

        public IDXGIKeyedMutex
        (
            void** lpVtbl = null
        ) : this()
        {
            if (lpVtbl is not null)
            {
                LpVtbl = lpVtbl;
            }
        }


        [NativeName("Type", "")]
        [NativeName("Type.Name", "")]
        [NativeName("Name", "lpVtbl")]
        public void** LpVtbl;
        /// <summary>To be documented.</summary>
        public readonly unsafe int QueryInterface(Guid* riid, void** ppvObject)
        {
            var @this = (IDXGIKeyedMutex*) Unsafe.AsPointer(ref Unsafe.AsRef(in this));
            int ret = default;
            ret = ((delegate* unmanaged[Stdcall]<IDXGIKeyedMutex*, Guid*, void**, int>)@this->LpVtbl[0])(@this, riid, ppvObject);
            return ret;
        }

        /// <summary>To be documented.</summary>
        public readonly unsafe int QueryInterface(Guid* riid, ref void* ppvObject)
        {
            var @this = (IDXGIKeyedMutex*) Unsafe.AsPointer(ref Unsafe.AsRef(in this));
            int ret = default;
            fixed (void** ppvObjectPtr = &ppvObject)
            {
                ret = ((delegate* unmanaged[Stdcall]<IDXGIKeyedMutex*, Guid*, void**, int>)@this->LpVtbl[0])(@this, riid, ppvObjectPtr);
            }
            return ret;
        }

        /// <summary>To be documented.</summary>
        public readonly unsafe int QueryInterface(ref Guid riid, void** ppvObject)
        {
            var @this = (IDXGIKeyedMutex*) Unsafe.AsPointer(ref Unsafe.AsRef(in this));
            int ret = default;
            fixed (Guid* riidPtr = &riid)
            {
                ret = ((delegate* unmanaged[Stdcall]<IDXGIKeyedMutex*, Guid*, void**, int>)@this->LpVtbl[0])(@this, riidPtr, ppvObject);
            }
            return ret;
        }

        /// <summary>To be documented.</summary>
        public readonly unsafe int QueryInterface(ref Guid riid, ref void* ppvObject)
        {
            var @this = (IDXGIKeyedMutex*) Unsafe.AsPointer(ref Unsafe.AsRef(in this));
            int ret = default;
            fixed (Guid* riidPtr = &riid)
            {
                fixed (void** ppvObjectPtr = &ppvObject)
                {
                    ret = ((delegate* unmanaged[Stdcall]<IDXGIKeyedMutex*, Guid*, void**, int>)@this->LpVtbl[0])(@this, riidPtr, ppvObjectPtr);
                }
            }
            return ret;
        }

        /// <summary>To be documented.</summary>
        public readonly uint AddRef()
        {
            var @this = (IDXGIKeyedMutex*) Unsafe.AsPointer(ref Unsafe.AsRef(in this));
            uint ret = default;
            ret = ((delegate* unmanaged[Stdcall]<IDXGIKeyedMutex*, uint>)@this->LpVtbl[1])(@this);
            return ret;
        }

        /// <summary>To be documented.</summary>
        public readonly uint Release()
        {
            var @this = (IDXGIKeyedMutex*) Unsafe.AsPointer(ref Unsafe.AsRef(in this));
            uint ret = default;
            ret = ((delegate* unmanaged[Stdcall]<IDXGIKeyedMutex*, uint>)@this->LpVtbl[2])(@this);
            return ret;
        }

        /// <summary>To be documented.</summary>
        public readonly unsafe int SetPrivateData(Guid* Name, uint DataSize, void* pData)
        {
            var @this = (IDXGIKeyedMutex*) Unsafe.AsPointer(ref Unsafe.AsRef(in this));
            int ret = default;
            ret = ((delegate* unmanaged[Stdcall]<IDXGIKeyedMutex*, Guid*, uint, void*, int>)@this->LpVtbl[3])(@this, Name, DataSize, pData);
            return ret;
        }

        /// <summary>To be documented.</summary>
        public readonly unsafe int SetPrivateData<T0>(Guid* Name, uint DataSize, ref T0 pData) where T0 : unmanaged
        {
            var @this = (IDXGIKeyedMutex*) Unsafe.AsPointer(ref Unsafe.AsRef(in this));
            int ret = default;
            fixed (void* pDataPtr = &pData)
            {
                ret = ((delegate* unmanaged[Stdcall]<IDXGIKeyedMutex*, Guid*, uint, void*, int>)@this->LpVtbl[3])(@this, Name, DataSize, pDataPtr);
            }
            return ret;
        }

        /// <summary>To be documented.</summary>
        public readonly unsafe int SetPrivateData(ref Guid Name, uint DataSize, void* pData)
        {
            var @this = (IDXGIKeyedMutex*) Unsafe.AsPointer(ref Unsafe.AsRef(in this));
            int ret = default;
            fixed (Guid* NamePtr = &Name)
            {
                ret = ((delegate* unmanaged[Stdcall]<IDXGIKeyedMutex*, Guid*, uint, void*, int>)@this->LpVtbl[3])(@this, NamePtr, DataSize, pData);
            }
            return ret;
        }

        /// <summary>To be documented.</summary>
        public readonly int SetPrivateData<T0>(ref Guid Name, uint DataSize, ref T0 pData) where T0 : unmanaged
        {
            var @this = (IDXGIKeyedMutex*) Unsafe.AsPointer(ref Unsafe.AsRef(in this));
            int ret = default;
            fixed (Guid* NamePtr = &Name)
            {
                fixed (void* pDataPtr = &pData)
                {
                    ret = ((delegate* unmanaged[Stdcall]<IDXGIKeyedMutex*, Guid*, uint, void*, int>)@this->LpVtbl[3])(@this, NamePtr, DataSize, pDataPtr);
                }
            }
            return ret;
        }

        /// <summary>To be documented.</summary>
        public readonly unsafe int SetPrivateDataInterface(Guid* Name, [Flow(FlowDirection.In)] Silk.NET.Core.Native.IUnknown* pUnknown)
        {
            var @this = (IDXGIKeyedMutex*) Unsafe.AsPointer(ref Unsafe.AsRef(in this));
            int ret = default;
            ret = ((delegate* unmanaged[Stdcall]<IDXGIKeyedMutex*, Guid*, Silk.NET.Core.Native.IUnknown*, int>)@this->LpVtbl[4])(@this, Name, pUnknown);
            return ret;
        }

        /// <summary>To be documented.</summary>
        public readonly unsafe int SetPrivateDataInterface(Guid* Name, [Flow(FlowDirection.In)] in Silk.NET.Core.Native.IUnknown pUnknown)
        {
            var @this = (IDXGIKeyedMutex*) Unsafe.AsPointer(ref Unsafe.AsRef(in this));
            int ret = default;
            fixed (Silk.NET.Core.Native.IUnknown* pUnknownPtr = &pUnknown)
            {
                ret = ((delegate* unmanaged[Stdcall]<IDXGIKeyedMutex*, Guid*, Silk.NET.Core.Native.IUnknown*, int>)@this->LpVtbl[4])(@this, Name, pUnknownPtr);
            }
            return ret;
        }

        /// <summary>To be documented.</summary>
        public readonly unsafe int SetPrivateDataInterface(ref Guid Name, [Flow(FlowDirection.In)] Silk.NET.Core.Native.IUnknown* pUnknown)
        {
            var @this = (IDXGIKeyedMutex*) Unsafe.AsPointer(ref Unsafe.AsRef(in this));
            int ret = default;
            fixed (Guid* NamePtr = &Name)
            {
                ret = ((delegate* unmanaged[Stdcall]<IDXGIKeyedMutex*, Guid*, Silk.NET.Core.Native.IUnknown*, int>)@this->LpVtbl[4])(@this, NamePtr, pUnknown);
            }
            return ret;
        }

        /// <summary>To be documented.</summary>
        public readonly int SetPrivateDataInterface(ref Guid Name, [Flow(FlowDirection.In)] in Silk.NET.Core.Native.IUnknown pUnknown)
        {
            var @this = (IDXGIKeyedMutex*) Unsafe.AsPointer(ref Unsafe.AsRef(in this));
            int ret = default;
            fixed (Guid* NamePtr = &Name)
            {
                fixed (Silk.NET.Core.Native.IUnknown* pUnknownPtr = &pUnknown)
                {
                    ret = ((delegate* unmanaged[Stdcall]<IDXGIKeyedMutex*, Guid*, Silk.NET.Core.Native.IUnknown*, int>)@this->LpVtbl[4])(@this, NamePtr, pUnknownPtr);
                }
            }
            return ret;
        }

        /// <summary>To be documented.</summary>
        public readonly unsafe int GetPrivateData(Guid* Name, uint* pDataSize, void* pData)
        {
            var @this = (IDXGIKeyedMutex*) Unsafe.AsPointer(ref Unsafe.AsRef(in this));
            int ret = default;
            ret = ((delegate* unmanaged[Stdcall]<IDXGIKeyedMutex*, Guid*, uint*, void*, int>)@this->LpVtbl[5])(@this, Name, pDataSize, pData);
            return ret;
        }

        /// <summary>To be documented.</summary>
        public readonly unsafe int GetPrivateData<T0>(Guid* Name, uint* pDataSize, ref T0 pData) where T0 : unmanaged
        {
            var @this = (IDXGIKeyedMutex*) Unsafe.AsPointer(ref Unsafe.AsRef(in this));
            int ret = default;
            fixed (void* pDataPtr = &pData)
            {
                ret = ((delegate* unmanaged[Stdcall]<IDXGIKeyedMutex*, Guid*, uint*, void*, int>)@this->LpVtbl[5])(@this, Name, pDataSize, pDataPtr);
            }
            return ret;
        }

        /// <summary>To be documented.</summary>
        public readonly unsafe int GetPrivateData(Guid* Name, ref uint pDataSize, void* pData)
        {
            var @this = (IDXGIKeyedMutex*) Unsafe.AsPointer(ref Unsafe.AsRef(in this));
            int ret = default;
            fixed (uint* pDataSizePtr = &pDataSize)
            {
                ret = ((delegate* unmanaged[Stdcall]<IDXGIKeyedMutex*, Guid*, uint*, void*, int>)@this->LpVtbl[5])(@this, Name, pDataSizePtr, pData);
            }
            return ret;
        }

        /// <summary>To be documented.</summary>
        public readonly unsafe int GetPrivateData<T0>(Guid* Name, ref uint pDataSize, ref T0 pData) where T0 : unmanaged
        {
            var @this = (IDXGIKeyedMutex*) Unsafe.AsPointer(ref Unsafe.AsRef(in this));
            int ret = default;
            fixed (uint* pDataSizePtr = &pDataSize)
            {
                fixed (void* pDataPtr = &pData)
                {
                    ret = ((delegate* unmanaged[Stdcall]<IDXGIKeyedMutex*, Guid*, uint*, void*, int>)@this->LpVtbl[5])(@this, Name, pDataSizePtr, pDataPtr);
                }
            }
            return ret;
        }

        /// <summary>To be documented.</summary>
        public readonly unsafe int GetPrivateData(ref Guid Name, uint* pDataSize, void* pData)
        {
            var @this = (IDXGIKeyedMutex*) Unsafe.AsPointer(ref Unsafe.AsRef(in this));
            int ret = default;
            fixed (Guid* NamePtr = &Name)
            {
                ret = ((delegate* unmanaged[Stdcall]<IDXGIKeyedMutex*, Guid*, uint*, void*, int>)@this->LpVtbl[5])(@this, NamePtr, pDataSize, pData);
            }
            return ret;
        }

        /// <summary>To be documented.</summary>
        public readonly unsafe int GetPrivateData<T0>(ref Guid Name, uint* pDataSize, ref T0 pData) where T0 : unmanaged
        {
            var @this = (IDXGIKeyedMutex*) Unsafe.AsPointer(ref Unsafe.AsRef(in this));
            int ret = default;
            fixed (Guid* NamePtr = &Name)
            {
                fixed (void* pDataPtr = &pData)
                {
                    ret = ((delegate* unmanaged[Stdcall]<IDXGIKeyedMutex*, Guid*, uint*, void*, int>)@this->LpVtbl[5])(@this, NamePtr, pDataSize, pDataPtr);
                }
            }
            return ret;
        }

        /// <summary>To be documented.</summary>
        public readonly unsafe int GetPrivateData(ref Guid Name, ref uint pDataSize, void* pData)
        {
            var @this = (IDXGIKeyedMutex*) Unsafe.AsPointer(ref Unsafe.AsRef(in this));
            int ret = default;
            fixed (Guid* NamePtr = &Name)
            {
                fixed (uint* pDataSizePtr = &pDataSize)
                {
                    ret = ((delegate* unmanaged[Stdcall]<IDXGIKeyedMutex*, Guid*, uint*, void*, int>)@this->LpVtbl[5])(@this, NamePtr, pDataSizePtr, pData);
                }
            }
            return ret;
        }

        /// <summary>To be documented.</summary>
        public readonly int GetPrivateData<T0>(ref Guid Name, ref uint pDataSize, ref T0 pData) where T0 : unmanaged
        {
            var @this = (IDXGIKeyedMutex*) Unsafe.AsPointer(ref Unsafe.AsRef(in this));
            int ret = default;
            fixed (Guid* NamePtr = &Name)
            {
                fixed (uint* pDataSizePtr = &pDataSize)
                {
                    fixed (void* pDataPtr = &pData)
                    {
                        ret = ((delegate* unmanaged[Stdcall]<IDXGIKeyedMutex*, Guid*, uint*, void*, int>)@this->LpVtbl[5])(@this, NamePtr, pDataSizePtr, pDataPtr);
                    }
                }
            }
            return ret;
        }

        /// <summary>To be documented.</summary>
        public readonly unsafe int GetParent(Guid* riid, void** ppParent)
        {
            var @this = (IDXGIKeyedMutex*) Unsafe.AsPointer(ref Unsafe.AsRef(in this));
            int ret = default;
            ret = ((delegate* unmanaged[Stdcall]<IDXGIKeyedMutex*, Guid*, void**, int>)@this->LpVtbl[6])(@this, riid, ppParent);
            return ret;
        }

        /// <summary>To be documented.</summary>
        public readonly unsafe int GetParent(Guid* riid, ref void* ppParent)
        {
            var @this = (IDXGIKeyedMutex*) Unsafe.AsPointer(ref Unsafe.AsRef(in this));
            int ret = default;
            fixed (void** ppParentPtr = &ppParent)
            {
                ret = ((delegate* unmanaged[Stdcall]<IDXGIKeyedMutex*, Guid*, void**, int>)@this->LpVtbl[6])(@this, riid, ppParentPtr);
            }
            return ret;
        }

        /// <summary>To be documented.</summary>
        public readonly unsafe int GetParent(ref Guid riid, void** ppParent)
        {
            var @this = (IDXGIKeyedMutex*) Unsafe.AsPointer(ref Unsafe.AsRef(in this));
            int ret = default;
            fixed (Guid* riidPtr = &riid)
            {
                ret = ((delegate* unmanaged[Stdcall]<IDXGIKeyedMutex*, Guid*, void**, int>)@this->LpVtbl[6])(@this, riidPtr, ppParent);
            }
            return ret;
        }

        /// <summary>To be documented.</summary>
        public readonly unsafe int GetParent(ref Guid riid, ref void* ppParent)
        {
            var @this = (IDXGIKeyedMutex*) Unsafe.AsPointer(ref Unsafe.AsRef(in this));
            int ret = default;
            fixed (Guid* riidPtr = &riid)
            {
                fixed (void** ppParentPtr = &ppParent)
                {
                    ret = ((delegate* unmanaged[Stdcall]<IDXGIKeyedMutex*, Guid*, void**, int>)@this->LpVtbl[6])(@this, riidPtr, ppParentPtr);
                }
            }
            return ret;
        }

        /// <summary>To be documented.</summary>
        public readonly unsafe int GetDevice(Guid* riid, void** ppDevice)
        {
            var @this = (IDXGIKeyedMutex*) Unsafe.AsPointer(ref Unsafe.AsRef(in this));
            int ret = default;
            ret = ((delegate* unmanaged[Stdcall]<IDXGIKeyedMutex*, Guid*, void**, int>)@this->LpVtbl[7])(@this, riid, ppDevice);
            return ret;
        }

        /// <summary>To be documented.</summary>
        public readonly unsafe int GetDevice(Guid* riid, ref void* ppDevice)
        {
            var @this = (IDXGIKeyedMutex*) Unsafe.AsPointer(ref Unsafe.AsRef(in this));
            int ret = default;
            fixed (void** ppDevicePtr = &ppDevice)
            {
                ret = ((delegate* unmanaged[Stdcall]<IDXGIKeyedMutex*, Guid*, void**, int>)@this->LpVtbl[7])(@this, riid, ppDevicePtr);
            }
            return ret;
        }

        /// <summary>To be documented.</summary>
        public readonly unsafe int GetDevice(ref Guid riid, void** ppDevice)
        {
            var @this = (IDXGIKeyedMutex*) Unsafe.AsPointer(ref Unsafe.AsRef(in this));
            int ret = default;
            fixed (Guid* riidPtr = &riid)
            {
                ret = ((delegate* unmanaged[Stdcall]<IDXGIKeyedMutex*, Guid*, void**, int>)@this->LpVtbl[7])(@this, riidPtr, ppDevice);
            }
            return ret;
        }

        /// <summary>To be documented.</summary>
        public readonly unsafe int GetDevice(ref Guid riid, ref void* ppDevice)
        {
            var @this = (IDXGIKeyedMutex*) Unsafe.AsPointer(ref Unsafe.AsRef(in this));
            int ret = default;
            fixed (Guid* riidPtr = &riid)
            {
                fixed (void** ppDevicePtr = &ppDevice)
                {
                    ret = ((delegate* unmanaged[Stdcall]<IDXGIKeyedMutex*, Guid*, void**, int>)@this->LpVtbl[7])(@this, riidPtr, ppDevicePtr);
                }
            }
            return ret;
        }

        /// <summary>To be documented.</summary>
        public readonly int AcquireSync(ulong Key, uint dwMilliseconds)
        {
            var @this = (IDXGIKeyedMutex*) Unsafe.AsPointer(ref Unsafe.AsRef(in this));
            int ret = default;
            ret = ((delegate* unmanaged[Stdcall]<IDXGIKeyedMutex*, ulong, uint, int>)@this->LpVtbl[8])(@this, Key, dwMilliseconds);
            return ret;
        }

        /// <summary>To be documented.</summary>
        public readonly int ReleaseSync(ulong Key)
        {
            var @this = (IDXGIKeyedMutex*) Unsafe.AsPointer(ref Unsafe.AsRef(in this));
            int ret = default;
            ret = ((delegate* unmanaged[Stdcall]<IDXGIKeyedMutex*, ulong, int>)@this->LpVtbl[9])(@this, Key);
            return ret;
        }

        /// <summary>To be documented.</summary>
        public readonly int QueryInterface<TI0>(out ComPtr<TI0> ppvObject) where TI0 : unmanaged, IComVtbl<TI0>
        {
            var @this = (IDXGIKeyedMutex*) Unsafe.AsPointer(ref Unsafe.AsRef(in this));
            // ComPtrOverloader
            ppvObject = default;
            return @this->QueryInterface(SilkMarshal.GuidPtrOf<TI0>(), (void**) ppvObject.GetAddressOf());
        }

        /// <summary>To be documented.</summary>
        public readonly unsafe int SetPrivateDataInterface<TI0>(Guid* Name, [Flow(FlowDirection.In)] ComPtr<TI0> pUnknown) where TI0 : unmanaged, IComVtbl<Silk.NET.Core.Native.IUnknown>, IComVtbl<TI0>
        {
            var @this = (IDXGIKeyedMutex*) Unsafe.AsPointer(ref Unsafe.AsRef(in this));
            // ComPtrOverloader
            return @this->SetPrivateDataInterface(Name, (Silk.NET.Core.Native.IUnknown*) pUnknown.Handle);
        }

        /// <summary>To be documented.</summary>
        public readonly int SetPrivateDataInterface<TI0>(ref Guid Name, [Flow(FlowDirection.In)] ComPtr<TI0> pUnknown) where TI0 : unmanaged, IComVtbl<Silk.NET.Core.Native.IUnknown>, IComVtbl<TI0>
        {
            var @this = (IDXGIKeyedMutex*) Unsafe.AsPointer(ref Unsafe.AsRef(in this));
            // ComPtrOverloader
            return @this->SetPrivateDataInterface(ref Name, (Silk.NET.Core.Native.IUnknown*) pUnknown.Handle);
        }

        /// <summary>To be documented.</summary>
        public readonly int GetParent<TI0>(out ComPtr<TI0> ppParent) where TI0 : unmanaged, IComVtbl<TI0>
        {
            var @this = (IDXGIKeyedMutex*) Unsafe.AsPointer(ref Unsafe.AsRef(in this));
            // ComPtrOverloader
            ppParent = default;
            return @this->GetParent(SilkMarshal.GuidPtrOf<TI0>(), (void**) ppParent.GetAddressOf());
        }

        /// <summary>To be documented.</summary>
        public readonly int GetDevice<TI0>(out ComPtr<TI0> ppDevice) where TI0 : unmanaged, IComVtbl<TI0>
        {
            var @this = (IDXGIKeyedMutex*) Unsafe.AsPointer(ref Unsafe.AsRef(in this));
            // ComPtrOverloader
            ppDevice = default;
            return @this->GetDevice(SilkMarshal.GuidPtrOf<TI0>(), (void**) ppDevice.GetAddressOf());
        }

        /// <summary>To be documented.</summary>
        public readonly ComPtr<TI0> QueryInterface<TI0>() where TI0 : unmanaged, IComVtbl<TI0>
        {
            var @this = (IDXGIKeyedMutex*) Unsafe.AsPointer(ref Unsafe.AsRef(in this));
            // NonKhrReturnTypeOverloader
            SilkMarshal.ThrowHResult(@this->QueryInterface(out ComPtr<TI0> silkRet));
            return silkRet;
        }

        /// <summary>To be documented.</summary>
        public readonly ComPtr<TI0> GetParent<TI0>() where TI0 : unmanaged, IComVtbl<TI0>
        {
            var @this = (IDXGIKeyedMutex*) Unsafe.AsPointer(ref Unsafe.AsRef(in this));
            // NonKhrReturnTypeOverloader
            SilkMarshal.ThrowHResult(@this->GetParent(out ComPtr<TI0> silkRet));
            return silkRet;
        }

        /// <summary>To be documented.</summary>
        public readonly ComPtr<TI0> GetDevice<TI0>() where TI0 : unmanaged, IComVtbl<TI0>
        {
            var @this = (IDXGIKeyedMutex*) Unsafe.AsPointer(ref Unsafe.AsRef(in this));
            // NonKhrReturnTypeOverloader
            SilkMarshal.ThrowHResult(@this->GetDevice(out ComPtr<TI0> silkRet));
            return silkRet;
        }

    }
}<|MERGE_RESOLUTION|>--- conflicted
+++ resolved
@@ -18,20 +18,15 @@
 {
     [Guid("9d8e1289-d7b3-465f-8126-250e349af85d")]
     [NativeName("Name", "IDXGIKeyedMutex")]
-    public unsafe partial struct IDXGIKeyedMutex : IComVtbl<IDXGIKeyedMutex>, IComVtbl<IDXGIDeviceSubObject>, IComVtbl<IDXGIObject>, IComVtbl<Silk.NET.Core.Native.IUnknown>
+    public unsafe partial struct IDXGIKeyedMutex : IComVtbl<IDXGIKeyedMutex>, IComVtbl<Silk.NET.DXGI.IDXGIDeviceSubObject>, IComVtbl<Silk.NET.DXGI.IDXGIObject>, IComVtbl<Silk.NET.Core.Native.IUnknown>
     {
         public static readonly Guid Guid = new("9d8e1289-d7b3-465f-8126-250e349af85d");
 
-<<<<<<< HEAD
+        void*** IComVtbl.AsVtblPtr()
+            => (void***) Unsafe.AsPointer(ref Unsafe.AsRef(in this));
+
         public static implicit operator Silk.NET.DXGI.IDXGIDeviceSubObject(IDXGIKeyedMutex val)
             => Unsafe.As<IDXGIKeyedMutex, Silk.NET.DXGI.IDXGIDeviceSubObject>(ref val);
-=======
-        void*** IComVtbl.AsVtblPtr()
-            => (void***) Unsafe.AsPointer(ref Unsafe.AsRef(in this));
-
-        public static implicit operator IDXGIDeviceSubObject(IDXGIKeyedMutex val)
-            => Unsafe.As<IDXGIKeyedMutex, IDXGIDeviceSubObject>(ref val);
->>>>>>> 79618580
 
         public static implicit operator Silk.NET.DXGI.IDXGIObject(IDXGIKeyedMutex val)
             => Unsafe.As<IDXGIKeyedMutex, Silk.NET.DXGI.IDXGIObject>(ref val);
