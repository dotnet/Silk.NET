// Licensed to the .NET Foundation under one or more agreements.
// The .NET Foundation licenses this file to you under the MIT license.


using System;
using System.Runtime.InteropServices;
using System.Runtime.CompilerServices;
using System.Text;
using Silk.NET.Core;
using Silk.NET.Core.Native;
using Silk.NET.Core.Attributes;
using Silk.NET.Core.Contexts;
using Silk.NET.Core.Loader;

#pragma warning disable 1591

namespace Silk.NET.DXGI
{
    [Guid("191cfac3-a341-470d-b26e-a864f428319c")]
    [NativeName("Name", "IDXGIOutputDuplication")]
    public unsafe partial struct IDXGIOutputDuplication : IComVtbl<IDXGIOutputDuplication>, IComVtbl<IDXGIObject>, IComVtbl<Silk.NET.Core.Native.IUnknown>
    {
        public static readonly Guid Guid = new("191cfac3-a341-470d-b26e-a864f428319c");

<<<<<<< HEAD
        public static implicit operator Silk.NET.DXGI.IDXGIObject(IDXGIOutputDuplication val)
            => Unsafe.As<IDXGIOutputDuplication, Silk.NET.DXGI.IDXGIObject>(ref val);
=======
        void*** IComVtbl.AsVtblPtr()
            => (void***) Unsafe.AsPointer(ref Unsafe.AsRef(in this));

        public static implicit operator IDXGIObject(IDXGIOutputDuplication val)
            => Unsafe.As<IDXGIOutputDuplication, IDXGIObject>(ref val);
>>>>>>> 79618580

        public static implicit operator Silk.NET.Core.Native.IUnknown(IDXGIOutputDuplication val)
            => Unsafe.As<IDXGIOutputDuplication, Silk.NET.Core.Native.IUnknown>(ref val);

        public IDXGIOutputDuplication
        (
            void** lpVtbl = null
        ) : this()
        {
            if (lpVtbl is not null)
            {
                LpVtbl = lpVtbl;
            }
        }


        [NativeName("Type", "")]
        [NativeName("Type.Name", "")]
        [NativeName("Name", "lpVtbl")]
        public void** LpVtbl;
        /// <summary>To be documented.</summary>
        public readonly unsafe int QueryInterface(Guid* riid, void** ppvObject)
        {
            var @this = (IDXGIOutputDuplication*) Unsafe.AsPointer(ref Unsafe.AsRef(in this));
            int ret = default;
            ret = ((delegate* unmanaged[Stdcall]<IDXGIOutputDuplication*, Guid*, void**, int>)@this->LpVtbl[0])(@this, riid, ppvObject);
            return ret;
        }

        /// <summary>To be documented.</summary>
        public readonly unsafe int QueryInterface(Guid* riid, ref void* ppvObject)
        {
            var @this = (IDXGIOutputDuplication*) Unsafe.AsPointer(ref Unsafe.AsRef(in this));
            int ret = default;
            fixed (void** ppvObjectPtr = &ppvObject)
            {
                ret = ((delegate* unmanaged[Stdcall]<IDXGIOutputDuplication*, Guid*, void**, int>)@this->LpVtbl[0])(@this, riid, ppvObjectPtr);
            }
            return ret;
        }

        /// <summary>To be documented.</summary>
        public readonly unsafe int QueryInterface(ref Guid riid, void** ppvObject)
        {
            var @this = (IDXGIOutputDuplication*) Unsafe.AsPointer(ref Unsafe.AsRef(in this));
            int ret = default;
            fixed (Guid* riidPtr = &riid)
            {
                ret = ((delegate* unmanaged[Stdcall]<IDXGIOutputDuplication*, Guid*, void**, int>)@this->LpVtbl[0])(@this, riidPtr, ppvObject);
            }
            return ret;
        }

        /// <summary>To be documented.</summary>
        public readonly unsafe int QueryInterface(ref Guid riid, ref void* ppvObject)
        {
            var @this = (IDXGIOutputDuplication*) Unsafe.AsPointer(ref Unsafe.AsRef(in this));
            int ret = default;
            fixed (Guid* riidPtr = &riid)
            {
                fixed (void** ppvObjectPtr = &ppvObject)
                {
                    ret = ((delegate* unmanaged[Stdcall]<IDXGIOutputDuplication*, Guid*, void**, int>)@this->LpVtbl[0])(@this, riidPtr, ppvObjectPtr);
                }
            }
            return ret;
        }

        /// <summary>To be documented.</summary>
        public readonly uint AddRef()
        {
            var @this = (IDXGIOutputDuplication*) Unsafe.AsPointer(ref Unsafe.AsRef(in this));
            uint ret = default;
            ret = ((delegate* unmanaged[Stdcall]<IDXGIOutputDuplication*, uint>)@this->LpVtbl[1])(@this);
            return ret;
        }

        /// <summary>To be documented.</summary>
        public readonly uint Release()
        {
            var @this = (IDXGIOutputDuplication*) Unsafe.AsPointer(ref Unsafe.AsRef(in this));
            uint ret = default;
            ret = ((delegate* unmanaged[Stdcall]<IDXGIOutputDuplication*, uint>)@this->LpVtbl[2])(@this);
            return ret;
        }

        /// <summary>To be documented.</summary>
        public readonly unsafe int SetPrivateData(Guid* Name, uint DataSize, void* pData)
        {
            var @this = (IDXGIOutputDuplication*) Unsafe.AsPointer(ref Unsafe.AsRef(in this));
            int ret = default;
            ret = ((delegate* unmanaged[Stdcall]<IDXGIOutputDuplication*, Guid*, uint, void*, int>)@this->LpVtbl[3])(@this, Name, DataSize, pData);
            return ret;
        }

        /// <summary>To be documented.</summary>
        public readonly unsafe int SetPrivateData<T0>(Guid* Name, uint DataSize, ref T0 pData) where T0 : unmanaged
        {
            var @this = (IDXGIOutputDuplication*) Unsafe.AsPointer(ref Unsafe.AsRef(in this));
            int ret = default;
            fixed (void* pDataPtr = &pData)
            {
                ret = ((delegate* unmanaged[Stdcall]<IDXGIOutputDuplication*, Guid*, uint, void*, int>)@this->LpVtbl[3])(@this, Name, DataSize, pDataPtr);
            }
            return ret;
        }

        /// <summary>To be documented.</summary>
        public readonly unsafe int SetPrivateData(ref Guid Name, uint DataSize, void* pData)
        {
            var @this = (IDXGIOutputDuplication*) Unsafe.AsPointer(ref Unsafe.AsRef(in this));
            int ret = default;
            fixed (Guid* NamePtr = &Name)
            {
                ret = ((delegate* unmanaged[Stdcall]<IDXGIOutputDuplication*, Guid*, uint, void*, int>)@this->LpVtbl[3])(@this, NamePtr, DataSize, pData);
            }
            return ret;
        }

        /// <summary>To be documented.</summary>
        public readonly int SetPrivateData<T0>(ref Guid Name, uint DataSize, ref T0 pData) where T0 : unmanaged
        {
            var @this = (IDXGIOutputDuplication*) Unsafe.AsPointer(ref Unsafe.AsRef(in this));
            int ret = default;
            fixed (Guid* NamePtr = &Name)
            {
                fixed (void* pDataPtr = &pData)
                {
                    ret = ((delegate* unmanaged[Stdcall]<IDXGIOutputDuplication*, Guid*, uint, void*, int>)@this->LpVtbl[3])(@this, NamePtr, DataSize, pDataPtr);
                }
            }
            return ret;
        }

        /// <summary>To be documented.</summary>
        public readonly unsafe int SetPrivateDataInterface(Guid* Name, [Flow(FlowDirection.In)] Silk.NET.Core.Native.IUnknown* pUnknown)
        {
            var @this = (IDXGIOutputDuplication*) Unsafe.AsPointer(ref Unsafe.AsRef(in this));
            int ret = default;
            ret = ((delegate* unmanaged[Stdcall]<IDXGIOutputDuplication*, Guid*, Silk.NET.Core.Native.IUnknown*, int>)@this->LpVtbl[4])(@this, Name, pUnknown);
            return ret;
        }

        /// <summary>To be documented.</summary>
        public readonly unsafe int SetPrivateDataInterface(Guid* Name, [Flow(FlowDirection.In)] in Silk.NET.Core.Native.IUnknown pUnknown)
        {
            var @this = (IDXGIOutputDuplication*) Unsafe.AsPointer(ref Unsafe.AsRef(in this));
            int ret = default;
            fixed (Silk.NET.Core.Native.IUnknown* pUnknownPtr = &pUnknown)
            {
                ret = ((delegate* unmanaged[Stdcall]<IDXGIOutputDuplication*, Guid*, Silk.NET.Core.Native.IUnknown*, int>)@this->LpVtbl[4])(@this, Name, pUnknownPtr);
            }
            return ret;
        }

        /// <summary>To be documented.</summary>
        public readonly unsafe int SetPrivateDataInterface(ref Guid Name, [Flow(FlowDirection.In)] Silk.NET.Core.Native.IUnknown* pUnknown)
        {
            var @this = (IDXGIOutputDuplication*) Unsafe.AsPointer(ref Unsafe.AsRef(in this));
            int ret = default;
            fixed (Guid* NamePtr = &Name)
            {
                ret = ((delegate* unmanaged[Stdcall]<IDXGIOutputDuplication*, Guid*, Silk.NET.Core.Native.IUnknown*, int>)@this->LpVtbl[4])(@this, NamePtr, pUnknown);
            }
            return ret;
        }

        /// <summary>To be documented.</summary>
        public readonly int SetPrivateDataInterface(ref Guid Name, [Flow(FlowDirection.In)] in Silk.NET.Core.Native.IUnknown pUnknown)
        {
            var @this = (IDXGIOutputDuplication*) Unsafe.AsPointer(ref Unsafe.AsRef(in this));
            int ret = default;
            fixed (Guid* NamePtr = &Name)
            {
                fixed (Silk.NET.Core.Native.IUnknown* pUnknownPtr = &pUnknown)
                {
                    ret = ((delegate* unmanaged[Stdcall]<IDXGIOutputDuplication*, Guid*, Silk.NET.Core.Native.IUnknown*, int>)@this->LpVtbl[4])(@this, NamePtr, pUnknownPtr);
                }
            }
            return ret;
        }

        /// <summary>To be documented.</summary>
        public readonly unsafe int GetPrivateData(Guid* Name, uint* pDataSize, void* pData)
        {
            var @this = (IDXGIOutputDuplication*) Unsafe.AsPointer(ref Unsafe.AsRef(in this));
            int ret = default;
            ret = ((delegate* unmanaged[Stdcall]<IDXGIOutputDuplication*, Guid*, uint*, void*, int>)@this->LpVtbl[5])(@this, Name, pDataSize, pData);
            return ret;
        }

        /// <summary>To be documented.</summary>
        public readonly unsafe int GetPrivateData<T0>(Guid* Name, uint* pDataSize, ref T0 pData) where T0 : unmanaged
        {
            var @this = (IDXGIOutputDuplication*) Unsafe.AsPointer(ref Unsafe.AsRef(in this));
            int ret = default;
            fixed (void* pDataPtr = &pData)
            {
                ret = ((delegate* unmanaged[Stdcall]<IDXGIOutputDuplication*, Guid*, uint*, void*, int>)@this->LpVtbl[5])(@this, Name, pDataSize, pDataPtr);
            }
            return ret;
        }

        /// <summary>To be documented.</summary>
        public readonly unsafe int GetPrivateData(Guid* Name, ref uint pDataSize, void* pData)
        {
            var @this = (IDXGIOutputDuplication*) Unsafe.AsPointer(ref Unsafe.AsRef(in this));
            int ret = default;
            fixed (uint* pDataSizePtr = &pDataSize)
            {
                ret = ((delegate* unmanaged[Stdcall]<IDXGIOutputDuplication*, Guid*, uint*, void*, int>)@this->LpVtbl[5])(@this, Name, pDataSizePtr, pData);
            }
            return ret;
        }

        /// <summary>To be documented.</summary>
        public readonly unsafe int GetPrivateData<T0>(Guid* Name, ref uint pDataSize, ref T0 pData) where T0 : unmanaged
        {
            var @this = (IDXGIOutputDuplication*) Unsafe.AsPointer(ref Unsafe.AsRef(in this));
            int ret = default;
            fixed (uint* pDataSizePtr = &pDataSize)
            {
                fixed (void* pDataPtr = &pData)
                {
                    ret = ((delegate* unmanaged[Stdcall]<IDXGIOutputDuplication*, Guid*, uint*, void*, int>)@this->LpVtbl[5])(@this, Name, pDataSizePtr, pDataPtr);
                }
            }
            return ret;
        }

        /// <summary>To be documented.</summary>
        public readonly unsafe int GetPrivateData(ref Guid Name, uint* pDataSize, void* pData)
        {
            var @this = (IDXGIOutputDuplication*) Unsafe.AsPointer(ref Unsafe.AsRef(in this));
            int ret = default;
            fixed (Guid* NamePtr = &Name)
            {
                ret = ((delegate* unmanaged[Stdcall]<IDXGIOutputDuplication*, Guid*, uint*, void*, int>)@this->LpVtbl[5])(@this, NamePtr, pDataSize, pData);
            }
            return ret;
        }

        /// <summary>To be documented.</summary>
        public readonly unsafe int GetPrivateData<T0>(ref Guid Name, uint* pDataSize, ref T0 pData) where T0 : unmanaged
        {
            var @this = (IDXGIOutputDuplication*) Unsafe.AsPointer(ref Unsafe.AsRef(in this));
            int ret = default;
            fixed (Guid* NamePtr = &Name)
            {
                fixed (void* pDataPtr = &pData)
                {
                    ret = ((delegate* unmanaged[Stdcall]<IDXGIOutputDuplication*, Guid*, uint*, void*, int>)@this->LpVtbl[5])(@this, NamePtr, pDataSize, pDataPtr);
                }
            }
            return ret;
        }

        /// <summary>To be documented.</summary>
        public readonly unsafe int GetPrivateData(ref Guid Name, ref uint pDataSize, void* pData)
        {
            var @this = (IDXGIOutputDuplication*) Unsafe.AsPointer(ref Unsafe.AsRef(in this));
            int ret = default;
            fixed (Guid* NamePtr = &Name)
            {
                fixed (uint* pDataSizePtr = &pDataSize)
                {
                    ret = ((delegate* unmanaged[Stdcall]<IDXGIOutputDuplication*, Guid*, uint*, void*, int>)@this->LpVtbl[5])(@this, NamePtr, pDataSizePtr, pData);
                }
            }
            return ret;
        }

        /// <summary>To be documented.</summary>
        public readonly int GetPrivateData<T0>(ref Guid Name, ref uint pDataSize, ref T0 pData) where T0 : unmanaged
        {
            var @this = (IDXGIOutputDuplication*) Unsafe.AsPointer(ref Unsafe.AsRef(in this));
            int ret = default;
            fixed (Guid* NamePtr = &Name)
            {
                fixed (uint* pDataSizePtr = &pDataSize)
                {
                    fixed (void* pDataPtr = &pData)
                    {
                        ret = ((delegate* unmanaged[Stdcall]<IDXGIOutputDuplication*, Guid*, uint*, void*, int>)@this->LpVtbl[5])(@this, NamePtr, pDataSizePtr, pDataPtr);
                    }
                }
            }
            return ret;
        }

        /// <summary>To be documented.</summary>
        public readonly unsafe int GetParent(Guid* riid, void** ppParent)
        {
            var @this = (IDXGIOutputDuplication*) Unsafe.AsPointer(ref Unsafe.AsRef(in this));
            int ret = default;
            ret = ((delegate* unmanaged[Stdcall]<IDXGIOutputDuplication*, Guid*, void**, int>)@this->LpVtbl[6])(@this, riid, ppParent);
            return ret;
        }

        /// <summary>To be documented.</summary>
        public readonly unsafe int GetParent(Guid* riid, ref void* ppParent)
        {
            var @this = (IDXGIOutputDuplication*) Unsafe.AsPointer(ref Unsafe.AsRef(in this));
            int ret = default;
            fixed (void** ppParentPtr = &ppParent)
            {
                ret = ((delegate* unmanaged[Stdcall]<IDXGIOutputDuplication*, Guid*, void**, int>)@this->LpVtbl[6])(@this, riid, ppParentPtr);
            }
            return ret;
        }

        /// <summary>To be documented.</summary>
        public readonly unsafe int GetParent(ref Guid riid, void** ppParent)
        {
            var @this = (IDXGIOutputDuplication*) Unsafe.AsPointer(ref Unsafe.AsRef(in this));
            int ret = default;
            fixed (Guid* riidPtr = &riid)
            {
                ret = ((delegate* unmanaged[Stdcall]<IDXGIOutputDuplication*, Guid*, void**, int>)@this->LpVtbl[6])(@this, riidPtr, ppParent);
            }
            return ret;
        }

        /// <summary>To be documented.</summary>
        public readonly unsafe int GetParent(ref Guid riid, ref void* ppParent)
        {
            var @this = (IDXGIOutputDuplication*) Unsafe.AsPointer(ref Unsafe.AsRef(in this));
            int ret = default;
            fixed (Guid* riidPtr = &riid)
            {
                fixed (void** ppParentPtr = &ppParent)
                {
                    ret = ((delegate* unmanaged[Stdcall]<IDXGIOutputDuplication*, Guid*, void**, int>)@this->LpVtbl[6])(@this, riidPtr, ppParentPtr);
                }
            }
            return ret;
        }

        /// <summary>To be documented.</summary>
        public readonly unsafe void GetDesc(OutduplDesc* pDesc)
        {
            var @this = (IDXGIOutputDuplication*) Unsafe.AsPointer(ref Unsafe.AsRef(in this));
            ((delegate* unmanaged[Stdcall]<IDXGIOutputDuplication*, OutduplDesc*, void>)@this->LpVtbl[7])(@this, pDesc);
        }

        /// <summary>To be documented.</summary>
        public readonly void GetDesc(ref OutduplDesc pDesc)
        {
            var @this = (IDXGIOutputDuplication*) Unsafe.AsPointer(ref Unsafe.AsRef(in this));
            fixed (OutduplDesc* pDescPtr = &pDesc)
            {
                ((delegate* unmanaged[Stdcall]<IDXGIOutputDuplication*, OutduplDesc*, void>)@this->LpVtbl[7])(@this, pDescPtr);
            }
        }

        /// <summary>To be documented.</summary>
        public readonly unsafe int AcquireNextFrame(uint TimeoutInMilliseconds, OutduplFrameInfo* pFrameInfo, IDXGIResource** ppDesktopResource)
        {
            var @this = (IDXGIOutputDuplication*) Unsafe.AsPointer(ref Unsafe.AsRef(in this));
            int ret = default;
            ret = ((delegate* unmanaged[Stdcall]<IDXGIOutputDuplication*, uint, OutduplFrameInfo*, IDXGIResource**, int>)@this->LpVtbl[8])(@this, TimeoutInMilliseconds, pFrameInfo, ppDesktopResource);
            return ret;
        }

        /// <summary>To be documented.</summary>
        public readonly unsafe int AcquireNextFrame(uint TimeoutInMilliseconds, OutduplFrameInfo* pFrameInfo, ref IDXGIResource* ppDesktopResource)
        {
            var @this = (IDXGIOutputDuplication*) Unsafe.AsPointer(ref Unsafe.AsRef(in this));
            int ret = default;
            fixed (IDXGIResource** ppDesktopResourcePtr = &ppDesktopResource)
            {
                ret = ((delegate* unmanaged[Stdcall]<IDXGIOutputDuplication*, uint, OutduplFrameInfo*, IDXGIResource**, int>)@this->LpVtbl[8])(@this, TimeoutInMilliseconds, pFrameInfo, ppDesktopResourcePtr);
            }
            return ret;
        }

        /// <summary>To be documented.</summary>
        public readonly unsafe int AcquireNextFrame(uint TimeoutInMilliseconds, ref OutduplFrameInfo pFrameInfo, IDXGIResource** ppDesktopResource)
        {
            var @this = (IDXGIOutputDuplication*) Unsafe.AsPointer(ref Unsafe.AsRef(in this));
            int ret = default;
            fixed (OutduplFrameInfo* pFrameInfoPtr = &pFrameInfo)
            {
                ret = ((delegate* unmanaged[Stdcall]<IDXGIOutputDuplication*, uint, OutduplFrameInfo*, IDXGIResource**, int>)@this->LpVtbl[8])(@this, TimeoutInMilliseconds, pFrameInfoPtr, ppDesktopResource);
            }
            return ret;
        }

        /// <summary>To be documented.</summary>
        public readonly unsafe int AcquireNextFrame(uint TimeoutInMilliseconds, ref OutduplFrameInfo pFrameInfo, ref IDXGIResource* ppDesktopResource)
        {
            var @this = (IDXGIOutputDuplication*) Unsafe.AsPointer(ref Unsafe.AsRef(in this));
            int ret = default;
            fixed (OutduplFrameInfo* pFrameInfoPtr = &pFrameInfo)
            {
                fixed (IDXGIResource** ppDesktopResourcePtr = &ppDesktopResource)
                {
                    ret = ((delegate* unmanaged[Stdcall]<IDXGIOutputDuplication*, uint, OutduplFrameInfo*, IDXGIResource**, int>)@this->LpVtbl[8])(@this, TimeoutInMilliseconds, pFrameInfoPtr, ppDesktopResourcePtr);
                }
            }
            return ret;
        }

        /// <summary>To be documented.</summary>
        public readonly unsafe int GetFrameDirtyRects(uint DirtyRectsBufferSize, Silk.NET.Maths.Box2D<int>* pDirtyRectsBuffer, uint* pDirtyRectsBufferSizeRequired)
        {
            var @this = (IDXGIOutputDuplication*) Unsafe.AsPointer(ref Unsafe.AsRef(in this));
            int ret = default;
<<<<<<< HEAD
            ret = ((delegate* unmanaged[Stdcall]<IDXGIOutputDuplication*, uint, Silk.NET.Maths.Box2D<int>*, uint*, int>)LpVtbl[9])(@this, DirtyRectsBufferSize, pDirtyRectsBuffer, pDirtyRectsBufferSizeRequired);
=======
            ret = ((delegate* unmanaged[Stdcall]<IDXGIOutputDuplication*, uint, Silk.NET.Maths.Rectangle<int>*, uint*, int>)@this->LpVtbl[9])(@this, DirtyRectsBufferSize, pDirtyRectsBuffer, pDirtyRectsBufferSizeRequired);
>>>>>>> 79618580
            return ret;
        }

        /// <summary>To be documented.</summary>
        public readonly unsafe int GetFrameDirtyRects(uint DirtyRectsBufferSize, Silk.NET.Maths.Box2D<int>* pDirtyRectsBuffer, ref uint pDirtyRectsBufferSizeRequired)
        {
            var @this = (IDXGIOutputDuplication*) Unsafe.AsPointer(ref Unsafe.AsRef(in this));
            int ret = default;
            fixed (uint* pDirtyRectsBufferSizeRequiredPtr = &pDirtyRectsBufferSizeRequired)
            {
<<<<<<< HEAD
                ret = ((delegate* unmanaged[Stdcall]<IDXGIOutputDuplication*, uint, Silk.NET.Maths.Box2D<int>*, uint*, int>)LpVtbl[9])(@this, DirtyRectsBufferSize, pDirtyRectsBuffer, pDirtyRectsBufferSizeRequiredPtr);
=======
                ret = ((delegate* unmanaged[Stdcall]<IDXGIOutputDuplication*, uint, Silk.NET.Maths.Rectangle<int>*, uint*, int>)@this->LpVtbl[9])(@this, DirtyRectsBufferSize, pDirtyRectsBuffer, pDirtyRectsBufferSizeRequiredPtr);
>>>>>>> 79618580
            }
            return ret;
        }

        /// <summary>To be documented.</summary>
        public readonly unsafe int GetFrameDirtyRects(uint DirtyRectsBufferSize, ref Silk.NET.Maths.Box2D<int> pDirtyRectsBuffer, uint* pDirtyRectsBufferSizeRequired)
        {
            var @this = (IDXGIOutputDuplication*) Unsafe.AsPointer(ref Unsafe.AsRef(in this));
            int ret = default;
            fixed (Silk.NET.Maths.Box2D<int>* pDirtyRectsBufferPtr = &pDirtyRectsBuffer)
            {
<<<<<<< HEAD
                ret = ((delegate* unmanaged[Stdcall]<IDXGIOutputDuplication*, uint, Silk.NET.Maths.Box2D<int>*, uint*, int>)LpVtbl[9])(@this, DirtyRectsBufferSize, pDirtyRectsBufferPtr, pDirtyRectsBufferSizeRequired);
=======
                ret = ((delegate* unmanaged[Stdcall]<IDXGIOutputDuplication*, uint, Silk.NET.Maths.Rectangle<int>*, uint*, int>)@this->LpVtbl[9])(@this, DirtyRectsBufferSize, pDirtyRectsBufferPtr, pDirtyRectsBufferSizeRequired);
>>>>>>> 79618580
            }
            return ret;
        }

        /// <summary>To be documented.</summary>
        public readonly int GetFrameDirtyRects(uint DirtyRectsBufferSize, ref Silk.NET.Maths.Box2D<int> pDirtyRectsBuffer, ref uint pDirtyRectsBufferSizeRequired)
        {
            var @this = (IDXGIOutputDuplication*) Unsafe.AsPointer(ref Unsafe.AsRef(in this));
            int ret = default;
            fixed (Silk.NET.Maths.Box2D<int>* pDirtyRectsBufferPtr = &pDirtyRectsBuffer)
            {
                fixed (uint* pDirtyRectsBufferSizeRequiredPtr = &pDirtyRectsBufferSizeRequired)
                {
<<<<<<< HEAD
                    ret = ((delegate* unmanaged[Stdcall]<IDXGIOutputDuplication*, uint, Silk.NET.Maths.Box2D<int>*, uint*, int>)LpVtbl[9])(@this, DirtyRectsBufferSize, pDirtyRectsBufferPtr, pDirtyRectsBufferSizeRequiredPtr);
=======
                    ret = ((delegate* unmanaged[Stdcall]<IDXGIOutputDuplication*, uint, Silk.NET.Maths.Rectangle<int>*, uint*, int>)@this->LpVtbl[9])(@this, DirtyRectsBufferSize, pDirtyRectsBufferPtr, pDirtyRectsBufferSizeRequiredPtr);
>>>>>>> 79618580
                }
            }
            return ret;
        }

        /// <summary>To be documented.</summary>
        public readonly unsafe int GetFrameMoveRects(uint MoveRectsBufferSize, OutduplMoveRect* pMoveRectBuffer, uint* pMoveRectsBufferSizeRequired)
        {
            var @this = (IDXGIOutputDuplication*) Unsafe.AsPointer(ref Unsafe.AsRef(in this));
            int ret = default;
            ret = ((delegate* unmanaged[Stdcall]<IDXGIOutputDuplication*, uint, OutduplMoveRect*, uint*, int>)@this->LpVtbl[10])(@this, MoveRectsBufferSize, pMoveRectBuffer, pMoveRectsBufferSizeRequired);
            return ret;
        }

        /// <summary>To be documented.</summary>
        public readonly unsafe int GetFrameMoveRects(uint MoveRectsBufferSize, OutduplMoveRect* pMoveRectBuffer, ref uint pMoveRectsBufferSizeRequired)
        {
            var @this = (IDXGIOutputDuplication*) Unsafe.AsPointer(ref Unsafe.AsRef(in this));
            int ret = default;
            fixed (uint* pMoveRectsBufferSizeRequiredPtr = &pMoveRectsBufferSizeRequired)
            {
                ret = ((delegate* unmanaged[Stdcall]<IDXGIOutputDuplication*, uint, OutduplMoveRect*, uint*, int>)@this->LpVtbl[10])(@this, MoveRectsBufferSize, pMoveRectBuffer, pMoveRectsBufferSizeRequiredPtr);
            }
            return ret;
        }

        /// <summary>To be documented.</summary>
        public readonly unsafe int GetFrameMoveRects(uint MoveRectsBufferSize, ref OutduplMoveRect pMoveRectBuffer, uint* pMoveRectsBufferSizeRequired)
        {
            var @this = (IDXGIOutputDuplication*) Unsafe.AsPointer(ref Unsafe.AsRef(in this));
            int ret = default;
            fixed (OutduplMoveRect* pMoveRectBufferPtr = &pMoveRectBuffer)
            {
                ret = ((delegate* unmanaged[Stdcall]<IDXGIOutputDuplication*, uint, OutduplMoveRect*, uint*, int>)@this->LpVtbl[10])(@this, MoveRectsBufferSize, pMoveRectBufferPtr, pMoveRectsBufferSizeRequired);
            }
            return ret;
        }

        /// <summary>To be documented.</summary>
        public readonly int GetFrameMoveRects(uint MoveRectsBufferSize, ref OutduplMoveRect pMoveRectBuffer, ref uint pMoveRectsBufferSizeRequired)
        {
            var @this = (IDXGIOutputDuplication*) Unsafe.AsPointer(ref Unsafe.AsRef(in this));
            int ret = default;
            fixed (OutduplMoveRect* pMoveRectBufferPtr = &pMoveRectBuffer)
            {
                fixed (uint* pMoveRectsBufferSizeRequiredPtr = &pMoveRectsBufferSizeRequired)
                {
                    ret = ((delegate* unmanaged[Stdcall]<IDXGIOutputDuplication*, uint, OutduplMoveRect*, uint*, int>)@this->LpVtbl[10])(@this, MoveRectsBufferSize, pMoveRectBufferPtr, pMoveRectsBufferSizeRequiredPtr);
                }
            }
            return ret;
        }

        /// <summary>To be documented.</summary>
        public readonly unsafe int GetFramePointerShape(uint PointerShapeBufferSize, void* pPointerShapeBuffer, uint* pPointerShapeBufferSizeRequired, OutduplPointerShapeInfo* pPointerShapeInfo)
        {
            var @this = (IDXGIOutputDuplication*) Unsafe.AsPointer(ref Unsafe.AsRef(in this));
            int ret = default;
            ret = ((delegate* unmanaged[Stdcall]<IDXGIOutputDuplication*, uint, void*, uint*, OutduplPointerShapeInfo*, int>)@this->LpVtbl[11])(@this, PointerShapeBufferSize, pPointerShapeBuffer, pPointerShapeBufferSizeRequired, pPointerShapeInfo);
            return ret;
        }

        /// <summary>To be documented.</summary>
        public readonly unsafe int GetFramePointerShape(uint PointerShapeBufferSize, void* pPointerShapeBuffer, uint* pPointerShapeBufferSizeRequired, ref OutduplPointerShapeInfo pPointerShapeInfo)
        {
            var @this = (IDXGIOutputDuplication*) Unsafe.AsPointer(ref Unsafe.AsRef(in this));
            int ret = default;
            fixed (OutduplPointerShapeInfo* pPointerShapeInfoPtr = &pPointerShapeInfo)
            {
                ret = ((delegate* unmanaged[Stdcall]<IDXGIOutputDuplication*, uint, void*, uint*, OutduplPointerShapeInfo*, int>)@this->LpVtbl[11])(@this, PointerShapeBufferSize, pPointerShapeBuffer, pPointerShapeBufferSizeRequired, pPointerShapeInfoPtr);
            }
            return ret;
        }

        /// <summary>To be documented.</summary>
        public readonly unsafe int GetFramePointerShape(uint PointerShapeBufferSize, void* pPointerShapeBuffer, ref uint pPointerShapeBufferSizeRequired, OutduplPointerShapeInfo* pPointerShapeInfo)
        {
            var @this = (IDXGIOutputDuplication*) Unsafe.AsPointer(ref Unsafe.AsRef(in this));
            int ret = default;
            fixed (uint* pPointerShapeBufferSizeRequiredPtr = &pPointerShapeBufferSizeRequired)
            {
                ret = ((delegate* unmanaged[Stdcall]<IDXGIOutputDuplication*, uint, void*, uint*, OutduplPointerShapeInfo*, int>)@this->LpVtbl[11])(@this, PointerShapeBufferSize, pPointerShapeBuffer, pPointerShapeBufferSizeRequiredPtr, pPointerShapeInfo);
            }
            return ret;
        }

        /// <summary>To be documented.</summary>
        public readonly unsafe int GetFramePointerShape(uint PointerShapeBufferSize, void* pPointerShapeBuffer, ref uint pPointerShapeBufferSizeRequired, ref OutduplPointerShapeInfo pPointerShapeInfo)
        {
            var @this = (IDXGIOutputDuplication*) Unsafe.AsPointer(ref Unsafe.AsRef(in this));
            int ret = default;
            fixed (uint* pPointerShapeBufferSizeRequiredPtr = &pPointerShapeBufferSizeRequired)
            {
                fixed (OutduplPointerShapeInfo* pPointerShapeInfoPtr = &pPointerShapeInfo)
                {
                    ret = ((delegate* unmanaged[Stdcall]<IDXGIOutputDuplication*, uint, void*, uint*, OutduplPointerShapeInfo*, int>)@this->LpVtbl[11])(@this, PointerShapeBufferSize, pPointerShapeBuffer, pPointerShapeBufferSizeRequiredPtr, pPointerShapeInfoPtr);
                }
            }
            return ret;
        }

        /// <summary>To be documented.</summary>
        public readonly unsafe int GetFramePointerShape<T0>(uint PointerShapeBufferSize, ref T0 pPointerShapeBuffer, uint* pPointerShapeBufferSizeRequired, OutduplPointerShapeInfo* pPointerShapeInfo) where T0 : unmanaged
        {
            var @this = (IDXGIOutputDuplication*) Unsafe.AsPointer(ref Unsafe.AsRef(in this));
            int ret = default;
            fixed (void* pPointerShapeBufferPtr = &pPointerShapeBuffer)
            {
                ret = ((delegate* unmanaged[Stdcall]<IDXGIOutputDuplication*, uint, void*, uint*, OutduplPointerShapeInfo*, int>)@this->LpVtbl[11])(@this, PointerShapeBufferSize, pPointerShapeBufferPtr, pPointerShapeBufferSizeRequired, pPointerShapeInfo);
            }
            return ret;
        }

        /// <summary>To be documented.</summary>
        public readonly unsafe int GetFramePointerShape<T0>(uint PointerShapeBufferSize, ref T0 pPointerShapeBuffer, uint* pPointerShapeBufferSizeRequired, ref OutduplPointerShapeInfo pPointerShapeInfo) where T0 : unmanaged
        {
            var @this = (IDXGIOutputDuplication*) Unsafe.AsPointer(ref Unsafe.AsRef(in this));
            int ret = default;
            fixed (void* pPointerShapeBufferPtr = &pPointerShapeBuffer)
            {
                fixed (OutduplPointerShapeInfo* pPointerShapeInfoPtr = &pPointerShapeInfo)
                {
                    ret = ((delegate* unmanaged[Stdcall]<IDXGIOutputDuplication*, uint, void*, uint*, OutduplPointerShapeInfo*, int>)@this->LpVtbl[11])(@this, PointerShapeBufferSize, pPointerShapeBufferPtr, pPointerShapeBufferSizeRequired, pPointerShapeInfoPtr);
                }
            }
            return ret;
        }

        /// <summary>To be documented.</summary>
        public readonly unsafe int GetFramePointerShape<T0>(uint PointerShapeBufferSize, ref T0 pPointerShapeBuffer, ref uint pPointerShapeBufferSizeRequired, OutduplPointerShapeInfo* pPointerShapeInfo) where T0 : unmanaged
        {
            var @this = (IDXGIOutputDuplication*) Unsafe.AsPointer(ref Unsafe.AsRef(in this));
            int ret = default;
            fixed (void* pPointerShapeBufferPtr = &pPointerShapeBuffer)
            {
                fixed (uint* pPointerShapeBufferSizeRequiredPtr = &pPointerShapeBufferSizeRequired)
                {
                    ret = ((delegate* unmanaged[Stdcall]<IDXGIOutputDuplication*, uint, void*, uint*, OutduplPointerShapeInfo*, int>)@this->LpVtbl[11])(@this, PointerShapeBufferSize, pPointerShapeBufferPtr, pPointerShapeBufferSizeRequiredPtr, pPointerShapeInfo);
                }
            }
            return ret;
        }

        /// <summary>To be documented.</summary>
        public readonly int GetFramePointerShape<T0>(uint PointerShapeBufferSize, ref T0 pPointerShapeBuffer, ref uint pPointerShapeBufferSizeRequired, ref OutduplPointerShapeInfo pPointerShapeInfo) where T0 : unmanaged
        {
            var @this = (IDXGIOutputDuplication*) Unsafe.AsPointer(ref Unsafe.AsRef(in this));
            int ret = default;
            fixed (void* pPointerShapeBufferPtr = &pPointerShapeBuffer)
            {
                fixed (uint* pPointerShapeBufferSizeRequiredPtr = &pPointerShapeBufferSizeRequired)
                {
                    fixed (OutduplPointerShapeInfo* pPointerShapeInfoPtr = &pPointerShapeInfo)
                    {
                        ret = ((delegate* unmanaged[Stdcall]<IDXGIOutputDuplication*, uint, void*, uint*, OutduplPointerShapeInfo*, int>)@this->LpVtbl[11])(@this, PointerShapeBufferSize, pPointerShapeBufferPtr, pPointerShapeBufferSizeRequiredPtr, pPointerShapeInfoPtr);
                    }
                }
            }
            return ret;
        }

        /// <summary>To be documented.</summary>
        public readonly unsafe int MapDesktopSurface(MappedRect* pLockedRect)
        {
            var @this = (IDXGIOutputDuplication*) Unsafe.AsPointer(ref Unsafe.AsRef(in this));
            int ret = default;
            ret = ((delegate* unmanaged[Stdcall]<IDXGIOutputDuplication*, MappedRect*, int>)@this->LpVtbl[12])(@this, pLockedRect);
            return ret;
        }

        /// <summary>To be documented.</summary>
        public readonly int MapDesktopSurface(ref MappedRect pLockedRect)
        {
            var @this = (IDXGIOutputDuplication*) Unsafe.AsPointer(ref Unsafe.AsRef(in this));
            int ret = default;
            fixed (MappedRect* pLockedRectPtr = &pLockedRect)
            {
                ret = ((delegate* unmanaged[Stdcall]<IDXGIOutputDuplication*, MappedRect*, int>)@this->LpVtbl[12])(@this, pLockedRectPtr);
            }
            return ret;
        }

        /// <summary>To be documented.</summary>
        public readonly int UnMapDesktopSurface()
        {
            var @this = (IDXGIOutputDuplication*) Unsafe.AsPointer(ref Unsafe.AsRef(in this));
            int ret = default;
            ret = ((delegate* unmanaged[Stdcall]<IDXGIOutputDuplication*, int>)@this->LpVtbl[13])(@this);
            return ret;
        }

        /// <summary>To be documented.</summary>
        public readonly int ReleaseFrame()
        {
            var @this = (IDXGIOutputDuplication*) Unsafe.AsPointer(ref Unsafe.AsRef(in this));
            int ret = default;
            ret = ((delegate* unmanaged[Stdcall]<IDXGIOutputDuplication*, int>)@this->LpVtbl[14])(@this);
            return ret;
        }

        /// <summary>To be documented.</summary>
        public readonly int QueryInterface<TI0>(out ComPtr<TI0> ppvObject) where TI0 : unmanaged, IComVtbl<TI0>
        {
            var @this = (IDXGIOutputDuplication*) Unsafe.AsPointer(ref Unsafe.AsRef(in this));
            // ComPtrOverloader
            ppvObject = default;
            return @this->QueryInterface(SilkMarshal.GuidPtrOf<TI0>(), (void**) ppvObject.GetAddressOf());
        }

        /// <summary>To be documented.</summary>
        public readonly unsafe int SetPrivateDataInterface<TI0>(Guid* Name, [Flow(FlowDirection.In)] ComPtr<TI0> pUnknown) where TI0 : unmanaged, IComVtbl<Silk.NET.Core.Native.IUnknown>, IComVtbl<TI0>
        {
            var @this = (IDXGIOutputDuplication*) Unsafe.AsPointer(ref Unsafe.AsRef(in this));
            // ComPtrOverloader
            return @this->SetPrivateDataInterface(Name, (Silk.NET.Core.Native.IUnknown*) pUnknown.Handle);
        }

        /// <summary>To be documented.</summary>
        public readonly int SetPrivateDataInterface<TI0>(ref Guid Name, [Flow(FlowDirection.In)] ComPtr<TI0> pUnknown) where TI0 : unmanaged, IComVtbl<Silk.NET.Core.Native.IUnknown>, IComVtbl<TI0>
        {
            var @this = (IDXGIOutputDuplication*) Unsafe.AsPointer(ref Unsafe.AsRef(in this));
            // ComPtrOverloader
            return @this->SetPrivateDataInterface(ref Name, (Silk.NET.Core.Native.IUnknown*) pUnknown.Handle);
        }

        /// <summary>To be documented.</summary>
        public readonly int GetParent<TI0>(out ComPtr<TI0> ppParent) where TI0 : unmanaged, IComVtbl<TI0>
        {
            var @this = (IDXGIOutputDuplication*) Unsafe.AsPointer(ref Unsafe.AsRef(in this));
            // ComPtrOverloader
            ppParent = default;
            return @this->GetParent(SilkMarshal.GuidPtrOf<TI0>(), (void**) ppParent.GetAddressOf());
        }

        /// <summary>To be documented.</summary>
        public readonly unsafe int AcquireNextFrame<TI0>(uint TimeoutInMilliseconds, OutduplFrameInfo* pFrameInfo, ref ComPtr<TI0> ppDesktopResource) where TI0 : unmanaged, IComVtbl<IDXGIResource>, IComVtbl<TI0>
        {
            var @this = (IDXGIOutputDuplication*) Unsafe.AsPointer(ref Unsafe.AsRef(in this));
            // ComPtrOverloader
            return @this->AcquireNextFrame(TimeoutInMilliseconds, pFrameInfo, (IDXGIResource**) ppDesktopResource.GetAddressOf());
        }

        /// <summary>To be documented.</summary>
        public readonly int AcquireNextFrame<TI0>(uint TimeoutInMilliseconds, ref OutduplFrameInfo pFrameInfo, ref ComPtr<TI0> ppDesktopResource) where TI0 : unmanaged, IComVtbl<IDXGIResource>, IComVtbl<TI0>
        {
            var @this = (IDXGIOutputDuplication*) Unsafe.AsPointer(ref Unsafe.AsRef(in this));
            // ComPtrOverloader
            return @this->AcquireNextFrame(TimeoutInMilliseconds, ref pFrameInfo, (IDXGIResource**) ppDesktopResource.GetAddressOf());
        }

        /// <summary>To be documented.</summary>
        public readonly ComPtr<TI0> QueryInterface<TI0>() where TI0 : unmanaged, IComVtbl<TI0>
        {
            var @this = (IDXGIOutputDuplication*) Unsafe.AsPointer(ref Unsafe.AsRef(in this));
            // NonKhrReturnTypeOverloader
            SilkMarshal.ThrowHResult(@this->QueryInterface(out ComPtr<TI0> silkRet));
            return silkRet;
        }

        /// <summary>To be documented.</summary>
        public readonly ComPtr<TI0> GetParent<TI0>() where TI0 : unmanaged, IComVtbl<TI0>
        {
            var @this = (IDXGIOutputDuplication*) Unsafe.AsPointer(ref Unsafe.AsRef(in this));
            // NonKhrReturnTypeOverloader
            SilkMarshal.ThrowHResult(@this->GetParent(out ComPtr<TI0> silkRet));
            return silkRet;
        }

    }
}<|MERGE_RESOLUTION|>--- conflicted
+++ resolved
@@ -18,20 +18,15 @@
 {
     [Guid("191cfac3-a341-470d-b26e-a864f428319c")]
     [NativeName("Name", "IDXGIOutputDuplication")]
-    public unsafe partial struct IDXGIOutputDuplication : IComVtbl<IDXGIOutputDuplication>, IComVtbl<IDXGIObject>, IComVtbl<Silk.NET.Core.Native.IUnknown>
+    public unsafe partial struct IDXGIOutputDuplication : IComVtbl<IDXGIOutputDuplication>, IComVtbl<Silk.NET.DXGI.IDXGIObject>, IComVtbl<Silk.NET.Core.Native.IUnknown>
     {
         public static readonly Guid Guid = new("191cfac3-a341-470d-b26e-a864f428319c");
 
-<<<<<<< HEAD
+        void*** IComVtbl.AsVtblPtr()
+            => (void***) Unsafe.AsPointer(ref Unsafe.AsRef(in this));
+
         public static implicit operator Silk.NET.DXGI.IDXGIObject(IDXGIOutputDuplication val)
             => Unsafe.As<IDXGIOutputDuplication, Silk.NET.DXGI.IDXGIObject>(ref val);
-=======
-        void*** IComVtbl.AsVtblPtr()
-            => (void***) Unsafe.AsPointer(ref Unsafe.AsRef(in this));
-
-        public static implicit operator IDXGIObject(IDXGIOutputDuplication val)
-            => Unsafe.As<IDXGIOutputDuplication, IDXGIObject>(ref val);
->>>>>>> 79618580
 
         public static implicit operator Silk.NET.Core.Native.IUnknown(IDXGIOutputDuplication val)
             => Unsafe.As<IDXGIOutputDuplication, Silk.NET.Core.Native.IUnknown>(ref val);
@@ -440,11 +435,7 @@
         {
             var @this = (IDXGIOutputDuplication*) Unsafe.AsPointer(ref Unsafe.AsRef(in this));
             int ret = default;
-<<<<<<< HEAD
-            ret = ((delegate* unmanaged[Stdcall]<IDXGIOutputDuplication*, uint, Silk.NET.Maths.Box2D<int>*, uint*, int>)LpVtbl[9])(@this, DirtyRectsBufferSize, pDirtyRectsBuffer, pDirtyRectsBufferSizeRequired);
-=======
-            ret = ((delegate* unmanaged[Stdcall]<IDXGIOutputDuplication*, uint, Silk.NET.Maths.Rectangle<int>*, uint*, int>)@this->LpVtbl[9])(@this, DirtyRectsBufferSize, pDirtyRectsBuffer, pDirtyRectsBufferSizeRequired);
->>>>>>> 79618580
+            ret = ((delegate* unmanaged[Stdcall]<IDXGIOutputDuplication*, uint, Silk.NET.Maths.Box2D<int>*, uint*, int>)@this->LpVtbl[9])(@this, DirtyRectsBufferSize, pDirtyRectsBuffer, pDirtyRectsBufferSizeRequired);
             return ret;
         }
 
@@ -455,11 +446,7 @@
             int ret = default;
             fixed (uint* pDirtyRectsBufferSizeRequiredPtr = &pDirtyRectsBufferSizeRequired)
             {
-<<<<<<< HEAD
-                ret = ((delegate* unmanaged[Stdcall]<IDXGIOutputDuplication*, uint, Silk.NET.Maths.Box2D<int>*, uint*, int>)LpVtbl[9])(@this, DirtyRectsBufferSize, pDirtyRectsBuffer, pDirtyRectsBufferSizeRequiredPtr);
-=======
-                ret = ((delegate* unmanaged[Stdcall]<IDXGIOutputDuplication*, uint, Silk.NET.Maths.Rectangle<int>*, uint*, int>)@this->LpVtbl[9])(@this, DirtyRectsBufferSize, pDirtyRectsBuffer, pDirtyRectsBufferSizeRequiredPtr);
->>>>>>> 79618580
+                ret = ((delegate* unmanaged[Stdcall]<IDXGIOutputDuplication*, uint, Silk.NET.Maths.Box2D<int>*, uint*, int>)@this->LpVtbl[9])(@this, DirtyRectsBufferSize, pDirtyRectsBuffer, pDirtyRectsBufferSizeRequiredPtr);
             }
             return ret;
         }
@@ -471,11 +458,7 @@
             int ret = default;
             fixed (Silk.NET.Maths.Box2D<int>* pDirtyRectsBufferPtr = &pDirtyRectsBuffer)
             {
-<<<<<<< HEAD
-                ret = ((delegate* unmanaged[Stdcall]<IDXGIOutputDuplication*, uint, Silk.NET.Maths.Box2D<int>*, uint*, int>)LpVtbl[9])(@this, DirtyRectsBufferSize, pDirtyRectsBufferPtr, pDirtyRectsBufferSizeRequired);
-=======
-                ret = ((delegate* unmanaged[Stdcall]<IDXGIOutputDuplication*, uint, Silk.NET.Maths.Rectangle<int>*, uint*, int>)@this->LpVtbl[9])(@this, DirtyRectsBufferSize, pDirtyRectsBufferPtr, pDirtyRectsBufferSizeRequired);
->>>>>>> 79618580
+                ret = ((delegate* unmanaged[Stdcall]<IDXGIOutputDuplication*, uint, Silk.NET.Maths.Box2D<int>*, uint*, int>)@this->LpVtbl[9])(@this, DirtyRectsBufferSize, pDirtyRectsBufferPtr, pDirtyRectsBufferSizeRequired);
             }
             return ret;
         }
@@ -489,11 +472,7 @@
             {
                 fixed (uint* pDirtyRectsBufferSizeRequiredPtr = &pDirtyRectsBufferSizeRequired)
                 {
-<<<<<<< HEAD
-                    ret = ((delegate* unmanaged[Stdcall]<IDXGIOutputDuplication*, uint, Silk.NET.Maths.Box2D<int>*, uint*, int>)LpVtbl[9])(@this, DirtyRectsBufferSize, pDirtyRectsBufferPtr, pDirtyRectsBufferSizeRequiredPtr);
-=======
-                    ret = ((delegate* unmanaged[Stdcall]<IDXGIOutputDuplication*, uint, Silk.NET.Maths.Rectangle<int>*, uint*, int>)@this->LpVtbl[9])(@this, DirtyRectsBufferSize, pDirtyRectsBufferPtr, pDirtyRectsBufferSizeRequiredPtr);
->>>>>>> 79618580
+                    ret = ((delegate* unmanaged[Stdcall]<IDXGIOutputDuplication*, uint, Silk.NET.Maths.Box2D<int>*, uint*, int>)@this->LpVtbl[9])(@this, DirtyRectsBufferSize, pDirtyRectsBufferPtr, pDirtyRectsBufferSizeRequiredPtr);
                 }
             }
             return ret;
