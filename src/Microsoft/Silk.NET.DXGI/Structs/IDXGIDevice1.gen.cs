// Licensed to the .NET Foundation under one or more agreements.
// The .NET Foundation licenses this file to you under the MIT license.


using System;
using System.Runtime.InteropServices;
using System.Runtime.CompilerServices;
using System.Text;
using Silk.NET.Core;
using Silk.NET.Core.Native;
using Silk.NET.Core.Attributes;
using Silk.NET.Core.Contexts;
using Silk.NET.Core.Loader;

#pragma warning disable 1591

namespace Silk.NET.DXGI
{
    [Guid("77db970f-6276-48ba-ba28-070143b4392c")]
    [NativeName("Name", "IDXGIDevice1")]
    public unsafe partial struct IDXGIDevice1 : IComVtbl<IDXGIDevice1>, IComVtbl<IDXGIDevice>, IComVtbl<IDXGIObject>, IComVtbl<Silk.NET.Core.Native.IUnknown>
    {
        public static readonly Guid Guid = new("77db970f-6276-48ba-ba28-070143b4392c");

<<<<<<< HEAD
        public static implicit operator Silk.NET.DXGI.IDXGIDevice(IDXGIDevice1 val)
            => Unsafe.As<IDXGIDevice1, Silk.NET.DXGI.IDXGIDevice>(ref val);
=======
        void*** IComVtbl.AsVtblPtr()
            => (void***) Unsafe.AsPointer(ref Unsafe.AsRef(in this));

        public static implicit operator IDXGIDevice(IDXGIDevice1 val)
            => Unsafe.As<IDXGIDevice1, IDXGIDevice>(ref val);
>>>>>>> 79618580

        public static implicit operator Silk.NET.DXGI.IDXGIObject(IDXGIDevice1 val)
            => Unsafe.As<IDXGIDevice1, Silk.NET.DXGI.IDXGIObject>(ref val);

        public static implicit operator Silk.NET.Core.Native.IUnknown(IDXGIDevice1 val)
            => Unsafe.As<IDXGIDevice1, Silk.NET.Core.Native.IUnknown>(ref val);

        public IDXGIDevice1
        (
            void** lpVtbl = null
        ) : this()
        {
            if (lpVtbl is not null)
            {
                LpVtbl = lpVtbl;
            }
        }


        [NativeName("Type", "")]
        [NativeName("Type.Name", "")]
        [NativeName("Name", "lpVtbl")]
        public void** LpVtbl;
        /// <summary>To be documented.</summary>
        public readonly unsafe int QueryInterface(Guid* riid, void** ppvObject)
        {
            var @this = (IDXGIDevice1*) Unsafe.AsPointer(ref Unsafe.AsRef(in this));
            int ret = default;
            ret = ((delegate* unmanaged[Stdcall]<IDXGIDevice1*, Guid*, void**, int>)@this->LpVtbl[0])(@this, riid, ppvObject);
            return ret;
        }

        /// <summary>To be documented.</summary>
        public readonly unsafe int QueryInterface(Guid* riid, ref void* ppvObject)
        {
            var @this = (IDXGIDevice1*) Unsafe.AsPointer(ref Unsafe.AsRef(in this));
            int ret = default;
            fixed (void** ppvObjectPtr = &ppvObject)
            {
                ret = ((delegate* unmanaged[Stdcall]<IDXGIDevice1*, Guid*, void**, int>)@this->LpVtbl[0])(@this, riid, ppvObjectPtr);
            }
            return ret;
        }

        /// <summary>To be documented.</summary>
        public readonly unsafe int QueryInterface(ref Guid riid, void** ppvObject)
        {
            var @this = (IDXGIDevice1*) Unsafe.AsPointer(ref Unsafe.AsRef(in this));
            int ret = default;
            fixed (Guid* riidPtr = &riid)
            {
                ret = ((delegate* unmanaged[Stdcall]<IDXGIDevice1*, Guid*, void**, int>)@this->LpVtbl[0])(@this, riidPtr, ppvObject);
            }
            return ret;
        }

        /// <summary>To be documented.</summary>
        public readonly unsafe int QueryInterface(ref Guid riid, ref void* ppvObject)
        {
            var @this = (IDXGIDevice1*) Unsafe.AsPointer(ref Unsafe.AsRef(in this));
            int ret = default;
            fixed (Guid* riidPtr = &riid)
            {
                fixed (void** ppvObjectPtr = &ppvObject)
                {
                    ret = ((delegate* unmanaged[Stdcall]<IDXGIDevice1*, Guid*, void**, int>)@this->LpVtbl[0])(@this, riidPtr, ppvObjectPtr);
                }
            }
            return ret;
        }

        /// <summary>To be documented.</summary>
        public readonly uint AddRef()
        {
            var @this = (IDXGIDevice1*) Unsafe.AsPointer(ref Unsafe.AsRef(in this));
            uint ret = default;
            ret = ((delegate* unmanaged[Stdcall]<IDXGIDevice1*, uint>)@this->LpVtbl[1])(@this);
            return ret;
        }

        /// <summary>To be documented.</summary>
        public readonly uint Release()
        {
            var @this = (IDXGIDevice1*) Unsafe.AsPointer(ref Unsafe.AsRef(in this));
            uint ret = default;
            ret = ((delegate* unmanaged[Stdcall]<IDXGIDevice1*, uint>)@this->LpVtbl[2])(@this);
            return ret;
        }

        /// <summary>To be documented.</summary>
        public readonly unsafe int SetPrivateData(Guid* Name, uint DataSize, void* pData)
        {
            var @this = (IDXGIDevice1*) Unsafe.AsPointer(ref Unsafe.AsRef(in this));
            int ret = default;
            ret = ((delegate* unmanaged[Stdcall]<IDXGIDevice1*, Guid*, uint, void*, int>)@this->LpVtbl[3])(@this, Name, DataSize, pData);
            return ret;
        }

        /// <summary>To be documented.</summary>
        public readonly unsafe int SetPrivateData<T0>(Guid* Name, uint DataSize, ref T0 pData) where T0 : unmanaged
        {
            var @this = (IDXGIDevice1*) Unsafe.AsPointer(ref Unsafe.AsRef(in this));
            int ret = default;
            fixed (void* pDataPtr = &pData)
            {
                ret = ((delegate* unmanaged[Stdcall]<IDXGIDevice1*, Guid*, uint, void*, int>)@this->LpVtbl[3])(@this, Name, DataSize, pDataPtr);
            }
            return ret;
        }

        /// <summary>To be documented.</summary>
        public readonly unsafe int SetPrivateData(ref Guid Name, uint DataSize, void* pData)
        {
            var @this = (IDXGIDevice1*) Unsafe.AsPointer(ref Unsafe.AsRef(in this));
            int ret = default;
            fixed (Guid* NamePtr = &Name)
            {
                ret = ((delegate* unmanaged[Stdcall]<IDXGIDevice1*, Guid*, uint, void*, int>)@this->LpVtbl[3])(@this, NamePtr, DataSize, pData);
            }
            return ret;
        }

        /// <summary>To be documented.</summary>
        public readonly int SetPrivateData<T0>(ref Guid Name, uint DataSize, ref T0 pData) where T0 : unmanaged
        {
            var @this = (IDXGIDevice1*) Unsafe.AsPointer(ref Unsafe.AsRef(in this));
            int ret = default;
            fixed (Guid* NamePtr = &Name)
            {
                fixed (void* pDataPtr = &pData)
                {
                    ret = ((delegate* unmanaged[Stdcall]<IDXGIDevice1*, Guid*, uint, void*, int>)@this->LpVtbl[3])(@this, NamePtr, DataSize, pDataPtr);
                }
            }
            return ret;
        }

        /// <summary>To be documented.</summary>
        public readonly unsafe int SetPrivateDataInterface(Guid* Name, [Flow(FlowDirection.In)] Silk.NET.Core.Native.IUnknown* pUnknown)
        {
            var @this = (IDXGIDevice1*) Unsafe.AsPointer(ref Unsafe.AsRef(in this));
            int ret = default;
            ret = ((delegate* unmanaged[Stdcall]<IDXGIDevice1*, Guid*, Silk.NET.Core.Native.IUnknown*, int>)@this->LpVtbl[4])(@this, Name, pUnknown);
            return ret;
        }

        /// <summary>To be documented.</summary>
        public readonly unsafe int SetPrivateDataInterface(Guid* Name, [Flow(FlowDirection.In)] in Silk.NET.Core.Native.IUnknown pUnknown)
        {
            var @this = (IDXGIDevice1*) Unsafe.AsPointer(ref Unsafe.AsRef(in this));
            int ret = default;
            fixed (Silk.NET.Core.Native.IUnknown* pUnknownPtr = &pUnknown)
            {
                ret = ((delegate* unmanaged[Stdcall]<IDXGIDevice1*, Guid*, Silk.NET.Core.Native.IUnknown*, int>)@this->LpVtbl[4])(@this, Name, pUnknownPtr);
            }
            return ret;
        }

        /// <summary>To be documented.</summary>
        public readonly unsafe int SetPrivateDataInterface(ref Guid Name, [Flow(FlowDirection.In)] Silk.NET.Core.Native.IUnknown* pUnknown)
        {
            var @this = (IDXGIDevice1*) Unsafe.AsPointer(ref Unsafe.AsRef(in this));
            int ret = default;
            fixed (Guid* NamePtr = &Name)
            {
                ret = ((delegate* unmanaged[Stdcall]<IDXGIDevice1*, Guid*, Silk.NET.Core.Native.IUnknown*, int>)@this->LpVtbl[4])(@this, NamePtr, pUnknown);
            }
            return ret;
        }

        /// <summary>To be documented.</summary>
        public readonly int SetPrivateDataInterface(ref Guid Name, [Flow(FlowDirection.In)] in Silk.NET.Core.Native.IUnknown pUnknown)
        {
            var @this = (IDXGIDevice1*) Unsafe.AsPointer(ref Unsafe.AsRef(in this));
            int ret = default;
            fixed (Guid* NamePtr = &Name)
            {
                fixed (Silk.NET.Core.Native.IUnknown* pUnknownPtr = &pUnknown)
                {
                    ret = ((delegate* unmanaged[Stdcall]<IDXGIDevice1*, Guid*, Silk.NET.Core.Native.IUnknown*, int>)@this->LpVtbl[4])(@this, NamePtr, pUnknownPtr);
                }
            }
            return ret;
        }

        /// <summary>To be documented.</summary>
        public readonly unsafe int GetPrivateData(Guid* Name, uint* pDataSize, void* pData)
        {
            var @this = (IDXGIDevice1*) Unsafe.AsPointer(ref Unsafe.AsRef(in this));
            int ret = default;
            ret = ((delegate* unmanaged[Stdcall]<IDXGIDevice1*, Guid*, uint*, void*, int>)@this->LpVtbl[5])(@this, Name, pDataSize, pData);
            return ret;
        }

        /// <summary>To be documented.</summary>
        public readonly unsafe int GetPrivateData<T0>(Guid* Name, uint* pDataSize, ref T0 pData) where T0 : unmanaged
        {
            var @this = (IDXGIDevice1*) Unsafe.AsPointer(ref Unsafe.AsRef(in this));
            int ret = default;
            fixed (void* pDataPtr = &pData)
            {
                ret = ((delegate* unmanaged[Stdcall]<IDXGIDevice1*, Guid*, uint*, void*, int>)@this->LpVtbl[5])(@this, Name, pDataSize, pDataPtr);
            }
            return ret;
        }

        /// <summary>To be documented.</summary>
        public readonly unsafe int GetPrivateData(Guid* Name, ref uint pDataSize, void* pData)
        {
            var @this = (IDXGIDevice1*) Unsafe.AsPointer(ref Unsafe.AsRef(in this));
            int ret = default;
            fixed (uint* pDataSizePtr = &pDataSize)
            {
                ret = ((delegate* unmanaged[Stdcall]<IDXGIDevice1*, Guid*, uint*, void*, int>)@this->LpVtbl[5])(@this, Name, pDataSizePtr, pData);
            }
            return ret;
        }

        /// <summary>To be documented.</summary>
        public readonly unsafe int GetPrivateData<T0>(Guid* Name, ref uint pDataSize, ref T0 pData) where T0 : unmanaged
        {
            var @this = (IDXGIDevice1*) Unsafe.AsPointer(ref Unsafe.AsRef(in this));
            int ret = default;
            fixed (uint* pDataSizePtr = &pDataSize)
            {
                fixed (void* pDataPtr = &pData)
                {
                    ret = ((delegate* unmanaged[Stdcall]<IDXGIDevice1*, Guid*, uint*, void*, int>)@this->LpVtbl[5])(@this, Name, pDataSizePtr, pDataPtr);
                }
            }
            return ret;
        }

        /// <summary>To be documented.</summary>
        public readonly unsafe int GetPrivateData(ref Guid Name, uint* pDataSize, void* pData)
        {
            var @this = (IDXGIDevice1*) Unsafe.AsPointer(ref Unsafe.AsRef(in this));
            int ret = default;
            fixed (Guid* NamePtr = &Name)
            {
                ret = ((delegate* unmanaged[Stdcall]<IDXGIDevice1*, Guid*, uint*, void*, int>)@this->LpVtbl[5])(@this, NamePtr, pDataSize, pData);
            }
            return ret;
        }

        /// <summary>To be documented.</summary>
        public readonly unsafe int GetPrivateData<T0>(ref Guid Name, uint* pDataSize, ref T0 pData) where T0 : unmanaged
        {
            var @this = (IDXGIDevice1*) Unsafe.AsPointer(ref Unsafe.AsRef(in this));
            int ret = default;
            fixed (Guid* NamePtr = &Name)
            {
                fixed (void* pDataPtr = &pData)
                {
                    ret = ((delegate* unmanaged[Stdcall]<IDXGIDevice1*, Guid*, uint*, void*, int>)@this->LpVtbl[5])(@this, NamePtr, pDataSize, pDataPtr);
                }
            }
            return ret;
        }

        /// <summary>To be documented.</summary>
        public readonly unsafe int GetPrivateData(ref Guid Name, ref uint pDataSize, void* pData)
        {
            var @this = (IDXGIDevice1*) Unsafe.AsPointer(ref Unsafe.AsRef(in this));
            int ret = default;
            fixed (Guid* NamePtr = &Name)
            {
                fixed (uint* pDataSizePtr = &pDataSize)
                {
                    ret = ((delegate* unmanaged[Stdcall]<IDXGIDevice1*, Guid*, uint*, void*, int>)@this->LpVtbl[5])(@this, NamePtr, pDataSizePtr, pData);
                }
            }
            return ret;
        }

        /// <summary>To be documented.</summary>
        public readonly int GetPrivateData<T0>(ref Guid Name, ref uint pDataSize, ref T0 pData) where T0 : unmanaged
        {
            var @this = (IDXGIDevice1*) Unsafe.AsPointer(ref Unsafe.AsRef(in this));
            int ret = default;
            fixed (Guid* NamePtr = &Name)
            {
                fixed (uint* pDataSizePtr = &pDataSize)
                {
                    fixed (void* pDataPtr = &pData)
                    {
                        ret = ((delegate* unmanaged[Stdcall]<IDXGIDevice1*, Guid*, uint*, void*, int>)@this->LpVtbl[5])(@this, NamePtr, pDataSizePtr, pDataPtr);
                    }
                }
            }
            return ret;
        }

        /// <summary>To be documented.</summary>
        public readonly unsafe int GetParent(Guid* riid, void** ppParent)
        {
            var @this = (IDXGIDevice1*) Unsafe.AsPointer(ref Unsafe.AsRef(in this));
            int ret = default;
            ret = ((delegate* unmanaged[Stdcall]<IDXGIDevice1*, Guid*, void**, int>)@this->LpVtbl[6])(@this, riid, ppParent);
            return ret;
        }

        /// <summary>To be documented.</summary>
        public readonly unsafe int GetParent(Guid* riid, ref void* ppParent)
        {
            var @this = (IDXGIDevice1*) Unsafe.AsPointer(ref Unsafe.AsRef(in this));
            int ret = default;
            fixed (void** ppParentPtr = &ppParent)
            {
                ret = ((delegate* unmanaged[Stdcall]<IDXGIDevice1*, Guid*, void**, int>)@this->LpVtbl[6])(@this, riid, ppParentPtr);
            }
            return ret;
        }

        /// <summary>To be documented.</summary>
        public readonly unsafe int GetParent(ref Guid riid, void** ppParent)
        {
            var @this = (IDXGIDevice1*) Unsafe.AsPointer(ref Unsafe.AsRef(in this));
            int ret = default;
            fixed (Guid* riidPtr = &riid)
            {
                ret = ((delegate* unmanaged[Stdcall]<IDXGIDevice1*, Guid*, void**, int>)@this->LpVtbl[6])(@this, riidPtr, ppParent);
            }
            return ret;
        }

        /// <summary>To be documented.</summary>
        public readonly unsafe int GetParent(ref Guid riid, ref void* ppParent)
        {
            var @this = (IDXGIDevice1*) Unsafe.AsPointer(ref Unsafe.AsRef(in this));
            int ret = default;
            fixed (Guid* riidPtr = &riid)
            {
                fixed (void** ppParentPtr = &ppParent)
                {
                    ret = ((delegate* unmanaged[Stdcall]<IDXGIDevice1*, Guid*, void**, int>)@this->LpVtbl[6])(@this, riidPtr, ppParentPtr);
                }
            }
            return ret;
        }

        /// <summary>To be documented.</summary>
        public readonly unsafe int GetAdapter(Silk.NET.DXGI.IDXGIAdapter** pAdapter)
        {
            var @this = (IDXGIDevice1*) Unsafe.AsPointer(ref Unsafe.AsRef(in this));
            int ret = default;
            ret = ((delegate* unmanaged[Stdcall]<IDXGIDevice1*, Silk.NET.DXGI.IDXGIAdapter**, int>)@this->LpVtbl[7])(@this, pAdapter);
            return ret;
        }

        /// <summary>To be documented.</summary>
        public readonly unsafe int GetAdapter(ref Silk.NET.DXGI.IDXGIAdapter* pAdapter)
        {
            var @this = (IDXGIDevice1*) Unsafe.AsPointer(ref Unsafe.AsRef(in this));
            int ret = default;
            fixed (Silk.NET.DXGI.IDXGIAdapter** pAdapterPtr = &pAdapter)
            {
                ret = ((delegate* unmanaged[Stdcall]<IDXGIDevice1*, Silk.NET.DXGI.IDXGIAdapter**, int>)@this->LpVtbl[7])(@this, pAdapterPtr);
            }
            return ret;
        }

        /// <summary>To be documented.</summary>
        public readonly unsafe int CreateSurface(SurfaceDesc* pDesc, uint NumSurfaces, uint Usage, SharedResource* pSharedResource, Silk.NET.DXGI.IDXGISurface** ppSurface)
        {
            var @this = (IDXGIDevice1*) Unsafe.AsPointer(ref Unsafe.AsRef(in this));
            int ret = default;
<<<<<<< HEAD
            ret = ((delegate* unmanaged[Stdcall]<IDXGIDevice1*, SurfaceDesc*, uint, uint, SharedResource*, Silk.NET.DXGI.IDXGISurface**, int>)LpVtbl[8])(@this, pDesc, NumSurfaces, Usage, pSharedResource, ppSurface);
=======
            ret = ((delegate* unmanaged[Stdcall]<IDXGIDevice1*, SurfaceDesc*, uint, uint, SharedResource*, IDXGISurface**, int>)@this->LpVtbl[8])(@this, pDesc, NumSurfaces, Usage, pSharedResource, ppSurface);
>>>>>>> 79618580
            return ret;
        }

        /// <summary>To be documented.</summary>
        public readonly unsafe int CreateSurface(SurfaceDesc* pDesc, uint NumSurfaces, uint Usage, SharedResource* pSharedResource, ref Silk.NET.DXGI.IDXGISurface* ppSurface)
        {
            var @this = (IDXGIDevice1*) Unsafe.AsPointer(ref Unsafe.AsRef(in this));
            int ret = default;
            fixed (Silk.NET.DXGI.IDXGISurface** ppSurfacePtr = &ppSurface)
            {
<<<<<<< HEAD
                ret = ((delegate* unmanaged[Stdcall]<IDXGIDevice1*, SurfaceDesc*, uint, uint, SharedResource*, Silk.NET.DXGI.IDXGISurface**, int>)LpVtbl[8])(@this, pDesc, NumSurfaces, Usage, pSharedResource, ppSurfacePtr);
=======
                ret = ((delegate* unmanaged[Stdcall]<IDXGIDevice1*, SurfaceDesc*, uint, uint, SharedResource*, IDXGISurface**, int>)@this->LpVtbl[8])(@this, pDesc, NumSurfaces, Usage, pSharedResource, ppSurfacePtr);
>>>>>>> 79618580
            }
            return ret;
        }

        /// <summary>To be documented.</summary>
        public readonly unsafe int CreateSurface(SurfaceDesc* pDesc, uint NumSurfaces, uint Usage, ref SharedResource pSharedResource, Silk.NET.DXGI.IDXGISurface** ppSurface)
        {
            var @this = (IDXGIDevice1*) Unsafe.AsPointer(ref Unsafe.AsRef(in this));
            int ret = default;
            fixed (SharedResource* pSharedResourcePtr = &pSharedResource)
            {
<<<<<<< HEAD
                ret = ((delegate* unmanaged[Stdcall]<IDXGIDevice1*, SurfaceDesc*, uint, uint, SharedResource*, Silk.NET.DXGI.IDXGISurface**, int>)LpVtbl[8])(@this, pDesc, NumSurfaces, Usage, pSharedResourcePtr, ppSurface);
=======
                ret = ((delegate* unmanaged[Stdcall]<IDXGIDevice1*, SurfaceDesc*, uint, uint, SharedResource*, IDXGISurface**, int>)@this->LpVtbl[8])(@this, pDesc, NumSurfaces, Usage, pSharedResourcePtr, ppSurface);
>>>>>>> 79618580
            }
            return ret;
        }

        /// <summary>To be documented.</summary>
        public readonly unsafe int CreateSurface(SurfaceDesc* pDesc, uint NumSurfaces, uint Usage, ref SharedResource pSharedResource, ref Silk.NET.DXGI.IDXGISurface* ppSurface)
        {
            var @this = (IDXGIDevice1*) Unsafe.AsPointer(ref Unsafe.AsRef(in this));
            int ret = default;
            fixed (SharedResource* pSharedResourcePtr = &pSharedResource)
            {
                fixed (Silk.NET.DXGI.IDXGISurface** ppSurfacePtr = &ppSurface)
                {
<<<<<<< HEAD
                    ret = ((delegate* unmanaged[Stdcall]<IDXGIDevice1*, SurfaceDesc*, uint, uint, SharedResource*, Silk.NET.DXGI.IDXGISurface**, int>)LpVtbl[8])(@this, pDesc, NumSurfaces, Usage, pSharedResourcePtr, ppSurfacePtr);
=======
                    ret = ((delegate* unmanaged[Stdcall]<IDXGIDevice1*, SurfaceDesc*, uint, uint, SharedResource*, IDXGISurface**, int>)@this->LpVtbl[8])(@this, pDesc, NumSurfaces, Usage, pSharedResourcePtr, ppSurfacePtr);
>>>>>>> 79618580
                }
            }
            return ret;
        }

        /// <summary>To be documented.</summary>
        public readonly unsafe int CreateSurface(ref SurfaceDesc pDesc, uint NumSurfaces, uint Usage, SharedResource* pSharedResource, Silk.NET.DXGI.IDXGISurface** ppSurface)
        {
            var @this = (IDXGIDevice1*) Unsafe.AsPointer(ref Unsafe.AsRef(in this));
            int ret = default;
            fixed (SurfaceDesc* pDescPtr = &pDesc)
            {
<<<<<<< HEAD
                ret = ((delegate* unmanaged[Stdcall]<IDXGIDevice1*, SurfaceDesc*, uint, uint, SharedResource*, Silk.NET.DXGI.IDXGISurface**, int>)LpVtbl[8])(@this, pDescPtr, NumSurfaces, Usage, pSharedResource, ppSurface);
=======
                ret = ((delegate* unmanaged[Stdcall]<IDXGIDevice1*, SurfaceDesc*, uint, uint, SharedResource*, IDXGISurface**, int>)@this->LpVtbl[8])(@this, pDescPtr, NumSurfaces, Usage, pSharedResource, ppSurface);
>>>>>>> 79618580
            }
            return ret;
        }

        /// <summary>To be documented.</summary>
        public readonly unsafe int CreateSurface(ref SurfaceDesc pDesc, uint NumSurfaces, uint Usage, SharedResource* pSharedResource, ref Silk.NET.DXGI.IDXGISurface* ppSurface)
        {
            var @this = (IDXGIDevice1*) Unsafe.AsPointer(ref Unsafe.AsRef(in this));
            int ret = default;
            fixed (SurfaceDesc* pDescPtr = &pDesc)
            {
                fixed (Silk.NET.DXGI.IDXGISurface** ppSurfacePtr = &ppSurface)
                {
<<<<<<< HEAD
                    ret = ((delegate* unmanaged[Stdcall]<IDXGIDevice1*, SurfaceDesc*, uint, uint, SharedResource*, Silk.NET.DXGI.IDXGISurface**, int>)LpVtbl[8])(@this, pDescPtr, NumSurfaces, Usage, pSharedResource, ppSurfacePtr);
=======
                    ret = ((delegate* unmanaged[Stdcall]<IDXGIDevice1*, SurfaceDesc*, uint, uint, SharedResource*, IDXGISurface**, int>)@this->LpVtbl[8])(@this, pDescPtr, NumSurfaces, Usage, pSharedResource, ppSurfacePtr);
>>>>>>> 79618580
                }
            }
            return ret;
        }

        /// <summary>To be documented.</summary>
        public readonly unsafe int CreateSurface(ref SurfaceDesc pDesc, uint NumSurfaces, uint Usage, ref SharedResource pSharedResource, Silk.NET.DXGI.IDXGISurface** ppSurface)
        {
            var @this = (IDXGIDevice1*) Unsafe.AsPointer(ref Unsafe.AsRef(in this));
            int ret = default;
            fixed (SurfaceDesc* pDescPtr = &pDesc)
            {
                fixed (SharedResource* pSharedResourcePtr = &pSharedResource)
                {
<<<<<<< HEAD
                    ret = ((delegate* unmanaged[Stdcall]<IDXGIDevice1*, SurfaceDesc*, uint, uint, SharedResource*, Silk.NET.DXGI.IDXGISurface**, int>)LpVtbl[8])(@this, pDescPtr, NumSurfaces, Usage, pSharedResourcePtr, ppSurface);
=======
                    ret = ((delegate* unmanaged[Stdcall]<IDXGIDevice1*, SurfaceDesc*, uint, uint, SharedResource*, IDXGISurface**, int>)@this->LpVtbl[8])(@this, pDescPtr, NumSurfaces, Usage, pSharedResourcePtr, ppSurface);
>>>>>>> 79618580
                }
            }
            return ret;
        }

        /// <summary>To be documented.</summary>
        public readonly unsafe int CreateSurface(ref SurfaceDesc pDesc, uint NumSurfaces, uint Usage, ref SharedResource pSharedResource, ref Silk.NET.DXGI.IDXGISurface* ppSurface)
        {
            var @this = (IDXGIDevice1*) Unsafe.AsPointer(ref Unsafe.AsRef(in this));
            int ret = default;
            fixed (SurfaceDesc* pDescPtr = &pDesc)
            {
                fixed (SharedResource* pSharedResourcePtr = &pSharedResource)
                {
                    fixed (Silk.NET.DXGI.IDXGISurface** ppSurfacePtr = &ppSurface)
                    {
<<<<<<< HEAD
                        ret = ((delegate* unmanaged[Stdcall]<IDXGIDevice1*, SurfaceDesc*, uint, uint, SharedResource*, Silk.NET.DXGI.IDXGISurface**, int>)LpVtbl[8])(@this, pDescPtr, NumSurfaces, Usage, pSharedResourcePtr, ppSurfacePtr);
=======
                        ret = ((delegate* unmanaged[Stdcall]<IDXGIDevice1*, SurfaceDesc*, uint, uint, SharedResource*, IDXGISurface**, int>)@this->LpVtbl[8])(@this, pDescPtr, NumSurfaces, Usage, pSharedResourcePtr, ppSurfacePtr);
>>>>>>> 79618580
                    }
                }
            }
            return ret;
        }

        /// <summary>To be documented.</summary>
        public readonly unsafe int QueryResourceResidency(Silk.NET.Core.Native.IUnknown** ppResources, Residency* pResidencyStatus, uint NumResources)
        {
            var @this = (IDXGIDevice1*) Unsafe.AsPointer(ref Unsafe.AsRef(in this));
            int ret = default;
            ret = ((delegate* unmanaged[Stdcall]<IDXGIDevice1*, Silk.NET.Core.Native.IUnknown**, Residency*, uint, int>)@this->LpVtbl[9])(@this, ppResources, pResidencyStatus, NumResources);
            return ret;
        }

        /// <summary>To be documented.</summary>
        public readonly unsafe int QueryResourceResidency(Silk.NET.Core.Native.IUnknown** ppResources, ref Residency pResidencyStatus, uint NumResources)
        {
            var @this = (IDXGIDevice1*) Unsafe.AsPointer(ref Unsafe.AsRef(in this));
            int ret = default;
            fixed (Residency* pResidencyStatusPtr = &pResidencyStatus)
            {
                ret = ((delegate* unmanaged[Stdcall]<IDXGIDevice1*, Silk.NET.Core.Native.IUnknown**, Residency*, uint, int>)@this->LpVtbl[9])(@this, ppResources, pResidencyStatusPtr, NumResources);
            }
            return ret;
        }

        /// <summary>To be documented.</summary>
        public readonly unsafe int QueryResourceResidency(ref Silk.NET.Core.Native.IUnknown* ppResources, Residency* pResidencyStatus, uint NumResources)
        {
            var @this = (IDXGIDevice1*) Unsafe.AsPointer(ref Unsafe.AsRef(in this));
            int ret = default;
            fixed (Silk.NET.Core.Native.IUnknown** ppResourcesPtr = &ppResources)
            {
                ret = ((delegate* unmanaged[Stdcall]<IDXGIDevice1*, Silk.NET.Core.Native.IUnknown**, Residency*, uint, int>)@this->LpVtbl[9])(@this, ppResourcesPtr, pResidencyStatus, NumResources);
            }
            return ret;
        }

        /// <summary>To be documented.</summary>
        public readonly unsafe int QueryResourceResidency(ref Silk.NET.Core.Native.IUnknown* ppResources, ref Residency pResidencyStatus, uint NumResources)
        {
            var @this = (IDXGIDevice1*) Unsafe.AsPointer(ref Unsafe.AsRef(in this));
            int ret = default;
            fixed (Silk.NET.Core.Native.IUnknown** ppResourcesPtr = &ppResources)
            {
                fixed (Residency* pResidencyStatusPtr = &pResidencyStatus)
                {
                    ret = ((delegate* unmanaged[Stdcall]<IDXGIDevice1*, Silk.NET.Core.Native.IUnknown**, Residency*, uint, int>)@this->LpVtbl[9])(@this, ppResourcesPtr, pResidencyStatusPtr, NumResources);
                }
            }
            return ret;
        }

        /// <summary>To be documented.</summary>
        public readonly int SetGPUThreadPriority(int Priority)
        {
            var @this = (IDXGIDevice1*) Unsafe.AsPointer(ref Unsafe.AsRef(in this));
            int ret = default;
            ret = ((delegate* unmanaged[Stdcall]<IDXGIDevice1*, int, int>)@this->LpVtbl[10])(@this, Priority);
            return ret;
        }

        /// <summary>To be documented.</summary>
        public readonly unsafe int GetGPUThreadPriority(int* pPriority)
        {
            var @this = (IDXGIDevice1*) Unsafe.AsPointer(ref Unsafe.AsRef(in this));
            int ret = default;
            ret = ((delegate* unmanaged[Stdcall]<IDXGIDevice1*, int*, int>)@this->LpVtbl[11])(@this, pPriority);
            return ret;
        }

        /// <summary>To be documented.</summary>
        public readonly int GetGPUThreadPriority(ref int pPriority)
        {
            var @this = (IDXGIDevice1*) Unsafe.AsPointer(ref Unsafe.AsRef(in this));
            int ret = default;
            fixed (int* pPriorityPtr = &pPriority)
            {
                ret = ((delegate* unmanaged[Stdcall]<IDXGIDevice1*, int*, int>)@this->LpVtbl[11])(@this, pPriorityPtr);
            }
            return ret;
        }

        /// <summary>To be documented.</summary>
        public readonly int SetMaximumFrameLatency(uint MaxLatency)
        {
            var @this = (IDXGIDevice1*) Unsafe.AsPointer(ref Unsafe.AsRef(in this));
            int ret = default;
            ret = ((delegate* unmanaged[Stdcall]<IDXGIDevice1*, uint, int>)@this->LpVtbl[12])(@this, MaxLatency);
            return ret;
        }

        /// <summary>To be documented.</summary>
        public readonly unsafe int GetMaximumFrameLatency(uint* pMaxLatency)
        {
            var @this = (IDXGIDevice1*) Unsafe.AsPointer(ref Unsafe.AsRef(in this));
            int ret = default;
            ret = ((delegate* unmanaged[Stdcall]<IDXGIDevice1*, uint*, int>)@this->LpVtbl[13])(@this, pMaxLatency);
            return ret;
        }

        /// <summary>To be documented.</summary>
        public readonly int GetMaximumFrameLatency(ref uint pMaxLatency)
        {
            var @this = (IDXGIDevice1*) Unsafe.AsPointer(ref Unsafe.AsRef(in this));
            int ret = default;
            fixed (uint* pMaxLatencyPtr = &pMaxLatency)
            {
                ret = ((delegate* unmanaged[Stdcall]<IDXGIDevice1*, uint*, int>)@this->LpVtbl[13])(@this, pMaxLatencyPtr);
            }
            return ret;
        }

        /// <summary>To be documented.</summary>
        public readonly int QueryInterface<TI0>(out ComPtr<TI0> ppvObject) where TI0 : unmanaged, IComVtbl<TI0>
        {
            var @this = (IDXGIDevice1*) Unsafe.AsPointer(ref Unsafe.AsRef(in this));
            // ComPtrOverloader
            ppvObject = default;
            return @this->QueryInterface(SilkMarshal.GuidPtrOf<TI0>(), (void**) ppvObject.GetAddressOf());
        }

        /// <summary>To be documented.</summary>
        public readonly unsafe int SetPrivateDataInterface<TI0>(Guid* Name, [Flow(FlowDirection.In)] ComPtr<TI0> pUnknown) where TI0 : unmanaged, IComVtbl<Silk.NET.Core.Native.IUnknown>, IComVtbl<TI0>
        {
            var @this = (IDXGIDevice1*) Unsafe.AsPointer(ref Unsafe.AsRef(in this));
            // ComPtrOverloader
            return @this->SetPrivateDataInterface(Name, (Silk.NET.Core.Native.IUnknown*) pUnknown.Handle);
        }

        /// <summary>To be documented.</summary>
        public readonly int SetPrivateDataInterface<TI0>(ref Guid Name, [Flow(FlowDirection.In)] ComPtr<TI0> pUnknown) where TI0 : unmanaged, IComVtbl<Silk.NET.Core.Native.IUnknown>, IComVtbl<TI0>
        {
            var @this = (IDXGIDevice1*) Unsafe.AsPointer(ref Unsafe.AsRef(in this));
            // ComPtrOverloader
            return @this->SetPrivateDataInterface(ref Name, (Silk.NET.Core.Native.IUnknown*) pUnknown.Handle);
        }

        /// <summary>To be documented.</summary>
        public readonly int GetParent<TI0>(out ComPtr<TI0> ppParent) where TI0 : unmanaged, IComVtbl<TI0>
        {
            var @this = (IDXGIDevice1*) Unsafe.AsPointer(ref Unsafe.AsRef(in this));
            // ComPtrOverloader
            ppParent = default;
            return @this->GetParent(SilkMarshal.GuidPtrOf<TI0>(), (void**) ppParent.GetAddressOf());
        }

        /// <summary>To be documented.</summary>
        public readonly int GetAdapter<TI0>(ref ComPtr<TI0> pAdapter) where TI0 : unmanaged, IComVtbl<Silk.NET.DXGI.IDXGIAdapter>, IComVtbl<TI0>
        {
            var @this = (IDXGIDevice1*) Unsafe.AsPointer(ref Unsafe.AsRef(in this));
            // ComPtrOverloader
            return @this->GetAdapter((Silk.NET.DXGI.IDXGIAdapter**) pAdapter.GetAddressOf());
        }

        /// <summary>To be documented.</summary>
        public readonly unsafe int CreateSurface<TI0>(SurfaceDesc* pDesc, uint NumSurfaces, uint Usage, SharedResource* pSharedResource, ref ComPtr<TI0> ppSurface) where TI0 : unmanaged, IComVtbl<IDXGISurface>, IComVtbl<TI0>
        {
            var @this = (IDXGIDevice1*) Unsafe.AsPointer(ref Unsafe.AsRef(in this));
            // ComPtrOverloader
            return @this->CreateSurface(pDesc, NumSurfaces, Usage, pSharedResource, (IDXGISurface**) ppSurface.GetAddressOf());
        }

        /// <summary>To be documented.</summary>
        public readonly unsafe int CreateSurface<TI0>(SurfaceDesc* pDesc, uint NumSurfaces, uint Usage, ref SharedResource pSharedResource, ref ComPtr<TI0> ppSurface) where TI0 : unmanaged, IComVtbl<IDXGISurface>, IComVtbl<TI0>
        {
            var @this = (IDXGIDevice1*) Unsafe.AsPointer(ref Unsafe.AsRef(in this));
            // ComPtrOverloader
            return @this->CreateSurface(pDesc, NumSurfaces, Usage, ref pSharedResource, (IDXGISurface**) ppSurface.GetAddressOf());
        }

        /// <summary>To be documented.</summary>
        public readonly unsafe int CreateSurface<TI0>(ref SurfaceDesc pDesc, uint NumSurfaces, uint Usage, SharedResource* pSharedResource, ref ComPtr<TI0> ppSurface) where TI0 : unmanaged, IComVtbl<IDXGISurface>, IComVtbl<TI0>
        {
            var @this = (IDXGIDevice1*) Unsafe.AsPointer(ref Unsafe.AsRef(in this));
            // ComPtrOverloader
            return @this->CreateSurface(ref pDesc, NumSurfaces, Usage, pSharedResource, (IDXGISurface**) ppSurface.GetAddressOf());
        }

        /// <summary>To be documented.</summary>
        public readonly int CreateSurface<TI0>(ref SurfaceDesc pDesc, uint NumSurfaces, uint Usage, ref SharedResource pSharedResource, ref ComPtr<TI0> ppSurface) where TI0 : unmanaged, IComVtbl<IDXGISurface>, IComVtbl<TI0>
        {
            var @this = (IDXGIDevice1*) Unsafe.AsPointer(ref Unsafe.AsRef(in this));
            // ComPtrOverloader
            return @this->CreateSurface(ref pDesc, NumSurfaces, Usage, ref pSharedResource, (IDXGISurface**) ppSurface.GetAddressOf());
        }

        /// <summary>To be documented.</summary>
        public readonly unsafe int QueryResourceResidency<TI0>(ref ComPtr<TI0> ppResources, Residency* pResidencyStatus, uint NumResources) where TI0 : unmanaged, IComVtbl<Silk.NET.Core.Native.IUnknown>, IComVtbl<TI0>
        {
            var @this = (IDXGIDevice1*) Unsafe.AsPointer(ref Unsafe.AsRef(in this));
            // ComPtrOverloader
            return @this->QueryResourceResidency((Silk.NET.Core.Native.IUnknown**) ppResources.GetAddressOf(), pResidencyStatus, NumResources);
        }

        /// <summary>To be documented.</summary>
        public readonly int QueryResourceResidency<TI0>(ref ComPtr<TI0> ppResources, ref Residency pResidencyStatus, uint NumResources) where TI0 : unmanaged, IComVtbl<Silk.NET.Core.Native.IUnknown>, IComVtbl<TI0>
        {
            var @this = (IDXGIDevice1*) Unsafe.AsPointer(ref Unsafe.AsRef(in this));
            // ComPtrOverloader
            return @this->QueryResourceResidency((Silk.NET.Core.Native.IUnknown**) ppResources.GetAddressOf(), ref pResidencyStatus, NumResources);
        }

        /// <summary>To be documented.</summary>
        public readonly ComPtr<TI0> QueryInterface<TI0>() where TI0 : unmanaged, IComVtbl<TI0>
        {
            var @this = (IDXGIDevice1*) Unsafe.AsPointer(ref Unsafe.AsRef(in this));
            // NonKhrReturnTypeOverloader
            SilkMarshal.ThrowHResult(@this->QueryInterface(out ComPtr<TI0> silkRet));
            return silkRet;
        }

        /// <summary>To be documented.</summary>
        public readonly ComPtr<TI0> GetParent<TI0>() where TI0 : unmanaged, IComVtbl<TI0>
        {
            var @this = (IDXGIDevice1*) Unsafe.AsPointer(ref Unsafe.AsRef(in this));
            // NonKhrReturnTypeOverloader
            SilkMarshal.ThrowHResult(@this->GetParent(out ComPtr<TI0> silkRet));
            return silkRet;
        }

    }
}<|MERGE_RESOLUTION|>--- conflicted
+++ resolved
@@ -18,20 +18,15 @@
 {
     [Guid("77db970f-6276-48ba-ba28-070143b4392c")]
     [NativeName("Name", "IDXGIDevice1")]
-    public unsafe partial struct IDXGIDevice1 : IComVtbl<IDXGIDevice1>, IComVtbl<IDXGIDevice>, IComVtbl<IDXGIObject>, IComVtbl<Silk.NET.Core.Native.IUnknown>
+    public unsafe partial struct IDXGIDevice1 : IComVtbl<IDXGIDevice1>, IComVtbl<Silk.NET.DXGI.IDXGIDevice>, IComVtbl<Silk.NET.DXGI.IDXGIObject>, IComVtbl<Silk.NET.Core.Native.IUnknown>
     {
         public static readonly Guid Guid = new("77db970f-6276-48ba-ba28-070143b4392c");
 
-<<<<<<< HEAD
+        void*** IComVtbl.AsVtblPtr()
+            => (void***) Unsafe.AsPointer(ref Unsafe.AsRef(in this));
+
         public static implicit operator Silk.NET.DXGI.IDXGIDevice(IDXGIDevice1 val)
             => Unsafe.As<IDXGIDevice1, Silk.NET.DXGI.IDXGIDevice>(ref val);
-=======
-        void*** IComVtbl.AsVtblPtr()
-            => (void***) Unsafe.AsPointer(ref Unsafe.AsRef(in this));
-
-        public static implicit operator IDXGIDevice(IDXGIDevice1 val)
-            => Unsafe.As<IDXGIDevice1, IDXGIDevice>(ref val);
->>>>>>> 79618580
 
         public static implicit operator Silk.NET.DXGI.IDXGIObject(IDXGIDevice1 val)
             => Unsafe.As<IDXGIDevice1, Silk.NET.DXGI.IDXGIObject>(ref val);
@@ -399,11 +394,7 @@
         {
             var @this = (IDXGIDevice1*) Unsafe.AsPointer(ref Unsafe.AsRef(in this));
             int ret = default;
-<<<<<<< HEAD
-            ret = ((delegate* unmanaged[Stdcall]<IDXGIDevice1*, SurfaceDesc*, uint, uint, SharedResource*, Silk.NET.DXGI.IDXGISurface**, int>)LpVtbl[8])(@this, pDesc, NumSurfaces, Usage, pSharedResource, ppSurface);
-=======
-            ret = ((delegate* unmanaged[Stdcall]<IDXGIDevice1*, SurfaceDesc*, uint, uint, SharedResource*, IDXGISurface**, int>)@this->LpVtbl[8])(@this, pDesc, NumSurfaces, Usage, pSharedResource, ppSurface);
->>>>>>> 79618580
+            ret = ((delegate* unmanaged[Stdcall]<IDXGIDevice1*, SurfaceDesc*, uint, uint, SharedResource*, Silk.NET.DXGI.IDXGISurface**, int>)@this->LpVtbl[8])(@this, pDesc, NumSurfaces, Usage, pSharedResource, ppSurface);
             return ret;
         }
 
@@ -414,11 +405,7 @@
             int ret = default;
             fixed (Silk.NET.DXGI.IDXGISurface** ppSurfacePtr = &ppSurface)
             {
-<<<<<<< HEAD
-                ret = ((delegate* unmanaged[Stdcall]<IDXGIDevice1*, SurfaceDesc*, uint, uint, SharedResource*, Silk.NET.DXGI.IDXGISurface**, int>)LpVtbl[8])(@this, pDesc, NumSurfaces, Usage, pSharedResource, ppSurfacePtr);
-=======
-                ret = ((delegate* unmanaged[Stdcall]<IDXGIDevice1*, SurfaceDesc*, uint, uint, SharedResource*, IDXGISurface**, int>)@this->LpVtbl[8])(@this, pDesc, NumSurfaces, Usage, pSharedResource, ppSurfacePtr);
->>>>>>> 79618580
+                ret = ((delegate* unmanaged[Stdcall]<IDXGIDevice1*, SurfaceDesc*, uint, uint, SharedResource*, Silk.NET.DXGI.IDXGISurface**, int>)@this->LpVtbl[8])(@this, pDesc, NumSurfaces, Usage, pSharedResource, ppSurfacePtr);
             }
             return ret;
         }
@@ -430,11 +417,7 @@
             int ret = default;
             fixed (SharedResource* pSharedResourcePtr = &pSharedResource)
             {
-<<<<<<< HEAD
-                ret = ((delegate* unmanaged[Stdcall]<IDXGIDevice1*, SurfaceDesc*, uint, uint, SharedResource*, Silk.NET.DXGI.IDXGISurface**, int>)LpVtbl[8])(@this, pDesc, NumSurfaces, Usage, pSharedResourcePtr, ppSurface);
-=======
-                ret = ((delegate* unmanaged[Stdcall]<IDXGIDevice1*, SurfaceDesc*, uint, uint, SharedResource*, IDXGISurface**, int>)@this->LpVtbl[8])(@this, pDesc, NumSurfaces, Usage, pSharedResourcePtr, ppSurface);
->>>>>>> 79618580
+                ret = ((delegate* unmanaged[Stdcall]<IDXGIDevice1*, SurfaceDesc*, uint, uint, SharedResource*, Silk.NET.DXGI.IDXGISurface**, int>)@this->LpVtbl[8])(@this, pDesc, NumSurfaces, Usage, pSharedResourcePtr, ppSurface);
             }
             return ret;
         }
@@ -448,11 +431,7 @@
             {
                 fixed (Silk.NET.DXGI.IDXGISurface** ppSurfacePtr = &ppSurface)
                 {
-<<<<<<< HEAD
-                    ret = ((delegate* unmanaged[Stdcall]<IDXGIDevice1*, SurfaceDesc*, uint, uint, SharedResource*, Silk.NET.DXGI.IDXGISurface**, int>)LpVtbl[8])(@this, pDesc, NumSurfaces, Usage, pSharedResourcePtr, ppSurfacePtr);
-=======
-                    ret = ((delegate* unmanaged[Stdcall]<IDXGIDevice1*, SurfaceDesc*, uint, uint, SharedResource*, IDXGISurface**, int>)@this->LpVtbl[8])(@this, pDesc, NumSurfaces, Usage, pSharedResourcePtr, ppSurfacePtr);
->>>>>>> 79618580
+                    ret = ((delegate* unmanaged[Stdcall]<IDXGIDevice1*, SurfaceDesc*, uint, uint, SharedResource*, Silk.NET.DXGI.IDXGISurface**, int>)@this->LpVtbl[8])(@this, pDesc, NumSurfaces, Usage, pSharedResourcePtr, ppSurfacePtr);
                 }
             }
             return ret;
@@ -465,11 +444,7 @@
             int ret = default;
             fixed (SurfaceDesc* pDescPtr = &pDesc)
             {
-<<<<<<< HEAD
-                ret = ((delegate* unmanaged[Stdcall]<IDXGIDevice1*, SurfaceDesc*, uint, uint, SharedResource*, Silk.NET.DXGI.IDXGISurface**, int>)LpVtbl[8])(@this, pDescPtr, NumSurfaces, Usage, pSharedResource, ppSurface);
-=======
-                ret = ((delegate* unmanaged[Stdcall]<IDXGIDevice1*, SurfaceDesc*, uint, uint, SharedResource*, IDXGISurface**, int>)@this->LpVtbl[8])(@this, pDescPtr, NumSurfaces, Usage, pSharedResource, ppSurface);
->>>>>>> 79618580
+                ret = ((delegate* unmanaged[Stdcall]<IDXGIDevice1*, SurfaceDesc*, uint, uint, SharedResource*, Silk.NET.DXGI.IDXGISurface**, int>)@this->LpVtbl[8])(@this, pDescPtr, NumSurfaces, Usage, pSharedResource, ppSurface);
             }
             return ret;
         }
@@ -483,11 +458,7 @@
             {
                 fixed (Silk.NET.DXGI.IDXGISurface** ppSurfacePtr = &ppSurface)
                 {
-<<<<<<< HEAD
-                    ret = ((delegate* unmanaged[Stdcall]<IDXGIDevice1*, SurfaceDesc*, uint, uint, SharedResource*, Silk.NET.DXGI.IDXGISurface**, int>)LpVtbl[8])(@this, pDescPtr, NumSurfaces, Usage, pSharedResource, ppSurfacePtr);
-=======
-                    ret = ((delegate* unmanaged[Stdcall]<IDXGIDevice1*, SurfaceDesc*, uint, uint, SharedResource*, IDXGISurface**, int>)@this->LpVtbl[8])(@this, pDescPtr, NumSurfaces, Usage, pSharedResource, ppSurfacePtr);
->>>>>>> 79618580
+                    ret = ((delegate* unmanaged[Stdcall]<IDXGIDevice1*, SurfaceDesc*, uint, uint, SharedResource*, Silk.NET.DXGI.IDXGISurface**, int>)@this->LpVtbl[8])(@this, pDescPtr, NumSurfaces, Usage, pSharedResource, ppSurfacePtr);
                 }
             }
             return ret;
@@ -502,11 +473,7 @@
             {
                 fixed (SharedResource* pSharedResourcePtr = &pSharedResource)
                 {
-<<<<<<< HEAD
-                    ret = ((delegate* unmanaged[Stdcall]<IDXGIDevice1*, SurfaceDesc*, uint, uint, SharedResource*, Silk.NET.DXGI.IDXGISurface**, int>)LpVtbl[8])(@this, pDescPtr, NumSurfaces, Usage, pSharedResourcePtr, ppSurface);
-=======
-                    ret = ((delegate* unmanaged[Stdcall]<IDXGIDevice1*, SurfaceDesc*, uint, uint, SharedResource*, IDXGISurface**, int>)@this->LpVtbl[8])(@this, pDescPtr, NumSurfaces, Usage, pSharedResourcePtr, ppSurface);
->>>>>>> 79618580
+                    ret = ((delegate* unmanaged[Stdcall]<IDXGIDevice1*, SurfaceDesc*, uint, uint, SharedResource*, Silk.NET.DXGI.IDXGISurface**, int>)@this->LpVtbl[8])(@this, pDescPtr, NumSurfaces, Usage, pSharedResourcePtr, ppSurface);
                 }
             }
             return ret;
@@ -523,11 +490,7 @@
                 {
                     fixed (Silk.NET.DXGI.IDXGISurface** ppSurfacePtr = &ppSurface)
                     {
-<<<<<<< HEAD
-                        ret = ((delegate* unmanaged[Stdcall]<IDXGIDevice1*, SurfaceDesc*, uint, uint, SharedResource*, Silk.NET.DXGI.IDXGISurface**, int>)LpVtbl[8])(@this, pDescPtr, NumSurfaces, Usage, pSharedResourcePtr, ppSurfacePtr);
-=======
-                        ret = ((delegate* unmanaged[Stdcall]<IDXGIDevice1*, SurfaceDesc*, uint, uint, SharedResource*, IDXGISurface**, int>)@this->LpVtbl[8])(@this, pDescPtr, NumSurfaces, Usage, pSharedResourcePtr, ppSurfacePtr);
->>>>>>> 79618580
+                        ret = ((delegate* unmanaged[Stdcall]<IDXGIDevice1*, SurfaceDesc*, uint, uint, SharedResource*, Silk.NET.DXGI.IDXGISurface**, int>)@this->LpVtbl[8])(@this, pDescPtr, NumSurfaces, Usage, pSharedResourcePtr, ppSurfacePtr);
                     }
                 }
             }
@@ -685,35 +648,35 @@
         }
 
         /// <summary>To be documented.</summary>
-        public readonly unsafe int CreateSurface<TI0>(SurfaceDesc* pDesc, uint NumSurfaces, uint Usage, SharedResource* pSharedResource, ref ComPtr<TI0> ppSurface) where TI0 : unmanaged, IComVtbl<IDXGISurface>, IComVtbl<TI0>
-        {
-            var @this = (IDXGIDevice1*) Unsafe.AsPointer(ref Unsafe.AsRef(in this));
-            // ComPtrOverloader
-            return @this->CreateSurface(pDesc, NumSurfaces, Usage, pSharedResource, (IDXGISurface**) ppSurface.GetAddressOf());
-        }
-
-        /// <summary>To be documented.</summary>
-        public readonly unsafe int CreateSurface<TI0>(SurfaceDesc* pDesc, uint NumSurfaces, uint Usage, ref SharedResource pSharedResource, ref ComPtr<TI0> ppSurface) where TI0 : unmanaged, IComVtbl<IDXGISurface>, IComVtbl<TI0>
-        {
-            var @this = (IDXGIDevice1*) Unsafe.AsPointer(ref Unsafe.AsRef(in this));
-            // ComPtrOverloader
-            return @this->CreateSurface(pDesc, NumSurfaces, Usage, ref pSharedResource, (IDXGISurface**) ppSurface.GetAddressOf());
-        }
-
-        /// <summary>To be documented.</summary>
-        public readonly unsafe int CreateSurface<TI0>(ref SurfaceDesc pDesc, uint NumSurfaces, uint Usage, SharedResource* pSharedResource, ref ComPtr<TI0> ppSurface) where TI0 : unmanaged, IComVtbl<IDXGISurface>, IComVtbl<TI0>
-        {
-            var @this = (IDXGIDevice1*) Unsafe.AsPointer(ref Unsafe.AsRef(in this));
-            // ComPtrOverloader
-            return @this->CreateSurface(ref pDesc, NumSurfaces, Usage, pSharedResource, (IDXGISurface**) ppSurface.GetAddressOf());
-        }
-
-        /// <summary>To be documented.</summary>
-        public readonly int CreateSurface<TI0>(ref SurfaceDesc pDesc, uint NumSurfaces, uint Usage, ref SharedResource pSharedResource, ref ComPtr<TI0> ppSurface) where TI0 : unmanaged, IComVtbl<IDXGISurface>, IComVtbl<TI0>
-        {
-            var @this = (IDXGIDevice1*) Unsafe.AsPointer(ref Unsafe.AsRef(in this));
-            // ComPtrOverloader
-            return @this->CreateSurface(ref pDesc, NumSurfaces, Usage, ref pSharedResource, (IDXGISurface**) ppSurface.GetAddressOf());
+        public readonly unsafe int CreateSurface<TI0>(SurfaceDesc* pDesc, uint NumSurfaces, uint Usage, SharedResource* pSharedResource, ref ComPtr<TI0> ppSurface) where TI0 : unmanaged, IComVtbl<Silk.NET.DXGI.IDXGISurface>, IComVtbl<TI0>
+        {
+            var @this = (IDXGIDevice1*) Unsafe.AsPointer(ref Unsafe.AsRef(in this));
+            // ComPtrOverloader
+            return @this->CreateSurface(pDesc, NumSurfaces, Usage, pSharedResource, (Silk.NET.DXGI.IDXGISurface**) ppSurface.GetAddressOf());
+        }
+
+        /// <summary>To be documented.</summary>
+        public readonly unsafe int CreateSurface<TI0>(SurfaceDesc* pDesc, uint NumSurfaces, uint Usage, ref SharedResource pSharedResource, ref ComPtr<TI0> ppSurface) where TI0 : unmanaged, IComVtbl<Silk.NET.DXGI.IDXGISurface>, IComVtbl<TI0>
+        {
+            var @this = (IDXGIDevice1*) Unsafe.AsPointer(ref Unsafe.AsRef(in this));
+            // ComPtrOverloader
+            return @this->CreateSurface(pDesc, NumSurfaces, Usage, ref pSharedResource, (Silk.NET.DXGI.IDXGISurface**) ppSurface.GetAddressOf());
+        }
+
+        /// <summary>To be documented.</summary>
+        public readonly unsafe int CreateSurface<TI0>(ref SurfaceDesc pDesc, uint NumSurfaces, uint Usage, SharedResource* pSharedResource, ref ComPtr<TI0> ppSurface) where TI0 : unmanaged, IComVtbl<Silk.NET.DXGI.IDXGISurface>, IComVtbl<TI0>
+        {
+            var @this = (IDXGIDevice1*) Unsafe.AsPointer(ref Unsafe.AsRef(in this));
+            // ComPtrOverloader
+            return @this->CreateSurface(ref pDesc, NumSurfaces, Usage, pSharedResource, (Silk.NET.DXGI.IDXGISurface**) ppSurface.GetAddressOf());
+        }
+
+        /// <summary>To be documented.</summary>
+        public readonly int CreateSurface<TI0>(ref SurfaceDesc pDesc, uint NumSurfaces, uint Usage, ref SharedResource pSharedResource, ref ComPtr<TI0> ppSurface) where TI0 : unmanaged, IComVtbl<Silk.NET.DXGI.IDXGISurface>, IComVtbl<TI0>
+        {
+            var @this = (IDXGIDevice1*) Unsafe.AsPointer(ref Unsafe.AsRef(in this));
+            // ComPtrOverloader
+            return @this->CreateSurface(ref pDesc, NumSurfaces, Usage, ref pSharedResource, (Silk.NET.DXGI.IDXGISurface**) ppSurface.GetAddressOf());
         }
 
         /// <summary>To be documented.</summary>
