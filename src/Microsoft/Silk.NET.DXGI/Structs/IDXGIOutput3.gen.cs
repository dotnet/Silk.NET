// Licensed to the .NET Foundation under one or more agreements.
// The .NET Foundation licenses this file to you under the MIT license.


using System;
using System.Runtime.InteropServices;
using System.Runtime.CompilerServices;
using System.Text;
using Silk.NET.Core;
using Silk.NET.Core.Native;
using Silk.NET.Core.Attributes;
using Silk.NET.Core.Contexts;
using Silk.NET.Core.Loader;

#pragma warning disable 1591

namespace Silk.NET.DXGI
{
    [Guid("8a6bb301-7e7e-41f4-a8e0-5b32f7f99b18")]
    [NativeName("Name", "IDXGIOutput3")]
    public unsafe partial struct IDXGIOutput3 : IComVtbl<IDXGIOutput3>, IComVtbl<IDXGIOutput2>, IComVtbl<IDXGIOutput1>, IComVtbl<IDXGIOutput>, IComVtbl<IDXGIObject>, IComVtbl<Silk.NET.Core.Native.IUnknown>
    {
        public static readonly Guid Guid = new("8a6bb301-7e7e-41f4-a8e0-5b32f7f99b18");

        void*** IComVtbl.AsVtblPtr()
            => (void***) Unsafe.AsPointer(ref Unsafe.AsRef(in this));

        public static implicit operator IDXGIOutput2(IDXGIOutput3 val)
            => Unsafe.As<IDXGIOutput3, IDXGIOutput2>(ref val);

        public static implicit operator IDXGIOutput1(IDXGIOutput3 val)
            => Unsafe.As<IDXGIOutput3, IDXGIOutput1>(ref val);

        public static implicit operator IDXGIOutput(IDXGIOutput3 val)
            => Unsafe.As<IDXGIOutput3, IDXGIOutput>(ref val);

        public static implicit operator Silk.NET.DXGI.IDXGIObject(IDXGIOutput3 val)
            => Unsafe.As<IDXGIOutput3, Silk.NET.DXGI.IDXGIObject>(ref val);

        public static implicit operator Silk.NET.Core.Native.IUnknown(IDXGIOutput3 val)
            => Unsafe.As<IDXGIOutput3, Silk.NET.Core.Native.IUnknown>(ref val);

        public IDXGIOutput3
        (
            void** lpVtbl = null
        ) : this()
        {
            if (lpVtbl is not null)
            {
                LpVtbl = lpVtbl;
            }
        }


        [NativeName("Type", "")]
        [NativeName("Type.Name", "")]
        [NativeName("Name", "lpVtbl")]
        public void** LpVtbl;
        /// <summary>To be documented.</summary>
        public readonly unsafe int QueryInterface(Guid* riid, void** ppvObject)
        {
            var @this = (IDXGIOutput3*) Unsafe.AsPointer(ref Unsafe.AsRef(in this));
            int ret = default;
            ret = ((delegate* unmanaged[Stdcall]<IDXGIOutput3*, Guid*, void**, int>)@this->LpVtbl[0])(@this, riid, ppvObject);
            return ret;
        }

        /// <summary>To be documented.</summary>
        public readonly unsafe int QueryInterface(Guid* riid, ref void* ppvObject)
        {
            var @this = (IDXGIOutput3*) Unsafe.AsPointer(ref Unsafe.AsRef(in this));
            int ret = default;
            fixed (void** ppvObjectPtr = &ppvObject)
            {
                ret = ((delegate* unmanaged[Stdcall]<IDXGIOutput3*, Guid*, void**, int>)@this->LpVtbl[0])(@this, riid, ppvObjectPtr);
            }
            return ret;
        }

        /// <summary>To be documented.</summary>
        public readonly unsafe int QueryInterface(ref Guid riid, void** ppvObject)
        {
            var @this = (IDXGIOutput3*) Unsafe.AsPointer(ref Unsafe.AsRef(in this));
            int ret = default;
            fixed (Guid* riidPtr = &riid)
            {
                ret = ((delegate* unmanaged[Stdcall]<IDXGIOutput3*, Guid*, void**, int>)@this->LpVtbl[0])(@this, riidPtr, ppvObject);
            }
            return ret;
        }

        /// <summary>To be documented.</summary>
        public readonly unsafe int QueryInterface(ref Guid riid, ref void* ppvObject)
        {
            var @this = (IDXGIOutput3*) Unsafe.AsPointer(ref Unsafe.AsRef(in this));
            int ret = default;
            fixed (Guid* riidPtr = &riid)
            {
                fixed (void** ppvObjectPtr = &ppvObject)
                {
                    ret = ((delegate* unmanaged[Stdcall]<IDXGIOutput3*, Guid*, void**, int>)@this->LpVtbl[0])(@this, riidPtr, ppvObjectPtr);
                }
            }
            return ret;
        }

        /// <summary>To be documented.</summary>
        public readonly uint AddRef()
        {
            var @this = (IDXGIOutput3*) Unsafe.AsPointer(ref Unsafe.AsRef(in this));
            uint ret = default;
            ret = ((delegate* unmanaged[Stdcall]<IDXGIOutput3*, uint>)@this->LpVtbl[1])(@this);
            return ret;
        }

        /// <summary>To be documented.</summary>
        public readonly uint Release()
        {
            var @this = (IDXGIOutput3*) Unsafe.AsPointer(ref Unsafe.AsRef(in this));
            uint ret = default;
            ret = ((delegate* unmanaged[Stdcall]<IDXGIOutput3*, uint>)@this->LpVtbl[2])(@this);
            return ret;
        }

        /// <summary>To be documented.</summary>
        public readonly unsafe int SetPrivateData(Guid* Name, uint DataSize, void* pData)
        {
            var @this = (IDXGIOutput3*) Unsafe.AsPointer(ref Unsafe.AsRef(in this));
            int ret = default;
            ret = ((delegate* unmanaged[Stdcall]<IDXGIOutput3*, Guid*, uint, void*, int>)@this->LpVtbl[3])(@this, Name, DataSize, pData);
            return ret;
        }

        /// <summary>To be documented.</summary>
        public readonly unsafe int SetPrivateData<T0>(Guid* Name, uint DataSize, ref T0 pData) where T0 : unmanaged
        {
            var @this = (IDXGIOutput3*) Unsafe.AsPointer(ref Unsafe.AsRef(in this));
            int ret = default;
            fixed (void* pDataPtr = &pData)
            {
                ret = ((delegate* unmanaged[Stdcall]<IDXGIOutput3*, Guid*, uint, void*, int>)@this->LpVtbl[3])(@this, Name, DataSize, pDataPtr);
            }
            return ret;
        }

        /// <summary>To be documented.</summary>
        public readonly unsafe int SetPrivateData(ref Guid Name, uint DataSize, void* pData)
        {
            var @this = (IDXGIOutput3*) Unsafe.AsPointer(ref Unsafe.AsRef(in this));
            int ret = default;
            fixed (Guid* NamePtr = &Name)
            {
                ret = ((delegate* unmanaged[Stdcall]<IDXGIOutput3*, Guid*, uint, void*, int>)@this->LpVtbl[3])(@this, NamePtr, DataSize, pData);
            }
            return ret;
        }

        /// <summary>To be documented.</summary>
        public readonly int SetPrivateData<T0>(ref Guid Name, uint DataSize, ref T0 pData) where T0 : unmanaged
        {
            var @this = (IDXGIOutput3*) Unsafe.AsPointer(ref Unsafe.AsRef(in this));
            int ret = default;
            fixed (Guid* NamePtr = &Name)
            {
                fixed (void* pDataPtr = &pData)
                {
                    ret = ((delegate* unmanaged[Stdcall]<IDXGIOutput3*, Guid*, uint, void*, int>)@this->LpVtbl[3])(@this, NamePtr, DataSize, pDataPtr);
                }
            }
            return ret;
        }

        /// <summary>To be documented.</summary>
        public readonly unsafe int SetPrivateDataInterface(Guid* Name, [Flow(FlowDirection.In)] Silk.NET.Core.Native.IUnknown* pUnknown)
        {
            var @this = (IDXGIOutput3*) Unsafe.AsPointer(ref Unsafe.AsRef(in this));
            int ret = default;
            ret = ((delegate* unmanaged[Stdcall]<IDXGIOutput3*, Guid*, Silk.NET.Core.Native.IUnknown*, int>)@this->LpVtbl[4])(@this, Name, pUnknown);
            return ret;
        }

        /// <summary>To be documented.</summary>
        public readonly unsafe int SetPrivateDataInterface(Guid* Name, [Flow(FlowDirection.In)] in Silk.NET.Core.Native.IUnknown pUnknown)
        {
            var @this = (IDXGIOutput3*) Unsafe.AsPointer(ref Unsafe.AsRef(in this));
            int ret = default;
            fixed (Silk.NET.Core.Native.IUnknown* pUnknownPtr = &pUnknown)
            {
                ret = ((delegate* unmanaged[Stdcall]<IDXGIOutput3*, Guid*, Silk.NET.Core.Native.IUnknown*, int>)@this->LpVtbl[4])(@this, Name, pUnknownPtr);
            }
            return ret;
        }

        /// <summary>To be documented.</summary>
        public readonly unsafe int SetPrivateDataInterface(ref Guid Name, [Flow(FlowDirection.In)] Silk.NET.Core.Native.IUnknown* pUnknown)
        {
            var @this = (IDXGIOutput3*) Unsafe.AsPointer(ref Unsafe.AsRef(in this));
            int ret = default;
            fixed (Guid* NamePtr = &Name)
            {
                ret = ((delegate* unmanaged[Stdcall]<IDXGIOutput3*, Guid*, Silk.NET.Core.Native.IUnknown*, int>)@this->LpVtbl[4])(@this, NamePtr, pUnknown);
            }
            return ret;
        }

        /// <summary>To be documented.</summary>
        public readonly int SetPrivateDataInterface(ref Guid Name, [Flow(FlowDirection.In)] in Silk.NET.Core.Native.IUnknown pUnknown)
        {
            var @this = (IDXGIOutput3*) Unsafe.AsPointer(ref Unsafe.AsRef(in this));
            int ret = default;
            fixed (Guid* NamePtr = &Name)
            {
                fixed (Silk.NET.Core.Native.IUnknown* pUnknownPtr = &pUnknown)
                {
                    ret = ((delegate* unmanaged[Stdcall]<IDXGIOutput3*, Guid*, Silk.NET.Core.Native.IUnknown*, int>)@this->LpVtbl[4])(@this, NamePtr, pUnknownPtr);
                }
            }
            return ret;
        }

        /// <summary>To be documented.</summary>
        public readonly unsafe int GetPrivateData(Guid* Name, uint* pDataSize, void* pData)
        {
            var @this = (IDXGIOutput3*) Unsafe.AsPointer(ref Unsafe.AsRef(in this));
            int ret = default;
            ret = ((delegate* unmanaged[Stdcall]<IDXGIOutput3*, Guid*, uint*, void*, int>)@this->LpVtbl[5])(@this, Name, pDataSize, pData);
            return ret;
        }

        /// <summary>To be documented.</summary>
        public readonly unsafe int GetPrivateData<T0>(Guid* Name, uint* pDataSize, ref T0 pData) where T0 : unmanaged
        {
            var @this = (IDXGIOutput3*) Unsafe.AsPointer(ref Unsafe.AsRef(in this));
            int ret = default;
            fixed (void* pDataPtr = &pData)
            {
                ret = ((delegate* unmanaged[Stdcall]<IDXGIOutput3*, Guid*, uint*, void*, int>)@this->LpVtbl[5])(@this, Name, pDataSize, pDataPtr);
            }
            return ret;
        }

        /// <summary>To be documented.</summary>
        public readonly unsafe int GetPrivateData(Guid* Name, ref uint pDataSize, void* pData)
        {
            var @this = (IDXGIOutput3*) Unsafe.AsPointer(ref Unsafe.AsRef(in this));
            int ret = default;
            fixed (uint* pDataSizePtr = &pDataSize)
            {
                ret = ((delegate* unmanaged[Stdcall]<IDXGIOutput3*, Guid*, uint*, void*, int>)@this->LpVtbl[5])(@this, Name, pDataSizePtr, pData);
            }
            return ret;
        }

        /// <summary>To be documented.</summary>
        public readonly unsafe int GetPrivateData<T0>(Guid* Name, ref uint pDataSize, ref T0 pData) where T0 : unmanaged
        {
            var @this = (IDXGIOutput3*) Unsafe.AsPointer(ref Unsafe.AsRef(in this));
            int ret = default;
            fixed (uint* pDataSizePtr = &pDataSize)
            {
                fixed (void* pDataPtr = &pData)
                {
                    ret = ((delegate* unmanaged[Stdcall]<IDXGIOutput3*, Guid*, uint*, void*, int>)@this->LpVtbl[5])(@this, Name, pDataSizePtr, pDataPtr);
                }
            }
            return ret;
        }

        /// <summary>To be documented.</summary>
        public readonly unsafe int GetPrivateData(ref Guid Name, uint* pDataSize, void* pData)
        {
            var @this = (IDXGIOutput3*) Unsafe.AsPointer(ref Unsafe.AsRef(in this));
            int ret = default;
            fixed (Guid* NamePtr = &Name)
            {
                ret = ((delegate* unmanaged[Stdcall]<IDXGIOutput3*, Guid*, uint*, void*, int>)@this->LpVtbl[5])(@this, NamePtr, pDataSize, pData);
            }
            return ret;
        }

        /// <summary>To be documented.</summary>
        public readonly unsafe int GetPrivateData<T0>(ref Guid Name, uint* pDataSize, ref T0 pData) where T0 : unmanaged
        {
            var @this = (IDXGIOutput3*) Unsafe.AsPointer(ref Unsafe.AsRef(in this));
            int ret = default;
            fixed (Guid* NamePtr = &Name)
            {
                fixed (void* pDataPtr = &pData)
                {
                    ret = ((delegate* unmanaged[Stdcall]<IDXGIOutput3*, Guid*, uint*, void*, int>)@this->LpVtbl[5])(@this, NamePtr, pDataSize, pDataPtr);
                }
            }
            return ret;
        }

        /// <summary>To be documented.</summary>
        public readonly unsafe int GetPrivateData(ref Guid Name, ref uint pDataSize, void* pData)
        {
            var @this = (IDXGIOutput3*) Unsafe.AsPointer(ref Unsafe.AsRef(in this));
            int ret = default;
            fixed (Guid* NamePtr = &Name)
            {
                fixed (uint* pDataSizePtr = &pDataSize)
                {
                    ret = ((delegate* unmanaged[Stdcall]<IDXGIOutput3*, Guid*, uint*, void*, int>)@this->LpVtbl[5])(@this, NamePtr, pDataSizePtr, pData);
                }
            }
            return ret;
        }

        /// <summary>To be documented.</summary>
        public readonly int GetPrivateData<T0>(ref Guid Name, ref uint pDataSize, ref T0 pData) where T0 : unmanaged
        {
            var @this = (IDXGIOutput3*) Unsafe.AsPointer(ref Unsafe.AsRef(in this));
            int ret = default;
            fixed (Guid* NamePtr = &Name)
            {
                fixed (uint* pDataSizePtr = &pDataSize)
                {
                    fixed (void* pDataPtr = &pData)
                    {
                        ret = ((delegate* unmanaged[Stdcall]<IDXGIOutput3*, Guid*, uint*, void*, int>)@this->LpVtbl[5])(@this, NamePtr, pDataSizePtr, pDataPtr);
                    }
                }
            }
            return ret;
        }

        /// <summary>To be documented.</summary>
        public readonly unsafe int GetParent(Guid* riid, void** ppParent)
        {
            var @this = (IDXGIOutput3*) Unsafe.AsPointer(ref Unsafe.AsRef(in this));
            int ret = default;
            ret = ((delegate* unmanaged[Stdcall]<IDXGIOutput3*, Guid*, void**, int>)@this->LpVtbl[6])(@this, riid, ppParent);
            return ret;
        }

        /// <summary>To be documented.</summary>
        public readonly unsafe int GetParent(Guid* riid, ref void* ppParent)
        {
            var @this = (IDXGIOutput3*) Unsafe.AsPointer(ref Unsafe.AsRef(in this));
            int ret = default;
            fixed (void** ppParentPtr = &ppParent)
            {
                ret = ((delegate* unmanaged[Stdcall]<IDXGIOutput3*, Guid*, void**, int>)@this->LpVtbl[6])(@this, riid, ppParentPtr);
            }
            return ret;
        }

        /// <summary>To be documented.</summary>
        public readonly unsafe int GetParent(ref Guid riid, void** ppParent)
        {
            var @this = (IDXGIOutput3*) Unsafe.AsPointer(ref Unsafe.AsRef(in this));
            int ret = default;
            fixed (Guid* riidPtr = &riid)
            {
                ret = ((delegate* unmanaged[Stdcall]<IDXGIOutput3*, Guid*, void**, int>)@this->LpVtbl[6])(@this, riidPtr, ppParent);
            }
            return ret;
        }

        /// <summary>To be documented.</summary>
        public readonly unsafe int GetParent(ref Guid riid, ref void* ppParent)
        {
            var @this = (IDXGIOutput3*) Unsafe.AsPointer(ref Unsafe.AsRef(in this));
            int ret = default;
            fixed (Guid* riidPtr = &riid)
            {
                fixed (void** ppParentPtr = &ppParent)
                {
                    ret = ((delegate* unmanaged[Stdcall]<IDXGIOutput3*, Guid*, void**, int>)@this->LpVtbl[6])(@this, riidPtr, ppParentPtr);
                }
            }
            return ret;
        }

        /// <summary>To be documented.</summary>
        public readonly unsafe int GetDesc(OutputDesc* pDesc)
        {
            var @this = (IDXGIOutput3*) Unsafe.AsPointer(ref Unsafe.AsRef(in this));
            int ret = default;
            ret = ((delegate* unmanaged[Stdcall]<IDXGIOutput3*, OutputDesc*, int>)@this->LpVtbl[7])(@this, pDesc);
            return ret;
        }

        /// <summary>To be documented.</summary>
        public readonly int GetDesc(ref OutputDesc pDesc)
        {
            var @this = (IDXGIOutput3*) Unsafe.AsPointer(ref Unsafe.AsRef(in this));
            int ret = default;
            fixed (OutputDesc* pDescPtr = &pDesc)
            {
                ret = ((delegate* unmanaged[Stdcall]<IDXGIOutput3*, OutputDesc*, int>)@this->LpVtbl[7])(@this, pDescPtr);
            }
            return ret;
        }

        /// <summary>To be documented.</summary>
        public readonly unsafe int GetDisplayModeList(Silk.NET.DXGI.Format EnumFormat, uint Flags, uint* pNumModes, ModeDesc* pDesc)
        {
            var @this = (IDXGIOutput3*) Unsafe.AsPointer(ref Unsafe.AsRef(in this));
            int ret = default;
            ret = ((delegate* unmanaged[Stdcall]<IDXGIOutput3*, Silk.NET.DXGI.Format, uint, uint*, ModeDesc*, int>)@this->LpVtbl[8])(@this, EnumFormat, Flags, pNumModes, pDesc);
            return ret;
        }

        /// <summary>To be documented.</summary>
        public readonly unsafe int GetDisplayModeList(Silk.NET.DXGI.Format EnumFormat, uint Flags, uint* pNumModes, ref ModeDesc pDesc)
        {
            var @this = (IDXGIOutput3*) Unsafe.AsPointer(ref Unsafe.AsRef(in this));
            int ret = default;
            fixed (ModeDesc* pDescPtr = &pDesc)
            {
                ret = ((delegate* unmanaged[Stdcall]<IDXGIOutput3*, Silk.NET.DXGI.Format, uint, uint*, ModeDesc*, int>)@this->LpVtbl[8])(@this, EnumFormat, Flags, pNumModes, pDescPtr);
            }
            return ret;
        }

        /// <summary>To be documented.</summary>
        public readonly unsafe int GetDisplayModeList(Silk.NET.DXGI.Format EnumFormat, uint Flags, ref uint pNumModes, ModeDesc* pDesc)
        {
            var @this = (IDXGIOutput3*) Unsafe.AsPointer(ref Unsafe.AsRef(in this));
            int ret = default;
            fixed (uint* pNumModesPtr = &pNumModes)
            {
                ret = ((delegate* unmanaged[Stdcall]<IDXGIOutput3*, Silk.NET.DXGI.Format, uint, uint*, ModeDesc*, int>)@this->LpVtbl[8])(@this, EnumFormat, Flags, pNumModesPtr, pDesc);
            }
            return ret;
        }

        /// <summary>To be documented.</summary>
        public readonly int GetDisplayModeList(Silk.NET.DXGI.Format EnumFormat, uint Flags, ref uint pNumModes, ref ModeDesc pDesc)
        {
            var @this = (IDXGIOutput3*) Unsafe.AsPointer(ref Unsafe.AsRef(in this));
            int ret = default;
            fixed (uint* pNumModesPtr = &pNumModes)
            {
                fixed (ModeDesc* pDescPtr = &pDesc)
                {
                    ret = ((delegate* unmanaged[Stdcall]<IDXGIOutput3*, Silk.NET.DXGI.Format, uint, uint*, ModeDesc*, int>)@this->LpVtbl[8])(@this, EnumFormat, Flags, pNumModesPtr, pDescPtr);
                }
            }
            return ret;
        }

        /// <summary>To be documented.</summary>
        public readonly unsafe int FindClosestMatchingMode(ModeDesc* pModeToMatch, ModeDesc* pClosestMatch, Silk.NET.Core.Native.IUnknown* pConcernedDevice)
        {
            var @this = (IDXGIOutput3*) Unsafe.AsPointer(ref Unsafe.AsRef(in this));
            int ret = default;
            ret = ((delegate* unmanaged[Stdcall]<IDXGIOutput3*, ModeDesc*, ModeDesc*, Silk.NET.Core.Native.IUnknown*, int>)@this->LpVtbl[9])(@this, pModeToMatch, pClosestMatch, pConcernedDevice);
            return ret;
        }

        /// <summary>To be documented.</summary>
        public readonly unsafe int FindClosestMatchingMode(ModeDesc* pModeToMatch, ModeDesc* pClosestMatch, ref Silk.NET.Core.Native.IUnknown pConcernedDevice)
        {
            var @this = (IDXGIOutput3*) Unsafe.AsPointer(ref Unsafe.AsRef(in this));
            int ret = default;
            fixed (Silk.NET.Core.Native.IUnknown* pConcernedDevicePtr = &pConcernedDevice)
            {
                ret = ((delegate* unmanaged[Stdcall]<IDXGIOutput3*, ModeDesc*, ModeDesc*, Silk.NET.Core.Native.IUnknown*, int>)@this->LpVtbl[9])(@this, pModeToMatch, pClosestMatch, pConcernedDevicePtr);
            }
            return ret;
        }

        /// <summary>To be documented.</summary>
        public readonly unsafe int FindClosestMatchingMode(ModeDesc* pModeToMatch, ref ModeDesc pClosestMatch, Silk.NET.Core.Native.IUnknown* pConcernedDevice)
        {
            var @this = (IDXGIOutput3*) Unsafe.AsPointer(ref Unsafe.AsRef(in this));
            int ret = default;
            fixed (ModeDesc* pClosestMatchPtr = &pClosestMatch)
            {
                ret = ((delegate* unmanaged[Stdcall]<IDXGIOutput3*, ModeDesc*, ModeDesc*, Silk.NET.Core.Native.IUnknown*, int>)@this->LpVtbl[9])(@this, pModeToMatch, pClosestMatchPtr, pConcernedDevice);
            }
            return ret;
        }

        /// <summary>To be documented.</summary>
        public readonly unsafe int FindClosestMatchingMode(ModeDesc* pModeToMatch, ref ModeDesc pClosestMatch, ref Silk.NET.Core.Native.IUnknown pConcernedDevice)
        {
            var @this = (IDXGIOutput3*) Unsafe.AsPointer(ref Unsafe.AsRef(in this));
            int ret = default;
            fixed (ModeDesc* pClosestMatchPtr = &pClosestMatch)
            {
                fixed (Silk.NET.Core.Native.IUnknown* pConcernedDevicePtr = &pConcernedDevice)
                {
                    ret = ((delegate* unmanaged[Stdcall]<IDXGIOutput3*, ModeDesc*, ModeDesc*, Silk.NET.Core.Native.IUnknown*, int>)@this->LpVtbl[9])(@this, pModeToMatch, pClosestMatchPtr, pConcernedDevicePtr);
                }
            }
            return ret;
        }

        /// <summary>To be documented.</summary>
        public readonly unsafe int FindClosestMatchingMode(ref ModeDesc pModeToMatch, ModeDesc* pClosestMatch, Silk.NET.Core.Native.IUnknown* pConcernedDevice)
        {
            var @this = (IDXGIOutput3*) Unsafe.AsPointer(ref Unsafe.AsRef(in this));
            int ret = default;
            fixed (ModeDesc* pModeToMatchPtr = &pModeToMatch)
            {
                ret = ((delegate* unmanaged[Stdcall]<IDXGIOutput3*, ModeDesc*, ModeDesc*, Silk.NET.Core.Native.IUnknown*, int>)@this->LpVtbl[9])(@this, pModeToMatchPtr, pClosestMatch, pConcernedDevice);
            }
            return ret;
        }

        /// <summary>To be documented.</summary>
        public readonly unsafe int FindClosestMatchingMode(ref ModeDesc pModeToMatch, ModeDesc* pClosestMatch, ref Silk.NET.Core.Native.IUnknown pConcernedDevice)
        {
            var @this = (IDXGIOutput3*) Unsafe.AsPointer(ref Unsafe.AsRef(in this));
            int ret = default;
            fixed (ModeDesc* pModeToMatchPtr = &pModeToMatch)
            {
                fixed (Silk.NET.Core.Native.IUnknown* pConcernedDevicePtr = &pConcernedDevice)
                {
                    ret = ((delegate* unmanaged[Stdcall]<IDXGIOutput3*, ModeDesc*, ModeDesc*, Silk.NET.Core.Native.IUnknown*, int>)@this->LpVtbl[9])(@this, pModeToMatchPtr, pClosestMatch, pConcernedDevicePtr);
                }
            }
            return ret;
        }

        /// <summary>To be documented.</summary>
        public readonly unsafe int FindClosestMatchingMode(ref ModeDesc pModeToMatch, ref ModeDesc pClosestMatch, Silk.NET.Core.Native.IUnknown* pConcernedDevice)
        {
            var @this = (IDXGIOutput3*) Unsafe.AsPointer(ref Unsafe.AsRef(in this));
            int ret = default;
            fixed (ModeDesc* pModeToMatchPtr = &pModeToMatch)
            {
                fixed (ModeDesc* pClosestMatchPtr = &pClosestMatch)
                {
                    ret = ((delegate* unmanaged[Stdcall]<IDXGIOutput3*, ModeDesc*, ModeDesc*, Silk.NET.Core.Native.IUnknown*, int>)@this->LpVtbl[9])(@this, pModeToMatchPtr, pClosestMatchPtr, pConcernedDevice);
                }
            }
            return ret;
        }

        /// <summary>To be documented.</summary>
        public readonly int FindClosestMatchingMode(ref ModeDesc pModeToMatch, ref ModeDesc pClosestMatch, ref Silk.NET.Core.Native.IUnknown pConcernedDevice)
        {
            var @this = (IDXGIOutput3*) Unsafe.AsPointer(ref Unsafe.AsRef(in this));
            int ret = default;
            fixed (ModeDesc* pModeToMatchPtr = &pModeToMatch)
            {
                fixed (ModeDesc* pClosestMatchPtr = &pClosestMatch)
                {
                    fixed (Silk.NET.Core.Native.IUnknown* pConcernedDevicePtr = &pConcernedDevice)
                    {
                        ret = ((delegate* unmanaged[Stdcall]<IDXGIOutput3*, ModeDesc*, ModeDesc*, Silk.NET.Core.Native.IUnknown*, int>)@this->LpVtbl[9])(@this, pModeToMatchPtr, pClosestMatchPtr, pConcernedDevicePtr);
                    }
                }
            }
            return ret;
        }

        /// <summary>To be documented.</summary>
        public readonly int WaitForVBlank()
        {
            var @this = (IDXGIOutput3*) Unsafe.AsPointer(ref Unsafe.AsRef(in this));
            int ret = default;
            ret = ((delegate* unmanaged[Stdcall]<IDXGIOutput3*, int>)@this->LpVtbl[10])(@this);
            return ret;
        }

        /// <summary>To be documented.</summary>
        public readonly unsafe int TakeOwnership(Silk.NET.Core.Native.IUnknown* pDevice, int Exclusive)
        {
            var @this = (IDXGIOutput3*) Unsafe.AsPointer(ref Unsafe.AsRef(in this));
            int ret = default;
            ret = ((delegate* unmanaged[Stdcall]<IDXGIOutput3*, Silk.NET.Core.Native.IUnknown*, int, int>)@this->LpVtbl[11])(@this, pDevice, Exclusive);
            return ret;
        }

        /// <summary>To be documented.</summary>
        public readonly int TakeOwnership(ref Silk.NET.Core.Native.IUnknown pDevice, int Exclusive)
        {
            var @this = (IDXGIOutput3*) Unsafe.AsPointer(ref Unsafe.AsRef(in this));
            int ret = default;
            fixed (Silk.NET.Core.Native.IUnknown* pDevicePtr = &pDevice)
            {
                ret = ((delegate* unmanaged[Stdcall]<IDXGIOutput3*, Silk.NET.Core.Native.IUnknown*, int, int>)@this->LpVtbl[11])(@this, pDevicePtr, Exclusive);
            }
            return ret;
        }

        /// <summary>To be documented.</summary>
        public readonly void ReleaseOwnership()
        {
            var @this = (IDXGIOutput3*) Unsafe.AsPointer(ref Unsafe.AsRef(in this));
            ((delegate* unmanaged[Stdcall]<IDXGIOutput3*, void>)@this->LpVtbl[12])(@this);
        }

        /// <summary>To be documented.</summary>
        public readonly unsafe int GetGammaControlCapabilities(GammaControlCapabilities* pGammaCaps)
        {
            var @this = (IDXGIOutput3*) Unsafe.AsPointer(ref Unsafe.AsRef(in this));
            int ret = default;
            ret = ((delegate* unmanaged[Stdcall]<IDXGIOutput3*, GammaControlCapabilities*, int>)@this->LpVtbl[13])(@this, pGammaCaps);
            return ret;
        }

        /// <summary>To be documented.</summary>
        public readonly int GetGammaControlCapabilities(ref GammaControlCapabilities pGammaCaps)
        {
            var @this = (IDXGIOutput3*) Unsafe.AsPointer(ref Unsafe.AsRef(in this));
            int ret = default;
            fixed (GammaControlCapabilities* pGammaCapsPtr = &pGammaCaps)
            {
                ret = ((delegate* unmanaged[Stdcall]<IDXGIOutput3*, GammaControlCapabilities*, int>)@this->LpVtbl[13])(@this, pGammaCapsPtr);
            }
            return ret;
        }

        /// <summary>To be documented.</summary>
        public readonly unsafe int SetGammaControl(GammaControl* pArray)
        {
            var @this = (IDXGIOutput3*) Unsafe.AsPointer(ref Unsafe.AsRef(in this));
            int ret = default;
            ret = ((delegate* unmanaged[Stdcall]<IDXGIOutput3*, GammaControl*, int>)@this->LpVtbl[14])(@this, pArray);
            return ret;
        }

        /// <summary>To be documented.</summary>
        public readonly int SetGammaControl(ref GammaControl pArray)
        {
            var @this = (IDXGIOutput3*) Unsafe.AsPointer(ref Unsafe.AsRef(in this));
            int ret = default;
            fixed (GammaControl* pArrayPtr = &pArray)
            {
                ret = ((delegate* unmanaged[Stdcall]<IDXGIOutput3*, GammaControl*, int>)@this->LpVtbl[14])(@this, pArrayPtr);
            }
            return ret;
        }

        /// <summary>To be documented.</summary>
        public readonly unsafe int GetGammaControl(GammaControl* pArray)
        {
            var @this = (IDXGIOutput3*) Unsafe.AsPointer(ref Unsafe.AsRef(in this));
            int ret = default;
            ret = ((delegate* unmanaged[Stdcall]<IDXGIOutput3*, GammaControl*, int>)@this->LpVtbl[15])(@this, pArray);
            return ret;
        }

        /// <summary>To be documented.</summary>
        public readonly int GetGammaControl(ref GammaControl pArray)
        {
            var @this = (IDXGIOutput3*) Unsafe.AsPointer(ref Unsafe.AsRef(in this));
            int ret = default;
            fixed (GammaControl* pArrayPtr = &pArray)
            {
                ret = ((delegate* unmanaged[Stdcall]<IDXGIOutput3*, GammaControl*, int>)@this->LpVtbl[15])(@this, pArrayPtr);
            }
            return ret;
        }

        /// <summary>To be documented.</summary>
        public readonly unsafe int SetDisplaySurface(Silk.NET.DXGI.IDXGISurface* pScanoutSurface)
        {
            var @this = (IDXGIOutput3*) Unsafe.AsPointer(ref Unsafe.AsRef(in this));
            int ret = default;
<<<<<<< HEAD
            ret = ((delegate* unmanaged[Stdcall]<IDXGIOutput3*, Silk.NET.DXGI.IDXGISurface*, int>)LpVtbl[16])(@this, pScanoutSurface);
=======
            ret = ((delegate* unmanaged[Stdcall]<IDXGIOutput3*, IDXGISurface*, int>)@this->LpVtbl[16])(@this, pScanoutSurface);
>>>>>>> 79618580
            return ret;
        }

        /// <summary>To be documented.</summary>
        public readonly int SetDisplaySurface(ref Silk.NET.DXGI.IDXGISurface pScanoutSurface)
        {
            var @this = (IDXGIOutput3*) Unsafe.AsPointer(ref Unsafe.AsRef(in this));
            int ret = default;
            fixed (Silk.NET.DXGI.IDXGISurface* pScanoutSurfacePtr = &pScanoutSurface)
            {
<<<<<<< HEAD
                ret = ((delegate* unmanaged[Stdcall]<IDXGIOutput3*, Silk.NET.DXGI.IDXGISurface*, int>)LpVtbl[16])(@this, pScanoutSurfacePtr);
=======
                ret = ((delegate* unmanaged[Stdcall]<IDXGIOutput3*, IDXGISurface*, int>)@this->LpVtbl[16])(@this, pScanoutSurfacePtr);
>>>>>>> 79618580
            }
            return ret;
        }

        /// <summary>To be documented.</summary>
        public readonly unsafe int GetDisplaySurfaceData(Silk.NET.DXGI.IDXGISurface* pDestination)
        {
            var @this = (IDXGIOutput3*) Unsafe.AsPointer(ref Unsafe.AsRef(in this));
            int ret = default;
<<<<<<< HEAD
            ret = ((delegate* unmanaged[Stdcall]<IDXGIOutput3*, Silk.NET.DXGI.IDXGISurface*, int>)LpVtbl[17])(@this, pDestination);
=======
            ret = ((delegate* unmanaged[Stdcall]<IDXGIOutput3*, IDXGISurface*, int>)@this->LpVtbl[17])(@this, pDestination);
>>>>>>> 79618580
            return ret;
        }

        /// <summary>To be documented.</summary>
        public readonly int GetDisplaySurfaceData(ref Silk.NET.DXGI.IDXGISurface pDestination)
        {
            var @this = (IDXGIOutput3*) Unsafe.AsPointer(ref Unsafe.AsRef(in this));
            int ret = default;
            fixed (Silk.NET.DXGI.IDXGISurface* pDestinationPtr = &pDestination)
            {
<<<<<<< HEAD
                ret = ((delegate* unmanaged[Stdcall]<IDXGIOutput3*, Silk.NET.DXGI.IDXGISurface*, int>)LpVtbl[17])(@this, pDestinationPtr);
=======
                ret = ((delegate* unmanaged[Stdcall]<IDXGIOutput3*, IDXGISurface*, int>)@this->LpVtbl[17])(@this, pDestinationPtr);
>>>>>>> 79618580
            }
            return ret;
        }

        /// <summary>To be documented.</summary>
        public readonly unsafe int GetFrameStatistics(FrameStatistics* pStats)
        {
            var @this = (IDXGIOutput3*) Unsafe.AsPointer(ref Unsafe.AsRef(in this));
            int ret = default;
            ret = ((delegate* unmanaged[Stdcall]<IDXGIOutput3*, FrameStatistics*, int>)@this->LpVtbl[18])(@this, pStats);
            return ret;
        }

        /// <summary>To be documented.</summary>
        public readonly int GetFrameStatistics(ref FrameStatistics pStats)
        {
            var @this = (IDXGIOutput3*) Unsafe.AsPointer(ref Unsafe.AsRef(in this));
            int ret = default;
            fixed (FrameStatistics* pStatsPtr = &pStats)
            {
                ret = ((delegate* unmanaged[Stdcall]<IDXGIOutput3*, FrameStatistics*, int>)@this->LpVtbl[18])(@this, pStatsPtr);
            }
            return ret;
        }

        /// <summary>To be documented.</summary>
        public readonly unsafe int GetDisplayModeList1(Silk.NET.DXGI.Format EnumFormat, uint Flags, uint* pNumModes, ModeDesc1* pDesc)
        {
            var @this = (IDXGIOutput3*) Unsafe.AsPointer(ref Unsafe.AsRef(in this));
            int ret = default;
            ret = ((delegate* unmanaged[Stdcall]<IDXGIOutput3*, Silk.NET.DXGI.Format, uint, uint*, ModeDesc1*, int>)@this->LpVtbl[19])(@this, EnumFormat, Flags, pNumModes, pDesc);
            return ret;
        }

        /// <summary>To be documented.</summary>
        public readonly unsafe int GetDisplayModeList1(Silk.NET.DXGI.Format EnumFormat, uint Flags, uint* pNumModes, ref ModeDesc1 pDesc)
        {
            var @this = (IDXGIOutput3*) Unsafe.AsPointer(ref Unsafe.AsRef(in this));
            int ret = default;
            fixed (ModeDesc1* pDescPtr = &pDesc)
            {
                ret = ((delegate* unmanaged[Stdcall]<IDXGIOutput3*, Silk.NET.DXGI.Format, uint, uint*, ModeDesc1*, int>)@this->LpVtbl[19])(@this, EnumFormat, Flags, pNumModes, pDescPtr);
            }
            return ret;
        }

        /// <summary>To be documented.</summary>
        public readonly unsafe int GetDisplayModeList1(Silk.NET.DXGI.Format EnumFormat, uint Flags, ref uint pNumModes, ModeDesc1* pDesc)
        {
            var @this = (IDXGIOutput3*) Unsafe.AsPointer(ref Unsafe.AsRef(in this));
            int ret = default;
            fixed (uint* pNumModesPtr = &pNumModes)
            {
                ret = ((delegate* unmanaged[Stdcall]<IDXGIOutput3*, Silk.NET.DXGI.Format, uint, uint*, ModeDesc1*, int>)@this->LpVtbl[19])(@this, EnumFormat, Flags, pNumModesPtr, pDesc);
            }
            return ret;
        }

        /// <summary>To be documented.</summary>
        public readonly int GetDisplayModeList1(Silk.NET.DXGI.Format EnumFormat, uint Flags, ref uint pNumModes, ref ModeDesc1 pDesc)
        {
            var @this = (IDXGIOutput3*) Unsafe.AsPointer(ref Unsafe.AsRef(in this));
            int ret = default;
            fixed (uint* pNumModesPtr = &pNumModes)
            {
                fixed (ModeDesc1* pDescPtr = &pDesc)
                {
                    ret = ((delegate* unmanaged[Stdcall]<IDXGIOutput3*, Silk.NET.DXGI.Format, uint, uint*, ModeDesc1*, int>)@this->LpVtbl[19])(@this, EnumFormat, Flags, pNumModesPtr, pDescPtr);
                }
            }
            return ret;
        }

        /// <summary>To be documented.</summary>
        public readonly unsafe int FindClosestMatchingMode1(ModeDesc1* pModeToMatch, ModeDesc1* pClosestMatch, Silk.NET.Core.Native.IUnknown* pConcernedDevice)
        {
            var @this = (IDXGIOutput3*) Unsafe.AsPointer(ref Unsafe.AsRef(in this));
            int ret = default;
            ret = ((delegate* unmanaged[Stdcall]<IDXGIOutput3*, ModeDesc1*, ModeDesc1*, Silk.NET.Core.Native.IUnknown*, int>)@this->LpVtbl[20])(@this, pModeToMatch, pClosestMatch, pConcernedDevice);
            return ret;
        }

        /// <summary>To be documented.</summary>
        public readonly unsafe int FindClosestMatchingMode1(ModeDesc1* pModeToMatch, ModeDesc1* pClosestMatch, ref Silk.NET.Core.Native.IUnknown pConcernedDevice)
        {
            var @this = (IDXGIOutput3*) Unsafe.AsPointer(ref Unsafe.AsRef(in this));
            int ret = default;
            fixed (Silk.NET.Core.Native.IUnknown* pConcernedDevicePtr = &pConcernedDevice)
            {
                ret = ((delegate* unmanaged[Stdcall]<IDXGIOutput3*, ModeDesc1*, ModeDesc1*, Silk.NET.Core.Native.IUnknown*, int>)@this->LpVtbl[20])(@this, pModeToMatch, pClosestMatch, pConcernedDevicePtr);
            }
            return ret;
        }

        /// <summary>To be documented.</summary>
        public readonly unsafe int FindClosestMatchingMode1(ModeDesc1* pModeToMatch, ref ModeDesc1 pClosestMatch, Silk.NET.Core.Native.IUnknown* pConcernedDevice)
        {
            var @this = (IDXGIOutput3*) Unsafe.AsPointer(ref Unsafe.AsRef(in this));
            int ret = default;
            fixed (ModeDesc1* pClosestMatchPtr = &pClosestMatch)
            {
                ret = ((delegate* unmanaged[Stdcall]<IDXGIOutput3*, ModeDesc1*, ModeDesc1*, Silk.NET.Core.Native.IUnknown*, int>)@this->LpVtbl[20])(@this, pModeToMatch, pClosestMatchPtr, pConcernedDevice);
            }
            return ret;
        }

        /// <summary>To be documented.</summary>
        public readonly unsafe int FindClosestMatchingMode1(ModeDesc1* pModeToMatch, ref ModeDesc1 pClosestMatch, ref Silk.NET.Core.Native.IUnknown pConcernedDevice)
        {
            var @this = (IDXGIOutput3*) Unsafe.AsPointer(ref Unsafe.AsRef(in this));
            int ret = default;
            fixed (ModeDesc1* pClosestMatchPtr = &pClosestMatch)
            {
                fixed (Silk.NET.Core.Native.IUnknown* pConcernedDevicePtr = &pConcernedDevice)
                {
                    ret = ((delegate* unmanaged[Stdcall]<IDXGIOutput3*, ModeDesc1*, ModeDesc1*, Silk.NET.Core.Native.IUnknown*, int>)@this->LpVtbl[20])(@this, pModeToMatch, pClosestMatchPtr, pConcernedDevicePtr);
                }
            }
            return ret;
        }

        /// <summary>To be documented.</summary>
        public readonly unsafe int FindClosestMatchingMode1(ref ModeDesc1 pModeToMatch, ModeDesc1* pClosestMatch, Silk.NET.Core.Native.IUnknown* pConcernedDevice)
        {
            var @this = (IDXGIOutput3*) Unsafe.AsPointer(ref Unsafe.AsRef(in this));
            int ret = default;
            fixed (ModeDesc1* pModeToMatchPtr = &pModeToMatch)
            {
                ret = ((delegate* unmanaged[Stdcall]<IDXGIOutput3*, ModeDesc1*, ModeDesc1*, Silk.NET.Core.Native.IUnknown*, int>)@this->LpVtbl[20])(@this, pModeToMatchPtr, pClosestMatch, pConcernedDevice);
            }
            return ret;
        }

        /// <summary>To be documented.</summary>
        public readonly unsafe int FindClosestMatchingMode1(ref ModeDesc1 pModeToMatch, ModeDesc1* pClosestMatch, ref Silk.NET.Core.Native.IUnknown pConcernedDevice)
        {
            var @this = (IDXGIOutput3*) Unsafe.AsPointer(ref Unsafe.AsRef(in this));
            int ret = default;
            fixed (ModeDesc1* pModeToMatchPtr = &pModeToMatch)
            {
                fixed (Silk.NET.Core.Native.IUnknown* pConcernedDevicePtr = &pConcernedDevice)
                {
                    ret = ((delegate* unmanaged[Stdcall]<IDXGIOutput3*, ModeDesc1*, ModeDesc1*, Silk.NET.Core.Native.IUnknown*, int>)@this->LpVtbl[20])(@this, pModeToMatchPtr, pClosestMatch, pConcernedDevicePtr);
                }
            }
            return ret;
        }

        /// <summary>To be documented.</summary>
        public readonly unsafe int FindClosestMatchingMode1(ref ModeDesc1 pModeToMatch, ref ModeDesc1 pClosestMatch, Silk.NET.Core.Native.IUnknown* pConcernedDevice)
        {
            var @this = (IDXGIOutput3*) Unsafe.AsPointer(ref Unsafe.AsRef(in this));
            int ret = default;
            fixed (ModeDesc1* pModeToMatchPtr = &pModeToMatch)
            {
                fixed (ModeDesc1* pClosestMatchPtr = &pClosestMatch)
                {
                    ret = ((delegate* unmanaged[Stdcall]<IDXGIOutput3*, ModeDesc1*, ModeDesc1*, Silk.NET.Core.Native.IUnknown*, int>)@this->LpVtbl[20])(@this, pModeToMatchPtr, pClosestMatchPtr, pConcernedDevice);
                }
            }
            return ret;
        }

        /// <summary>To be documented.</summary>
        public readonly int FindClosestMatchingMode1(ref ModeDesc1 pModeToMatch, ref ModeDesc1 pClosestMatch, ref Silk.NET.Core.Native.IUnknown pConcernedDevice)
        {
            var @this = (IDXGIOutput3*) Unsafe.AsPointer(ref Unsafe.AsRef(in this));
            int ret = default;
            fixed (ModeDesc1* pModeToMatchPtr = &pModeToMatch)
            {
                fixed (ModeDesc1* pClosestMatchPtr = &pClosestMatch)
                {
                    fixed (Silk.NET.Core.Native.IUnknown* pConcernedDevicePtr = &pConcernedDevice)
                    {
                        ret = ((delegate* unmanaged[Stdcall]<IDXGIOutput3*, ModeDesc1*, ModeDesc1*, Silk.NET.Core.Native.IUnknown*, int>)@this->LpVtbl[20])(@this, pModeToMatchPtr, pClosestMatchPtr, pConcernedDevicePtr);
                    }
                }
            }
            return ret;
        }

        /// <summary>To be documented.</summary>
        public readonly unsafe int GetDisplaySurfaceData1(IDXGIResource* pDestination)
        {
            var @this = (IDXGIOutput3*) Unsafe.AsPointer(ref Unsafe.AsRef(in this));
            int ret = default;
            ret = ((delegate* unmanaged[Stdcall]<IDXGIOutput3*, IDXGIResource*, int>)@this->LpVtbl[21])(@this, pDestination);
            return ret;
        }

        /// <summary>To be documented.</summary>
        public readonly int GetDisplaySurfaceData1(ref IDXGIResource pDestination)
        {
            var @this = (IDXGIOutput3*) Unsafe.AsPointer(ref Unsafe.AsRef(in this));
            int ret = default;
            fixed (IDXGIResource* pDestinationPtr = &pDestination)
            {
                ret = ((delegate* unmanaged[Stdcall]<IDXGIOutput3*, IDXGIResource*, int>)@this->LpVtbl[21])(@this, pDestinationPtr);
            }
            return ret;
        }

        /// <summary>To be documented.</summary>
        public readonly unsafe int DuplicateOutput(Silk.NET.Core.Native.IUnknown* pDevice, IDXGIOutputDuplication** ppOutputDuplication)
        {
            var @this = (IDXGIOutput3*) Unsafe.AsPointer(ref Unsafe.AsRef(in this));
            int ret = default;
            ret = ((delegate* unmanaged[Stdcall]<IDXGIOutput3*, Silk.NET.Core.Native.IUnknown*, IDXGIOutputDuplication**, int>)@this->LpVtbl[22])(@this, pDevice, ppOutputDuplication);
            return ret;
        }

        /// <summary>To be documented.</summary>
        public readonly unsafe int DuplicateOutput(Silk.NET.Core.Native.IUnknown* pDevice, ref IDXGIOutputDuplication* ppOutputDuplication)
        {
            var @this = (IDXGIOutput3*) Unsafe.AsPointer(ref Unsafe.AsRef(in this));
            int ret = default;
            fixed (IDXGIOutputDuplication** ppOutputDuplicationPtr = &ppOutputDuplication)
            {
                ret = ((delegate* unmanaged[Stdcall]<IDXGIOutput3*, Silk.NET.Core.Native.IUnknown*, IDXGIOutputDuplication**, int>)@this->LpVtbl[22])(@this, pDevice, ppOutputDuplicationPtr);
            }
            return ret;
        }

        /// <summary>To be documented.</summary>
        public readonly unsafe int DuplicateOutput(ref Silk.NET.Core.Native.IUnknown pDevice, IDXGIOutputDuplication** ppOutputDuplication)
        {
            var @this = (IDXGIOutput3*) Unsafe.AsPointer(ref Unsafe.AsRef(in this));
            int ret = default;
            fixed (Silk.NET.Core.Native.IUnknown* pDevicePtr = &pDevice)
            {
                ret = ((delegate* unmanaged[Stdcall]<IDXGIOutput3*, Silk.NET.Core.Native.IUnknown*, IDXGIOutputDuplication**, int>)@this->LpVtbl[22])(@this, pDevicePtr, ppOutputDuplication);
            }
            return ret;
        }

        /// <summary>To be documented.</summary>
        public readonly unsafe int DuplicateOutput(ref Silk.NET.Core.Native.IUnknown pDevice, ref IDXGIOutputDuplication* ppOutputDuplication)
        {
            var @this = (IDXGIOutput3*) Unsafe.AsPointer(ref Unsafe.AsRef(in this));
            int ret = default;
            fixed (Silk.NET.Core.Native.IUnknown* pDevicePtr = &pDevice)
            {
                fixed (IDXGIOutputDuplication** ppOutputDuplicationPtr = &ppOutputDuplication)
                {
                    ret = ((delegate* unmanaged[Stdcall]<IDXGIOutput3*, Silk.NET.Core.Native.IUnknown*, IDXGIOutputDuplication**, int>)@this->LpVtbl[22])(@this, pDevicePtr, ppOutputDuplicationPtr);
                }
            }
            return ret;
        }

        /// <summary>To be documented.</summary>
        public readonly int SupportsOverlays()
        {
            var @this = (IDXGIOutput3*) Unsafe.AsPointer(ref Unsafe.AsRef(in this));
            int ret = default;
            ret = ((delegate* unmanaged[Stdcall]<IDXGIOutput3*, int>)@this->LpVtbl[23])(@this);
            return ret;
        }

        /// <summary>To be documented.</summary>
        public readonly unsafe int CheckOverlaySupport(Silk.NET.DXGI.Format EnumFormat, Silk.NET.Core.Native.IUnknown* pConcernedDevice, uint* pFlags)
        {
            var @this = (IDXGIOutput3*) Unsafe.AsPointer(ref Unsafe.AsRef(in this));
            int ret = default;
            ret = ((delegate* unmanaged[Stdcall]<IDXGIOutput3*, Silk.NET.DXGI.Format, Silk.NET.Core.Native.IUnknown*, uint*, int>)@this->LpVtbl[24])(@this, EnumFormat, pConcernedDevice, pFlags);
            return ret;
        }

        /// <summary>To be documented.</summary>
        public readonly unsafe int CheckOverlaySupport(Silk.NET.DXGI.Format EnumFormat, Silk.NET.Core.Native.IUnknown* pConcernedDevice, ref uint pFlags)
        {
            var @this = (IDXGIOutput3*) Unsafe.AsPointer(ref Unsafe.AsRef(in this));
            int ret = default;
            fixed (uint* pFlagsPtr = &pFlags)
            {
                ret = ((delegate* unmanaged[Stdcall]<IDXGIOutput3*, Silk.NET.DXGI.Format, Silk.NET.Core.Native.IUnknown*, uint*, int>)@this->LpVtbl[24])(@this, EnumFormat, pConcernedDevice, pFlagsPtr);
            }
            return ret;
        }

        /// <summary>To be documented.</summary>
        public readonly unsafe int CheckOverlaySupport(Silk.NET.DXGI.Format EnumFormat, ref Silk.NET.Core.Native.IUnknown pConcernedDevice, uint* pFlags)
        {
            var @this = (IDXGIOutput3*) Unsafe.AsPointer(ref Unsafe.AsRef(in this));
            int ret = default;
            fixed (Silk.NET.Core.Native.IUnknown* pConcernedDevicePtr = &pConcernedDevice)
            {
                ret = ((delegate* unmanaged[Stdcall]<IDXGIOutput3*, Silk.NET.DXGI.Format, Silk.NET.Core.Native.IUnknown*, uint*, int>)@this->LpVtbl[24])(@this, EnumFormat, pConcernedDevicePtr, pFlags);
            }
            return ret;
        }

        /// <summary>To be documented.</summary>
        public readonly int CheckOverlaySupport(Silk.NET.DXGI.Format EnumFormat, ref Silk.NET.Core.Native.IUnknown pConcernedDevice, ref uint pFlags)
        {
            var @this = (IDXGIOutput3*) Unsafe.AsPointer(ref Unsafe.AsRef(in this));
            int ret = default;
            fixed (Silk.NET.Core.Native.IUnknown* pConcernedDevicePtr = &pConcernedDevice)
            {
                fixed (uint* pFlagsPtr = &pFlags)
                {
                    ret = ((delegate* unmanaged[Stdcall]<IDXGIOutput3*, Silk.NET.DXGI.Format, Silk.NET.Core.Native.IUnknown*, uint*, int>)@this->LpVtbl[24])(@this, EnumFormat, pConcernedDevicePtr, pFlagsPtr);
                }
            }
            return ret;
        }

        /// <summary>To be documented.</summary>
        public readonly int QueryInterface<TI0>(out ComPtr<TI0> ppvObject) where TI0 : unmanaged, IComVtbl<TI0>
        {
            var @this = (IDXGIOutput3*) Unsafe.AsPointer(ref Unsafe.AsRef(in this));
            // ComPtrOverloader
            ppvObject = default;
            return @this->QueryInterface(SilkMarshal.GuidPtrOf<TI0>(), (void**) ppvObject.GetAddressOf());
        }

        /// <summary>To be documented.</summary>
        public readonly unsafe int SetPrivateDataInterface<TI0>(Guid* Name, [Flow(FlowDirection.In)] ComPtr<TI0> pUnknown) where TI0 : unmanaged, IComVtbl<Silk.NET.Core.Native.IUnknown>, IComVtbl<TI0>
        {
            var @this = (IDXGIOutput3*) Unsafe.AsPointer(ref Unsafe.AsRef(in this));
            // ComPtrOverloader
            return @this->SetPrivateDataInterface(Name, (Silk.NET.Core.Native.IUnknown*) pUnknown.Handle);
        }

        /// <summary>To be documented.</summary>
        public readonly int SetPrivateDataInterface<TI0>(ref Guid Name, [Flow(FlowDirection.In)] ComPtr<TI0> pUnknown) where TI0 : unmanaged, IComVtbl<Silk.NET.Core.Native.IUnknown>, IComVtbl<TI0>
        {
            var @this = (IDXGIOutput3*) Unsafe.AsPointer(ref Unsafe.AsRef(in this));
            // ComPtrOverloader
            return @this->SetPrivateDataInterface(ref Name, (Silk.NET.Core.Native.IUnknown*) pUnknown.Handle);
        }

        /// <summary>To be documented.</summary>
        public readonly int GetParent<TI0>(out ComPtr<TI0> ppParent) where TI0 : unmanaged, IComVtbl<TI0>
        {
            var @this = (IDXGIOutput3*) Unsafe.AsPointer(ref Unsafe.AsRef(in this));
            // ComPtrOverloader
            ppParent = default;
            return @this->GetParent(SilkMarshal.GuidPtrOf<TI0>(), (void**) ppParent.GetAddressOf());
        }

        /// <summary>To be documented.</summary>
        public readonly unsafe int FindClosestMatchingMode<TI0>(ModeDesc* pModeToMatch, ModeDesc* pClosestMatch, ComPtr<TI0> pConcernedDevice) where TI0 : unmanaged, IComVtbl<Silk.NET.Core.Native.IUnknown>, IComVtbl<TI0>
        {
            var @this = (IDXGIOutput3*) Unsafe.AsPointer(ref Unsafe.AsRef(in this));
            // ComPtrOverloader
            return @this->FindClosestMatchingMode(pModeToMatch, pClosestMatch, (Silk.NET.Core.Native.IUnknown*) pConcernedDevice.Handle);
        }

        /// <summary>To be documented.</summary>
        public readonly unsafe int FindClosestMatchingMode<TI0>(ModeDesc* pModeToMatch, ref ModeDesc pClosestMatch, ComPtr<TI0> pConcernedDevice) where TI0 : unmanaged, IComVtbl<Silk.NET.Core.Native.IUnknown>, IComVtbl<TI0>
        {
            var @this = (IDXGIOutput3*) Unsafe.AsPointer(ref Unsafe.AsRef(in this));
            // ComPtrOverloader
            return @this->FindClosestMatchingMode(pModeToMatch, ref pClosestMatch, (Silk.NET.Core.Native.IUnknown*) pConcernedDevice.Handle);
        }

        /// <summary>To be documented.</summary>
        public readonly unsafe int FindClosestMatchingMode<TI0>(ref ModeDesc pModeToMatch, ModeDesc* pClosestMatch, ComPtr<TI0> pConcernedDevice) where TI0 : unmanaged, IComVtbl<Silk.NET.Core.Native.IUnknown>, IComVtbl<TI0>
        {
            var @this = (IDXGIOutput3*) Unsafe.AsPointer(ref Unsafe.AsRef(in this));
            // ComPtrOverloader
            return @this->FindClosestMatchingMode(ref pModeToMatch, pClosestMatch, (Silk.NET.Core.Native.IUnknown*) pConcernedDevice.Handle);
        }

        /// <summary>To be documented.</summary>
        public readonly int FindClosestMatchingMode<TI0>(ref ModeDesc pModeToMatch, ref ModeDesc pClosestMatch, ComPtr<TI0> pConcernedDevice) where TI0 : unmanaged, IComVtbl<Silk.NET.Core.Native.IUnknown>, IComVtbl<TI0>
        {
            var @this = (IDXGIOutput3*) Unsafe.AsPointer(ref Unsafe.AsRef(in this));
            // ComPtrOverloader
            return @this->FindClosestMatchingMode(ref pModeToMatch, ref pClosestMatch, (Silk.NET.Core.Native.IUnknown*) pConcernedDevice.Handle);
        }

        /// <summary>To be documented.</summary>
        public readonly int TakeOwnership<TI0>(ComPtr<TI0> pDevice, int Exclusive) where TI0 : unmanaged, IComVtbl<Silk.NET.Core.Native.IUnknown>, IComVtbl<TI0>
        {
            var @this = (IDXGIOutput3*) Unsafe.AsPointer(ref Unsafe.AsRef(in this));
            // ComPtrOverloader
            return @this->TakeOwnership((Silk.NET.Core.Native.IUnknown*) pDevice.Handle, Exclusive);
        }

        /// <summary>To be documented.</summary>
        public readonly int SetDisplaySurface<TI0>(ComPtr<TI0> pScanoutSurface) where TI0 : unmanaged, IComVtbl<IDXGISurface>, IComVtbl<TI0>
        {
            var @this = (IDXGIOutput3*) Unsafe.AsPointer(ref Unsafe.AsRef(in this));
            // ComPtrOverloader
            return @this->SetDisplaySurface((IDXGISurface*) pScanoutSurface.Handle);
        }

        /// <summary>To be documented.</summary>
        public readonly int GetDisplaySurfaceData<TI0>(ComPtr<TI0> pDestination) where TI0 : unmanaged, IComVtbl<IDXGISurface>, IComVtbl<TI0>
        {
            var @this = (IDXGIOutput3*) Unsafe.AsPointer(ref Unsafe.AsRef(in this));
            // ComPtrOverloader
            return @this->GetDisplaySurfaceData((IDXGISurface*) pDestination.Handle);
        }

        /// <summary>To be documented.</summary>
        public readonly unsafe int FindClosestMatchingMode1<TI0>(ModeDesc1* pModeToMatch, ModeDesc1* pClosestMatch, ComPtr<TI0> pConcernedDevice) where TI0 : unmanaged, IComVtbl<Silk.NET.Core.Native.IUnknown>, IComVtbl<TI0>
        {
            var @this = (IDXGIOutput3*) Unsafe.AsPointer(ref Unsafe.AsRef(in this));
            // ComPtrOverloader
            return @this->FindClosestMatchingMode1(pModeToMatch, pClosestMatch, (Silk.NET.Core.Native.IUnknown*) pConcernedDevice.Handle);
        }

        /// <summary>To be documented.</summary>
        public readonly unsafe int FindClosestMatchingMode1<TI0>(ModeDesc1* pModeToMatch, ref ModeDesc1 pClosestMatch, ComPtr<TI0> pConcernedDevice) where TI0 : unmanaged, IComVtbl<Silk.NET.Core.Native.IUnknown>, IComVtbl<TI0>
        {
            var @this = (IDXGIOutput3*) Unsafe.AsPointer(ref Unsafe.AsRef(in this));
            // ComPtrOverloader
            return @this->FindClosestMatchingMode1(pModeToMatch, ref pClosestMatch, (Silk.NET.Core.Native.IUnknown*) pConcernedDevice.Handle);
        }

        /// <summary>To be documented.</summary>
        public readonly unsafe int FindClosestMatchingMode1<TI0>(ref ModeDesc1 pModeToMatch, ModeDesc1* pClosestMatch, ComPtr<TI0> pConcernedDevice) where TI0 : unmanaged, IComVtbl<Silk.NET.Core.Native.IUnknown>, IComVtbl<TI0>
        {
            var @this = (IDXGIOutput3*) Unsafe.AsPointer(ref Unsafe.AsRef(in this));
            // ComPtrOverloader
            return @this->FindClosestMatchingMode1(ref pModeToMatch, pClosestMatch, (Silk.NET.Core.Native.IUnknown*) pConcernedDevice.Handle);
        }

        /// <summary>To be documented.</summary>
        public readonly int FindClosestMatchingMode1<TI0>(ref ModeDesc1 pModeToMatch, ref ModeDesc1 pClosestMatch, ComPtr<TI0> pConcernedDevice) where TI0 : unmanaged, IComVtbl<Silk.NET.Core.Native.IUnknown>, IComVtbl<TI0>
        {
            var @this = (IDXGIOutput3*) Unsafe.AsPointer(ref Unsafe.AsRef(in this));
            // ComPtrOverloader
            return @this->FindClosestMatchingMode1(ref pModeToMatch, ref pClosestMatch, (Silk.NET.Core.Native.IUnknown*) pConcernedDevice.Handle);
        }

        /// <summary>To be documented.</summary>
        public readonly int GetDisplaySurfaceData1<TI0>(ComPtr<TI0> pDestination) where TI0 : unmanaged, IComVtbl<IDXGIResource>, IComVtbl<TI0>
        {
            var @this = (IDXGIOutput3*) Unsafe.AsPointer(ref Unsafe.AsRef(in this));
            // ComPtrOverloader
            return @this->GetDisplaySurfaceData1((IDXGIResource*) pDestination.Handle);
        }

        /// <summary>To be documented.</summary>
        public readonly int DuplicateOutput<TI0, TI1>(ComPtr<TI0> pDevice, ref ComPtr<TI1> ppOutputDuplication) where TI0 : unmanaged, IComVtbl<Silk.NET.Core.Native.IUnknown>, IComVtbl<TI0> where TI1 : unmanaged, IComVtbl<IDXGIOutputDuplication>, IComVtbl<TI1>
        {
            var @this = (IDXGIOutput3*) Unsafe.AsPointer(ref Unsafe.AsRef(in this));
            // ComPtrOverloader
            return @this->DuplicateOutput((Silk.NET.Core.Native.IUnknown*) pDevice.Handle, (IDXGIOutputDuplication**) ppOutputDuplication.GetAddressOf());
        }

        /// <summary>To be documented.</summary>
        public readonly unsafe int DuplicateOutput<TI0>(ComPtr<TI0> pDevice, ref IDXGIOutputDuplication* ppOutputDuplication) where TI0 : unmanaged, IComVtbl<Silk.NET.Core.Native.IUnknown>, IComVtbl<TI0>
        {
            var @this = (IDXGIOutput3*) Unsafe.AsPointer(ref Unsafe.AsRef(in this));
            // ComPtrOverloader
            return @this->DuplicateOutput((Silk.NET.Core.Native.IUnknown*) pDevice.Handle, ref ppOutputDuplication);
        }

        /// <summary>To be documented.</summary>
        public readonly int DuplicateOutput<TI0>(ref Silk.NET.Core.Native.IUnknown pDevice, ref ComPtr<TI0> ppOutputDuplication) where TI0 : unmanaged, IComVtbl<IDXGIOutputDuplication>, IComVtbl<TI0>
        {
            var @this = (IDXGIOutput3*) Unsafe.AsPointer(ref Unsafe.AsRef(in this));
            // ComPtrOverloader
            return @this->DuplicateOutput(ref pDevice, (IDXGIOutputDuplication**) ppOutputDuplication.GetAddressOf());
        }

        /// <summary>To be documented.</summary>
        public readonly unsafe int CheckOverlaySupport<TI0>(Silk.NET.DXGI.Format EnumFormat, ComPtr<TI0> pConcernedDevice, uint* pFlags) where TI0 : unmanaged, IComVtbl<Silk.NET.Core.Native.IUnknown>, IComVtbl<TI0>
        {
            var @this = (IDXGIOutput3*) Unsafe.AsPointer(ref Unsafe.AsRef(in this));
            // ComPtrOverloader
            return @this->CheckOverlaySupport(EnumFormat, (Silk.NET.Core.Native.IUnknown*) pConcernedDevice.Handle, pFlags);
        }

        /// <summary>To be documented.</summary>
        public readonly int CheckOverlaySupport<TI0>(Silk.NET.DXGI.Format EnumFormat, ComPtr<TI0> pConcernedDevice, ref uint pFlags) where TI0 : unmanaged, IComVtbl<Silk.NET.Core.Native.IUnknown>, IComVtbl<TI0>
        {
            var @this = (IDXGIOutput3*) Unsafe.AsPointer(ref Unsafe.AsRef(in this));
            // ComPtrOverloader
            return @this->CheckOverlaySupport(EnumFormat, (Silk.NET.Core.Native.IUnknown*) pConcernedDevice.Handle, ref pFlags);
        }

        /// <summary>To be documented.</summary>
        public readonly ComPtr<TI0> QueryInterface<TI0>() where TI0 : unmanaged, IComVtbl<TI0>
        {
            var @this = (IDXGIOutput3*) Unsafe.AsPointer(ref Unsafe.AsRef(in this));
            // NonKhrReturnTypeOverloader
            SilkMarshal.ThrowHResult(@this->QueryInterface(out ComPtr<TI0> silkRet));
            return silkRet;
        }

        /// <summary>To be documented.</summary>
        public readonly ComPtr<TI0> GetParent<TI0>() where TI0 : unmanaged, IComVtbl<TI0>
        {
            var @this = (IDXGIOutput3*) Unsafe.AsPointer(ref Unsafe.AsRef(in this));
            // NonKhrReturnTypeOverloader
            SilkMarshal.ThrowHResult(@this->GetParent(out ComPtr<TI0> silkRet));
            return silkRet;
        }

    }
}<|MERGE_RESOLUTION|>--- conflicted
+++ resolved
@@ -18,7 +18,7 @@
 {
     [Guid("8a6bb301-7e7e-41f4-a8e0-5b32f7f99b18")]
     [NativeName("Name", "IDXGIOutput3")]
-    public unsafe partial struct IDXGIOutput3 : IComVtbl<IDXGIOutput3>, IComVtbl<IDXGIOutput2>, IComVtbl<IDXGIOutput1>, IComVtbl<IDXGIOutput>, IComVtbl<IDXGIObject>, IComVtbl<Silk.NET.Core.Native.IUnknown>
+    public unsafe partial struct IDXGIOutput3 : IComVtbl<IDXGIOutput3>, IComVtbl<IDXGIOutput2>, IComVtbl<IDXGIOutput1>, IComVtbl<IDXGIOutput>, IComVtbl<Silk.NET.DXGI.IDXGIObject>, IComVtbl<Silk.NET.Core.Native.IUnknown>
     {
         public static readonly Guid Guid = new("8a6bb301-7e7e-41f4-a8e0-5b32f7f99b18");
 
@@ -656,11 +656,7 @@
         {
             var @this = (IDXGIOutput3*) Unsafe.AsPointer(ref Unsafe.AsRef(in this));
             int ret = default;
-<<<<<<< HEAD
-            ret = ((delegate* unmanaged[Stdcall]<IDXGIOutput3*, Silk.NET.DXGI.IDXGISurface*, int>)LpVtbl[16])(@this, pScanoutSurface);
-=======
-            ret = ((delegate* unmanaged[Stdcall]<IDXGIOutput3*, IDXGISurface*, int>)@this->LpVtbl[16])(@this, pScanoutSurface);
->>>>>>> 79618580
+            ret = ((delegate* unmanaged[Stdcall]<IDXGIOutput3*, Silk.NET.DXGI.IDXGISurface*, int>)@this->LpVtbl[16])(@this, pScanoutSurface);
             return ret;
         }
 
@@ -671,11 +667,7 @@
             int ret = default;
             fixed (Silk.NET.DXGI.IDXGISurface* pScanoutSurfacePtr = &pScanoutSurface)
             {
-<<<<<<< HEAD
-                ret = ((delegate* unmanaged[Stdcall]<IDXGIOutput3*, Silk.NET.DXGI.IDXGISurface*, int>)LpVtbl[16])(@this, pScanoutSurfacePtr);
-=======
-                ret = ((delegate* unmanaged[Stdcall]<IDXGIOutput3*, IDXGISurface*, int>)@this->LpVtbl[16])(@this, pScanoutSurfacePtr);
->>>>>>> 79618580
+                ret = ((delegate* unmanaged[Stdcall]<IDXGIOutput3*, Silk.NET.DXGI.IDXGISurface*, int>)@this->LpVtbl[16])(@this, pScanoutSurfacePtr);
             }
             return ret;
         }
@@ -685,11 +677,7 @@
         {
             var @this = (IDXGIOutput3*) Unsafe.AsPointer(ref Unsafe.AsRef(in this));
             int ret = default;
-<<<<<<< HEAD
-            ret = ((delegate* unmanaged[Stdcall]<IDXGIOutput3*, Silk.NET.DXGI.IDXGISurface*, int>)LpVtbl[17])(@this, pDestination);
-=======
-            ret = ((delegate* unmanaged[Stdcall]<IDXGIOutput3*, IDXGISurface*, int>)@this->LpVtbl[17])(@this, pDestination);
->>>>>>> 79618580
+            ret = ((delegate* unmanaged[Stdcall]<IDXGIOutput3*, Silk.NET.DXGI.IDXGISurface*, int>)@this->LpVtbl[17])(@this, pDestination);
             return ret;
         }
 
@@ -700,11 +688,7 @@
             int ret = default;
             fixed (Silk.NET.DXGI.IDXGISurface* pDestinationPtr = &pDestination)
             {
-<<<<<<< HEAD
-                ret = ((delegate* unmanaged[Stdcall]<IDXGIOutput3*, Silk.NET.DXGI.IDXGISurface*, int>)LpVtbl[17])(@this, pDestinationPtr);
-=======
-                ret = ((delegate* unmanaged[Stdcall]<IDXGIOutput3*, IDXGISurface*, int>)@this->LpVtbl[17])(@this, pDestinationPtr);
->>>>>>> 79618580
+                ret = ((delegate* unmanaged[Stdcall]<IDXGIOutput3*, Silk.NET.DXGI.IDXGISurface*, int>)@this->LpVtbl[17])(@this, pDestinationPtr);
             }
             return ret;
         }
@@ -1087,19 +1071,19 @@
         }
 
         /// <summary>To be documented.</summary>
-        public readonly int SetDisplaySurface<TI0>(ComPtr<TI0> pScanoutSurface) where TI0 : unmanaged, IComVtbl<IDXGISurface>, IComVtbl<TI0>
-        {
-            var @this = (IDXGIOutput3*) Unsafe.AsPointer(ref Unsafe.AsRef(in this));
-            // ComPtrOverloader
-            return @this->SetDisplaySurface((IDXGISurface*) pScanoutSurface.Handle);
-        }
-
-        /// <summary>To be documented.</summary>
-        public readonly int GetDisplaySurfaceData<TI0>(ComPtr<TI0> pDestination) where TI0 : unmanaged, IComVtbl<IDXGISurface>, IComVtbl<TI0>
-        {
-            var @this = (IDXGIOutput3*) Unsafe.AsPointer(ref Unsafe.AsRef(in this));
-            // ComPtrOverloader
-            return @this->GetDisplaySurfaceData((IDXGISurface*) pDestination.Handle);
+        public readonly int SetDisplaySurface<TI0>(ComPtr<TI0> pScanoutSurface) where TI0 : unmanaged, IComVtbl<Silk.NET.DXGI.IDXGISurface>, IComVtbl<TI0>
+        {
+            var @this = (IDXGIOutput3*) Unsafe.AsPointer(ref Unsafe.AsRef(in this));
+            // ComPtrOverloader
+            return @this->SetDisplaySurface((Silk.NET.DXGI.IDXGISurface*) pScanoutSurface.Handle);
+        }
+
+        /// <summary>To be documented.</summary>
+        public readonly int GetDisplaySurfaceData<TI0>(ComPtr<TI0> pDestination) where TI0 : unmanaged, IComVtbl<Silk.NET.DXGI.IDXGISurface>, IComVtbl<TI0>
+        {
+            var @this = (IDXGIOutput3*) Unsafe.AsPointer(ref Unsafe.AsRef(in this));
+            // ComPtrOverloader
+            return @this->GetDisplaySurfaceData((Silk.NET.DXGI.IDXGISurface*) pDestination.Handle);
         }
 
         /// <summary>To be documented.</summary>
