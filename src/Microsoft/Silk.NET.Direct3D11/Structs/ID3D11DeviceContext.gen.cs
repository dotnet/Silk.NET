// Licensed to the .NET Foundation under one or more agreements.
// The .NET Foundation licenses this file to you under the MIT license.


using System;
using System.Runtime.InteropServices;
using System.Runtime.CompilerServices;
using System.Text;
using Silk.NET.Core;
using Silk.NET.Core.Native;
using Silk.NET.Core.Attributes;
using Silk.NET.Core.Contexts;
using Silk.NET.Core.Loader;

#pragma warning disable 1591

namespace Silk.NET.Direct3D11
{
    [Guid("c0bfa96c-e089-44fb-8eaf-26f8796190da")]
    [NativeName("Name", "ID3D11DeviceContext")]
    public unsafe partial struct ID3D11DeviceContext : IComVtbl<ID3D11DeviceContext>, IComVtbl<ID3D11DeviceChild>, IComVtbl<Silk.NET.Core.Native.IUnknown>
    {
        public static readonly Guid Guid = new("c0bfa96c-e089-44fb-8eaf-26f8796190da");

        void*** IComVtbl.AsVtblPtr()
            => (void***) Unsafe.AsPointer(ref Unsafe.AsRef(in this));

        public static implicit operator ID3D11DeviceChild(ID3D11DeviceContext val)
            => Unsafe.As<ID3D11DeviceContext, ID3D11DeviceChild>(ref val);

        public static implicit operator Silk.NET.Core.Native.IUnknown(ID3D11DeviceContext val)
            => Unsafe.As<ID3D11DeviceContext, Silk.NET.Core.Native.IUnknown>(ref val);

        public ID3D11DeviceContext
        (
            void** lpVtbl = null
        ) : this()
        {
            if (lpVtbl is not null)
            {
                LpVtbl = lpVtbl;
            }
        }


        [NativeName("Type", "")]
        [NativeName("Type.Name", "")]
        [NativeName("Name", "lpVtbl")]
        public void** LpVtbl;
        /// <summary>To be documented.</summary>
        public readonly unsafe int QueryInterface(Guid* riid, void** ppvObject)
        {
            var @this = (ID3D11DeviceContext*) Unsafe.AsPointer(ref Unsafe.AsRef(in this));
            int ret = default;
            ret = ((delegate* unmanaged[Stdcall]<ID3D11DeviceContext*, Guid*, void**, int>)@this->LpVtbl[0])(@this, riid, ppvObject);
            return ret;
        }

        /// <summary>To be documented.</summary>
        public readonly unsafe int QueryInterface(Guid* riid, ref void* ppvObject)
        {
            var @this = (ID3D11DeviceContext*) Unsafe.AsPointer(ref Unsafe.AsRef(in this));
            int ret = default;
            fixed (void** ppvObjectPtr = &ppvObject)
            {
                ret = ((delegate* unmanaged[Stdcall]<ID3D11DeviceContext*, Guid*, void**, int>)@this->LpVtbl[0])(@this, riid, ppvObjectPtr);
            }
            return ret;
        }

        /// <summary>To be documented.</summary>
        public readonly unsafe int QueryInterface(ref Guid riid, void** ppvObject)
        {
            var @this = (ID3D11DeviceContext*) Unsafe.AsPointer(ref Unsafe.AsRef(in this));
            int ret = default;
            fixed (Guid* riidPtr = &riid)
            {
                ret = ((delegate* unmanaged[Stdcall]<ID3D11DeviceContext*, Guid*, void**, int>)@this->LpVtbl[0])(@this, riidPtr, ppvObject);
            }
            return ret;
        }

        /// <summary>To be documented.</summary>
        public readonly unsafe int QueryInterface(ref Guid riid, ref void* ppvObject)
        {
            var @this = (ID3D11DeviceContext*) Unsafe.AsPointer(ref Unsafe.AsRef(in this));
            int ret = default;
            fixed (Guid* riidPtr = &riid)
            {
                fixed (void** ppvObjectPtr = &ppvObject)
                {
                    ret = ((delegate* unmanaged[Stdcall]<ID3D11DeviceContext*, Guid*, void**, int>)@this->LpVtbl[0])(@this, riidPtr, ppvObjectPtr);
                }
            }
            return ret;
        }

        /// <summary>To be documented.</summary>
        public readonly uint AddRef()
        {
            var @this = (ID3D11DeviceContext*) Unsafe.AsPointer(ref Unsafe.AsRef(in this));
            uint ret = default;
            ret = ((delegate* unmanaged[Stdcall]<ID3D11DeviceContext*, uint>)@this->LpVtbl[1])(@this);
            return ret;
        }

        /// <summary>To be documented.</summary>
        public readonly uint Release()
        {
            var @this = (ID3D11DeviceContext*) Unsafe.AsPointer(ref Unsafe.AsRef(in this));
            uint ret = default;
            ret = ((delegate* unmanaged[Stdcall]<ID3D11DeviceContext*, uint>)@this->LpVtbl[2])(@this);
            return ret;
        }

        /// <summary>To be documented.</summary>
        public readonly unsafe void GetDevice(ID3D11Device** ppDevice)
        {
            var @this = (ID3D11DeviceContext*) Unsafe.AsPointer(ref Unsafe.AsRef(in this));
            ((delegate* unmanaged[Stdcall]<ID3D11DeviceContext*, ID3D11Device**, void>)@this->LpVtbl[3])(@this, ppDevice);
        }

        /// <summary>To be documented.</summary>
        public readonly unsafe void GetDevice(ref ID3D11Device* ppDevice)
        {
            var @this = (ID3D11DeviceContext*) Unsafe.AsPointer(ref Unsafe.AsRef(in this));
            fixed (ID3D11Device** ppDevicePtr = &ppDevice)
            {
                ((delegate* unmanaged[Stdcall]<ID3D11DeviceContext*, ID3D11Device**, void>)@this->LpVtbl[3])(@this, ppDevicePtr);
            }
        }

        /// <summary>To be documented.</summary>
        public readonly unsafe int GetPrivateData(Guid* guid, uint* pDataSize, void* pData)
        {
            var @this = (ID3D11DeviceContext*) Unsafe.AsPointer(ref Unsafe.AsRef(in this));
            int ret = default;
            ret = ((delegate* unmanaged[Stdcall]<ID3D11DeviceContext*, Guid*, uint*, void*, int>)@this->LpVtbl[4])(@this, guid, pDataSize, pData);
            return ret;
        }

        /// <summary>To be documented.</summary>
        public readonly unsafe int GetPrivateData<T0>(Guid* guid, uint* pDataSize, ref T0 pData) where T0 : unmanaged
        {
            var @this = (ID3D11DeviceContext*) Unsafe.AsPointer(ref Unsafe.AsRef(in this));
            int ret = default;
            fixed (void* pDataPtr = &pData)
            {
                ret = ((delegate* unmanaged[Stdcall]<ID3D11DeviceContext*, Guid*, uint*, void*, int>)@this->LpVtbl[4])(@this, guid, pDataSize, pDataPtr);
            }
            return ret;
        }

        /// <summary>To be documented.</summary>
        public readonly unsafe int GetPrivateData(Guid* guid, ref uint pDataSize, void* pData)
        {
            var @this = (ID3D11DeviceContext*) Unsafe.AsPointer(ref Unsafe.AsRef(in this));
            int ret = default;
            fixed (uint* pDataSizePtr = &pDataSize)
            {
                ret = ((delegate* unmanaged[Stdcall]<ID3D11DeviceContext*, Guid*, uint*, void*, int>)@this->LpVtbl[4])(@this, guid, pDataSizePtr, pData);
            }
            return ret;
        }

        /// <summary>To be documented.</summary>
        public readonly unsafe int GetPrivateData<T0>(Guid* guid, ref uint pDataSize, ref T0 pData) where T0 : unmanaged
        {
            var @this = (ID3D11DeviceContext*) Unsafe.AsPointer(ref Unsafe.AsRef(in this));
            int ret = default;
            fixed (uint* pDataSizePtr = &pDataSize)
            {
                fixed (void* pDataPtr = &pData)
                {
                    ret = ((delegate* unmanaged[Stdcall]<ID3D11DeviceContext*, Guid*, uint*, void*, int>)@this->LpVtbl[4])(@this, guid, pDataSizePtr, pDataPtr);
                }
            }
            return ret;
        }

        /// <summary>To be documented.</summary>
        public readonly unsafe int GetPrivateData(ref Guid guid, uint* pDataSize, void* pData)
        {
            var @this = (ID3D11DeviceContext*) Unsafe.AsPointer(ref Unsafe.AsRef(in this));
            int ret = default;
            fixed (Guid* guidPtr = &guid)
            {
                ret = ((delegate* unmanaged[Stdcall]<ID3D11DeviceContext*, Guid*, uint*, void*, int>)@this->LpVtbl[4])(@this, guidPtr, pDataSize, pData);
            }
            return ret;
        }

        /// <summary>To be documented.</summary>
        public readonly unsafe int GetPrivateData<T0>(ref Guid guid, uint* pDataSize, ref T0 pData) where T0 : unmanaged
        {
            var @this = (ID3D11DeviceContext*) Unsafe.AsPointer(ref Unsafe.AsRef(in this));
            int ret = default;
            fixed (Guid* guidPtr = &guid)
            {
                fixed (void* pDataPtr = &pData)
                {
                    ret = ((delegate* unmanaged[Stdcall]<ID3D11DeviceContext*, Guid*, uint*, void*, int>)@this->LpVtbl[4])(@this, guidPtr, pDataSize, pDataPtr);
                }
            }
            return ret;
        }

        /// <summary>To be documented.</summary>
        public readonly unsafe int GetPrivateData(ref Guid guid, ref uint pDataSize, void* pData)
        {
            var @this = (ID3D11DeviceContext*) Unsafe.AsPointer(ref Unsafe.AsRef(in this));
            int ret = default;
            fixed (Guid* guidPtr = &guid)
            {
                fixed (uint* pDataSizePtr = &pDataSize)
                {
                    ret = ((delegate* unmanaged[Stdcall]<ID3D11DeviceContext*, Guid*, uint*, void*, int>)@this->LpVtbl[4])(@this, guidPtr, pDataSizePtr, pData);
                }
            }
            return ret;
        }

        /// <summary>To be documented.</summary>
        public readonly int GetPrivateData<T0>(ref Guid guid, ref uint pDataSize, ref T0 pData) where T0 : unmanaged
        {
            var @this = (ID3D11DeviceContext*) Unsafe.AsPointer(ref Unsafe.AsRef(in this));
            int ret = default;
            fixed (Guid* guidPtr = &guid)
            {
                fixed (uint* pDataSizePtr = &pDataSize)
                {
                    fixed (void* pDataPtr = &pData)
                    {
                        ret = ((delegate* unmanaged[Stdcall]<ID3D11DeviceContext*, Guid*, uint*, void*, int>)@this->LpVtbl[4])(@this, guidPtr, pDataSizePtr, pDataPtr);
                    }
                }
            }
            return ret;
        }

        /// <summary>To be documented.</summary>
        public readonly unsafe int SetPrivateData(Guid* guid, uint DataSize, void* pData)
        {
            var @this = (ID3D11DeviceContext*) Unsafe.AsPointer(ref Unsafe.AsRef(in this));
            int ret = default;
            ret = ((delegate* unmanaged[Stdcall]<ID3D11DeviceContext*, Guid*, uint, void*, int>)@this->LpVtbl[5])(@this, guid, DataSize, pData);
            return ret;
        }

        /// <summary>To be documented.</summary>
        public readonly unsafe int SetPrivateData<T0>(Guid* guid, uint DataSize, ref T0 pData) where T0 : unmanaged
        {
            var @this = (ID3D11DeviceContext*) Unsafe.AsPointer(ref Unsafe.AsRef(in this));
            int ret = default;
            fixed (void* pDataPtr = &pData)
            {
                ret = ((delegate* unmanaged[Stdcall]<ID3D11DeviceContext*, Guid*, uint, void*, int>)@this->LpVtbl[5])(@this, guid, DataSize, pDataPtr);
            }
            return ret;
        }

        /// <summary>To be documented.</summary>
        public readonly unsafe int SetPrivateData(ref Guid guid, uint DataSize, void* pData)
        {
            var @this = (ID3D11DeviceContext*) Unsafe.AsPointer(ref Unsafe.AsRef(in this));
            int ret = default;
            fixed (Guid* guidPtr = &guid)
            {
                ret = ((delegate* unmanaged[Stdcall]<ID3D11DeviceContext*, Guid*, uint, void*, int>)@this->LpVtbl[5])(@this, guidPtr, DataSize, pData);
            }
            return ret;
        }

        /// <summary>To be documented.</summary>
        public readonly int SetPrivateData<T0>(ref Guid guid, uint DataSize, ref T0 pData) where T0 : unmanaged
        {
            var @this = (ID3D11DeviceContext*) Unsafe.AsPointer(ref Unsafe.AsRef(in this));
            int ret = default;
            fixed (Guid* guidPtr = &guid)
            {
                fixed (void* pDataPtr = &pData)
                {
                    ret = ((delegate* unmanaged[Stdcall]<ID3D11DeviceContext*, Guid*, uint, void*, int>)@this->LpVtbl[5])(@this, guidPtr, DataSize, pDataPtr);
                }
            }
            return ret;
        }

        /// <summary>To be documented.</summary>
        public readonly unsafe int SetPrivateDataInterface(Guid* guid, [Flow(FlowDirection.In)] Silk.NET.Core.Native.IUnknown* pData)
        {
            var @this = (ID3D11DeviceContext*) Unsafe.AsPointer(ref Unsafe.AsRef(in this));
            int ret = default;
            ret = ((delegate* unmanaged[Stdcall]<ID3D11DeviceContext*, Guid*, Silk.NET.Core.Native.IUnknown*, int>)@this->LpVtbl[6])(@this, guid, pData);
            return ret;
        }

        /// <summary>To be documented.</summary>
        public readonly unsafe int SetPrivateDataInterface(Guid* guid, [Flow(FlowDirection.In)] in Silk.NET.Core.Native.IUnknown pData)
        {
            var @this = (ID3D11DeviceContext*) Unsafe.AsPointer(ref Unsafe.AsRef(in this));
            int ret = default;
            fixed (Silk.NET.Core.Native.IUnknown* pDataPtr = &pData)
            {
                ret = ((delegate* unmanaged[Stdcall]<ID3D11DeviceContext*, Guid*, Silk.NET.Core.Native.IUnknown*, int>)@this->LpVtbl[6])(@this, guid, pDataPtr);
            }
            return ret;
        }

        /// <summary>To be documented.</summary>
        public readonly unsafe int SetPrivateDataInterface(ref Guid guid, [Flow(FlowDirection.In)] Silk.NET.Core.Native.IUnknown* pData)
        {
            var @this = (ID3D11DeviceContext*) Unsafe.AsPointer(ref Unsafe.AsRef(in this));
            int ret = default;
            fixed (Guid* guidPtr = &guid)
            {
                ret = ((delegate* unmanaged[Stdcall]<ID3D11DeviceContext*, Guid*, Silk.NET.Core.Native.IUnknown*, int>)@this->LpVtbl[6])(@this, guidPtr, pData);
            }
            return ret;
        }

        /// <summary>To be documented.</summary>
        public readonly int SetPrivateDataInterface(ref Guid guid, [Flow(FlowDirection.In)] in Silk.NET.Core.Native.IUnknown pData)
        {
            var @this = (ID3D11DeviceContext*) Unsafe.AsPointer(ref Unsafe.AsRef(in this));
            int ret = default;
            fixed (Guid* guidPtr = &guid)
            {
                fixed (Silk.NET.Core.Native.IUnknown* pDataPtr = &pData)
                {
                    ret = ((delegate* unmanaged[Stdcall]<ID3D11DeviceContext*, Guid*, Silk.NET.Core.Native.IUnknown*, int>)@this->LpVtbl[6])(@this, guidPtr, pDataPtr);
                }
            }
            return ret;
        }

        /// <summary>To be documented.</summary>
        public readonly unsafe void VSSetConstantBuffers(uint StartSlot, uint NumBuffers, ID3D11Buffer** ppConstantBuffers)
        {
            var @this = (ID3D11DeviceContext*) Unsafe.AsPointer(ref Unsafe.AsRef(in this));
            ((delegate* unmanaged[Stdcall]<ID3D11DeviceContext*, uint, uint, ID3D11Buffer**, void>)@this->LpVtbl[7])(@this, StartSlot, NumBuffers, ppConstantBuffers);
        }

        /// <summary>To be documented.</summary>
        public readonly unsafe void VSSetConstantBuffers(uint StartSlot, uint NumBuffers, ref ID3D11Buffer* ppConstantBuffers)
        {
            var @this = (ID3D11DeviceContext*) Unsafe.AsPointer(ref Unsafe.AsRef(in this));
            fixed (ID3D11Buffer** ppConstantBuffersPtr = &ppConstantBuffers)
            {
                ((delegate* unmanaged[Stdcall]<ID3D11DeviceContext*, uint, uint, ID3D11Buffer**, void>)@this->LpVtbl[7])(@this, StartSlot, NumBuffers, ppConstantBuffersPtr);
            }
        }

        /// <summary>To be documented.</summary>
        public readonly unsafe void PSSetShaderResources(uint StartSlot, uint NumViews, ID3D11ShaderResourceView** ppShaderResourceViews)
        {
            var @this = (ID3D11DeviceContext*) Unsafe.AsPointer(ref Unsafe.AsRef(in this));
            ((delegate* unmanaged[Stdcall]<ID3D11DeviceContext*, uint, uint, ID3D11ShaderResourceView**, void>)@this->LpVtbl[8])(@this, StartSlot, NumViews, ppShaderResourceViews);
        }

        /// <summary>To be documented.</summary>
        public readonly unsafe void PSSetShaderResources(uint StartSlot, uint NumViews, ref ID3D11ShaderResourceView* ppShaderResourceViews)
        {
            var @this = (ID3D11DeviceContext*) Unsafe.AsPointer(ref Unsafe.AsRef(in this));
            fixed (ID3D11ShaderResourceView** ppShaderResourceViewsPtr = &ppShaderResourceViews)
            {
                ((delegate* unmanaged[Stdcall]<ID3D11DeviceContext*, uint, uint, ID3D11ShaderResourceView**, void>)@this->LpVtbl[8])(@this, StartSlot, NumViews, ppShaderResourceViewsPtr);
            }
        }

        /// <summary>To be documented.</summary>
        public readonly unsafe void PSSetShader(ID3D11PixelShader* pPixelShader, ID3D11ClassInstance** ppClassInstances, uint NumClassInstances)
        {
            var @this = (ID3D11DeviceContext*) Unsafe.AsPointer(ref Unsafe.AsRef(in this));
            ((delegate* unmanaged[Stdcall]<ID3D11DeviceContext*, ID3D11PixelShader*, ID3D11ClassInstance**, uint, void>)@this->LpVtbl[9])(@this, pPixelShader, ppClassInstances, NumClassInstances);
        }

        /// <summary>To be documented.</summary>
        public readonly unsafe void PSSetShader(ID3D11PixelShader* pPixelShader, ref ID3D11ClassInstance* ppClassInstances, uint NumClassInstances)
        {
            var @this = (ID3D11DeviceContext*) Unsafe.AsPointer(ref Unsafe.AsRef(in this));
            fixed (ID3D11ClassInstance** ppClassInstancesPtr = &ppClassInstances)
            {
                ((delegate* unmanaged[Stdcall]<ID3D11DeviceContext*, ID3D11PixelShader*, ID3D11ClassInstance**, uint, void>)@this->LpVtbl[9])(@this, pPixelShader, ppClassInstancesPtr, NumClassInstances);
            }
        }

        /// <summary>To be documented.</summary>
        public readonly unsafe void PSSetShader(ref ID3D11PixelShader pPixelShader, ID3D11ClassInstance** ppClassInstances, uint NumClassInstances)
        {
            var @this = (ID3D11DeviceContext*) Unsafe.AsPointer(ref Unsafe.AsRef(in this));
            fixed (ID3D11PixelShader* pPixelShaderPtr = &pPixelShader)
            {
                ((delegate* unmanaged[Stdcall]<ID3D11DeviceContext*, ID3D11PixelShader*, ID3D11ClassInstance**, uint, void>)@this->LpVtbl[9])(@this, pPixelShaderPtr, ppClassInstances, NumClassInstances);
            }
        }

        /// <summary>To be documented.</summary>
        public readonly unsafe void PSSetShader(ref ID3D11PixelShader pPixelShader, ref ID3D11ClassInstance* ppClassInstances, uint NumClassInstances)
        {
            var @this = (ID3D11DeviceContext*) Unsafe.AsPointer(ref Unsafe.AsRef(in this));
            fixed (ID3D11PixelShader* pPixelShaderPtr = &pPixelShader)
            {
                fixed (ID3D11ClassInstance** ppClassInstancesPtr = &ppClassInstances)
                {
                    ((delegate* unmanaged[Stdcall]<ID3D11DeviceContext*, ID3D11PixelShader*, ID3D11ClassInstance**, uint, void>)@this->LpVtbl[9])(@this, pPixelShaderPtr, ppClassInstancesPtr, NumClassInstances);
                }
            }
        }

        /// <summary>To be documented.</summary>
        public readonly unsafe void PSSetSamplers(uint StartSlot, uint NumSamplers, ID3D11SamplerState** ppSamplers)
        {
            var @this = (ID3D11DeviceContext*) Unsafe.AsPointer(ref Unsafe.AsRef(in this));
            ((delegate* unmanaged[Stdcall]<ID3D11DeviceContext*, uint, uint, ID3D11SamplerState**, void>)@this->LpVtbl[10])(@this, StartSlot, NumSamplers, ppSamplers);
        }

        /// <summary>To be documented.</summary>
        public readonly unsafe void PSSetSamplers(uint StartSlot, uint NumSamplers, ref ID3D11SamplerState* ppSamplers)
        {
            var @this = (ID3D11DeviceContext*) Unsafe.AsPointer(ref Unsafe.AsRef(in this));
            fixed (ID3D11SamplerState** ppSamplersPtr = &ppSamplers)
            {
                ((delegate* unmanaged[Stdcall]<ID3D11DeviceContext*, uint, uint, ID3D11SamplerState**, void>)@this->LpVtbl[10])(@this, StartSlot, NumSamplers, ppSamplersPtr);
            }
        }

        /// <summary>To be documented.</summary>
        public readonly unsafe void VSSetShader(ID3D11VertexShader* pVertexShader, ID3D11ClassInstance** ppClassInstances, uint NumClassInstances)
        {
            var @this = (ID3D11DeviceContext*) Unsafe.AsPointer(ref Unsafe.AsRef(in this));
            ((delegate* unmanaged[Stdcall]<ID3D11DeviceContext*, ID3D11VertexShader*, ID3D11ClassInstance**, uint, void>)@this->LpVtbl[11])(@this, pVertexShader, ppClassInstances, NumClassInstances);
        }

        /// <summary>To be documented.</summary>
        public readonly unsafe void VSSetShader(ID3D11VertexShader* pVertexShader, ref ID3D11ClassInstance* ppClassInstances, uint NumClassInstances)
        {
            var @this = (ID3D11DeviceContext*) Unsafe.AsPointer(ref Unsafe.AsRef(in this));
            fixed (ID3D11ClassInstance** ppClassInstancesPtr = &ppClassInstances)
            {
                ((delegate* unmanaged[Stdcall]<ID3D11DeviceContext*, ID3D11VertexShader*, ID3D11ClassInstance**, uint, void>)@this->LpVtbl[11])(@this, pVertexShader, ppClassInstancesPtr, NumClassInstances);
            }
        }

        /// <summary>To be documented.</summary>
        public readonly unsafe void VSSetShader(ref ID3D11VertexShader pVertexShader, ID3D11ClassInstance** ppClassInstances, uint NumClassInstances)
        {
            var @this = (ID3D11DeviceContext*) Unsafe.AsPointer(ref Unsafe.AsRef(in this));
            fixed (ID3D11VertexShader* pVertexShaderPtr = &pVertexShader)
            {
                ((delegate* unmanaged[Stdcall]<ID3D11DeviceContext*, ID3D11VertexShader*, ID3D11ClassInstance**, uint, void>)@this->LpVtbl[11])(@this, pVertexShaderPtr, ppClassInstances, NumClassInstances);
            }
        }

        /// <summary>To be documented.</summary>
        public readonly unsafe void VSSetShader(ref ID3D11VertexShader pVertexShader, ref ID3D11ClassInstance* ppClassInstances, uint NumClassInstances)
        {
            var @this = (ID3D11DeviceContext*) Unsafe.AsPointer(ref Unsafe.AsRef(in this));
            fixed (ID3D11VertexShader* pVertexShaderPtr = &pVertexShader)
            {
                fixed (ID3D11ClassInstance** ppClassInstancesPtr = &ppClassInstances)
                {
                    ((delegate* unmanaged[Stdcall]<ID3D11DeviceContext*, ID3D11VertexShader*, ID3D11ClassInstance**, uint, void>)@this->LpVtbl[11])(@this, pVertexShaderPtr, ppClassInstancesPtr, NumClassInstances);
                }
            }
        }

        /// <summary>To be documented.</summary>
        public readonly void DrawIndexed(uint IndexCount, uint StartIndexLocation, int BaseVertexLocation)
        {
            var @this = (ID3D11DeviceContext*) Unsafe.AsPointer(ref Unsafe.AsRef(in this));
            ((delegate* unmanaged[Stdcall]<ID3D11DeviceContext*, uint, uint, int, void>)@this->LpVtbl[12])(@this, IndexCount, StartIndexLocation, BaseVertexLocation);
        }

        /// <summary>To be documented.</summary>
        public readonly void Draw(uint VertexCount, uint StartVertexLocation)
        {
            var @this = (ID3D11DeviceContext*) Unsafe.AsPointer(ref Unsafe.AsRef(in this));
            ((delegate* unmanaged[Stdcall]<ID3D11DeviceContext*, uint, uint, void>)@this->LpVtbl[13])(@this, VertexCount, StartVertexLocation);
        }

        /// <summary>To be documented.</summary>
        public readonly unsafe int Map(ID3D11Resource* pResource, uint Subresource, Map MapType, uint MapFlags, MappedSubresource* pMappedResource)
        {
            var @this = (ID3D11DeviceContext*) Unsafe.AsPointer(ref Unsafe.AsRef(in this));
            int ret = default;
            ret = ((delegate* unmanaged[Stdcall]<ID3D11DeviceContext*, ID3D11Resource*, uint, Map, uint, MappedSubresource*, int>)@this->LpVtbl[14])(@this, pResource, Subresource, MapType, MapFlags, pMappedResource);
            return ret;
        }

        /// <summary>To be documented.</summary>
        public readonly unsafe int Map(ID3D11Resource* pResource, uint Subresource, Map MapType, uint MapFlags, ref MappedSubresource pMappedResource)
        {
            var @this = (ID3D11DeviceContext*) Unsafe.AsPointer(ref Unsafe.AsRef(in this));
            int ret = default;
            fixed (MappedSubresource* pMappedResourcePtr = &pMappedResource)
            {
                ret = ((delegate* unmanaged[Stdcall]<ID3D11DeviceContext*, ID3D11Resource*, uint, Map, uint, MappedSubresource*, int>)@this->LpVtbl[14])(@this, pResource, Subresource, MapType, MapFlags, pMappedResourcePtr);
            }
            return ret;
        }

        /// <summary>To be documented.</summary>
        public readonly unsafe int Map(ref ID3D11Resource pResource, uint Subresource, Map MapType, uint MapFlags, MappedSubresource* pMappedResource)
        {
            var @this = (ID3D11DeviceContext*) Unsafe.AsPointer(ref Unsafe.AsRef(in this));
            int ret = default;
            fixed (ID3D11Resource* pResourcePtr = &pResource)
            {
                ret = ((delegate* unmanaged[Stdcall]<ID3D11DeviceContext*, ID3D11Resource*, uint, Map, uint, MappedSubresource*, int>)@this->LpVtbl[14])(@this, pResourcePtr, Subresource, MapType, MapFlags, pMappedResource);
            }
            return ret;
        }

        /// <summary>To be documented.</summary>
        public readonly int Map(ref ID3D11Resource pResource, uint Subresource, Map MapType, uint MapFlags, ref MappedSubresource pMappedResource)
        {
            var @this = (ID3D11DeviceContext*) Unsafe.AsPointer(ref Unsafe.AsRef(in this));
            int ret = default;
            fixed (ID3D11Resource* pResourcePtr = &pResource)
            {
                fixed (MappedSubresource* pMappedResourcePtr = &pMappedResource)
                {
                    ret = ((delegate* unmanaged[Stdcall]<ID3D11DeviceContext*, ID3D11Resource*, uint, Map, uint, MappedSubresource*, int>)@this->LpVtbl[14])(@this, pResourcePtr, Subresource, MapType, MapFlags, pMappedResourcePtr);
                }
            }
            return ret;
        }

        /// <summary>To be documented.</summary>
        public readonly unsafe void Unmap(ID3D11Resource* pResource, uint Subresource)
        {
            var @this = (ID3D11DeviceContext*) Unsafe.AsPointer(ref Unsafe.AsRef(in this));
            ((delegate* unmanaged[Stdcall]<ID3D11DeviceContext*, ID3D11Resource*, uint, void>)@this->LpVtbl[15])(@this, pResource, Subresource);
        }

        /// <summary>To be documented.</summary>
        public readonly void Unmap(ref ID3D11Resource pResource, uint Subresource)
        {
            var @this = (ID3D11DeviceContext*) Unsafe.AsPointer(ref Unsafe.AsRef(in this));
            fixed (ID3D11Resource* pResourcePtr = &pResource)
            {
                ((delegate* unmanaged[Stdcall]<ID3D11DeviceContext*, ID3D11Resource*, uint, void>)@this->LpVtbl[15])(@this, pResourcePtr, Subresource);
            }
        }

        /// <summary>To be documented.</summary>
        public readonly unsafe void PSSetConstantBuffers(uint StartSlot, uint NumBuffers, ID3D11Buffer** ppConstantBuffers)
        {
            var @this = (ID3D11DeviceContext*) Unsafe.AsPointer(ref Unsafe.AsRef(in this));
            ((delegate* unmanaged[Stdcall]<ID3D11DeviceContext*, uint, uint, ID3D11Buffer**, void>)@this->LpVtbl[16])(@this, StartSlot, NumBuffers, ppConstantBuffers);
        }

        /// <summary>To be documented.</summary>
        public readonly unsafe void PSSetConstantBuffers(uint StartSlot, uint NumBuffers, ref ID3D11Buffer* ppConstantBuffers)
        {
            var @this = (ID3D11DeviceContext*) Unsafe.AsPointer(ref Unsafe.AsRef(in this));
            fixed (ID3D11Buffer** ppConstantBuffersPtr = &ppConstantBuffers)
            {
                ((delegate* unmanaged[Stdcall]<ID3D11DeviceContext*, uint, uint, ID3D11Buffer**, void>)@this->LpVtbl[16])(@this, StartSlot, NumBuffers, ppConstantBuffersPtr);
            }
        }

        /// <summary>To be documented.</summary>
        public readonly unsafe void IASetInputLayout(ID3D11InputLayout* pInputLayout)
        {
            var @this = (ID3D11DeviceContext*) Unsafe.AsPointer(ref Unsafe.AsRef(in this));
            ((delegate* unmanaged[Stdcall]<ID3D11DeviceContext*, ID3D11InputLayout*, void>)@this->LpVtbl[17])(@this, pInputLayout);
        }

        /// <summary>To be documented.</summary>
        public readonly void IASetInputLayout(ref ID3D11InputLayout pInputLayout)
        {
            var @this = (ID3D11DeviceContext*) Unsafe.AsPointer(ref Unsafe.AsRef(in this));
            fixed (ID3D11InputLayout* pInputLayoutPtr = &pInputLayout)
            {
                ((delegate* unmanaged[Stdcall]<ID3D11DeviceContext*, ID3D11InputLayout*, void>)@this->LpVtbl[17])(@this, pInputLayoutPtr);
            }
        }

        /// <summary>To be documented.</summary>
        public readonly unsafe void IASetVertexBuffers(uint StartSlot, uint NumBuffers, ID3D11Buffer** ppVertexBuffers, uint* pStrides, uint* pOffsets)
        {
            var @this = (ID3D11DeviceContext*) Unsafe.AsPointer(ref Unsafe.AsRef(in this));
            ((delegate* unmanaged[Stdcall]<ID3D11DeviceContext*, uint, uint, ID3D11Buffer**, uint*, uint*, void>)@this->LpVtbl[18])(@this, StartSlot, NumBuffers, ppVertexBuffers, pStrides, pOffsets);
        }

        /// <summary>To be documented.</summary>
        public readonly unsafe void IASetVertexBuffers(uint StartSlot, uint NumBuffers, ID3D11Buffer** ppVertexBuffers, uint* pStrides, ref uint pOffsets)
        {
            var @this = (ID3D11DeviceContext*) Unsafe.AsPointer(ref Unsafe.AsRef(in this));
            fixed (uint* pOffsetsPtr = &pOffsets)
            {
                ((delegate* unmanaged[Stdcall]<ID3D11DeviceContext*, uint, uint, ID3D11Buffer**, uint*, uint*, void>)@this->LpVtbl[18])(@this, StartSlot, NumBuffers, ppVertexBuffers, pStrides, pOffsetsPtr);
            }
        }

        /// <summary>To be documented.</summary>
        public readonly unsafe void IASetVertexBuffers(uint StartSlot, uint NumBuffers, ID3D11Buffer** ppVertexBuffers, ref uint pStrides, uint* pOffsets)
        {
            var @this = (ID3D11DeviceContext*) Unsafe.AsPointer(ref Unsafe.AsRef(in this));
            fixed (uint* pStridesPtr = &pStrides)
            {
                ((delegate* unmanaged[Stdcall]<ID3D11DeviceContext*, uint, uint, ID3D11Buffer**, uint*, uint*, void>)@this->LpVtbl[18])(@this, StartSlot, NumBuffers, ppVertexBuffers, pStridesPtr, pOffsets);
            }
        }

        /// <summary>To be documented.</summary>
        public readonly unsafe void IASetVertexBuffers(uint StartSlot, uint NumBuffers, ID3D11Buffer** ppVertexBuffers, ref uint pStrides, ref uint pOffsets)
        {
            var @this = (ID3D11DeviceContext*) Unsafe.AsPointer(ref Unsafe.AsRef(in this));
            fixed (uint* pStridesPtr = &pStrides)
            {
                fixed (uint* pOffsetsPtr = &pOffsets)
                {
                    ((delegate* unmanaged[Stdcall]<ID3D11DeviceContext*, uint, uint, ID3D11Buffer**, uint*, uint*, void>)@this->LpVtbl[18])(@this, StartSlot, NumBuffers, ppVertexBuffers, pStridesPtr, pOffsetsPtr);
                }
            }
        }

        /// <summary>To be documented.</summary>
        public readonly unsafe void IASetVertexBuffers(uint StartSlot, uint NumBuffers, ref ID3D11Buffer* ppVertexBuffers, uint* pStrides, uint* pOffsets)
        {
            var @this = (ID3D11DeviceContext*) Unsafe.AsPointer(ref Unsafe.AsRef(in this));
            fixed (ID3D11Buffer** ppVertexBuffersPtr = &ppVertexBuffers)
            {
                ((delegate* unmanaged[Stdcall]<ID3D11DeviceContext*, uint, uint, ID3D11Buffer**, uint*, uint*, void>)@this->LpVtbl[18])(@this, StartSlot, NumBuffers, ppVertexBuffersPtr, pStrides, pOffsets);
            }
        }

        /// <summary>To be documented.</summary>
        public readonly unsafe void IASetVertexBuffers(uint StartSlot, uint NumBuffers, ref ID3D11Buffer* ppVertexBuffers, uint* pStrides, ref uint pOffsets)
        {
            var @this = (ID3D11DeviceContext*) Unsafe.AsPointer(ref Unsafe.AsRef(in this));
            fixed (ID3D11Buffer** ppVertexBuffersPtr = &ppVertexBuffers)
            {
                fixed (uint* pOffsetsPtr = &pOffsets)
                {
                    ((delegate* unmanaged[Stdcall]<ID3D11DeviceContext*, uint, uint, ID3D11Buffer**, uint*, uint*, void>)@this->LpVtbl[18])(@this, StartSlot, NumBuffers, ppVertexBuffersPtr, pStrides, pOffsetsPtr);
                }
            }
        }

        /// <summary>To be documented.</summary>
        public readonly unsafe void IASetVertexBuffers(uint StartSlot, uint NumBuffers, ref ID3D11Buffer* ppVertexBuffers, ref uint pStrides, uint* pOffsets)
        {
            var @this = (ID3D11DeviceContext*) Unsafe.AsPointer(ref Unsafe.AsRef(in this));
            fixed (ID3D11Buffer** ppVertexBuffersPtr = &ppVertexBuffers)
            {
                fixed (uint* pStridesPtr = &pStrides)
                {
                    ((delegate* unmanaged[Stdcall]<ID3D11DeviceContext*, uint, uint, ID3D11Buffer**, uint*, uint*, void>)@this->LpVtbl[18])(@this, StartSlot, NumBuffers, ppVertexBuffersPtr, pStridesPtr, pOffsets);
                }
            }
        }

        /// <summary>To be documented.</summary>
        public readonly unsafe void IASetVertexBuffers(uint StartSlot, uint NumBuffers, ref ID3D11Buffer* ppVertexBuffers, ref uint pStrides, ref uint pOffsets)
        {
            var @this = (ID3D11DeviceContext*) Unsafe.AsPointer(ref Unsafe.AsRef(in this));
            fixed (ID3D11Buffer** ppVertexBuffersPtr = &ppVertexBuffers)
            {
                fixed (uint* pStridesPtr = &pStrides)
                {
                    fixed (uint* pOffsetsPtr = &pOffsets)
                    {
                        ((delegate* unmanaged[Stdcall]<ID3D11DeviceContext*, uint, uint, ID3D11Buffer**, uint*, uint*, void>)@this->LpVtbl[18])(@this, StartSlot, NumBuffers, ppVertexBuffersPtr, pStridesPtr, pOffsetsPtr);
                    }
                }
            }
        }

        /// <summary>To be documented.</summary>
        public readonly unsafe void IASetIndexBuffer(ID3D11Buffer* pIndexBuffer, Silk.NET.DXGI.Format Format, uint Offset)
        {
            var @this = (ID3D11DeviceContext*) Unsafe.AsPointer(ref Unsafe.AsRef(in this));
            ((delegate* unmanaged[Stdcall]<ID3D11DeviceContext*, ID3D11Buffer*, Silk.NET.DXGI.Format, uint, void>)@this->LpVtbl[19])(@this, pIndexBuffer, Format, Offset);
        }

        /// <summary>To be documented.</summary>
        public readonly void IASetIndexBuffer(ref ID3D11Buffer pIndexBuffer, Silk.NET.DXGI.Format Format, uint Offset)
        {
            var @this = (ID3D11DeviceContext*) Unsafe.AsPointer(ref Unsafe.AsRef(in this));
            fixed (ID3D11Buffer* pIndexBufferPtr = &pIndexBuffer)
            {
                ((delegate* unmanaged[Stdcall]<ID3D11DeviceContext*, ID3D11Buffer*, Silk.NET.DXGI.Format, uint, void>)@this->LpVtbl[19])(@this, pIndexBufferPtr, Format, Offset);
            }
        }

        /// <summary>To be documented.</summary>
        public readonly void DrawIndexedInstanced(uint IndexCountPerInstance, uint InstanceCount, uint StartIndexLocation, int BaseVertexLocation, uint StartInstanceLocation)
        {
            var @this = (ID3D11DeviceContext*) Unsafe.AsPointer(ref Unsafe.AsRef(in this));
            ((delegate* unmanaged[Stdcall]<ID3D11DeviceContext*, uint, uint, uint, int, uint, void>)@this->LpVtbl[20])(@this, IndexCountPerInstance, InstanceCount, StartIndexLocation, BaseVertexLocation, StartInstanceLocation);
        }

        /// <summary>To be documented.</summary>
        public readonly void DrawInstanced(uint VertexCountPerInstance, uint InstanceCount, uint StartVertexLocation, uint StartInstanceLocation)
        {
            var @this = (ID3D11DeviceContext*) Unsafe.AsPointer(ref Unsafe.AsRef(in this));
            ((delegate* unmanaged[Stdcall]<ID3D11DeviceContext*, uint, uint, uint, uint, void>)@this->LpVtbl[21])(@this, VertexCountPerInstance, InstanceCount, StartVertexLocation, StartInstanceLocation);
        }

        /// <summary>To be documented.</summary>
        public readonly unsafe void GSSetConstantBuffers(uint StartSlot, uint NumBuffers, ID3D11Buffer** ppConstantBuffers)
        {
            var @this = (ID3D11DeviceContext*) Unsafe.AsPointer(ref Unsafe.AsRef(in this));
            ((delegate* unmanaged[Stdcall]<ID3D11DeviceContext*, uint, uint, ID3D11Buffer**, void>)@this->LpVtbl[22])(@this, StartSlot, NumBuffers, ppConstantBuffers);
        }

        /// <summary>To be documented.</summary>
        public readonly unsafe void GSSetConstantBuffers(uint StartSlot, uint NumBuffers, ref ID3D11Buffer* ppConstantBuffers)
        {
            var @this = (ID3D11DeviceContext*) Unsafe.AsPointer(ref Unsafe.AsRef(in this));
            fixed (ID3D11Buffer** ppConstantBuffersPtr = &ppConstantBuffers)
            {
                ((delegate* unmanaged[Stdcall]<ID3D11DeviceContext*, uint, uint, ID3D11Buffer**, void>)@this->LpVtbl[22])(@this, StartSlot, NumBuffers, ppConstantBuffersPtr);
            }
        }

        /// <summary>To be documented.</summary>
        public readonly unsafe void GSSetShader(ID3D11GeometryShader* pShader, ID3D11ClassInstance** ppClassInstances, uint NumClassInstances)
        {
            var @this = (ID3D11DeviceContext*) Unsafe.AsPointer(ref Unsafe.AsRef(in this));
            ((delegate* unmanaged[Stdcall]<ID3D11DeviceContext*, ID3D11GeometryShader*, ID3D11ClassInstance**, uint, void>)@this->LpVtbl[23])(@this, pShader, ppClassInstances, NumClassInstances);
        }

        /// <summary>To be documented.</summary>
        public readonly unsafe void GSSetShader(ID3D11GeometryShader* pShader, ref ID3D11ClassInstance* ppClassInstances, uint NumClassInstances)
        {
            var @this = (ID3D11DeviceContext*) Unsafe.AsPointer(ref Unsafe.AsRef(in this));
            fixed (ID3D11ClassInstance** ppClassInstancesPtr = &ppClassInstances)
            {
                ((delegate* unmanaged[Stdcall]<ID3D11DeviceContext*, ID3D11GeometryShader*, ID3D11ClassInstance**, uint, void>)@this->LpVtbl[23])(@this, pShader, ppClassInstancesPtr, NumClassInstances);
            }
        }

        /// <summary>To be documented.</summary>
        public readonly unsafe void GSSetShader(ref ID3D11GeometryShader pShader, ID3D11ClassInstance** ppClassInstances, uint NumClassInstances)
        {
            var @this = (ID3D11DeviceContext*) Unsafe.AsPointer(ref Unsafe.AsRef(in this));
            fixed (ID3D11GeometryShader* pShaderPtr = &pShader)
            {
                ((delegate* unmanaged[Stdcall]<ID3D11DeviceContext*, ID3D11GeometryShader*, ID3D11ClassInstance**, uint, void>)@this->LpVtbl[23])(@this, pShaderPtr, ppClassInstances, NumClassInstances);
            }
        }

        /// <summary>To be documented.</summary>
        public readonly unsafe void GSSetShader(ref ID3D11GeometryShader pShader, ref ID3D11ClassInstance* ppClassInstances, uint NumClassInstances)
        {
            var @this = (ID3D11DeviceContext*) Unsafe.AsPointer(ref Unsafe.AsRef(in this));
            fixed (ID3D11GeometryShader* pShaderPtr = &pShader)
            {
                fixed (ID3D11ClassInstance** ppClassInstancesPtr = &ppClassInstances)
                {
                    ((delegate* unmanaged[Stdcall]<ID3D11DeviceContext*, ID3D11GeometryShader*, ID3D11ClassInstance**, uint, void>)@this->LpVtbl[23])(@this, pShaderPtr, ppClassInstancesPtr, NumClassInstances);
                }
            }
        }

        /// <summary>To be documented.</summary>
        public readonly void IASetPrimitiveTopology(Silk.NET.Core.Native.D3DPrimitiveTopology Topology)
        {
            var @this = (ID3D11DeviceContext*) Unsafe.AsPointer(ref Unsafe.AsRef(in this));
            ((delegate* unmanaged[Stdcall]<ID3D11DeviceContext*, Silk.NET.Core.Native.D3DPrimitiveTopology, void>)@this->LpVtbl[24])(@this, Topology);
        }

        /// <summary>To be documented.</summary>
        public readonly unsafe void VSSetShaderResources(uint StartSlot, uint NumViews, ID3D11ShaderResourceView** ppShaderResourceViews)
        {
            var @this = (ID3D11DeviceContext*) Unsafe.AsPointer(ref Unsafe.AsRef(in this));
            ((delegate* unmanaged[Stdcall]<ID3D11DeviceContext*, uint, uint, ID3D11ShaderResourceView**, void>)@this->LpVtbl[25])(@this, StartSlot, NumViews, ppShaderResourceViews);
        }

        /// <summary>To be documented.</summary>
        public readonly unsafe void VSSetShaderResources(uint StartSlot, uint NumViews, ref ID3D11ShaderResourceView* ppShaderResourceViews)
        {
            var @this = (ID3D11DeviceContext*) Unsafe.AsPointer(ref Unsafe.AsRef(in this));
            fixed (ID3D11ShaderResourceView** ppShaderResourceViewsPtr = &ppShaderResourceViews)
            {
                ((delegate* unmanaged[Stdcall]<ID3D11DeviceContext*, uint, uint, ID3D11ShaderResourceView**, void>)@this->LpVtbl[25])(@this, StartSlot, NumViews, ppShaderResourceViewsPtr);
            }
        }

        /// <summary>To be documented.</summary>
        public readonly unsafe void VSSetSamplers(uint StartSlot, uint NumSamplers, ID3D11SamplerState** ppSamplers)
        {
            var @this = (ID3D11DeviceContext*) Unsafe.AsPointer(ref Unsafe.AsRef(in this));
            ((delegate* unmanaged[Stdcall]<ID3D11DeviceContext*, uint, uint, ID3D11SamplerState**, void>)@this->LpVtbl[26])(@this, StartSlot, NumSamplers, ppSamplers);
        }

        /// <summary>To be documented.</summary>
        public readonly unsafe void VSSetSamplers(uint StartSlot, uint NumSamplers, ref ID3D11SamplerState* ppSamplers)
        {
            var @this = (ID3D11DeviceContext*) Unsafe.AsPointer(ref Unsafe.AsRef(in this));
            fixed (ID3D11SamplerState** ppSamplersPtr = &ppSamplers)
            {
                ((delegate* unmanaged[Stdcall]<ID3D11DeviceContext*, uint, uint, ID3D11SamplerState**, void>)@this->LpVtbl[26])(@this, StartSlot, NumSamplers, ppSamplersPtr);
            }
        }

        /// <summary>To be documented.</summary>
        public readonly unsafe void Begin(ID3D11Asynchronous* pAsync)
        {
            var @this = (ID3D11DeviceContext*) Unsafe.AsPointer(ref Unsafe.AsRef(in this));
            ((delegate* unmanaged[Stdcall]<ID3D11DeviceContext*, ID3D11Asynchronous*, void>)@this->LpVtbl[27])(@this, pAsync);
        }

        /// <summary>To be documented.</summary>
        public readonly void Begin(ref ID3D11Asynchronous pAsync)
        {
            var @this = (ID3D11DeviceContext*) Unsafe.AsPointer(ref Unsafe.AsRef(in this));
            fixed (ID3D11Asynchronous* pAsyncPtr = &pAsync)
            {
                ((delegate* unmanaged[Stdcall]<ID3D11DeviceContext*, ID3D11Asynchronous*, void>)@this->LpVtbl[27])(@this, pAsyncPtr);
            }
        }

        /// <summary>To be documented.</summary>
        public readonly unsafe void End(ID3D11Asynchronous* pAsync)
        {
            var @this = (ID3D11DeviceContext*) Unsafe.AsPointer(ref Unsafe.AsRef(in this));
            ((delegate* unmanaged[Stdcall]<ID3D11DeviceContext*, ID3D11Asynchronous*, void>)@this->LpVtbl[28])(@this, pAsync);
        }

        /// <summary>To be documented.</summary>
        public readonly void End(ref ID3D11Asynchronous pAsync)
        {
            var @this = (ID3D11DeviceContext*) Unsafe.AsPointer(ref Unsafe.AsRef(in this));
            fixed (ID3D11Asynchronous* pAsyncPtr = &pAsync)
            {
                ((delegate* unmanaged[Stdcall]<ID3D11DeviceContext*, ID3D11Asynchronous*, void>)@this->LpVtbl[28])(@this, pAsyncPtr);
            }
        }

        /// <summary>To be documented.</summary>
        public readonly unsafe int GetData(ID3D11Asynchronous* pAsync, void* pData, uint DataSize, uint GetDataFlags)
        {
            var @this = (ID3D11DeviceContext*) Unsafe.AsPointer(ref Unsafe.AsRef(in this));
            int ret = default;
            ret = ((delegate* unmanaged[Stdcall]<ID3D11DeviceContext*, ID3D11Asynchronous*, void*, uint, uint, int>)@this->LpVtbl[29])(@this, pAsync, pData, DataSize, GetDataFlags);
            return ret;
        }

        /// <summary>To be documented.</summary>
        public readonly unsafe int GetData<T0>(ID3D11Asynchronous* pAsync, ref T0 pData, uint DataSize, uint GetDataFlags) where T0 : unmanaged
        {
            var @this = (ID3D11DeviceContext*) Unsafe.AsPointer(ref Unsafe.AsRef(in this));
            int ret = default;
            fixed (void* pDataPtr = &pData)
            {
                ret = ((delegate* unmanaged[Stdcall]<ID3D11DeviceContext*, ID3D11Asynchronous*, void*, uint, uint, int>)@this->LpVtbl[29])(@this, pAsync, pDataPtr, DataSize, GetDataFlags);
            }
            return ret;
        }

        /// <summary>To be documented.</summary>
        public readonly unsafe int GetData(ref ID3D11Asynchronous pAsync, void* pData, uint DataSize, uint GetDataFlags)
        {
            var @this = (ID3D11DeviceContext*) Unsafe.AsPointer(ref Unsafe.AsRef(in this));
            int ret = default;
            fixed (ID3D11Asynchronous* pAsyncPtr = &pAsync)
            {
                ret = ((delegate* unmanaged[Stdcall]<ID3D11DeviceContext*, ID3D11Asynchronous*, void*, uint, uint, int>)@this->LpVtbl[29])(@this, pAsyncPtr, pData, DataSize, GetDataFlags);
            }
            return ret;
        }

        /// <summary>To be documented.</summary>
        public readonly int GetData<T0>(ref ID3D11Asynchronous pAsync, ref T0 pData, uint DataSize, uint GetDataFlags) where T0 : unmanaged
        {
            var @this = (ID3D11DeviceContext*) Unsafe.AsPointer(ref Unsafe.AsRef(in this));
            int ret = default;
            fixed (ID3D11Asynchronous* pAsyncPtr = &pAsync)
            {
                fixed (void* pDataPtr = &pData)
                {
                    ret = ((delegate* unmanaged[Stdcall]<ID3D11DeviceContext*, ID3D11Asynchronous*, void*, uint, uint, int>)@this->LpVtbl[29])(@this, pAsyncPtr, pDataPtr, DataSize, GetDataFlags);
                }
            }
            return ret;
        }

        /// <summary>To be documented.</summary>
        public readonly unsafe void SetPredication(ID3D11Predicate* pPredicate, int PredicateValue)
        {
            var @this = (ID3D11DeviceContext*) Unsafe.AsPointer(ref Unsafe.AsRef(in this));
            ((delegate* unmanaged[Stdcall]<ID3D11DeviceContext*, ID3D11Predicate*, int, void>)@this->LpVtbl[30])(@this, pPredicate, PredicateValue);
        }

        /// <summary>To be documented.</summary>
        public readonly void SetPredication(ref ID3D11Predicate pPredicate, int PredicateValue)
        {
            var @this = (ID3D11DeviceContext*) Unsafe.AsPointer(ref Unsafe.AsRef(in this));
            fixed (ID3D11Predicate* pPredicatePtr = &pPredicate)
            {
                ((delegate* unmanaged[Stdcall]<ID3D11DeviceContext*, ID3D11Predicate*, int, void>)@this->LpVtbl[30])(@this, pPredicatePtr, PredicateValue);
            }
        }

        /// <summary>To be documented.</summary>
        public readonly unsafe void GSSetShaderResources(uint StartSlot, uint NumViews, ID3D11ShaderResourceView** ppShaderResourceViews)
        {
            var @this = (ID3D11DeviceContext*) Unsafe.AsPointer(ref Unsafe.AsRef(in this));
            ((delegate* unmanaged[Stdcall]<ID3D11DeviceContext*, uint, uint, ID3D11ShaderResourceView**, void>)@this->LpVtbl[31])(@this, StartSlot, NumViews, ppShaderResourceViews);
        }

        /// <summary>To be documented.</summary>
        public readonly unsafe void GSSetShaderResources(uint StartSlot, uint NumViews, ref ID3D11ShaderResourceView* ppShaderResourceViews)
        {
            var @this = (ID3D11DeviceContext*) Unsafe.AsPointer(ref Unsafe.AsRef(in this));
            fixed (ID3D11ShaderResourceView** ppShaderResourceViewsPtr = &ppShaderResourceViews)
            {
                ((delegate* unmanaged[Stdcall]<ID3D11DeviceContext*, uint, uint, ID3D11ShaderResourceView**, void>)@this->LpVtbl[31])(@this, StartSlot, NumViews, ppShaderResourceViewsPtr);
            }
        }

        /// <summary>To be documented.</summary>
        public readonly unsafe void GSSetSamplers(uint StartSlot, uint NumSamplers, ID3D11SamplerState** ppSamplers)
        {
            var @this = (ID3D11DeviceContext*) Unsafe.AsPointer(ref Unsafe.AsRef(in this));
            ((delegate* unmanaged[Stdcall]<ID3D11DeviceContext*, uint, uint, ID3D11SamplerState**, void>)@this->LpVtbl[32])(@this, StartSlot, NumSamplers, ppSamplers);
        }

        /// <summary>To be documented.</summary>
        public readonly unsafe void GSSetSamplers(uint StartSlot, uint NumSamplers, ref ID3D11SamplerState* ppSamplers)
        {
            var @this = (ID3D11DeviceContext*) Unsafe.AsPointer(ref Unsafe.AsRef(in this));
            fixed (ID3D11SamplerState** ppSamplersPtr = &ppSamplers)
            {
                ((delegate* unmanaged[Stdcall]<ID3D11DeviceContext*, uint, uint, ID3D11SamplerState**, void>)@this->LpVtbl[32])(@this, StartSlot, NumSamplers, ppSamplersPtr);
            }
        }

        /// <summary>To be documented.</summary>
        public readonly unsafe void OMSetRenderTargets(uint NumViews, ID3D11RenderTargetView** ppRenderTargetViews, ID3D11DepthStencilView* pDepthStencilView)
        {
            var @this = (ID3D11DeviceContext*) Unsafe.AsPointer(ref Unsafe.AsRef(in this));
            ((delegate* unmanaged[Stdcall]<ID3D11DeviceContext*, uint, ID3D11RenderTargetView**, ID3D11DepthStencilView*, void>)@this->LpVtbl[33])(@this, NumViews, ppRenderTargetViews, pDepthStencilView);
        }

        /// <summary>To be documented.</summary>
        public readonly unsafe void OMSetRenderTargets(uint NumViews, ID3D11RenderTargetView** ppRenderTargetViews, ref ID3D11DepthStencilView pDepthStencilView)
        {
            var @this = (ID3D11DeviceContext*) Unsafe.AsPointer(ref Unsafe.AsRef(in this));
            fixed (ID3D11DepthStencilView* pDepthStencilViewPtr = &pDepthStencilView)
            {
                ((delegate* unmanaged[Stdcall]<ID3D11DeviceContext*, uint, ID3D11RenderTargetView**, ID3D11DepthStencilView*, void>)@this->LpVtbl[33])(@this, NumViews, ppRenderTargetViews, pDepthStencilViewPtr);
            }
        }

        /// <summary>To be documented.</summary>
        public readonly unsafe void OMSetRenderTargets(uint NumViews, ref ID3D11RenderTargetView* ppRenderTargetViews, ID3D11DepthStencilView* pDepthStencilView)
        {
            var @this = (ID3D11DeviceContext*) Unsafe.AsPointer(ref Unsafe.AsRef(in this));
            fixed (ID3D11RenderTargetView** ppRenderTargetViewsPtr = &ppRenderTargetViews)
            {
                ((delegate* unmanaged[Stdcall]<ID3D11DeviceContext*, uint, ID3D11RenderTargetView**, ID3D11DepthStencilView*, void>)@this->LpVtbl[33])(@this, NumViews, ppRenderTargetViewsPtr, pDepthStencilView);
            }
        }

        /// <summary>To be documented.</summary>
        public readonly unsafe void OMSetRenderTargets(uint NumViews, ref ID3D11RenderTargetView* ppRenderTargetViews, ref ID3D11DepthStencilView pDepthStencilView)
        {
            var @this = (ID3D11DeviceContext*) Unsafe.AsPointer(ref Unsafe.AsRef(in this));
            fixed (ID3D11RenderTargetView** ppRenderTargetViewsPtr = &ppRenderTargetViews)
            {
                fixed (ID3D11DepthStencilView* pDepthStencilViewPtr = &pDepthStencilView)
                {
                    ((delegate* unmanaged[Stdcall]<ID3D11DeviceContext*, uint, ID3D11RenderTargetView**, ID3D11DepthStencilView*, void>)@this->LpVtbl[33])(@this, NumViews, ppRenderTargetViewsPtr, pDepthStencilViewPtr);
                }
            }
        }

        /// <summary>To be documented.</summary>
        public readonly unsafe void OMSetRenderTargetsAndUnorderedAccessViews(uint NumRTVs, ID3D11RenderTargetView** ppRenderTargetViews, ID3D11DepthStencilView* pDepthStencilView, uint UAVStartSlot, uint NumUAVs, ID3D11UnorderedAccessView** ppUnorderedAccessViews, uint* pUAVInitialCounts)
        {
            var @this = (ID3D11DeviceContext*) Unsafe.AsPointer(ref Unsafe.AsRef(in this));
            ((delegate* unmanaged[Stdcall]<ID3D11DeviceContext*, uint, ID3D11RenderTargetView**, ID3D11DepthStencilView*, uint, uint, ID3D11UnorderedAccessView**, uint*, void>)@this->LpVtbl[34])(@this, NumRTVs, ppRenderTargetViews, pDepthStencilView, UAVStartSlot, NumUAVs, ppUnorderedAccessViews, pUAVInitialCounts);
        }

        /// <summary>To be documented.</summary>
        public readonly unsafe void OMSetRenderTargetsAndUnorderedAccessViews(uint NumRTVs, ID3D11RenderTargetView** ppRenderTargetViews, ID3D11DepthStencilView* pDepthStencilView, uint UAVStartSlot, uint NumUAVs, ID3D11UnorderedAccessView** ppUnorderedAccessViews, ref uint pUAVInitialCounts)
        {
            var @this = (ID3D11DeviceContext*) Unsafe.AsPointer(ref Unsafe.AsRef(in this));
            fixed (uint* pUAVInitialCountsPtr = &pUAVInitialCounts)
            {
                ((delegate* unmanaged[Stdcall]<ID3D11DeviceContext*, uint, ID3D11RenderTargetView**, ID3D11DepthStencilView*, uint, uint, ID3D11UnorderedAccessView**, uint*, void>)@this->LpVtbl[34])(@this, NumRTVs, ppRenderTargetViews, pDepthStencilView, UAVStartSlot, NumUAVs, ppUnorderedAccessViews, pUAVInitialCountsPtr);
            }
        }

        /// <summary>To be documented.</summary>
        public readonly unsafe void OMSetRenderTargetsAndUnorderedAccessViews(uint NumRTVs, ID3D11RenderTargetView** ppRenderTargetViews, ID3D11DepthStencilView* pDepthStencilView, uint UAVStartSlot, uint NumUAVs, ref ID3D11UnorderedAccessView* ppUnorderedAccessViews, uint* pUAVInitialCounts)
        {
            var @this = (ID3D11DeviceContext*) Unsafe.AsPointer(ref Unsafe.AsRef(in this));
            fixed (ID3D11UnorderedAccessView** ppUnorderedAccessViewsPtr = &ppUnorderedAccessViews)
            {
                ((delegate* unmanaged[Stdcall]<ID3D11DeviceContext*, uint, ID3D11RenderTargetView**, ID3D11DepthStencilView*, uint, uint, ID3D11UnorderedAccessView**, uint*, void>)@this->LpVtbl[34])(@this, NumRTVs, ppRenderTargetViews, pDepthStencilView, UAVStartSlot, NumUAVs, ppUnorderedAccessViewsPtr, pUAVInitialCounts);
            }
        }

        /// <summary>To be documented.</summary>
        public readonly unsafe void OMSetRenderTargetsAndUnorderedAccessViews(uint NumRTVs, ID3D11RenderTargetView** ppRenderTargetViews, ID3D11DepthStencilView* pDepthStencilView, uint UAVStartSlot, uint NumUAVs, ref ID3D11UnorderedAccessView* ppUnorderedAccessViews, ref uint pUAVInitialCounts)
        {
            var @this = (ID3D11DeviceContext*) Unsafe.AsPointer(ref Unsafe.AsRef(in this));
            fixed (ID3D11UnorderedAccessView** ppUnorderedAccessViewsPtr = &ppUnorderedAccessViews)
            {
                fixed (uint* pUAVInitialCountsPtr = &pUAVInitialCounts)
                {
                    ((delegate* unmanaged[Stdcall]<ID3D11DeviceContext*, uint, ID3D11RenderTargetView**, ID3D11DepthStencilView*, uint, uint, ID3D11UnorderedAccessView**, uint*, void>)@this->LpVtbl[34])(@this, NumRTVs, ppRenderTargetViews, pDepthStencilView, UAVStartSlot, NumUAVs, ppUnorderedAccessViewsPtr, pUAVInitialCountsPtr);
                }
            }
        }

        /// <summary>To be documented.</summary>
        public readonly unsafe void OMSetRenderTargetsAndUnorderedAccessViews(uint NumRTVs, ID3D11RenderTargetView** ppRenderTargetViews, ref ID3D11DepthStencilView pDepthStencilView, uint UAVStartSlot, uint NumUAVs, ID3D11UnorderedAccessView** ppUnorderedAccessViews, uint* pUAVInitialCounts)
        {
            var @this = (ID3D11DeviceContext*) Unsafe.AsPointer(ref Unsafe.AsRef(in this));
            fixed (ID3D11DepthStencilView* pDepthStencilViewPtr = &pDepthStencilView)
            {
                ((delegate* unmanaged[Stdcall]<ID3D11DeviceContext*, uint, ID3D11RenderTargetView**, ID3D11DepthStencilView*, uint, uint, ID3D11UnorderedAccessView**, uint*, void>)@this->LpVtbl[34])(@this, NumRTVs, ppRenderTargetViews, pDepthStencilViewPtr, UAVStartSlot, NumUAVs, ppUnorderedAccessViews, pUAVInitialCounts);
            }
        }

        /// <summary>To be documented.</summary>
        public readonly unsafe void OMSetRenderTargetsAndUnorderedAccessViews(uint NumRTVs, ID3D11RenderTargetView** ppRenderTargetViews, ref ID3D11DepthStencilView pDepthStencilView, uint UAVStartSlot, uint NumUAVs, ID3D11UnorderedAccessView** ppUnorderedAccessViews, ref uint pUAVInitialCounts)
        {
            var @this = (ID3D11DeviceContext*) Unsafe.AsPointer(ref Unsafe.AsRef(in this));
            fixed (ID3D11DepthStencilView* pDepthStencilViewPtr = &pDepthStencilView)
            {
                fixed (uint* pUAVInitialCountsPtr = &pUAVInitialCounts)
                {
                    ((delegate* unmanaged[Stdcall]<ID3D11DeviceContext*, uint, ID3D11RenderTargetView**, ID3D11DepthStencilView*, uint, uint, ID3D11UnorderedAccessView**, uint*, void>)@this->LpVtbl[34])(@this, NumRTVs, ppRenderTargetViews, pDepthStencilViewPtr, UAVStartSlot, NumUAVs, ppUnorderedAccessViews, pUAVInitialCountsPtr);
                }
            }
        }

        /// <summary>To be documented.</summary>
        public readonly unsafe void OMSetRenderTargetsAndUnorderedAccessViews(uint NumRTVs, ID3D11RenderTargetView** ppRenderTargetViews, ref ID3D11DepthStencilView pDepthStencilView, uint UAVStartSlot, uint NumUAVs, ref ID3D11UnorderedAccessView* ppUnorderedAccessViews, uint* pUAVInitialCounts)
        {
            var @this = (ID3D11DeviceContext*) Unsafe.AsPointer(ref Unsafe.AsRef(in this));
            fixed (ID3D11DepthStencilView* pDepthStencilViewPtr = &pDepthStencilView)
            {
                fixed (ID3D11UnorderedAccessView** ppUnorderedAccessViewsPtr = &ppUnorderedAccessViews)
                {
                    ((delegate* unmanaged[Stdcall]<ID3D11DeviceContext*, uint, ID3D11RenderTargetView**, ID3D11DepthStencilView*, uint, uint, ID3D11UnorderedAccessView**, uint*, void>)@this->LpVtbl[34])(@this, NumRTVs, ppRenderTargetViews, pDepthStencilViewPtr, UAVStartSlot, NumUAVs, ppUnorderedAccessViewsPtr, pUAVInitialCounts);
                }
            }
        }

        /// <summary>To be documented.</summary>
        public readonly unsafe void OMSetRenderTargetsAndUnorderedAccessViews(uint NumRTVs, ID3D11RenderTargetView** ppRenderTargetViews, ref ID3D11DepthStencilView pDepthStencilView, uint UAVStartSlot, uint NumUAVs, ref ID3D11UnorderedAccessView* ppUnorderedAccessViews, ref uint pUAVInitialCounts)
        {
            var @this = (ID3D11DeviceContext*) Unsafe.AsPointer(ref Unsafe.AsRef(in this));
            fixed (ID3D11DepthStencilView* pDepthStencilViewPtr = &pDepthStencilView)
            {
                fixed (ID3D11UnorderedAccessView** ppUnorderedAccessViewsPtr = &ppUnorderedAccessViews)
                {
                    fixed (uint* pUAVInitialCountsPtr = &pUAVInitialCounts)
                    {
                        ((delegate* unmanaged[Stdcall]<ID3D11DeviceContext*, uint, ID3D11RenderTargetView**, ID3D11DepthStencilView*, uint, uint, ID3D11UnorderedAccessView**, uint*, void>)@this->LpVtbl[34])(@this, NumRTVs, ppRenderTargetViews, pDepthStencilViewPtr, UAVStartSlot, NumUAVs, ppUnorderedAccessViewsPtr, pUAVInitialCountsPtr);
                    }
                }
            }
        }

        /// <summary>To be documented.</summary>
        public readonly unsafe void OMSetRenderTargetsAndUnorderedAccessViews(uint NumRTVs, ref ID3D11RenderTargetView* ppRenderTargetViews, ID3D11DepthStencilView* pDepthStencilView, uint UAVStartSlot, uint NumUAVs, ID3D11UnorderedAccessView** ppUnorderedAccessViews, uint* pUAVInitialCounts)
        {
            var @this = (ID3D11DeviceContext*) Unsafe.AsPointer(ref Unsafe.AsRef(in this));
            fixed (ID3D11RenderTargetView** ppRenderTargetViewsPtr = &ppRenderTargetViews)
            {
                ((delegate* unmanaged[Stdcall]<ID3D11DeviceContext*, uint, ID3D11RenderTargetView**, ID3D11DepthStencilView*, uint, uint, ID3D11UnorderedAccessView**, uint*, void>)@this->LpVtbl[34])(@this, NumRTVs, ppRenderTargetViewsPtr, pDepthStencilView, UAVStartSlot, NumUAVs, ppUnorderedAccessViews, pUAVInitialCounts);
            }
        }

        /// <summary>To be documented.</summary>
        public readonly unsafe void OMSetRenderTargetsAndUnorderedAccessViews(uint NumRTVs, ref ID3D11RenderTargetView* ppRenderTargetViews, ID3D11DepthStencilView* pDepthStencilView, uint UAVStartSlot, uint NumUAVs, ID3D11UnorderedAccessView** ppUnorderedAccessViews, ref uint pUAVInitialCounts)
        {
            var @this = (ID3D11DeviceContext*) Unsafe.AsPointer(ref Unsafe.AsRef(in this));
            fixed (ID3D11RenderTargetView** ppRenderTargetViewsPtr = &ppRenderTargetViews)
            {
                fixed (uint* pUAVInitialCountsPtr = &pUAVInitialCounts)
                {
                    ((delegate* unmanaged[Stdcall]<ID3D11DeviceContext*, uint, ID3D11RenderTargetView**, ID3D11DepthStencilView*, uint, uint, ID3D11UnorderedAccessView**, uint*, void>)@this->LpVtbl[34])(@this, NumRTVs, ppRenderTargetViewsPtr, pDepthStencilView, UAVStartSlot, NumUAVs, ppUnorderedAccessViews, pUAVInitialCountsPtr);
                }
            }
        }

        /// <summary>To be documented.</summary>
        public readonly unsafe void OMSetRenderTargetsAndUnorderedAccessViews(uint NumRTVs, ref ID3D11RenderTargetView* ppRenderTargetViews, ID3D11DepthStencilView* pDepthStencilView, uint UAVStartSlot, uint NumUAVs, ref ID3D11UnorderedAccessView* ppUnorderedAccessViews, uint* pUAVInitialCounts)
        {
            var @this = (ID3D11DeviceContext*) Unsafe.AsPointer(ref Unsafe.AsRef(in this));
            fixed (ID3D11RenderTargetView** ppRenderTargetViewsPtr = &ppRenderTargetViews)
            {
                fixed (ID3D11UnorderedAccessView** ppUnorderedAccessViewsPtr = &ppUnorderedAccessViews)
                {
                    ((delegate* unmanaged[Stdcall]<ID3D11DeviceContext*, uint, ID3D11RenderTargetView**, ID3D11DepthStencilView*, uint, uint, ID3D11UnorderedAccessView**, uint*, void>)@this->LpVtbl[34])(@this, NumRTVs, ppRenderTargetViewsPtr, pDepthStencilView, UAVStartSlot, NumUAVs, ppUnorderedAccessViewsPtr, pUAVInitialCounts);
                }
            }
        }

        /// <summary>To be documented.</summary>
        public readonly unsafe void OMSetRenderTargetsAndUnorderedAccessViews(uint NumRTVs, ref ID3D11RenderTargetView* ppRenderTargetViews, ID3D11DepthStencilView* pDepthStencilView, uint UAVStartSlot, uint NumUAVs, ref ID3D11UnorderedAccessView* ppUnorderedAccessViews, ref uint pUAVInitialCounts)
        {
            var @this = (ID3D11DeviceContext*) Unsafe.AsPointer(ref Unsafe.AsRef(in this));
            fixed (ID3D11RenderTargetView** ppRenderTargetViewsPtr = &ppRenderTargetViews)
            {
                fixed (ID3D11UnorderedAccessView** ppUnorderedAccessViewsPtr = &ppUnorderedAccessViews)
                {
                    fixed (uint* pUAVInitialCountsPtr = &pUAVInitialCounts)
                    {
                        ((delegate* unmanaged[Stdcall]<ID3D11DeviceContext*, uint, ID3D11RenderTargetView**, ID3D11DepthStencilView*, uint, uint, ID3D11UnorderedAccessView**, uint*, void>)@this->LpVtbl[34])(@this, NumRTVs, ppRenderTargetViewsPtr, pDepthStencilView, UAVStartSlot, NumUAVs, ppUnorderedAccessViewsPtr, pUAVInitialCountsPtr);
                    }
                }
            }
        }

        /// <summary>To be documented.</summary>
        public readonly unsafe void OMSetRenderTargetsAndUnorderedAccessViews(uint NumRTVs, ref ID3D11RenderTargetView* ppRenderTargetViews, ref ID3D11DepthStencilView pDepthStencilView, uint UAVStartSlot, uint NumUAVs, ID3D11UnorderedAccessView** ppUnorderedAccessViews, uint* pUAVInitialCounts)
        {
            var @this = (ID3D11DeviceContext*) Unsafe.AsPointer(ref Unsafe.AsRef(in this));
            fixed (ID3D11RenderTargetView** ppRenderTargetViewsPtr = &ppRenderTargetViews)
            {
                fixed (ID3D11DepthStencilView* pDepthStencilViewPtr = &pDepthStencilView)
                {
                    ((delegate* unmanaged[Stdcall]<ID3D11DeviceContext*, uint, ID3D11RenderTargetView**, ID3D11DepthStencilView*, uint, uint, ID3D11UnorderedAccessView**, uint*, void>)@this->LpVtbl[34])(@this, NumRTVs, ppRenderTargetViewsPtr, pDepthStencilViewPtr, UAVStartSlot, NumUAVs, ppUnorderedAccessViews, pUAVInitialCounts);
                }
            }
        }

        /// <summary>To be documented.</summary>
        public readonly unsafe void OMSetRenderTargetsAndUnorderedAccessViews(uint NumRTVs, ref ID3D11RenderTargetView* ppRenderTargetViews, ref ID3D11DepthStencilView pDepthStencilView, uint UAVStartSlot, uint NumUAVs, ID3D11UnorderedAccessView** ppUnorderedAccessViews, ref uint pUAVInitialCounts)
        {
            var @this = (ID3D11DeviceContext*) Unsafe.AsPointer(ref Unsafe.AsRef(in this));
            fixed (ID3D11RenderTargetView** ppRenderTargetViewsPtr = &ppRenderTargetViews)
            {
                fixed (ID3D11DepthStencilView* pDepthStencilViewPtr = &pDepthStencilView)
                {
                    fixed (uint* pUAVInitialCountsPtr = &pUAVInitialCounts)
                    {
                        ((delegate* unmanaged[Stdcall]<ID3D11DeviceContext*, uint, ID3D11RenderTargetView**, ID3D11DepthStencilView*, uint, uint, ID3D11UnorderedAccessView**, uint*, void>)@this->LpVtbl[34])(@this, NumRTVs, ppRenderTargetViewsPtr, pDepthStencilViewPtr, UAVStartSlot, NumUAVs, ppUnorderedAccessViews, pUAVInitialCountsPtr);
                    }
                }
            }
        }

        /// <summary>To be documented.</summary>
        public readonly unsafe void OMSetRenderTargetsAndUnorderedAccessViews(uint NumRTVs, ref ID3D11RenderTargetView* ppRenderTargetViews, ref ID3D11DepthStencilView pDepthStencilView, uint UAVStartSlot, uint NumUAVs, ref ID3D11UnorderedAccessView* ppUnorderedAccessViews, uint* pUAVInitialCounts)
        {
            var @this = (ID3D11DeviceContext*) Unsafe.AsPointer(ref Unsafe.AsRef(in this));
            fixed (ID3D11RenderTargetView** ppRenderTargetViewsPtr = &ppRenderTargetViews)
            {
                fixed (ID3D11DepthStencilView* pDepthStencilViewPtr = &pDepthStencilView)
                {
                    fixed (ID3D11UnorderedAccessView** ppUnorderedAccessViewsPtr = &ppUnorderedAccessViews)
                    {
                        ((delegate* unmanaged[Stdcall]<ID3D11DeviceContext*, uint, ID3D11RenderTargetView**, ID3D11DepthStencilView*, uint, uint, ID3D11UnorderedAccessView**, uint*, void>)@this->LpVtbl[34])(@this, NumRTVs, ppRenderTargetViewsPtr, pDepthStencilViewPtr, UAVStartSlot, NumUAVs, ppUnorderedAccessViewsPtr, pUAVInitialCounts);
                    }
                }
            }
        }

        /// <summary>To be documented.</summary>
        public readonly unsafe void OMSetRenderTargetsAndUnorderedAccessViews(uint NumRTVs, ref ID3D11RenderTargetView* ppRenderTargetViews, ref ID3D11DepthStencilView pDepthStencilView, uint UAVStartSlot, uint NumUAVs, ref ID3D11UnorderedAccessView* ppUnorderedAccessViews, ref uint pUAVInitialCounts)
        {
            var @this = (ID3D11DeviceContext*) Unsafe.AsPointer(ref Unsafe.AsRef(in this));
            fixed (ID3D11RenderTargetView** ppRenderTargetViewsPtr = &ppRenderTargetViews)
            {
                fixed (ID3D11DepthStencilView* pDepthStencilViewPtr = &pDepthStencilView)
                {
                    fixed (ID3D11UnorderedAccessView** ppUnorderedAccessViewsPtr = &ppUnorderedAccessViews)
                    {
                        fixed (uint* pUAVInitialCountsPtr = &pUAVInitialCounts)
                        {
                            ((delegate* unmanaged[Stdcall]<ID3D11DeviceContext*, uint, ID3D11RenderTargetView**, ID3D11DepthStencilView*, uint, uint, ID3D11UnorderedAccessView**, uint*, void>)@this->LpVtbl[34])(@this, NumRTVs, ppRenderTargetViewsPtr, pDepthStencilViewPtr, UAVStartSlot, NumUAVs, ppUnorderedAccessViewsPtr, pUAVInitialCountsPtr);
                        }
                    }
                }
            }
        }

        /// <summary>To be documented.</summary>
        public readonly unsafe void OMSetBlendState(ID3D11BlendState* pBlendState, [Count(Count = 4)] float* BlendFactor, uint SampleMask)
        {
            var @this = (ID3D11DeviceContext*) Unsafe.AsPointer(ref Unsafe.AsRef(in this));
            ((delegate* unmanaged[Stdcall]<ID3D11DeviceContext*, ID3D11BlendState*, float*, uint, void>)@this->LpVtbl[35])(@this, pBlendState, BlendFactor, SampleMask);
        }

        /// <summary>To be documented.</summary>
        public readonly unsafe void OMSetBlendState(ID3D11BlendState* pBlendState, [Count(Count = 4)] ref float BlendFactor, uint SampleMask)
        {
            var @this = (ID3D11DeviceContext*) Unsafe.AsPointer(ref Unsafe.AsRef(in this));
            fixed (float* BlendFactorPtr = &BlendFactor)
            {
                ((delegate* unmanaged[Stdcall]<ID3D11DeviceContext*, ID3D11BlendState*, float*, uint, void>)@this->LpVtbl[35])(@this, pBlendState, BlendFactorPtr, SampleMask);
            }
        }

        /// <summary>To be documented.</summary>
        public readonly unsafe void OMSetBlendState(ref ID3D11BlendState pBlendState, [Count(Count = 4)] float* BlendFactor, uint SampleMask)
        {
            var @this = (ID3D11DeviceContext*) Unsafe.AsPointer(ref Unsafe.AsRef(in this));
            fixed (ID3D11BlendState* pBlendStatePtr = &pBlendState)
            {
                ((delegate* unmanaged[Stdcall]<ID3D11DeviceContext*, ID3D11BlendState*, float*, uint, void>)@this->LpVtbl[35])(@this, pBlendStatePtr, BlendFactor, SampleMask);
            }
        }

        /// <summary>To be documented.</summary>
        public readonly void OMSetBlendState(ref ID3D11BlendState pBlendState, [Count(Count = 4)] ref float BlendFactor, uint SampleMask)
        {
            var @this = (ID3D11DeviceContext*) Unsafe.AsPointer(ref Unsafe.AsRef(in this));
            fixed (ID3D11BlendState* pBlendStatePtr = &pBlendState)
            {
                fixed (float* BlendFactorPtr = &BlendFactor)
                {
                    ((delegate* unmanaged[Stdcall]<ID3D11DeviceContext*, ID3D11BlendState*, float*, uint, void>)@this->LpVtbl[35])(@this, pBlendStatePtr, BlendFactorPtr, SampleMask);
                }
            }
        }

        /// <summary>To be documented.</summary>
        public readonly unsafe void OMSetDepthStencilState(ID3D11DepthStencilState* pDepthStencilState, uint StencilRef)
        {
            var @this = (ID3D11DeviceContext*) Unsafe.AsPointer(ref Unsafe.AsRef(in this));
            ((delegate* unmanaged[Stdcall]<ID3D11DeviceContext*, ID3D11DepthStencilState*, uint, void>)@this->LpVtbl[36])(@this, pDepthStencilState, StencilRef);
        }

        /// <summary>To be documented.</summary>
        public readonly void OMSetDepthStencilState(ref ID3D11DepthStencilState pDepthStencilState, uint StencilRef)
        {
            var @this = (ID3D11DeviceContext*) Unsafe.AsPointer(ref Unsafe.AsRef(in this));
            fixed (ID3D11DepthStencilState* pDepthStencilStatePtr = &pDepthStencilState)
            {
                ((delegate* unmanaged[Stdcall]<ID3D11DeviceContext*, ID3D11DepthStencilState*, uint, void>)@this->LpVtbl[36])(@this, pDepthStencilStatePtr, StencilRef);
            }
        }

        /// <summary>To be documented.</summary>
        public readonly unsafe void SOSetTargets(uint NumBuffers, ID3D11Buffer** ppSOTargets, uint* pOffsets)
        {
            var @this = (ID3D11DeviceContext*) Unsafe.AsPointer(ref Unsafe.AsRef(in this));
            ((delegate* unmanaged[Stdcall]<ID3D11DeviceContext*, uint, ID3D11Buffer**, uint*, void>)@this->LpVtbl[37])(@this, NumBuffers, ppSOTargets, pOffsets);
        }

        /// <summary>To be documented.</summary>
        public readonly unsafe void SOSetTargets(uint NumBuffers, ID3D11Buffer** ppSOTargets, ref uint pOffsets)
        {
            var @this = (ID3D11DeviceContext*) Unsafe.AsPointer(ref Unsafe.AsRef(in this));
            fixed (uint* pOffsetsPtr = &pOffsets)
            {
                ((delegate* unmanaged[Stdcall]<ID3D11DeviceContext*, uint, ID3D11Buffer**, uint*, void>)@this->LpVtbl[37])(@this, NumBuffers, ppSOTargets, pOffsetsPtr);
            }
        }

        /// <summary>To be documented.</summary>
        public readonly unsafe void SOSetTargets(uint NumBuffers, ref ID3D11Buffer* ppSOTargets, uint* pOffsets)
        {
            var @this = (ID3D11DeviceContext*) Unsafe.AsPointer(ref Unsafe.AsRef(in this));
            fixed (ID3D11Buffer** ppSOTargetsPtr = &ppSOTargets)
            {
                ((delegate* unmanaged[Stdcall]<ID3D11DeviceContext*, uint, ID3D11Buffer**, uint*, void>)@this->LpVtbl[37])(@this, NumBuffers, ppSOTargetsPtr, pOffsets);
            }
        }

        /// <summary>To be documented.</summary>
        public readonly unsafe void SOSetTargets(uint NumBuffers, ref ID3D11Buffer* ppSOTargets, ref uint pOffsets)
        {
            var @this = (ID3D11DeviceContext*) Unsafe.AsPointer(ref Unsafe.AsRef(in this));
            fixed (ID3D11Buffer** ppSOTargetsPtr = &ppSOTargets)
            {
                fixed (uint* pOffsetsPtr = &pOffsets)
                {
                    ((delegate* unmanaged[Stdcall]<ID3D11DeviceContext*, uint, ID3D11Buffer**, uint*, void>)@this->LpVtbl[37])(@this, NumBuffers, ppSOTargetsPtr, pOffsetsPtr);
                }
            }
        }

        /// <summary>To be documented.</summary>
        public readonly void DrawAuto()
        {
            var @this = (ID3D11DeviceContext*) Unsafe.AsPointer(ref Unsafe.AsRef(in this));
            ((delegate* unmanaged[Stdcall]<ID3D11DeviceContext*, void>)@this->LpVtbl[38])(@this);
        }

        /// <summary>To be documented.</summary>
        public readonly unsafe void DrawIndexedInstancedIndirect(ID3D11Buffer* pBufferForArgs, uint AlignedByteOffsetForArgs)
        {
            var @this = (ID3D11DeviceContext*) Unsafe.AsPointer(ref Unsafe.AsRef(in this));
            ((delegate* unmanaged[Stdcall]<ID3D11DeviceContext*, ID3D11Buffer*, uint, void>)@this->LpVtbl[39])(@this, pBufferForArgs, AlignedByteOffsetForArgs);
        }

        /// <summary>To be documented.</summary>
        public readonly void DrawIndexedInstancedIndirect(ref ID3D11Buffer pBufferForArgs, uint AlignedByteOffsetForArgs)
        {
            var @this = (ID3D11DeviceContext*) Unsafe.AsPointer(ref Unsafe.AsRef(in this));
            fixed (ID3D11Buffer* pBufferForArgsPtr = &pBufferForArgs)
            {
                ((delegate* unmanaged[Stdcall]<ID3D11DeviceContext*, ID3D11Buffer*, uint, void>)@this->LpVtbl[39])(@this, pBufferForArgsPtr, AlignedByteOffsetForArgs);
            }
        }

        /// <summary>To be documented.</summary>
        public readonly unsafe void DrawInstancedIndirect(ID3D11Buffer* pBufferForArgs, uint AlignedByteOffsetForArgs)
        {
            var @this = (ID3D11DeviceContext*) Unsafe.AsPointer(ref Unsafe.AsRef(in this));
            ((delegate* unmanaged[Stdcall]<ID3D11DeviceContext*, ID3D11Buffer*, uint, void>)@this->LpVtbl[40])(@this, pBufferForArgs, AlignedByteOffsetForArgs);
        }

        /// <summary>To be documented.</summary>
        public readonly void DrawInstancedIndirect(ref ID3D11Buffer pBufferForArgs, uint AlignedByteOffsetForArgs)
        {
            var @this = (ID3D11DeviceContext*) Unsafe.AsPointer(ref Unsafe.AsRef(in this));
            fixed (ID3D11Buffer* pBufferForArgsPtr = &pBufferForArgs)
            {
                ((delegate* unmanaged[Stdcall]<ID3D11DeviceContext*, ID3D11Buffer*, uint, void>)@this->LpVtbl[40])(@this, pBufferForArgsPtr, AlignedByteOffsetForArgs);
            }
        }

        /// <summary>To be documented.</summary>
        public readonly void Dispatch(uint ThreadGroupCountX, uint ThreadGroupCountY, uint ThreadGroupCountZ)
        {
            var @this = (ID3D11DeviceContext*) Unsafe.AsPointer(ref Unsafe.AsRef(in this));
            ((delegate* unmanaged[Stdcall]<ID3D11DeviceContext*, uint, uint, uint, void>)@this->LpVtbl[41])(@this, ThreadGroupCountX, ThreadGroupCountY, ThreadGroupCountZ);
        }

        /// <summary>To be documented.</summary>
        public readonly unsafe void DispatchIndirect(ID3D11Buffer* pBufferForArgs, uint AlignedByteOffsetForArgs)
        {
            var @this = (ID3D11DeviceContext*) Unsafe.AsPointer(ref Unsafe.AsRef(in this));
            ((delegate* unmanaged[Stdcall]<ID3D11DeviceContext*, ID3D11Buffer*, uint, void>)@this->LpVtbl[42])(@this, pBufferForArgs, AlignedByteOffsetForArgs);
        }

        /// <summary>To be documented.</summary>
        public readonly void DispatchIndirect(ref ID3D11Buffer pBufferForArgs, uint AlignedByteOffsetForArgs)
        {
            var @this = (ID3D11DeviceContext*) Unsafe.AsPointer(ref Unsafe.AsRef(in this));
            fixed (ID3D11Buffer* pBufferForArgsPtr = &pBufferForArgs)
            {
                ((delegate* unmanaged[Stdcall]<ID3D11DeviceContext*, ID3D11Buffer*, uint, void>)@this->LpVtbl[42])(@this, pBufferForArgsPtr, AlignedByteOffsetForArgs);
            }
        }

        /// <summary>To be documented.</summary>
        public readonly unsafe void RSSetState(ID3D11RasterizerState* pRasterizerState)
        {
            var @this = (ID3D11DeviceContext*) Unsafe.AsPointer(ref Unsafe.AsRef(in this));
            ((delegate* unmanaged[Stdcall]<ID3D11DeviceContext*, ID3D11RasterizerState*, void>)@this->LpVtbl[43])(@this, pRasterizerState);
        }

        /// <summary>To be documented.</summary>
        public readonly void RSSetState(ref ID3D11RasterizerState pRasterizerState)
        {
            var @this = (ID3D11DeviceContext*) Unsafe.AsPointer(ref Unsafe.AsRef(in this));
            fixed (ID3D11RasterizerState* pRasterizerStatePtr = &pRasterizerState)
            {
                ((delegate* unmanaged[Stdcall]<ID3D11DeviceContext*, ID3D11RasterizerState*, void>)@this->LpVtbl[43])(@this, pRasterizerStatePtr);
            }
        }

        /// <summary>To be documented.</summary>
        public readonly unsafe void RSSetViewports(uint NumViewports, Viewport* pViewports)
        {
            var @this = (ID3D11DeviceContext*) Unsafe.AsPointer(ref Unsafe.AsRef(in this));
            ((delegate* unmanaged[Stdcall]<ID3D11DeviceContext*, uint, Viewport*, void>)@this->LpVtbl[44])(@this, NumViewports, pViewports);
        }

        /// <summary>To be documented.</summary>
        public readonly void RSSetViewports(uint NumViewports, ref Viewport pViewports)
        {
            var @this = (ID3D11DeviceContext*) Unsafe.AsPointer(ref Unsafe.AsRef(in this));
            fixed (Viewport* pViewportsPtr = &pViewports)
            {
                ((delegate* unmanaged[Stdcall]<ID3D11DeviceContext*, uint, Viewport*, void>)@this->LpVtbl[44])(@this, NumViewports, pViewportsPtr);
            }
        }

        /// <summary>To be documented.</summary>
        public readonly unsafe void RSSetScissorRects(uint NumRects, Silk.NET.Maths.Box2D<int>* pRects)
        {
            var @this = (ID3D11DeviceContext*) Unsafe.AsPointer(ref Unsafe.AsRef(in this));
<<<<<<< HEAD
            ((delegate* unmanaged[Stdcall]<ID3D11DeviceContext*, uint, Silk.NET.Maths.Box2D<int>*, void>)LpVtbl[45])(@this, NumRects, pRects);
=======
            ((delegate* unmanaged[Stdcall]<ID3D11DeviceContext*, uint, Silk.NET.Maths.Rectangle<int>*, void>)@this->LpVtbl[45])(@this, NumRects, pRects);
>>>>>>> 79618580
        }

        /// <summary>To be documented.</summary>
        public readonly void RSSetScissorRects(uint NumRects, ref Silk.NET.Maths.Box2D<int> pRects)
        {
            var @this = (ID3D11DeviceContext*) Unsafe.AsPointer(ref Unsafe.AsRef(in this));
            fixed (Silk.NET.Maths.Box2D<int>* pRectsPtr = &pRects)
            {
<<<<<<< HEAD
                ((delegate* unmanaged[Stdcall]<ID3D11DeviceContext*, uint, Silk.NET.Maths.Box2D<int>*, void>)LpVtbl[45])(@this, NumRects, pRectsPtr);
=======
                ((delegate* unmanaged[Stdcall]<ID3D11DeviceContext*, uint, Silk.NET.Maths.Rectangle<int>*, void>)@this->LpVtbl[45])(@this, NumRects, pRectsPtr);
>>>>>>> 79618580
            }
        }

        /// <summary>To be documented.</summary>
        public readonly unsafe void CopySubresourceRegion(ID3D11Resource* pDstResource, uint DstSubresource, uint DstX, uint DstY, uint DstZ, ID3D11Resource* pSrcResource, uint SrcSubresource, Box* pSrcBox)
        {
            var @this = (ID3D11DeviceContext*) Unsafe.AsPointer(ref Unsafe.AsRef(in this));
            ((delegate* unmanaged[Stdcall]<ID3D11DeviceContext*, ID3D11Resource*, uint, uint, uint, uint, ID3D11Resource*, uint, Box*, void>)@this->LpVtbl[46])(@this, pDstResource, DstSubresource, DstX, DstY, DstZ, pSrcResource, SrcSubresource, pSrcBox);
        }

        /// <summary>To be documented.</summary>
        public readonly unsafe void CopySubresourceRegion(ID3D11Resource* pDstResource, uint DstSubresource, uint DstX, uint DstY, uint DstZ, ID3D11Resource* pSrcResource, uint SrcSubresource, ref Box pSrcBox)
        {
            var @this = (ID3D11DeviceContext*) Unsafe.AsPointer(ref Unsafe.AsRef(in this));
            fixed (Box* pSrcBoxPtr = &pSrcBox)
            {
                ((delegate* unmanaged[Stdcall]<ID3D11DeviceContext*, ID3D11Resource*, uint, uint, uint, uint, ID3D11Resource*, uint, Box*, void>)@this->LpVtbl[46])(@this, pDstResource, DstSubresource, DstX, DstY, DstZ, pSrcResource, SrcSubresource, pSrcBoxPtr);
            }
        }

        /// <summary>To be documented.</summary>
        public readonly unsafe void CopySubresourceRegion(ID3D11Resource* pDstResource, uint DstSubresource, uint DstX, uint DstY, uint DstZ, ref ID3D11Resource pSrcResource, uint SrcSubresource, Box* pSrcBox)
        {
            var @this = (ID3D11DeviceContext*) Unsafe.AsPointer(ref Unsafe.AsRef(in this));
            fixed (ID3D11Resource* pSrcResourcePtr = &pSrcResource)
            {
                ((delegate* unmanaged[Stdcall]<ID3D11DeviceContext*, ID3D11Resource*, uint, uint, uint, uint, ID3D11Resource*, uint, Box*, void>)@this->LpVtbl[46])(@this, pDstResource, DstSubresource, DstX, DstY, DstZ, pSrcResourcePtr, SrcSubresource, pSrcBox);
            }
        }

        /// <summary>To be documented.</summary>
        public readonly unsafe void CopySubresourceRegion(ID3D11Resource* pDstResource, uint DstSubresource, uint DstX, uint DstY, uint DstZ, ref ID3D11Resource pSrcResource, uint SrcSubresource, ref Box pSrcBox)
        {
            var @this = (ID3D11DeviceContext*) Unsafe.AsPointer(ref Unsafe.AsRef(in this));
            fixed (ID3D11Resource* pSrcResourcePtr = &pSrcResource)
            {
                fixed (Box* pSrcBoxPtr = &pSrcBox)
                {
                    ((delegate* unmanaged[Stdcall]<ID3D11DeviceContext*, ID3D11Resource*, uint, uint, uint, uint, ID3D11Resource*, uint, Box*, void>)@this->LpVtbl[46])(@this, pDstResource, DstSubresource, DstX, DstY, DstZ, pSrcResourcePtr, SrcSubresource, pSrcBoxPtr);
                }
            }
        }

        /// <summary>To be documented.</summary>
        public readonly unsafe void CopySubresourceRegion(ref ID3D11Resource pDstResource, uint DstSubresource, uint DstX, uint DstY, uint DstZ, ID3D11Resource* pSrcResource, uint SrcSubresource, Box* pSrcBox)
        {
            var @this = (ID3D11DeviceContext*) Unsafe.AsPointer(ref Unsafe.AsRef(in this));
            fixed (ID3D11Resource* pDstResourcePtr = &pDstResource)
            {
                ((delegate* unmanaged[Stdcall]<ID3D11DeviceContext*, ID3D11Resource*, uint, uint, uint, uint, ID3D11Resource*, uint, Box*, void>)@this->LpVtbl[46])(@this, pDstResourcePtr, DstSubresource, DstX, DstY, DstZ, pSrcResource, SrcSubresource, pSrcBox);
            }
        }

        /// <summary>To be documented.</summary>
        public readonly unsafe void CopySubresourceRegion(ref ID3D11Resource pDstResource, uint DstSubresource, uint DstX, uint DstY, uint DstZ, ID3D11Resource* pSrcResource, uint SrcSubresource, ref Box pSrcBox)
        {
            var @this = (ID3D11DeviceContext*) Unsafe.AsPointer(ref Unsafe.AsRef(in this));
            fixed (ID3D11Resource* pDstResourcePtr = &pDstResource)
            {
                fixed (Box* pSrcBoxPtr = &pSrcBox)
                {
                    ((delegate* unmanaged[Stdcall]<ID3D11DeviceContext*, ID3D11Resource*, uint, uint, uint, uint, ID3D11Resource*, uint, Box*, void>)@this->LpVtbl[46])(@this, pDstResourcePtr, DstSubresource, DstX, DstY, DstZ, pSrcResource, SrcSubresource, pSrcBoxPtr);
                }
            }
        }

        /// <summary>To be documented.</summary>
        public readonly unsafe void CopySubresourceRegion(ref ID3D11Resource pDstResource, uint DstSubresource, uint DstX, uint DstY, uint DstZ, ref ID3D11Resource pSrcResource, uint SrcSubresource, Box* pSrcBox)
        {
            var @this = (ID3D11DeviceContext*) Unsafe.AsPointer(ref Unsafe.AsRef(in this));
            fixed (ID3D11Resource* pDstResourcePtr = &pDstResource)
            {
                fixed (ID3D11Resource* pSrcResourcePtr = &pSrcResource)
                {
                    ((delegate* unmanaged[Stdcall]<ID3D11DeviceContext*, ID3D11Resource*, uint, uint, uint, uint, ID3D11Resource*, uint, Box*, void>)@this->LpVtbl[46])(@this, pDstResourcePtr, DstSubresource, DstX, DstY, DstZ, pSrcResourcePtr, SrcSubresource, pSrcBox);
                }
            }
        }

        /// <summary>To be documented.</summary>
        public readonly void CopySubresourceRegion(ref ID3D11Resource pDstResource, uint DstSubresource, uint DstX, uint DstY, uint DstZ, ref ID3D11Resource pSrcResource, uint SrcSubresource, ref Box pSrcBox)
        {
            var @this = (ID3D11DeviceContext*) Unsafe.AsPointer(ref Unsafe.AsRef(in this));
            fixed (ID3D11Resource* pDstResourcePtr = &pDstResource)
            {
                fixed (ID3D11Resource* pSrcResourcePtr = &pSrcResource)
                {
                    fixed (Box* pSrcBoxPtr = &pSrcBox)
                    {
                        ((delegate* unmanaged[Stdcall]<ID3D11DeviceContext*, ID3D11Resource*, uint, uint, uint, uint, ID3D11Resource*, uint, Box*, void>)@this->LpVtbl[46])(@this, pDstResourcePtr, DstSubresource, DstX, DstY, DstZ, pSrcResourcePtr, SrcSubresource, pSrcBoxPtr);
                    }
                }
            }
        }

        /// <summary>To be documented.</summary>
        public readonly unsafe void CopyResource(ID3D11Resource* pDstResource, ID3D11Resource* pSrcResource)
        {
            var @this = (ID3D11DeviceContext*) Unsafe.AsPointer(ref Unsafe.AsRef(in this));
            ((delegate* unmanaged[Stdcall]<ID3D11DeviceContext*, ID3D11Resource*, ID3D11Resource*, void>)@this->LpVtbl[47])(@this, pDstResource, pSrcResource);
        }

        /// <summary>To be documented.</summary>
        public readonly unsafe void CopyResource(ID3D11Resource* pDstResource, ref ID3D11Resource pSrcResource)
        {
            var @this = (ID3D11DeviceContext*) Unsafe.AsPointer(ref Unsafe.AsRef(in this));
            fixed (ID3D11Resource* pSrcResourcePtr = &pSrcResource)
            {
                ((delegate* unmanaged[Stdcall]<ID3D11DeviceContext*, ID3D11Resource*, ID3D11Resource*, void>)@this->LpVtbl[47])(@this, pDstResource, pSrcResourcePtr);
            }
        }

        /// <summary>To be documented.</summary>
        public readonly unsafe void CopyResource(ref ID3D11Resource pDstResource, ID3D11Resource* pSrcResource)
        {
            var @this = (ID3D11DeviceContext*) Unsafe.AsPointer(ref Unsafe.AsRef(in this));
            fixed (ID3D11Resource* pDstResourcePtr = &pDstResource)
            {
                ((delegate* unmanaged[Stdcall]<ID3D11DeviceContext*, ID3D11Resource*, ID3D11Resource*, void>)@this->LpVtbl[47])(@this, pDstResourcePtr, pSrcResource);
            }
        }

        /// <summary>To be documented.</summary>
        public readonly void CopyResource(ref ID3D11Resource pDstResource, ref ID3D11Resource pSrcResource)
        {
            var @this = (ID3D11DeviceContext*) Unsafe.AsPointer(ref Unsafe.AsRef(in this));
            fixed (ID3D11Resource* pDstResourcePtr = &pDstResource)
            {
                fixed (ID3D11Resource* pSrcResourcePtr = &pSrcResource)
                {
                    ((delegate* unmanaged[Stdcall]<ID3D11DeviceContext*, ID3D11Resource*, ID3D11Resource*, void>)@this->LpVtbl[47])(@this, pDstResourcePtr, pSrcResourcePtr);
                }
            }
        }

        /// <summary>To be documented.</summary>
        public readonly unsafe void UpdateSubresource(ID3D11Resource* pDstResource, uint DstSubresource, Box* pDstBox, void* pSrcData, uint SrcRowPitch, uint SrcDepthPitch)
        {
            var @this = (ID3D11DeviceContext*) Unsafe.AsPointer(ref Unsafe.AsRef(in this));
            ((delegate* unmanaged[Stdcall]<ID3D11DeviceContext*, ID3D11Resource*, uint, Box*, void*, uint, uint, void>)@this->LpVtbl[48])(@this, pDstResource, DstSubresource, pDstBox, pSrcData, SrcRowPitch, SrcDepthPitch);
        }

        /// <summary>To be documented.</summary>
        public readonly unsafe void UpdateSubresource<T0>(ID3D11Resource* pDstResource, uint DstSubresource, Box* pDstBox, ref T0 pSrcData, uint SrcRowPitch, uint SrcDepthPitch) where T0 : unmanaged
        {
            var @this = (ID3D11DeviceContext*) Unsafe.AsPointer(ref Unsafe.AsRef(in this));
            fixed (void* pSrcDataPtr = &pSrcData)
            {
                ((delegate* unmanaged[Stdcall]<ID3D11DeviceContext*, ID3D11Resource*, uint, Box*, void*, uint, uint, void>)@this->LpVtbl[48])(@this, pDstResource, DstSubresource, pDstBox, pSrcDataPtr, SrcRowPitch, SrcDepthPitch);
            }
        }

        /// <summary>To be documented.</summary>
        public readonly unsafe void UpdateSubresource(ID3D11Resource* pDstResource, uint DstSubresource, ref Box pDstBox, void* pSrcData, uint SrcRowPitch, uint SrcDepthPitch)
        {
            var @this = (ID3D11DeviceContext*) Unsafe.AsPointer(ref Unsafe.AsRef(in this));
            fixed (Box* pDstBoxPtr = &pDstBox)
            {
                ((delegate* unmanaged[Stdcall]<ID3D11DeviceContext*, ID3D11Resource*, uint, Box*, void*, uint, uint, void>)@this->LpVtbl[48])(@this, pDstResource, DstSubresource, pDstBoxPtr, pSrcData, SrcRowPitch, SrcDepthPitch);
            }
        }

        /// <summary>To be documented.</summary>
        public readonly unsafe void UpdateSubresource<T0>(ID3D11Resource* pDstResource, uint DstSubresource, ref Box pDstBox, ref T0 pSrcData, uint SrcRowPitch, uint SrcDepthPitch) where T0 : unmanaged
        {
            var @this = (ID3D11DeviceContext*) Unsafe.AsPointer(ref Unsafe.AsRef(in this));
            fixed (Box* pDstBoxPtr = &pDstBox)
            {
                fixed (void* pSrcDataPtr = &pSrcData)
                {
                    ((delegate* unmanaged[Stdcall]<ID3D11DeviceContext*, ID3D11Resource*, uint, Box*, void*, uint, uint, void>)@this->LpVtbl[48])(@this, pDstResource, DstSubresource, pDstBoxPtr, pSrcDataPtr, SrcRowPitch, SrcDepthPitch);
                }
            }
        }

        /// <summary>To be documented.</summary>
        public readonly unsafe void UpdateSubresource(ref ID3D11Resource pDstResource, uint DstSubresource, Box* pDstBox, void* pSrcData, uint SrcRowPitch, uint SrcDepthPitch)
        {
            var @this = (ID3D11DeviceContext*) Unsafe.AsPointer(ref Unsafe.AsRef(in this));
            fixed (ID3D11Resource* pDstResourcePtr = &pDstResource)
            {
                ((delegate* unmanaged[Stdcall]<ID3D11DeviceContext*, ID3D11Resource*, uint, Box*, void*, uint, uint, void>)@this->LpVtbl[48])(@this, pDstResourcePtr, DstSubresource, pDstBox, pSrcData, SrcRowPitch, SrcDepthPitch);
            }
        }

        /// <summary>To be documented.</summary>
        public readonly unsafe void UpdateSubresource<T0>(ref ID3D11Resource pDstResource, uint DstSubresource, Box* pDstBox, ref T0 pSrcData, uint SrcRowPitch, uint SrcDepthPitch) where T0 : unmanaged
        {
            var @this = (ID3D11DeviceContext*) Unsafe.AsPointer(ref Unsafe.AsRef(in this));
            fixed (ID3D11Resource* pDstResourcePtr = &pDstResource)
            {
                fixed (void* pSrcDataPtr = &pSrcData)
                {
                    ((delegate* unmanaged[Stdcall]<ID3D11DeviceContext*, ID3D11Resource*, uint, Box*, void*, uint, uint, void>)@this->LpVtbl[48])(@this, pDstResourcePtr, DstSubresource, pDstBox, pSrcDataPtr, SrcRowPitch, SrcDepthPitch);
                }
            }
        }

        /// <summary>To be documented.</summary>
        public readonly unsafe void UpdateSubresource(ref ID3D11Resource pDstResource, uint DstSubresource, ref Box pDstBox, void* pSrcData, uint SrcRowPitch, uint SrcDepthPitch)
        {
            var @this = (ID3D11DeviceContext*) Unsafe.AsPointer(ref Unsafe.AsRef(in this));
            fixed (ID3D11Resource* pDstResourcePtr = &pDstResource)
            {
                fixed (Box* pDstBoxPtr = &pDstBox)
                {
                    ((delegate* unmanaged[Stdcall]<ID3D11DeviceContext*, ID3D11Resource*, uint, Box*, void*, uint, uint, void>)@this->LpVtbl[48])(@this, pDstResourcePtr, DstSubresource, pDstBoxPtr, pSrcData, SrcRowPitch, SrcDepthPitch);
                }
            }
        }

        /// <summary>To be documented.</summary>
        public readonly void UpdateSubresource<T0>(ref ID3D11Resource pDstResource, uint DstSubresource, ref Box pDstBox, ref T0 pSrcData, uint SrcRowPitch, uint SrcDepthPitch) where T0 : unmanaged
        {
            var @this = (ID3D11DeviceContext*) Unsafe.AsPointer(ref Unsafe.AsRef(in this));
            fixed (ID3D11Resource* pDstResourcePtr = &pDstResource)
            {
                fixed (Box* pDstBoxPtr = &pDstBox)
                {
                    fixed (void* pSrcDataPtr = &pSrcData)
                    {
                        ((delegate* unmanaged[Stdcall]<ID3D11DeviceContext*, ID3D11Resource*, uint, Box*, void*, uint, uint, void>)@this->LpVtbl[48])(@this, pDstResourcePtr, DstSubresource, pDstBoxPtr, pSrcDataPtr, SrcRowPitch, SrcDepthPitch);
                    }
                }
            }
        }

        /// <summary>To be documented.</summary>
        public readonly unsafe void CopyStructureCount(ID3D11Buffer* pDstBuffer, uint DstAlignedByteOffset, ID3D11UnorderedAccessView* pSrcView)
        {
            var @this = (ID3D11DeviceContext*) Unsafe.AsPointer(ref Unsafe.AsRef(in this));
            ((delegate* unmanaged[Stdcall]<ID3D11DeviceContext*, ID3D11Buffer*, uint, ID3D11UnorderedAccessView*, void>)@this->LpVtbl[49])(@this, pDstBuffer, DstAlignedByteOffset, pSrcView);
        }

        /// <summary>To be documented.</summary>
        public readonly unsafe void CopyStructureCount(ID3D11Buffer* pDstBuffer, uint DstAlignedByteOffset, ref ID3D11UnorderedAccessView pSrcView)
        {
            var @this = (ID3D11DeviceContext*) Unsafe.AsPointer(ref Unsafe.AsRef(in this));
            fixed (ID3D11UnorderedAccessView* pSrcViewPtr = &pSrcView)
            {
                ((delegate* unmanaged[Stdcall]<ID3D11DeviceContext*, ID3D11Buffer*, uint, ID3D11UnorderedAccessView*, void>)@this->LpVtbl[49])(@this, pDstBuffer, DstAlignedByteOffset, pSrcViewPtr);
            }
        }

        /// <summary>To be documented.</summary>
        public readonly unsafe void CopyStructureCount(ref ID3D11Buffer pDstBuffer, uint DstAlignedByteOffset, ID3D11UnorderedAccessView* pSrcView)
        {
            var @this = (ID3D11DeviceContext*) Unsafe.AsPointer(ref Unsafe.AsRef(in this));
            fixed (ID3D11Buffer* pDstBufferPtr = &pDstBuffer)
            {
                ((delegate* unmanaged[Stdcall]<ID3D11DeviceContext*, ID3D11Buffer*, uint, ID3D11UnorderedAccessView*, void>)@this->LpVtbl[49])(@this, pDstBufferPtr, DstAlignedByteOffset, pSrcView);
            }
        }

        /// <summary>To be documented.</summary>
        public readonly void CopyStructureCount(ref ID3D11Buffer pDstBuffer, uint DstAlignedByteOffset, ref ID3D11UnorderedAccessView pSrcView)
        {
            var @this = (ID3D11DeviceContext*) Unsafe.AsPointer(ref Unsafe.AsRef(in this));
            fixed (ID3D11Buffer* pDstBufferPtr = &pDstBuffer)
            {
                fixed (ID3D11UnorderedAccessView* pSrcViewPtr = &pSrcView)
                {
                    ((delegate* unmanaged[Stdcall]<ID3D11DeviceContext*, ID3D11Buffer*, uint, ID3D11UnorderedAccessView*, void>)@this->LpVtbl[49])(@this, pDstBufferPtr, DstAlignedByteOffset, pSrcViewPtr);
                }
            }
        }

        /// <summary>To be documented.</summary>
        public readonly unsafe void ClearRenderTargetView(ID3D11RenderTargetView* pRenderTargetView, [Count(Count = 4)] float* ColorRGBA)
        {
            var @this = (ID3D11DeviceContext*) Unsafe.AsPointer(ref Unsafe.AsRef(in this));
            ((delegate* unmanaged[Stdcall]<ID3D11DeviceContext*, ID3D11RenderTargetView*, float*, void>)@this->LpVtbl[50])(@this, pRenderTargetView, ColorRGBA);
        }

        /// <summary>To be documented.</summary>
        public readonly unsafe void ClearRenderTargetView(ID3D11RenderTargetView* pRenderTargetView, [Count(Count = 4)] ref float ColorRGBA)
        {
            var @this = (ID3D11DeviceContext*) Unsafe.AsPointer(ref Unsafe.AsRef(in this));
            fixed (float* ColorRGBAPtr = &ColorRGBA)
            {
                ((delegate* unmanaged[Stdcall]<ID3D11DeviceContext*, ID3D11RenderTargetView*, float*, void>)@this->LpVtbl[50])(@this, pRenderTargetView, ColorRGBAPtr);
            }
        }

        /// <summary>To be documented.</summary>
        public readonly unsafe void ClearRenderTargetView(ref ID3D11RenderTargetView pRenderTargetView, [Count(Count = 4)] float* ColorRGBA)
        {
            var @this = (ID3D11DeviceContext*) Unsafe.AsPointer(ref Unsafe.AsRef(in this));
            fixed (ID3D11RenderTargetView* pRenderTargetViewPtr = &pRenderTargetView)
            {
                ((delegate* unmanaged[Stdcall]<ID3D11DeviceContext*, ID3D11RenderTargetView*, float*, void>)@this->LpVtbl[50])(@this, pRenderTargetViewPtr, ColorRGBA);
            }
        }

        /// <summary>To be documented.</summary>
        public readonly void ClearRenderTargetView(ref ID3D11RenderTargetView pRenderTargetView, [Count(Count = 4)] ref float ColorRGBA)
        {
            var @this = (ID3D11DeviceContext*) Unsafe.AsPointer(ref Unsafe.AsRef(in this));
            fixed (ID3D11RenderTargetView* pRenderTargetViewPtr = &pRenderTargetView)
            {
                fixed (float* ColorRGBAPtr = &ColorRGBA)
                {
                    ((delegate* unmanaged[Stdcall]<ID3D11DeviceContext*, ID3D11RenderTargetView*, float*, void>)@this->LpVtbl[50])(@this, pRenderTargetViewPtr, ColorRGBAPtr);
                }
            }
        }

        /// <summary>To be documented.</summary>
        public readonly unsafe void ClearUnorderedAccessViewUint(ID3D11UnorderedAccessView* pUnorderedAccessView, [Count(Count = 4)] uint* Values)
        {
            var @this = (ID3D11DeviceContext*) Unsafe.AsPointer(ref Unsafe.AsRef(in this));
            ((delegate* unmanaged[Stdcall]<ID3D11DeviceContext*, ID3D11UnorderedAccessView*, uint*, void>)@this->LpVtbl[51])(@this, pUnorderedAccessView, Values);
        }

        /// <summary>To be documented.</summary>
        public readonly unsafe void ClearUnorderedAccessViewUint(ID3D11UnorderedAccessView* pUnorderedAccessView, [Count(Count = 4)] ref uint Values)
        {
            var @this = (ID3D11DeviceContext*) Unsafe.AsPointer(ref Unsafe.AsRef(in this));
            fixed (uint* ValuesPtr = &Values)
            {
                ((delegate* unmanaged[Stdcall]<ID3D11DeviceContext*, ID3D11UnorderedAccessView*, uint*, void>)@this->LpVtbl[51])(@this, pUnorderedAccessView, ValuesPtr);
            }
        }

        /// <summary>To be documented.</summary>
        public readonly unsafe void ClearUnorderedAccessViewUint(ref ID3D11UnorderedAccessView pUnorderedAccessView, [Count(Count = 4)] uint* Values)
        {
            var @this = (ID3D11DeviceContext*) Unsafe.AsPointer(ref Unsafe.AsRef(in this));
            fixed (ID3D11UnorderedAccessView* pUnorderedAccessViewPtr = &pUnorderedAccessView)
            {
                ((delegate* unmanaged[Stdcall]<ID3D11DeviceContext*, ID3D11UnorderedAccessView*, uint*, void>)@this->LpVtbl[51])(@this, pUnorderedAccessViewPtr, Values);
            }
        }

        /// <summary>To be documented.</summary>
        public readonly void ClearUnorderedAccessViewUint(ref ID3D11UnorderedAccessView pUnorderedAccessView, [Count(Count = 4)] ref uint Values)
        {
            var @this = (ID3D11DeviceContext*) Unsafe.AsPointer(ref Unsafe.AsRef(in this));
            fixed (ID3D11UnorderedAccessView* pUnorderedAccessViewPtr = &pUnorderedAccessView)
            {
                fixed (uint* ValuesPtr = &Values)
                {
                    ((delegate* unmanaged[Stdcall]<ID3D11DeviceContext*, ID3D11UnorderedAccessView*, uint*, void>)@this->LpVtbl[51])(@this, pUnorderedAccessViewPtr, ValuesPtr);
                }
            }
        }

        /// <summary>To be documented.</summary>
        public readonly unsafe void ClearUnorderedAccessViewFloat(ID3D11UnorderedAccessView* pUnorderedAccessView, [Count(Count = 4)] float* Values)
        {
            var @this = (ID3D11DeviceContext*) Unsafe.AsPointer(ref Unsafe.AsRef(in this));
            ((delegate* unmanaged[Stdcall]<ID3D11DeviceContext*, ID3D11UnorderedAccessView*, float*, void>)@this->LpVtbl[52])(@this, pUnorderedAccessView, Values);
        }

        /// <summary>To be documented.</summary>
        public readonly unsafe void ClearUnorderedAccessViewFloat(ID3D11UnorderedAccessView* pUnorderedAccessView, [Count(Count = 4)] ref float Values)
        {
            var @this = (ID3D11DeviceContext*) Unsafe.AsPointer(ref Unsafe.AsRef(in this));
            fixed (float* ValuesPtr = &Values)
            {
                ((delegate* unmanaged[Stdcall]<ID3D11DeviceContext*, ID3D11UnorderedAccessView*, float*, void>)@this->LpVtbl[52])(@this, pUnorderedAccessView, ValuesPtr);
            }
        }

        /// <summary>To be documented.</summary>
        public readonly unsafe void ClearUnorderedAccessViewFloat(ref ID3D11UnorderedAccessView pUnorderedAccessView, [Count(Count = 4)] float* Values)
        {
            var @this = (ID3D11DeviceContext*) Unsafe.AsPointer(ref Unsafe.AsRef(in this));
            fixed (ID3D11UnorderedAccessView* pUnorderedAccessViewPtr = &pUnorderedAccessView)
            {
                ((delegate* unmanaged[Stdcall]<ID3D11DeviceContext*, ID3D11UnorderedAccessView*, float*, void>)@this->LpVtbl[52])(@this, pUnorderedAccessViewPtr, Values);
            }
        }

        /// <summary>To be documented.</summary>
        public readonly void ClearUnorderedAccessViewFloat(ref ID3D11UnorderedAccessView pUnorderedAccessView, [Count(Count = 4)] ref float Values)
        {
            var @this = (ID3D11DeviceContext*) Unsafe.AsPointer(ref Unsafe.AsRef(in this));
            fixed (ID3D11UnorderedAccessView* pUnorderedAccessViewPtr = &pUnorderedAccessView)
            {
                fixed (float* ValuesPtr = &Values)
                {
                    ((delegate* unmanaged[Stdcall]<ID3D11DeviceContext*, ID3D11UnorderedAccessView*, float*, void>)@this->LpVtbl[52])(@this, pUnorderedAccessViewPtr, ValuesPtr);
                }
            }
        }

        /// <summary>To be documented.</summary>
        public readonly unsafe void ClearDepthStencilView(ID3D11DepthStencilView* pDepthStencilView, uint ClearFlags, float Depth, byte Stencil)
        {
            var @this = (ID3D11DeviceContext*) Unsafe.AsPointer(ref Unsafe.AsRef(in this));
            ((delegate* unmanaged[Stdcall]<ID3D11DeviceContext*, ID3D11DepthStencilView*, uint, float, byte, void>)@this->LpVtbl[53])(@this, pDepthStencilView, ClearFlags, Depth, Stencil);
        }

        /// <summary>To be documented.</summary>
        public readonly void ClearDepthStencilView(ref ID3D11DepthStencilView pDepthStencilView, uint ClearFlags, float Depth, byte Stencil)
        {
            var @this = (ID3D11DeviceContext*) Unsafe.AsPointer(ref Unsafe.AsRef(in this));
            fixed (ID3D11DepthStencilView* pDepthStencilViewPtr = &pDepthStencilView)
            {
                ((delegate* unmanaged[Stdcall]<ID3D11DeviceContext*, ID3D11DepthStencilView*, uint, float, byte, void>)@this->LpVtbl[53])(@this, pDepthStencilViewPtr, ClearFlags, Depth, Stencil);
            }
        }

        /// <summary>To be documented.</summary>
        public readonly unsafe void GenerateMips(ID3D11ShaderResourceView* pShaderResourceView)
        {
            var @this = (ID3D11DeviceContext*) Unsafe.AsPointer(ref Unsafe.AsRef(in this));
            ((delegate* unmanaged[Stdcall]<ID3D11DeviceContext*, ID3D11ShaderResourceView*, void>)@this->LpVtbl[54])(@this, pShaderResourceView);
        }

        /// <summary>To be documented.</summary>
        public readonly void GenerateMips(ref ID3D11ShaderResourceView pShaderResourceView)
        {
            var @this = (ID3D11DeviceContext*) Unsafe.AsPointer(ref Unsafe.AsRef(in this));
            fixed (ID3D11ShaderResourceView* pShaderResourceViewPtr = &pShaderResourceView)
            {
                ((delegate* unmanaged[Stdcall]<ID3D11DeviceContext*, ID3D11ShaderResourceView*, void>)@this->LpVtbl[54])(@this, pShaderResourceViewPtr);
            }
        }

        /// <summary>To be documented.</summary>
        public readonly unsafe void SetResourceMinLOD(ID3D11Resource* pResource, float MinLOD)
        {
            var @this = (ID3D11DeviceContext*) Unsafe.AsPointer(ref Unsafe.AsRef(in this));
            ((delegate* unmanaged[Stdcall]<ID3D11DeviceContext*, ID3D11Resource*, float, void>)@this->LpVtbl[55])(@this, pResource, MinLOD);
        }

        /// <summary>To be documented.</summary>
        public readonly void SetResourceMinLOD(ref ID3D11Resource pResource, float MinLOD)
        {
            var @this = (ID3D11DeviceContext*) Unsafe.AsPointer(ref Unsafe.AsRef(in this));
            fixed (ID3D11Resource* pResourcePtr = &pResource)
            {
                ((delegate* unmanaged[Stdcall]<ID3D11DeviceContext*, ID3D11Resource*, float, void>)@this->LpVtbl[55])(@this, pResourcePtr, MinLOD);
            }
        }

        /// <summary>To be documented.</summary>
        public readonly unsafe float GetResourceMinLOD(ID3D11Resource* pResource)
        {
            var @this = (ID3D11DeviceContext*) Unsafe.AsPointer(ref Unsafe.AsRef(in this));
            float ret = default;
            ret = ((delegate* unmanaged[Stdcall]<ID3D11DeviceContext*, ID3D11Resource*, float>)@this->LpVtbl[56])(@this, pResource);
            return ret;
        }

        /// <summary>To be documented.</summary>
        public readonly float GetResourceMinLOD(ref ID3D11Resource pResource)
        {
            var @this = (ID3D11DeviceContext*) Unsafe.AsPointer(ref Unsafe.AsRef(in this));
            float ret = default;
            fixed (ID3D11Resource* pResourcePtr = &pResource)
            {
                ret = ((delegate* unmanaged[Stdcall]<ID3D11DeviceContext*, ID3D11Resource*, float>)@this->LpVtbl[56])(@this, pResourcePtr);
            }
            return ret;
        }

        /// <summary>To be documented.</summary>
        public readonly unsafe void ResolveSubresource(ID3D11Resource* pDstResource, uint DstSubresource, ID3D11Resource* pSrcResource, uint SrcSubresource, Silk.NET.DXGI.Format Format)
        {
            var @this = (ID3D11DeviceContext*) Unsafe.AsPointer(ref Unsafe.AsRef(in this));
            ((delegate* unmanaged[Stdcall]<ID3D11DeviceContext*, ID3D11Resource*, uint, ID3D11Resource*, uint, Silk.NET.DXGI.Format, void>)@this->LpVtbl[57])(@this, pDstResource, DstSubresource, pSrcResource, SrcSubresource, Format);
        }

        /// <summary>To be documented.</summary>
        public readonly unsafe void ResolveSubresource(ID3D11Resource* pDstResource, uint DstSubresource, ref ID3D11Resource pSrcResource, uint SrcSubresource, Silk.NET.DXGI.Format Format)
        {
            var @this = (ID3D11DeviceContext*) Unsafe.AsPointer(ref Unsafe.AsRef(in this));
            fixed (ID3D11Resource* pSrcResourcePtr = &pSrcResource)
            {
                ((delegate* unmanaged[Stdcall]<ID3D11DeviceContext*, ID3D11Resource*, uint, ID3D11Resource*, uint, Silk.NET.DXGI.Format, void>)@this->LpVtbl[57])(@this, pDstResource, DstSubresource, pSrcResourcePtr, SrcSubresource, Format);
            }
        }

        /// <summary>To be documented.</summary>
        public readonly unsafe void ResolveSubresource(ref ID3D11Resource pDstResource, uint DstSubresource, ID3D11Resource* pSrcResource, uint SrcSubresource, Silk.NET.DXGI.Format Format)
        {
            var @this = (ID3D11DeviceContext*) Unsafe.AsPointer(ref Unsafe.AsRef(in this));
            fixed (ID3D11Resource* pDstResourcePtr = &pDstResource)
            {
                ((delegate* unmanaged[Stdcall]<ID3D11DeviceContext*, ID3D11Resource*, uint, ID3D11Resource*, uint, Silk.NET.DXGI.Format, void>)@this->LpVtbl[57])(@this, pDstResourcePtr, DstSubresource, pSrcResource, SrcSubresource, Format);
            }
        }

        /// <summary>To be documented.</summary>
        public readonly void ResolveSubresource(ref ID3D11Resource pDstResource, uint DstSubresource, ref ID3D11Resource pSrcResource, uint SrcSubresource, Silk.NET.DXGI.Format Format)
        {
            var @this = (ID3D11DeviceContext*) Unsafe.AsPointer(ref Unsafe.AsRef(in this));
            fixed (ID3D11Resource* pDstResourcePtr = &pDstResource)
            {
                fixed (ID3D11Resource* pSrcResourcePtr = &pSrcResource)
                {
                    ((delegate* unmanaged[Stdcall]<ID3D11DeviceContext*, ID3D11Resource*, uint, ID3D11Resource*, uint, Silk.NET.DXGI.Format, void>)@this->LpVtbl[57])(@this, pDstResourcePtr, DstSubresource, pSrcResourcePtr, SrcSubresource, Format);
                }
            }
        }

        /// <summary>To be documented.</summary>
        public readonly unsafe void ExecuteCommandList(ID3D11CommandList* pCommandList, int RestoreContextState)
        {
            var @this = (ID3D11DeviceContext*) Unsafe.AsPointer(ref Unsafe.AsRef(in this));
            ((delegate* unmanaged[Stdcall]<ID3D11DeviceContext*, ID3D11CommandList*, int, void>)@this->LpVtbl[58])(@this, pCommandList, RestoreContextState);
        }

        /// <summary>To be documented.</summary>
        public readonly void ExecuteCommandList(ref ID3D11CommandList pCommandList, int RestoreContextState)
        {
            var @this = (ID3D11DeviceContext*) Unsafe.AsPointer(ref Unsafe.AsRef(in this));
            fixed (ID3D11CommandList* pCommandListPtr = &pCommandList)
            {
                ((delegate* unmanaged[Stdcall]<ID3D11DeviceContext*, ID3D11CommandList*, int, void>)@this->LpVtbl[58])(@this, pCommandListPtr, RestoreContextState);
            }
        }

        /// <summary>To be documented.</summary>
        public readonly unsafe void HSSetShaderResources(uint StartSlot, uint NumViews, ID3D11ShaderResourceView** ppShaderResourceViews)
        {
            var @this = (ID3D11DeviceContext*) Unsafe.AsPointer(ref Unsafe.AsRef(in this));
            ((delegate* unmanaged[Stdcall]<ID3D11DeviceContext*, uint, uint, ID3D11ShaderResourceView**, void>)@this->LpVtbl[59])(@this, StartSlot, NumViews, ppShaderResourceViews);
        }

        /// <summary>To be documented.</summary>
        public readonly unsafe void HSSetShaderResources(uint StartSlot, uint NumViews, ref ID3D11ShaderResourceView* ppShaderResourceViews)
        {
            var @this = (ID3D11DeviceContext*) Unsafe.AsPointer(ref Unsafe.AsRef(in this));
            fixed (ID3D11ShaderResourceView** ppShaderResourceViewsPtr = &ppShaderResourceViews)
            {
                ((delegate* unmanaged[Stdcall]<ID3D11DeviceContext*, uint, uint, ID3D11ShaderResourceView**, void>)@this->LpVtbl[59])(@this, StartSlot, NumViews, ppShaderResourceViewsPtr);
            }
        }

        /// <summary>To be documented.</summary>
        public readonly unsafe void HSSetShader(ID3D11HullShader* pHullShader, ID3D11ClassInstance** ppClassInstances, uint NumClassInstances)
        {
            var @this = (ID3D11DeviceContext*) Unsafe.AsPointer(ref Unsafe.AsRef(in this));
            ((delegate* unmanaged[Stdcall]<ID3D11DeviceContext*, ID3D11HullShader*, ID3D11ClassInstance**, uint, void>)@this->LpVtbl[60])(@this, pHullShader, ppClassInstances, NumClassInstances);
        }

        /// <summary>To be documented.</summary>
        public readonly unsafe void HSSetShader(ID3D11HullShader* pHullShader, ref ID3D11ClassInstance* ppClassInstances, uint NumClassInstances)
        {
            var @this = (ID3D11DeviceContext*) Unsafe.AsPointer(ref Unsafe.AsRef(in this));
            fixed (ID3D11ClassInstance** ppClassInstancesPtr = &ppClassInstances)
            {
                ((delegate* unmanaged[Stdcall]<ID3D11DeviceContext*, ID3D11HullShader*, ID3D11ClassInstance**, uint, void>)@this->LpVtbl[60])(@this, pHullShader, ppClassInstancesPtr, NumClassInstances);
            }
        }

        /// <summary>To be documented.</summary>
        public readonly unsafe void HSSetShader(ref ID3D11HullShader pHullShader, ID3D11ClassInstance** ppClassInstances, uint NumClassInstances)
        {
            var @this = (ID3D11DeviceContext*) Unsafe.AsPointer(ref Unsafe.AsRef(in this));
            fixed (ID3D11HullShader* pHullShaderPtr = &pHullShader)
            {
                ((delegate* unmanaged[Stdcall]<ID3D11DeviceContext*, ID3D11HullShader*, ID3D11ClassInstance**, uint, void>)@this->LpVtbl[60])(@this, pHullShaderPtr, ppClassInstances, NumClassInstances);
            }
        }

        /// <summary>To be documented.</summary>
        public readonly unsafe void HSSetShader(ref ID3D11HullShader pHullShader, ref ID3D11ClassInstance* ppClassInstances, uint NumClassInstances)
        {
            var @this = (ID3D11DeviceContext*) Unsafe.AsPointer(ref Unsafe.AsRef(in this));
            fixed (ID3D11HullShader* pHullShaderPtr = &pHullShader)
            {
                fixed (ID3D11ClassInstance** ppClassInstancesPtr = &ppClassInstances)
                {
                    ((delegate* unmanaged[Stdcall]<ID3D11DeviceContext*, ID3D11HullShader*, ID3D11ClassInstance**, uint, void>)@this->LpVtbl[60])(@this, pHullShaderPtr, ppClassInstancesPtr, NumClassInstances);
                }
            }
        }

        /// <summary>To be documented.</summary>
        public readonly unsafe void HSSetSamplers(uint StartSlot, uint NumSamplers, ID3D11SamplerState** ppSamplers)
        {
            var @this = (ID3D11DeviceContext*) Unsafe.AsPointer(ref Unsafe.AsRef(in this));
            ((delegate* unmanaged[Stdcall]<ID3D11DeviceContext*, uint, uint, ID3D11SamplerState**, void>)@this->LpVtbl[61])(@this, StartSlot, NumSamplers, ppSamplers);
        }

        /// <summary>To be documented.</summary>
        public readonly unsafe void HSSetSamplers(uint StartSlot, uint NumSamplers, ref ID3D11SamplerState* ppSamplers)
        {
            var @this = (ID3D11DeviceContext*) Unsafe.AsPointer(ref Unsafe.AsRef(in this));
            fixed (ID3D11SamplerState** ppSamplersPtr = &ppSamplers)
            {
                ((delegate* unmanaged[Stdcall]<ID3D11DeviceContext*, uint, uint, ID3D11SamplerState**, void>)@this->LpVtbl[61])(@this, StartSlot, NumSamplers, ppSamplersPtr);
            }
        }

        /// <summary>To be documented.</summary>
        public readonly unsafe void HSSetConstantBuffers(uint StartSlot, uint NumBuffers, ID3D11Buffer** ppConstantBuffers)
        {
            var @this = (ID3D11DeviceContext*) Unsafe.AsPointer(ref Unsafe.AsRef(in this));
            ((delegate* unmanaged[Stdcall]<ID3D11DeviceContext*, uint, uint, ID3D11Buffer**, void>)@this->LpVtbl[62])(@this, StartSlot, NumBuffers, ppConstantBuffers);
        }

        /// <summary>To be documented.</summary>
        public readonly unsafe void HSSetConstantBuffers(uint StartSlot, uint NumBuffers, ref ID3D11Buffer* ppConstantBuffers)
        {
            var @this = (ID3D11DeviceContext*) Unsafe.AsPointer(ref Unsafe.AsRef(in this));
            fixed (ID3D11Buffer** ppConstantBuffersPtr = &ppConstantBuffers)
            {
                ((delegate* unmanaged[Stdcall]<ID3D11DeviceContext*, uint, uint, ID3D11Buffer**, void>)@this->LpVtbl[62])(@this, StartSlot, NumBuffers, ppConstantBuffersPtr);
            }
        }

        /// <summary>To be documented.</summary>
        public readonly unsafe void DSSetShaderResources(uint StartSlot, uint NumViews, ID3D11ShaderResourceView** ppShaderResourceViews)
        {
            var @this = (ID3D11DeviceContext*) Unsafe.AsPointer(ref Unsafe.AsRef(in this));
            ((delegate* unmanaged[Stdcall]<ID3D11DeviceContext*, uint, uint, ID3D11ShaderResourceView**, void>)@this->LpVtbl[63])(@this, StartSlot, NumViews, ppShaderResourceViews);
        }

        /// <summary>To be documented.</summary>
        public readonly unsafe void DSSetShaderResources(uint StartSlot, uint NumViews, ref ID3D11ShaderResourceView* ppShaderResourceViews)
        {
            var @this = (ID3D11DeviceContext*) Unsafe.AsPointer(ref Unsafe.AsRef(in this));
            fixed (ID3D11ShaderResourceView** ppShaderResourceViewsPtr = &ppShaderResourceViews)
            {
                ((delegate* unmanaged[Stdcall]<ID3D11DeviceContext*, uint, uint, ID3D11ShaderResourceView**, void>)@this->LpVtbl[63])(@this, StartSlot, NumViews, ppShaderResourceViewsPtr);
            }
        }

        /// <summary>To be documented.</summary>
        public readonly unsafe void DSSetShader(ID3D11DomainShader* pDomainShader, ID3D11ClassInstance** ppClassInstances, uint NumClassInstances)
        {
            var @this = (ID3D11DeviceContext*) Unsafe.AsPointer(ref Unsafe.AsRef(in this));
            ((delegate* unmanaged[Stdcall]<ID3D11DeviceContext*, ID3D11DomainShader*, ID3D11ClassInstance**, uint, void>)@this->LpVtbl[64])(@this, pDomainShader, ppClassInstances, NumClassInstances);
        }

        /// <summary>To be documented.</summary>
        public readonly unsafe void DSSetShader(ID3D11DomainShader* pDomainShader, ref ID3D11ClassInstance* ppClassInstances, uint NumClassInstances)
        {
            var @this = (ID3D11DeviceContext*) Unsafe.AsPointer(ref Unsafe.AsRef(in this));
            fixed (ID3D11ClassInstance** ppClassInstancesPtr = &ppClassInstances)
            {
                ((delegate* unmanaged[Stdcall]<ID3D11DeviceContext*, ID3D11DomainShader*, ID3D11ClassInstance**, uint, void>)@this->LpVtbl[64])(@this, pDomainShader, ppClassInstancesPtr, NumClassInstances);
            }
        }

        /// <summary>To be documented.</summary>
        public readonly unsafe void DSSetShader(ref ID3D11DomainShader pDomainShader, ID3D11ClassInstance** ppClassInstances, uint NumClassInstances)
        {
            var @this = (ID3D11DeviceContext*) Unsafe.AsPointer(ref Unsafe.AsRef(in this));
            fixed (ID3D11DomainShader* pDomainShaderPtr = &pDomainShader)
            {
                ((delegate* unmanaged[Stdcall]<ID3D11DeviceContext*, ID3D11DomainShader*, ID3D11ClassInstance**, uint, void>)@this->LpVtbl[64])(@this, pDomainShaderPtr, ppClassInstances, NumClassInstances);
            }
        }

        /// <summary>To be documented.</summary>
        public readonly unsafe void DSSetShader(ref ID3D11DomainShader pDomainShader, ref ID3D11ClassInstance* ppClassInstances, uint NumClassInstances)
        {
            var @this = (ID3D11DeviceContext*) Unsafe.AsPointer(ref Unsafe.AsRef(in this));
            fixed (ID3D11DomainShader* pDomainShaderPtr = &pDomainShader)
            {
                fixed (ID3D11ClassInstance** ppClassInstancesPtr = &ppClassInstances)
                {
                    ((delegate* unmanaged[Stdcall]<ID3D11DeviceContext*, ID3D11DomainShader*, ID3D11ClassInstance**, uint, void>)@this->LpVtbl[64])(@this, pDomainShaderPtr, ppClassInstancesPtr, NumClassInstances);
                }
            }
        }

        /// <summary>To be documented.</summary>
        public readonly unsafe void DSSetSamplers(uint StartSlot, uint NumSamplers, ID3D11SamplerState** ppSamplers)
        {
            var @this = (ID3D11DeviceContext*) Unsafe.AsPointer(ref Unsafe.AsRef(in this));
            ((delegate* unmanaged[Stdcall]<ID3D11DeviceContext*, uint, uint, ID3D11SamplerState**, void>)@this->LpVtbl[65])(@this, StartSlot, NumSamplers, ppSamplers);
        }

        /// <summary>To be documented.</summary>
        public readonly unsafe void DSSetSamplers(uint StartSlot, uint NumSamplers, ref ID3D11SamplerState* ppSamplers)
        {
            var @this = (ID3D11DeviceContext*) Unsafe.AsPointer(ref Unsafe.AsRef(in this));
            fixed (ID3D11SamplerState** ppSamplersPtr = &ppSamplers)
            {
                ((delegate* unmanaged[Stdcall]<ID3D11DeviceContext*, uint, uint, ID3D11SamplerState**, void>)@this->LpVtbl[65])(@this, StartSlot, NumSamplers, ppSamplersPtr);
            }
        }

        /// <summary>To be documented.</summary>
        public readonly unsafe void DSSetConstantBuffers(uint StartSlot, uint NumBuffers, ID3D11Buffer** ppConstantBuffers)
        {
            var @this = (ID3D11DeviceContext*) Unsafe.AsPointer(ref Unsafe.AsRef(in this));
            ((delegate* unmanaged[Stdcall]<ID3D11DeviceContext*, uint, uint, ID3D11Buffer**, void>)@this->LpVtbl[66])(@this, StartSlot, NumBuffers, ppConstantBuffers);
        }

        /// <summary>To be documented.</summary>
        public readonly unsafe void DSSetConstantBuffers(uint StartSlot, uint NumBuffers, ref ID3D11Buffer* ppConstantBuffers)
        {
            var @this = (ID3D11DeviceContext*) Unsafe.AsPointer(ref Unsafe.AsRef(in this));
            fixed (ID3D11Buffer** ppConstantBuffersPtr = &ppConstantBuffers)
            {
                ((delegate* unmanaged[Stdcall]<ID3D11DeviceContext*, uint, uint, ID3D11Buffer**, void>)@this->LpVtbl[66])(@this, StartSlot, NumBuffers, ppConstantBuffersPtr);
            }
        }

        /// <summary>To be documented.</summary>
        public readonly unsafe void CSSetShaderResources(uint StartSlot, uint NumViews, ID3D11ShaderResourceView** ppShaderResourceViews)
        {
            var @this = (ID3D11DeviceContext*) Unsafe.AsPointer(ref Unsafe.AsRef(in this));
            ((delegate* unmanaged[Stdcall]<ID3D11DeviceContext*, uint, uint, ID3D11ShaderResourceView**, void>)@this->LpVtbl[67])(@this, StartSlot, NumViews, ppShaderResourceViews);
        }

        /// <summary>To be documented.</summary>
        public readonly unsafe void CSSetShaderResources(uint StartSlot, uint NumViews, ref ID3D11ShaderResourceView* ppShaderResourceViews)
        {
            var @this = (ID3D11DeviceContext*) Unsafe.AsPointer(ref Unsafe.AsRef(in this));
            fixed (ID3D11ShaderResourceView** ppShaderResourceViewsPtr = &ppShaderResourceViews)
            {
                ((delegate* unmanaged[Stdcall]<ID3D11DeviceContext*, uint, uint, ID3D11ShaderResourceView**, void>)@this->LpVtbl[67])(@this, StartSlot, NumViews, ppShaderResourceViewsPtr);
            }
        }

        /// <summary>To be documented.</summary>
        public readonly unsafe void CSSetUnorderedAccessViews(uint StartSlot, uint NumUAVs, ID3D11UnorderedAccessView** ppUnorderedAccessViews, uint* pUAVInitialCounts)
        {
            var @this = (ID3D11DeviceContext*) Unsafe.AsPointer(ref Unsafe.AsRef(in this));
            ((delegate* unmanaged[Stdcall]<ID3D11DeviceContext*, uint, uint, ID3D11UnorderedAccessView**, uint*, void>)@this->LpVtbl[68])(@this, StartSlot, NumUAVs, ppUnorderedAccessViews, pUAVInitialCounts);
        }

        /// <summary>To be documented.</summary>
        public readonly unsafe void CSSetUnorderedAccessViews(uint StartSlot, uint NumUAVs, ID3D11UnorderedAccessView** ppUnorderedAccessViews, ref uint pUAVInitialCounts)
        {
            var @this = (ID3D11DeviceContext*) Unsafe.AsPointer(ref Unsafe.AsRef(in this));
            fixed (uint* pUAVInitialCountsPtr = &pUAVInitialCounts)
            {
                ((delegate* unmanaged[Stdcall]<ID3D11DeviceContext*, uint, uint, ID3D11UnorderedAccessView**, uint*, void>)@this->LpVtbl[68])(@this, StartSlot, NumUAVs, ppUnorderedAccessViews, pUAVInitialCountsPtr);
            }
        }

        /// <summary>To be documented.</summary>
        public readonly unsafe void CSSetUnorderedAccessViews(uint StartSlot, uint NumUAVs, ref ID3D11UnorderedAccessView* ppUnorderedAccessViews, uint* pUAVInitialCounts)
        {
            var @this = (ID3D11DeviceContext*) Unsafe.AsPointer(ref Unsafe.AsRef(in this));
            fixed (ID3D11UnorderedAccessView** ppUnorderedAccessViewsPtr = &ppUnorderedAccessViews)
            {
                ((delegate* unmanaged[Stdcall]<ID3D11DeviceContext*, uint, uint, ID3D11UnorderedAccessView**, uint*, void>)@this->LpVtbl[68])(@this, StartSlot, NumUAVs, ppUnorderedAccessViewsPtr, pUAVInitialCounts);
            }
        }

        /// <summary>To be documented.</summary>
        public readonly unsafe void CSSetUnorderedAccessViews(uint StartSlot, uint NumUAVs, ref ID3D11UnorderedAccessView* ppUnorderedAccessViews, ref uint pUAVInitialCounts)
        {
            var @this = (ID3D11DeviceContext*) Unsafe.AsPointer(ref Unsafe.AsRef(in this));
            fixed (ID3D11UnorderedAccessView** ppUnorderedAccessViewsPtr = &ppUnorderedAccessViews)
            {
                fixed (uint* pUAVInitialCountsPtr = &pUAVInitialCounts)
                {
                    ((delegate* unmanaged[Stdcall]<ID3D11DeviceContext*, uint, uint, ID3D11UnorderedAccessView**, uint*, void>)@this->LpVtbl[68])(@this, StartSlot, NumUAVs, ppUnorderedAccessViewsPtr, pUAVInitialCountsPtr);
                }
            }
        }

        /// <summary>To be documented.</summary>
        public readonly unsafe void CSSetShader(ID3D11ComputeShader* pComputeShader, ID3D11ClassInstance** ppClassInstances, uint NumClassInstances)
        {
            var @this = (ID3D11DeviceContext*) Unsafe.AsPointer(ref Unsafe.AsRef(in this));
            ((delegate* unmanaged[Stdcall]<ID3D11DeviceContext*, ID3D11ComputeShader*, ID3D11ClassInstance**, uint, void>)@this->LpVtbl[69])(@this, pComputeShader, ppClassInstances, NumClassInstances);
        }

        /// <summary>To be documented.</summary>
        public readonly unsafe void CSSetShader(ID3D11ComputeShader* pComputeShader, ref ID3D11ClassInstance* ppClassInstances, uint NumClassInstances)
        {
            var @this = (ID3D11DeviceContext*) Unsafe.AsPointer(ref Unsafe.AsRef(in this));
            fixed (ID3D11ClassInstance** ppClassInstancesPtr = &ppClassInstances)
            {
                ((delegate* unmanaged[Stdcall]<ID3D11DeviceContext*, ID3D11ComputeShader*, ID3D11ClassInstance**, uint, void>)@this->LpVtbl[69])(@this, pComputeShader, ppClassInstancesPtr, NumClassInstances);
            }
        }

        /// <summary>To be documented.</summary>
        public readonly unsafe void CSSetShader(ref ID3D11ComputeShader pComputeShader, ID3D11ClassInstance** ppClassInstances, uint NumClassInstances)
        {
            var @this = (ID3D11DeviceContext*) Unsafe.AsPointer(ref Unsafe.AsRef(in this));
            fixed (ID3D11ComputeShader* pComputeShaderPtr = &pComputeShader)
            {
                ((delegate* unmanaged[Stdcall]<ID3D11DeviceContext*, ID3D11ComputeShader*, ID3D11ClassInstance**, uint, void>)@this->LpVtbl[69])(@this, pComputeShaderPtr, ppClassInstances, NumClassInstances);
            }
        }

        /// <summary>To be documented.</summary>
        public readonly unsafe void CSSetShader(ref ID3D11ComputeShader pComputeShader, ref ID3D11ClassInstance* ppClassInstances, uint NumClassInstances)
        {
            var @this = (ID3D11DeviceContext*) Unsafe.AsPointer(ref Unsafe.AsRef(in this));
            fixed (ID3D11ComputeShader* pComputeShaderPtr = &pComputeShader)
            {
                fixed (ID3D11ClassInstance** ppClassInstancesPtr = &ppClassInstances)
                {
                    ((delegate* unmanaged[Stdcall]<ID3D11DeviceContext*, ID3D11ComputeShader*, ID3D11ClassInstance**, uint, void>)@this->LpVtbl[69])(@this, pComputeShaderPtr, ppClassInstancesPtr, NumClassInstances);
                }
            }
        }

        /// <summary>To be documented.</summary>
        public readonly unsafe void CSSetSamplers(uint StartSlot, uint NumSamplers, ID3D11SamplerState** ppSamplers)
        {
            var @this = (ID3D11DeviceContext*) Unsafe.AsPointer(ref Unsafe.AsRef(in this));
            ((delegate* unmanaged[Stdcall]<ID3D11DeviceContext*, uint, uint, ID3D11SamplerState**, void>)@this->LpVtbl[70])(@this, StartSlot, NumSamplers, ppSamplers);
        }

        /// <summary>To be documented.</summary>
        public readonly unsafe void CSSetSamplers(uint StartSlot, uint NumSamplers, ref ID3D11SamplerState* ppSamplers)
        {
            var @this = (ID3D11DeviceContext*) Unsafe.AsPointer(ref Unsafe.AsRef(in this));
            fixed (ID3D11SamplerState** ppSamplersPtr = &ppSamplers)
            {
                ((delegate* unmanaged[Stdcall]<ID3D11DeviceContext*, uint, uint, ID3D11SamplerState**, void>)@this->LpVtbl[70])(@this, StartSlot, NumSamplers, ppSamplersPtr);
            }
        }

        /// <summary>To be documented.</summary>
        public readonly unsafe void CSSetConstantBuffers(uint StartSlot, uint NumBuffers, ID3D11Buffer** ppConstantBuffers)
        {
            var @this = (ID3D11DeviceContext*) Unsafe.AsPointer(ref Unsafe.AsRef(in this));
            ((delegate* unmanaged[Stdcall]<ID3D11DeviceContext*, uint, uint, ID3D11Buffer**, void>)@this->LpVtbl[71])(@this, StartSlot, NumBuffers, ppConstantBuffers);
        }

        /// <summary>To be documented.</summary>
        public readonly unsafe void CSSetConstantBuffers(uint StartSlot, uint NumBuffers, ref ID3D11Buffer* ppConstantBuffers)
        {
            var @this = (ID3D11DeviceContext*) Unsafe.AsPointer(ref Unsafe.AsRef(in this));
            fixed (ID3D11Buffer** ppConstantBuffersPtr = &ppConstantBuffers)
            {
                ((delegate* unmanaged[Stdcall]<ID3D11DeviceContext*, uint, uint, ID3D11Buffer**, void>)@this->LpVtbl[71])(@this, StartSlot, NumBuffers, ppConstantBuffersPtr);
            }
        }

        /// <summary>To be documented.</summary>
        public readonly unsafe void VSGetConstantBuffers(uint StartSlot, uint NumBuffers, ID3D11Buffer** ppConstantBuffers)
        {
            var @this = (ID3D11DeviceContext*) Unsafe.AsPointer(ref Unsafe.AsRef(in this));
            ((delegate* unmanaged[Stdcall]<ID3D11DeviceContext*, uint, uint, ID3D11Buffer**, void>)@this->LpVtbl[72])(@this, StartSlot, NumBuffers, ppConstantBuffers);
        }

        /// <summary>To be documented.</summary>
        public readonly unsafe void VSGetConstantBuffers(uint StartSlot, uint NumBuffers, ref ID3D11Buffer* ppConstantBuffers)
        {
            var @this = (ID3D11DeviceContext*) Unsafe.AsPointer(ref Unsafe.AsRef(in this));
            fixed (ID3D11Buffer** ppConstantBuffersPtr = &ppConstantBuffers)
            {
                ((delegate* unmanaged[Stdcall]<ID3D11DeviceContext*, uint, uint, ID3D11Buffer**, void>)@this->LpVtbl[72])(@this, StartSlot, NumBuffers, ppConstantBuffersPtr);
            }
        }

        /// <summary>To be documented.</summary>
        public readonly unsafe void PSGetShaderResources(uint StartSlot, uint NumViews, ID3D11ShaderResourceView** ppShaderResourceViews)
        {
            var @this = (ID3D11DeviceContext*) Unsafe.AsPointer(ref Unsafe.AsRef(in this));
            ((delegate* unmanaged[Stdcall]<ID3D11DeviceContext*, uint, uint, ID3D11ShaderResourceView**, void>)@this->LpVtbl[73])(@this, StartSlot, NumViews, ppShaderResourceViews);
        }

        /// <summary>To be documented.</summary>
        public readonly unsafe void PSGetShaderResources(uint StartSlot, uint NumViews, ref ID3D11ShaderResourceView* ppShaderResourceViews)
        {
            var @this = (ID3D11DeviceContext*) Unsafe.AsPointer(ref Unsafe.AsRef(in this));
            fixed (ID3D11ShaderResourceView** ppShaderResourceViewsPtr = &ppShaderResourceViews)
            {
                ((delegate* unmanaged[Stdcall]<ID3D11DeviceContext*, uint, uint, ID3D11ShaderResourceView**, void>)@this->LpVtbl[73])(@this, StartSlot, NumViews, ppShaderResourceViewsPtr);
            }
        }

        /// <summary>To be documented.</summary>
        public readonly unsafe void PSGetShader(ID3D11PixelShader** ppPixelShader, ID3D11ClassInstance** ppClassInstances, uint* pNumClassInstances)
        {
            var @this = (ID3D11DeviceContext*) Unsafe.AsPointer(ref Unsafe.AsRef(in this));
            ((delegate* unmanaged[Stdcall]<ID3D11DeviceContext*, ID3D11PixelShader**, ID3D11ClassInstance**, uint*, void>)@this->LpVtbl[74])(@this, ppPixelShader, ppClassInstances, pNumClassInstances);
        }

        /// <summary>To be documented.</summary>
        public readonly unsafe void PSGetShader(ID3D11PixelShader** ppPixelShader, ID3D11ClassInstance** ppClassInstances, ref uint pNumClassInstances)
        {
            var @this = (ID3D11DeviceContext*) Unsafe.AsPointer(ref Unsafe.AsRef(in this));
            fixed (uint* pNumClassInstancesPtr = &pNumClassInstances)
            {
                ((delegate* unmanaged[Stdcall]<ID3D11DeviceContext*, ID3D11PixelShader**, ID3D11ClassInstance**, uint*, void>)@this->LpVtbl[74])(@this, ppPixelShader, ppClassInstances, pNumClassInstancesPtr);
            }
        }

        /// <summary>To be documented.</summary>
        public readonly unsafe void PSGetShader(ID3D11PixelShader** ppPixelShader, ref ID3D11ClassInstance* ppClassInstances, uint* pNumClassInstances)
        {
            var @this = (ID3D11DeviceContext*) Unsafe.AsPointer(ref Unsafe.AsRef(in this));
            fixed (ID3D11ClassInstance** ppClassInstancesPtr = &ppClassInstances)
            {
                ((delegate* unmanaged[Stdcall]<ID3D11DeviceContext*, ID3D11PixelShader**, ID3D11ClassInstance**, uint*, void>)@this->LpVtbl[74])(@this, ppPixelShader, ppClassInstancesPtr, pNumClassInstances);
            }
        }

        /// <summary>To be documented.</summary>
        public readonly unsafe void PSGetShader(ID3D11PixelShader** ppPixelShader, ref ID3D11ClassInstance* ppClassInstances, ref uint pNumClassInstances)
        {
            var @this = (ID3D11DeviceContext*) Unsafe.AsPointer(ref Unsafe.AsRef(in this));
            fixed (ID3D11ClassInstance** ppClassInstancesPtr = &ppClassInstances)
            {
                fixed (uint* pNumClassInstancesPtr = &pNumClassInstances)
                {
                    ((delegate* unmanaged[Stdcall]<ID3D11DeviceContext*, ID3D11PixelShader**, ID3D11ClassInstance**, uint*, void>)@this->LpVtbl[74])(@this, ppPixelShader, ppClassInstancesPtr, pNumClassInstancesPtr);
                }
            }
        }

        /// <summary>To be documented.</summary>
        public readonly unsafe void PSGetShader(ref ID3D11PixelShader* ppPixelShader, ID3D11ClassInstance** ppClassInstances, uint* pNumClassInstances)
        {
            var @this = (ID3D11DeviceContext*) Unsafe.AsPointer(ref Unsafe.AsRef(in this));
            fixed (ID3D11PixelShader** ppPixelShaderPtr = &ppPixelShader)
            {
                ((delegate* unmanaged[Stdcall]<ID3D11DeviceContext*, ID3D11PixelShader**, ID3D11ClassInstance**, uint*, void>)@this->LpVtbl[74])(@this, ppPixelShaderPtr, ppClassInstances, pNumClassInstances);
            }
        }

        /// <summary>To be documented.</summary>
        public readonly unsafe void PSGetShader(ref ID3D11PixelShader* ppPixelShader, ID3D11ClassInstance** ppClassInstances, ref uint pNumClassInstances)
        {
            var @this = (ID3D11DeviceContext*) Unsafe.AsPointer(ref Unsafe.AsRef(in this));
            fixed (ID3D11PixelShader** ppPixelShaderPtr = &ppPixelShader)
            {
                fixed (uint* pNumClassInstancesPtr = &pNumClassInstances)
                {
                    ((delegate* unmanaged[Stdcall]<ID3D11DeviceContext*, ID3D11PixelShader**, ID3D11ClassInstance**, uint*, void>)@this->LpVtbl[74])(@this, ppPixelShaderPtr, ppClassInstances, pNumClassInstancesPtr);
                }
            }
        }

        /// <summary>To be documented.</summary>
        public readonly unsafe void PSGetShader(ref ID3D11PixelShader* ppPixelShader, ref ID3D11ClassInstance* ppClassInstances, uint* pNumClassInstances)
        {
            var @this = (ID3D11DeviceContext*) Unsafe.AsPointer(ref Unsafe.AsRef(in this));
            fixed (ID3D11PixelShader** ppPixelShaderPtr = &ppPixelShader)
            {
                fixed (ID3D11ClassInstance** ppClassInstancesPtr = &ppClassInstances)
                {
                    ((delegate* unmanaged[Stdcall]<ID3D11DeviceContext*, ID3D11PixelShader**, ID3D11ClassInstance**, uint*, void>)@this->LpVtbl[74])(@this, ppPixelShaderPtr, ppClassInstancesPtr, pNumClassInstances);
                }
            }
        }

        /// <summary>To be documented.</summary>
        public readonly unsafe void PSGetShader(ref ID3D11PixelShader* ppPixelShader, ref ID3D11ClassInstance* ppClassInstances, ref uint pNumClassInstances)
        {
            var @this = (ID3D11DeviceContext*) Unsafe.AsPointer(ref Unsafe.AsRef(in this));
            fixed (ID3D11PixelShader** ppPixelShaderPtr = &ppPixelShader)
            {
                fixed (ID3D11ClassInstance** ppClassInstancesPtr = &ppClassInstances)
                {
                    fixed (uint* pNumClassInstancesPtr = &pNumClassInstances)
                    {
                        ((delegate* unmanaged[Stdcall]<ID3D11DeviceContext*, ID3D11PixelShader**, ID3D11ClassInstance**, uint*, void>)@this->LpVtbl[74])(@this, ppPixelShaderPtr, ppClassInstancesPtr, pNumClassInstancesPtr);
                    }
                }
            }
        }

        /// <summary>To be documented.</summary>
        public readonly unsafe void PSGetSamplers(uint StartSlot, uint NumSamplers, ID3D11SamplerState** ppSamplers)
        {
            var @this = (ID3D11DeviceContext*) Unsafe.AsPointer(ref Unsafe.AsRef(in this));
            ((delegate* unmanaged[Stdcall]<ID3D11DeviceContext*, uint, uint, ID3D11SamplerState**, void>)@this->LpVtbl[75])(@this, StartSlot, NumSamplers, ppSamplers);
        }

        /// <summary>To be documented.</summary>
        public readonly unsafe void PSGetSamplers(uint StartSlot, uint NumSamplers, ref ID3D11SamplerState* ppSamplers)
        {
            var @this = (ID3D11DeviceContext*) Unsafe.AsPointer(ref Unsafe.AsRef(in this));
            fixed (ID3D11SamplerState** ppSamplersPtr = &ppSamplers)
            {
                ((delegate* unmanaged[Stdcall]<ID3D11DeviceContext*, uint, uint, ID3D11SamplerState**, void>)@this->LpVtbl[75])(@this, StartSlot, NumSamplers, ppSamplersPtr);
            }
        }

        /// <summary>To be documented.</summary>
        public readonly unsafe void VSGetShader(ID3D11VertexShader** ppVertexShader, ID3D11ClassInstance** ppClassInstances, uint* pNumClassInstances)
        {
            var @this = (ID3D11DeviceContext*) Unsafe.AsPointer(ref Unsafe.AsRef(in this));
            ((delegate* unmanaged[Stdcall]<ID3D11DeviceContext*, ID3D11VertexShader**, ID3D11ClassInstance**, uint*, void>)@this->LpVtbl[76])(@this, ppVertexShader, ppClassInstances, pNumClassInstances);
        }

        /// <summary>To be documented.</summary>
        public readonly unsafe void VSGetShader(ID3D11VertexShader** ppVertexShader, ID3D11ClassInstance** ppClassInstances, ref uint pNumClassInstances)
        {
            var @this = (ID3D11DeviceContext*) Unsafe.AsPointer(ref Unsafe.AsRef(in this));
            fixed (uint* pNumClassInstancesPtr = &pNumClassInstances)
            {
                ((delegate* unmanaged[Stdcall]<ID3D11DeviceContext*, ID3D11VertexShader**, ID3D11ClassInstance**, uint*, void>)@this->LpVtbl[76])(@this, ppVertexShader, ppClassInstances, pNumClassInstancesPtr);
            }
        }

        /// <summary>To be documented.</summary>
        public readonly unsafe void VSGetShader(ID3D11VertexShader** ppVertexShader, ref ID3D11ClassInstance* ppClassInstances, uint* pNumClassInstances)
        {
            var @this = (ID3D11DeviceContext*) Unsafe.AsPointer(ref Unsafe.AsRef(in this));
            fixed (ID3D11ClassInstance** ppClassInstancesPtr = &ppClassInstances)
            {
                ((delegate* unmanaged[Stdcall]<ID3D11DeviceContext*, ID3D11VertexShader**, ID3D11ClassInstance**, uint*, void>)@this->LpVtbl[76])(@this, ppVertexShader, ppClassInstancesPtr, pNumClassInstances);
            }
        }

        /// <summary>To be documented.</summary>
        public readonly unsafe void VSGetShader(ID3D11VertexShader** ppVertexShader, ref ID3D11ClassInstance* ppClassInstances, ref uint pNumClassInstances)
        {
            var @this = (ID3D11DeviceContext*) Unsafe.AsPointer(ref Unsafe.AsRef(in this));
            fixed (ID3D11ClassInstance** ppClassInstancesPtr = &ppClassInstances)
            {
                fixed (uint* pNumClassInstancesPtr = &pNumClassInstances)
                {
                    ((delegate* unmanaged[Stdcall]<ID3D11DeviceContext*, ID3D11VertexShader**, ID3D11ClassInstance**, uint*, void>)@this->LpVtbl[76])(@this, ppVertexShader, ppClassInstancesPtr, pNumClassInstancesPtr);
                }
            }
        }

        /// <summary>To be documented.</summary>
        public readonly unsafe void VSGetShader(ref ID3D11VertexShader* ppVertexShader, ID3D11ClassInstance** ppClassInstances, uint* pNumClassInstances)
        {
            var @this = (ID3D11DeviceContext*) Unsafe.AsPointer(ref Unsafe.AsRef(in this));
            fixed (ID3D11VertexShader** ppVertexShaderPtr = &ppVertexShader)
            {
                ((delegate* unmanaged[Stdcall]<ID3D11DeviceContext*, ID3D11VertexShader**, ID3D11ClassInstance**, uint*, void>)@this->LpVtbl[76])(@this, ppVertexShaderPtr, ppClassInstances, pNumClassInstances);
            }
        }

        /// <summary>To be documented.</summary>
        public readonly unsafe void VSGetShader(ref ID3D11VertexShader* ppVertexShader, ID3D11ClassInstance** ppClassInstances, ref uint pNumClassInstances)
        {
            var @this = (ID3D11DeviceContext*) Unsafe.AsPointer(ref Unsafe.AsRef(in this));
            fixed (ID3D11VertexShader** ppVertexShaderPtr = &ppVertexShader)
            {
                fixed (uint* pNumClassInstancesPtr = &pNumClassInstances)
                {
                    ((delegate* unmanaged[Stdcall]<ID3D11DeviceContext*, ID3D11VertexShader**, ID3D11ClassInstance**, uint*, void>)@this->LpVtbl[76])(@this, ppVertexShaderPtr, ppClassInstances, pNumClassInstancesPtr);
                }
            }
        }

        /// <summary>To be documented.</summary>
        public readonly unsafe void VSGetShader(ref ID3D11VertexShader* ppVertexShader, ref ID3D11ClassInstance* ppClassInstances, uint* pNumClassInstances)
        {
            var @this = (ID3D11DeviceContext*) Unsafe.AsPointer(ref Unsafe.AsRef(in this));
            fixed (ID3D11VertexShader** ppVertexShaderPtr = &ppVertexShader)
            {
                fixed (ID3D11ClassInstance** ppClassInstancesPtr = &ppClassInstances)
                {
                    ((delegate* unmanaged[Stdcall]<ID3D11DeviceContext*, ID3D11VertexShader**, ID3D11ClassInstance**, uint*, void>)@this->LpVtbl[76])(@this, ppVertexShaderPtr, ppClassInstancesPtr, pNumClassInstances);
                }
            }
        }

        /// <summary>To be documented.</summary>
        public readonly unsafe void VSGetShader(ref ID3D11VertexShader* ppVertexShader, ref ID3D11ClassInstance* ppClassInstances, ref uint pNumClassInstances)
        {
            var @this = (ID3D11DeviceContext*) Unsafe.AsPointer(ref Unsafe.AsRef(in this));
            fixed (ID3D11VertexShader** ppVertexShaderPtr = &ppVertexShader)
            {
                fixed (ID3D11ClassInstance** ppClassInstancesPtr = &ppClassInstances)
                {
                    fixed (uint* pNumClassInstancesPtr = &pNumClassInstances)
                    {
                        ((delegate* unmanaged[Stdcall]<ID3D11DeviceContext*, ID3D11VertexShader**, ID3D11ClassInstance**, uint*, void>)@this->LpVtbl[76])(@this, ppVertexShaderPtr, ppClassInstancesPtr, pNumClassInstancesPtr);
                    }
                }
            }
        }

        /// <summary>To be documented.</summary>
        public readonly unsafe void PSGetConstantBuffers(uint StartSlot, uint NumBuffers, ID3D11Buffer** ppConstantBuffers)
        {
            var @this = (ID3D11DeviceContext*) Unsafe.AsPointer(ref Unsafe.AsRef(in this));
            ((delegate* unmanaged[Stdcall]<ID3D11DeviceContext*, uint, uint, ID3D11Buffer**, void>)@this->LpVtbl[77])(@this, StartSlot, NumBuffers, ppConstantBuffers);
        }

        /// <summary>To be documented.</summary>
        public readonly unsafe void PSGetConstantBuffers(uint StartSlot, uint NumBuffers, ref ID3D11Buffer* ppConstantBuffers)
        {
            var @this = (ID3D11DeviceContext*) Unsafe.AsPointer(ref Unsafe.AsRef(in this));
            fixed (ID3D11Buffer** ppConstantBuffersPtr = &ppConstantBuffers)
            {
                ((delegate* unmanaged[Stdcall]<ID3D11DeviceContext*, uint, uint, ID3D11Buffer**, void>)@this->LpVtbl[77])(@this, StartSlot, NumBuffers, ppConstantBuffersPtr);
            }
        }

        /// <summary>To be documented.</summary>
        public readonly unsafe void IAGetInputLayout(ID3D11InputLayout** ppInputLayout)
        {
            var @this = (ID3D11DeviceContext*) Unsafe.AsPointer(ref Unsafe.AsRef(in this));
            ((delegate* unmanaged[Stdcall]<ID3D11DeviceContext*, ID3D11InputLayout**, void>)@this->LpVtbl[78])(@this, ppInputLayout);
        }

        /// <summary>To be documented.</summary>
        public readonly unsafe void IAGetInputLayout(ref ID3D11InputLayout* ppInputLayout)
        {
            var @this = (ID3D11DeviceContext*) Unsafe.AsPointer(ref Unsafe.AsRef(in this));
            fixed (ID3D11InputLayout** ppInputLayoutPtr = &ppInputLayout)
            {
                ((delegate* unmanaged[Stdcall]<ID3D11DeviceContext*, ID3D11InputLayout**, void>)@this->LpVtbl[78])(@this, ppInputLayoutPtr);
            }
        }

        /// <summary>To be documented.</summary>
        public readonly unsafe void IAGetVertexBuffers(uint StartSlot, uint NumBuffers, ID3D11Buffer** ppVertexBuffers, uint* pStrides, uint* pOffsets)
        {
            var @this = (ID3D11DeviceContext*) Unsafe.AsPointer(ref Unsafe.AsRef(in this));
            ((delegate* unmanaged[Stdcall]<ID3D11DeviceContext*, uint, uint, ID3D11Buffer**, uint*, uint*, void>)@this->LpVtbl[79])(@this, StartSlot, NumBuffers, ppVertexBuffers, pStrides, pOffsets);
        }

        /// <summary>To be documented.</summary>
        public readonly unsafe void IAGetVertexBuffers(uint StartSlot, uint NumBuffers, ID3D11Buffer** ppVertexBuffers, uint* pStrides, ref uint pOffsets)
        {
            var @this = (ID3D11DeviceContext*) Unsafe.AsPointer(ref Unsafe.AsRef(in this));
            fixed (uint* pOffsetsPtr = &pOffsets)
            {
                ((delegate* unmanaged[Stdcall]<ID3D11DeviceContext*, uint, uint, ID3D11Buffer**, uint*, uint*, void>)@this->LpVtbl[79])(@this, StartSlot, NumBuffers, ppVertexBuffers, pStrides, pOffsetsPtr);
            }
        }

        /// <summary>To be documented.</summary>
        public readonly unsafe void IAGetVertexBuffers(uint StartSlot, uint NumBuffers, ID3D11Buffer** ppVertexBuffers, ref uint pStrides, uint* pOffsets)
        {
            var @this = (ID3D11DeviceContext*) Unsafe.AsPointer(ref Unsafe.AsRef(in this));
            fixed (uint* pStridesPtr = &pStrides)
            {
                ((delegate* unmanaged[Stdcall]<ID3D11DeviceContext*, uint, uint, ID3D11Buffer**, uint*, uint*, void>)@this->LpVtbl[79])(@this, StartSlot, NumBuffers, ppVertexBuffers, pStridesPtr, pOffsets);
            }
        }

        /// <summary>To be documented.</summary>
        public readonly unsafe void IAGetVertexBuffers(uint StartSlot, uint NumBuffers, ID3D11Buffer** ppVertexBuffers, ref uint pStrides, ref uint pOffsets)
        {
            var @this = (ID3D11DeviceContext*) Unsafe.AsPointer(ref Unsafe.AsRef(in this));
            fixed (uint* pStridesPtr = &pStrides)
            {
                fixed (uint* pOffsetsPtr = &pOffsets)
                {
                    ((delegate* unmanaged[Stdcall]<ID3D11DeviceContext*, uint, uint, ID3D11Buffer**, uint*, uint*, void>)@this->LpVtbl[79])(@this, StartSlot, NumBuffers, ppVertexBuffers, pStridesPtr, pOffsetsPtr);
                }
            }
        }

        /// <summary>To be documented.</summary>
        public readonly unsafe void IAGetVertexBuffers(uint StartSlot, uint NumBuffers, ref ID3D11Buffer* ppVertexBuffers, uint* pStrides, uint* pOffsets)
        {
            var @this = (ID3D11DeviceContext*) Unsafe.AsPointer(ref Unsafe.AsRef(in this));
            fixed (ID3D11Buffer** ppVertexBuffersPtr = &ppVertexBuffers)
            {
                ((delegate* unmanaged[Stdcall]<ID3D11DeviceContext*, uint, uint, ID3D11Buffer**, uint*, uint*, void>)@this->LpVtbl[79])(@this, StartSlot, NumBuffers, ppVertexBuffersPtr, pStrides, pOffsets);
            }
        }

        /// <summary>To be documented.</summary>
        public readonly unsafe void IAGetVertexBuffers(uint StartSlot, uint NumBuffers, ref ID3D11Buffer* ppVertexBuffers, uint* pStrides, ref uint pOffsets)
        {
            var @this = (ID3D11DeviceContext*) Unsafe.AsPointer(ref Unsafe.AsRef(in this));
            fixed (ID3D11Buffer** ppVertexBuffersPtr = &ppVertexBuffers)
            {
                fixed (uint* pOffsetsPtr = &pOffsets)
                {
                    ((delegate* unmanaged[Stdcall]<ID3D11DeviceContext*, uint, uint, ID3D11Buffer**, uint*, uint*, void>)@this->LpVtbl[79])(@this, StartSlot, NumBuffers, ppVertexBuffersPtr, pStrides, pOffsetsPtr);
                }
            }
        }

        /// <summary>To be documented.</summary>
        public readonly unsafe void IAGetVertexBuffers(uint StartSlot, uint NumBuffers, ref ID3D11Buffer* ppVertexBuffers, ref uint pStrides, uint* pOffsets)
        {
            var @this = (ID3D11DeviceContext*) Unsafe.AsPointer(ref Unsafe.AsRef(in this));
            fixed (ID3D11Buffer** ppVertexBuffersPtr = &ppVertexBuffers)
            {
                fixed (uint* pStridesPtr = &pStrides)
                {
                    ((delegate* unmanaged[Stdcall]<ID3D11DeviceContext*, uint, uint, ID3D11Buffer**, uint*, uint*, void>)@this->LpVtbl[79])(@this, StartSlot, NumBuffers, ppVertexBuffersPtr, pStridesPtr, pOffsets);
                }
            }
        }

        /// <summary>To be documented.</summary>
        public readonly unsafe void IAGetVertexBuffers(uint StartSlot, uint NumBuffers, ref ID3D11Buffer* ppVertexBuffers, ref uint pStrides, ref uint pOffsets)
        {
            var @this = (ID3D11DeviceContext*) Unsafe.AsPointer(ref Unsafe.AsRef(in this));
            fixed (ID3D11Buffer** ppVertexBuffersPtr = &ppVertexBuffers)
            {
                fixed (uint* pStridesPtr = &pStrides)
                {
                    fixed (uint* pOffsetsPtr = &pOffsets)
                    {
                        ((delegate* unmanaged[Stdcall]<ID3D11DeviceContext*, uint, uint, ID3D11Buffer**, uint*, uint*, void>)@this->LpVtbl[79])(@this, StartSlot, NumBuffers, ppVertexBuffersPtr, pStridesPtr, pOffsetsPtr);
                    }
                }
            }
        }

        /// <summary>To be documented.</summary>
        public readonly unsafe void IAGetIndexBuffer(ID3D11Buffer** pIndexBuffer, Silk.NET.DXGI.Format* Format, uint* Offset)
        {
            var @this = (ID3D11DeviceContext*) Unsafe.AsPointer(ref Unsafe.AsRef(in this));
            ((delegate* unmanaged[Stdcall]<ID3D11DeviceContext*, ID3D11Buffer**, Silk.NET.DXGI.Format*, uint*, void>)@this->LpVtbl[80])(@this, pIndexBuffer, Format, Offset);
        }

        /// <summary>To be documented.</summary>
        public readonly unsafe void IAGetIndexBuffer(ID3D11Buffer** pIndexBuffer, Silk.NET.DXGI.Format* Format, ref uint Offset)
        {
            var @this = (ID3D11DeviceContext*) Unsafe.AsPointer(ref Unsafe.AsRef(in this));
            fixed (uint* OffsetPtr = &Offset)
            {
                ((delegate* unmanaged[Stdcall]<ID3D11DeviceContext*, ID3D11Buffer**, Silk.NET.DXGI.Format*, uint*, void>)@this->LpVtbl[80])(@this, pIndexBuffer, Format, OffsetPtr);
            }
        }

        /// <summary>To be documented.</summary>
        public readonly unsafe void IAGetIndexBuffer(ID3D11Buffer** pIndexBuffer, ref Silk.NET.DXGI.Format Format, uint* Offset)
        {
            var @this = (ID3D11DeviceContext*) Unsafe.AsPointer(ref Unsafe.AsRef(in this));
            fixed (Silk.NET.DXGI.Format* FormatPtr = &Format)
            {
                ((delegate* unmanaged[Stdcall]<ID3D11DeviceContext*, ID3D11Buffer**, Silk.NET.DXGI.Format*, uint*, void>)@this->LpVtbl[80])(@this, pIndexBuffer, FormatPtr, Offset);
            }
        }

        /// <summary>To be documented.</summary>
        public readonly unsafe void IAGetIndexBuffer(ID3D11Buffer** pIndexBuffer, ref Silk.NET.DXGI.Format Format, ref uint Offset)
        {
            var @this = (ID3D11DeviceContext*) Unsafe.AsPointer(ref Unsafe.AsRef(in this));
            fixed (Silk.NET.DXGI.Format* FormatPtr = &Format)
            {
                fixed (uint* OffsetPtr = &Offset)
                {
                    ((delegate* unmanaged[Stdcall]<ID3D11DeviceContext*, ID3D11Buffer**, Silk.NET.DXGI.Format*, uint*, void>)@this->LpVtbl[80])(@this, pIndexBuffer, FormatPtr, OffsetPtr);
                }
            }
        }

        /// <summary>To be documented.</summary>
        public readonly unsafe void IAGetIndexBuffer(ref ID3D11Buffer* pIndexBuffer, Silk.NET.DXGI.Format* Format, uint* Offset)
        {
            var @this = (ID3D11DeviceContext*) Unsafe.AsPointer(ref Unsafe.AsRef(in this));
            fixed (ID3D11Buffer** pIndexBufferPtr = &pIndexBuffer)
            {
                ((delegate* unmanaged[Stdcall]<ID3D11DeviceContext*, ID3D11Buffer**, Silk.NET.DXGI.Format*, uint*, void>)@this->LpVtbl[80])(@this, pIndexBufferPtr, Format, Offset);
            }
        }

        /// <summary>To be documented.</summary>
        public readonly unsafe void IAGetIndexBuffer(ref ID3D11Buffer* pIndexBuffer, Silk.NET.DXGI.Format* Format, ref uint Offset)
        {
            var @this = (ID3D11DeviceContext*) Unsafe.AsPointer(ref Unsafe.AsRef(in this));
            fixed (ID3D11Buffer** pIndexBufferPtr = &pIndexBuffer)
            {
                fixed (uint* OffsetPtr = &Offset)
                {
                    ((delegate* unmanaged[Stdcall]<ID3D11DeviceContext*, ID3D11Buffer**, Silk.NET.DXGI.Format*, uint*, void>)@this->LpVtbl[80])(@this, pIndexBufferPtr, Format, OffsetPtr);
                }
            }
        }

        /// <summary>To be documented.</summary>
        public readonly unsafe void IAGetIndexBuffer(ref ID3D11Buffer* pIndexBuffer, ref Silk.NET.DXGI.Format Format, uint* Offset)
        {
            var @this = (ID3D11DeviceContext*) Unsafe.AsPointer(ref Unsafe.AsRef(in this));
            fixed (ID3D11Buffer** pIndexBufferPtr = &pIndexBuffer)
            {
                fixed (Silk.NET.DXGI.Format* FormatPtr = &Format)
                {
                    ((delegate* unmanaged[Stdcall]<ID3D11DeviceContext*, ID3D11Buffer**, Silk.NET.DXGI.Format*, uint*, void>)@this->LpVtbl[80])(@this, pIndexBufferPtr, FormatPtr, Offset);
                }
            }
        }

        /// <summary>To be documented.</summary>
        public readonly unsafe void IAGetIndexBuffer(ref ID3D11Buffer* pIndexBuffer, ref Silk.NET.DXGI.Format Format, ref uint Offset)
        {
            var @this = (ID3D11DeviceContext*) Unsafe.AsPointer(ref Unsafe.AsRef(in this));
            fixed (ID3D11Buffer** pIndexBufferPtr = &pIndexBuffer)
            {
                fixed (Silk.NET.DXGI.Format* FormatPtr = &Format)
                {
                    fixed (uint* OffsetPtr = &Offset)
                    {
                        ((delegate* unmanaged[Stdcall]<ID3D11DeviceContext*, ID3D11Buffer**, Silk.NET.DXGI.Format*, uint*, void>)@this->LpVtbl[80])(@this, pIndexBufferPtr, FormatPtr, OffsetPtr);
                    }
                }
            }
        }

        /// <summary>To be documented.</summary>
        public readonly unsafe void GSGetConstantBuffers(uint StartSlot, uint NumBuffers, ID3D11Buffer** ppConstantBuffers)
        {
            var @this = (ID3D11DeviceContext*) Unsafe.AsPointer(ref Unsafe.AsRef(in this));
            ((delegate* unmanaged[Stdcall]<ID3D11DeviceContext*, uint, uint, ID3D11Buffer**, void>)@this->LpVtbl[81])(@this, StartSlot, NumBuffers, ppConstantBuffers);
        }

        /// <summary>To be documented.</summary>
        public readonly unsafe void GSGetConstantBuffers(uint StartSlot, uint NumBuffers, ref ID3D11Buffer* ppConstantBuffers)
        {
            var @this = (ID3D11DeviceContext*) Unsafe.AsPointer(ref Unsafe.AsRef(in this));
            fixed (ID3D11Buffer** ppConstantBuffersPtr = &ppConstantBuffers)
            {
                ((delegate* unmanaged[Stdcall]<ID3D11DeviceContext*, uint, uint, ID3D11Buffer**, void>)@this->LpVtbl[81])(@this, StartSlot, NumBuffers, ppConstantBuffersPtr);
            }
        }

        /// <summary>To be documented.</summary>
        public readonly unsafe void GSGetShader(ID3D11GeometryShader** ppGeometryShader, ID3D11ClassInstance** ppClassInstances, uint* pNumClassInstances)
        {
            var @this = (ID3D11DeviceContext*) Unsafe.AsPointer(ref Unsafe.AsRef(in this));
            ((delegate* unmanaged[Stdcall]<ID3D11DeviceContext*, ID3D11GeometryShader**, ID3D11ClassInstance**, uint*, void>)@this->LpVtbl[82])(@this, ppGeometryShader, ppClassInstances, pNumClassInstances);
        }

        /// <summary>To be documented.</summary>
        public readonly unsafe void GSGetShader(ID3D11GeometryShader** ppGeometryShader, ID3D11ClassInstance** ppClassInstances, ref uint pNumClassInstances)
        {
            var @this = (ID3D11DeviceContext*) Unsafe.AsPointer(ref Unsafe.AsRef(in this));
            fixed (uint* pNumClassInstancesPtr = &pNumClassInstances)
            {
                ((delegate* unmanaged[Stdcall]<ID3D11DeviceContext*, ID3D11GeometryShader**, ID3D11ClassInstance**, uint*, void>)@this->LpVtbl[82])(@this, ppGeometryShader, ppClassInstances, pNumClassInstancesPtr);
            }
        }

        /// <summary>To be documented.</summary>
        public readonly unsafe void GSGetShader(ID3D11GeometryShader** ppGeometryShader, ref ID3D11ClassInstance* ppClassInstances, uint* pNumClassInstances)
        {
            var @this = (ID3D11DeviceContext*) Unsafe.AsPointer(ref Unsafe.AsRef(in this));
            fixed (ID3D11ClassInstance** ppClassInstancesPtr = &ppClassInstances)
            {
                ((delegate* unmanaged[Stdcall]<ID3D11DeviceContext*, ID3D11GeometryShader**, ID3D11ClassInstance**, uint*, void>)@this->LpVtbl[82])(@this, ppGeometryShader, ppClassInstancesPtr, pNumClassInstances);
            }
        }

        /// <summary>To be documented.</summary>
        public readonly unsafe void GSGetShader(ID3D11GeometryShader** ppGeometryShader, ref ID3D11ClassInstance* ppClassInstances, ref uint pNumClassInstances)
        {
            var @this = (ID3D11DeviceContext*) Unsafe.AsPointer(ref Unsafe.AsRef(in this));
            fixed (ID3D11ClassInstance** ppClassInstancesPtr = &ppClassInstances)
            {
                fixed (uint* pNumClassInstancesPtr = &pNumClassInstances)
                {
                    ((delegate* unmanaged[Stdcall]<ID3D11DeviceContext*, ID3D11GeometryShader**, ID3D11ClassInstance**, uint*, void>)@this->LpVtbl[82])(@this, ppGeometryShader, ppClassInstancesPtr, pNumClassInstancesPtr);
                }
            }
        }

        /// <summary>To be documented.</summary>
        public readonly unsafe void GSGetShader(ref ID3D11GeometryShader* ppGeometryShader, ID3D11ClassInstance** ppClassInstances, uint* pNumClassInstances)
        {
            var @this = (ID3D11DeviceContext*) Unsafe.AsPointer(ref Unsafe.AsRef(in this));
            fixed (ID3D11GeometryShader** ppGeometryShaderPtr = &ppGeometryShader)
            {
                ((delegate* unmanaged[Stdcall]<ID3D11DeviceContext*, ID3D11GeometryShader**, ID3D11ClassInstance**, uint*, void>)@this->LpVtbl[82])(@this, ppGeometryShaderPtr, ppClassInstances, pNumClassInstances);
            }
        }

        /// <summary>To be documented.</summary>
        public readonly unsafe void GSGetShader(ref ID3D11GeometryShader* ppGeometryShader, ID3D11ClassInstance** ppClassInstances, ref uint pNumClassInstances)
        {
            var @this = (ID3D11DeviceContext*) Unsafe.AsPointer(ref Unsafe.AsRef(in this));
            fixed (ID3D11GeometryShader** ppGeometryShaderPtr = &ppGeometryShader)
            {
                fixed (uint* pNumClassInstancesPtr = &pNumClassInstances)
                {
                    ((delegate* unmanaged[Stdcall]<ID3D11DeviceContext*, ID3D11GeometryShader**, ID3D11ClassInstance**, uint*, void>)@this->LpVtbl[82])(@this, ppGeometryShaderPtr, ppClassInstances, pNumClassInstancesPtr);
                }
            }
        }

        /// <summary>To be documented.</summary>
        public readonly unsafe void GSGetShader(ref ID3D11GeometryShader* ppGeometryShader, ref ID3D11ClassInstance* ppClassInstances, uint* pNumClassInstances)
        {
            var @this = (ID3D11DeviceContext*) Unsafe.AsPointer(ref Unsafe.AsRef(in this));
            fixed (ID3D11GeometryShader** ppGeometryShaderPtr = &ppGeometryShader)
            {
                fixed (ID3D11ClassInstance** ppClassInstancesPtr = &ppClassInstances)
                {
                    ((delegate* unmanaged[Stdcall]<ID3D11DeviceContext*, ID3D11GeometryShader**, ID3D11ClassInstance**, uint*, void>)@this->LpVtbl[82])(@this, ppGeometryShaderPtr, ppClassInstancesPtr, pNumClassInstances);
                }
            }
        }

        /// <summary>To be documented.</summary>
        public readonly unsafe void GSGetShader(ref ID3D11GeometryShader* ppGeometryShader, ref ID3D11ClassInstance* ppClassInstances, ref uint pNumClassInstances)
        {
            var @this = (ID3D11DeviceContext*) Unsafe.AsPointer(ref Unsafe.AsRef(in this));
            fixed (ID3D11GeometryShader** ppGeometryShaderPtr = &ppGeometryShader)
            {
                fixed (ID3D11ClassInstance** ppClassInstancesPtr = &ppClassInstances)
                {
                    fixed (uint* pNumClassInstancesPtr = &pNumClassInstances)
                    {
                        ((delegate* unmanaged[Stdcall]<ID3D11DeviceContext*, ID3D11GeometryShader**, ID3D11ClassInstance**, uint*, void>)@this->LpVtbl[82])(@this, ppGeometryShaderPtr, ppClassInstancesPtr, pNumClassInstancesPtr);
                    }
                }
            }
        }

        /// <summary>To be documented.</summary>
        public readonly unsafe void IAGetPrimitiveTopology(Silk.NET.Core.Native.D3DPrimitiveTopology* pTopology)
        {
            var @this = (ID3D11DeviceContext*) Unsafe.AsPointer(ref Unsafe.AsRef(in this));
            ((delegate* unmanaged[Stdcall]<ID3D11DeviceContext*, Silk.NET.Core.Native.D3DPrimitiveTopology*, void>)@this->LpVtbl[83])(@this, pTopology);
        }

        /// <summary>To be documented.</summary>
        public readonly void IAGetPrimitiveTopology(ref Silk.NET.Core.Native.D3DPrimitiveTopology pTopology)
        {
            var @this = (ID3D11DeviceContext*) Unsafe.AsPointer(ref Unsafe.AsRef(in this));
            fixed (Silk.NET.Core.Native.D3DPrimitiveTopology* pTopologyPtr = &pTopology)
            {
                ((delegate* unmanaged[Stdcall]<ID3D11DeviceContext*, Silk.NET.Core.Native.D3DPrimitiveTopology*, void>)@this->LpVtbl[83])(@this, pTopologyPtr);
            }
        }

        /// <summary>To be documented.</summary>
        public readonly unsafe void VSGetShaderResources(uint StartSlot, uint NumViews, ID3D11ShaderResourceView** ppShaderResourceViews)
        {
            var @this = (ID3D11DeviceContext*) Unsafe.AsPointer(ref Unsafe.AsRef(in this));
            ((delegate* unmanaged[Stdcall]<ID3D11DeviceContext*, uint, uint, ID3D11ShaderResourceView**, void>)@this->LpVtbl[84])(@this, StartSlot, NumViews, ppShaderResourceViews);
        }

        /// <summary>To be documented.</summary>
        public readonly unsafe void VSGetShaderResources(uint StartSlot, uint NumViews, ref ID3D11ShaderResourceView* ppShaderResourceViews)
        {
            var @this = (ID3D11DeviceContext*) Unsafe.AsPointer(ref Unsafe.AsRef(in this));
            fixed (ID3D11ShaderResourceView** ppShaderResourceViewsPtr = &ppShaderResourceViews)
            {
                ((delegate* unmanaged[Stdcall]<ID3D11DeviceContext*, uint, uint, ID3D11ShaderResourceView**, void>)@this->LpVtbl[84])(@this, StartSlot, NumViews, ppShaderResourceViewsPtr);
            }
        }

        /// <summary>To be documented.</summary>
        public readonly unsafe void VSGetSamplers(uint StartSlot, uint NumSamplers, ID3D11SamplerState** ppSamplers)
        {
            var @this = (ID3D11DeviceContext*) Unsafe.AsPointer(ref Unsafe.AsRef(in this));
            ((delegate* unmanaged[Stdcall]<ID3D11DeviceContext*, uint, uint, ID3D11SamplerState**, void>)@this->LpVtbl[85])(@this, StartSlot, NumSamplers, ppSamplers);
        }

        /// <summary>To be documented.</summary>
        public readonly unsafe void VSGetSamplers(uint StartSlot, uint NumSamplers, ref ID3D11SamplerState* ppSamplers)
        {
            var @this = (ID3D11DeviceContext*) Unsafe.AsPointer(ref Unsafe.AsRef(in this));
            fixed (ID3D11SamplerState** ppSamplersPtr = &ppSamplers)
            {
                ((delegate* unmanaged[Stdcall]<ID3D11DeviceContext*, uint, uint, ID3D11SamplerState**, void>)@this->LpVtbl[85])(@this, StartSlot, NumSamplers, ppSamplersPtr);
            }
        }

        /// <summary>To be documented.</summary>
        public readonly unsafe void GetPredication(ID3D11Predicate** ppPredicate, int* pPredicateValue)
        {
            var @this = (ID3D11DeviceContext*) Unsafe.AsPointer(ref Unsafe.AsRef(in this));
            ((delegate* unmanaged[Stdcall]<ID3D11DeviceContext*, ID3D11Predicate**, int*, void>)@this->LpVtbl[86])(@this, ppPredicate, pPredicateValue);
        }

        /// <summary>To be documented.</summary>
        public readonly unsafe void GetPredication(ID3D11Predicate** ppPredicate, ref int pPredicateValue)
        {
            var @this = (ID3D11DeviceContext*) Unsafe.AsPointer(ref Unsafe.AsRef(in this));
            fixed (int* pPredicateValuePtr = &pPredicateValue)
            {
                ((delegate* unmanaged[Stdcall]<ID3D11DeviceContext*, ID3D11Predicate**, int*, void>)@this->LpVtbl[86])(@this, ppPredicate, pPredicateValuePtr);
            }
        }

        /// <summary>To be documented.</summary>
        public readonly unsafe void GetPredication(ref ID3D11Predicate* ppPredicate, int* pPredicateValue)
        {
            var @this = (ID3D11DeviceContext*) Unsafe.AsPointer(ref Unsafe.AsRef(in this));
            fixed (ID3D11Predicate** ppPredicatePtr = &ppPredicate)
            {
                ((delegate* unmanaged[Stdcall]<ID3D11DeviceContext*, ID3D11Predicate**, int*, void>)@this->LpVtbl[86])(@this, ppPredicatePtr, pPredicateValue);
            }
        }

        /// <summary>To be documented.</summary>
        public readonly unsafe void GetPredication(ref ID3D11Predicate* ppPredicate, ref int pPredicateValue)
        {
            var @this = (ID3D11DeviceContext*) Unsafe.AsPointer(ref Unsafe.AsRef(in this));
            fixed (ID3D11Predicate** ppPredicatePtr = &ppPredicate)
            {
                fixed (int* pPredicateValuePtr = &pPredicateValue)
                {
                    ((delegate* unmanaged[Stdcall]<ID3D11DeviceContext*, ID3D11Predicate**, int*, void>)@this->LpVtbl[86])(@this, ppPredicatePtr, pPredicateValuePtr);
                }
            }
        }

        /// <summary>To be documented.</summary>
        public readonly unsafe void GSGetShaderResources(uint StartSlot, uint NumViews, ID3D11ShaderResourceView** ppShaderResourceViews)
        {
            var @this = (ID3D11DeviceContext*) Unsafe.AsPointer(ref Unsafe.AsRef(in this));
            ((delegate* unmanaged[Stdcall]<ID3D11DeviceContext*, uint, uint, ID3D11ShaderResourceView**, void>)@this->LpVtbl[87])(@this, StartSlot, NumViews, ppShaderResourceViews);
        }

        /// <summary>To be documented.</summary>
        public readonly unsafe void GSGetShaderResources(uint StartSlot, uint NumViews, ref ID3D11ShaderResourceView* ppShaderResourceViews)
        {
            var @this = (ID3D11DeviceContext*) Unsafe.AsPointer(ref Unsafe.AsRef(in this));
            fixed (ID3D11ShaderResourceView** ppShaderResourceViewsPtr = &ppShaderResourceViews)
            {
                ((delegate* unmanaged[Stdcall]<ID3D11DeviceContext*, uint, uint, ID3D11ShaderResourceView**, void>)@this->LpVtbl[87])(@this, StartSlot, NumViews, ppShaderResourceViewsPtr);
            }
        }

        /// <summary>To be documented.</summary>
        public readonly unsafe void GSGetSamplers(uint StartSlot, uint NumSamplers, ID3D11SamplerState** ppSamplers)
        {
            var @this = (ID3D11DeviceContext*) Unsafe.AsPointer(ref Unsafe.AsRef(in this));
            ((delegate* unmanaged[Stdcall]<ID3D11DeviceContext*, uint, uint, ID3D11SamplerState**, void>)@this->LpVtbl[88])(@this, StartSlot, NumSamplers, ppSamplers);
        }

        /// <summary>To be documented.</summary>
        public readonly unsafe void GSGetSamplers(uint StartSlot, uint NumSamplers, ref ID3D11SamplerState* ppSamplers)
        {
            var @this = (ID3D11DeviceContext*) Unsafe.AsPointer(ref Unsafe.AsRef(in this));
            fixed (ID3D11SamplerState** ppSamplersPtr = &ppSamplers)
            {
                ((delegate* unmanaged[Stdcall]<ID3D11DeviceContext*, uint, uint, ID3D11SamplerState**, void>)@this->LpVtbl[88])(@this, StartSlot, NumSamplers, ppSamplersPtr);
            }
        }

        /// <summary>To be documented.</summary>
        public readonly unsafe void OMGetRenderTargets(uint NumViews, ID3D11RenderTargetView** ppRenderTargetViews, ID3D11DepthStencilView** ppDepthStencilView)
        {
            var @this = (ID3D11DeviceContext*) Unsafe.AsPointer(ref Unsafe.AsRef(in this));
            ((delegate* unmanaged[Stdcall]<ID3D11DeviceContext*, uint, ID3D11RenderTargetView**, ID3D11DepthStencilView**, void>)@this->LpVtbl[89])(@this, NumViews, ppRenderTargetViews, ppDepthStencilView);
        }

        /// <summary>To be documented.</summary>
        public readonly unsafe void OMGetRenderTargets(uint NumViews, ID3D11RenderTargetView** ppRenderTargetViews, ref ID3D11DepthStencilView* ppDepthStencilView)
        {
            var @this = (ID3D11DeviceContext*) Unsafe.AsPointer(ref Unsafe.AsRef(in this));
            fixed (ID3D11DepthStencilView** ppDepthStencilViewPtr = &ppDepthStencilView)
            {
                ((delegate* unmanaged[Stdcall]<ID3D11DeviceContext*, uint, ID3D11RenderTargetView**, ID3D11DepthStencilView**, void>)@this->LpVtbl[89])(@this, NumViews, ppRenderTargetViews, ppDepthStencilViewPtr);
            }
        }

        /// <summary>To be documented.</summary>
        public readonly unsafe void OMGetRenderTargets(uint NumViews, ref ID3D11RenderTargetView* ppRenderTargetViews, ID3D11DepthStencilView** ppDepthStencilView)
        {
            var @this = (ID3D11DeviceContext*) Unsafe.AsPointer(ref Unsafe.AsRef(in this));
            fixed (ID3D11RenderTargetView** ppRenderTargetViewsPtr = &ppRenderTargetViews)
            {
                ((delegate* unmanaged[Stdcall]<ID3D11DeviceContext*, uint, ID3D11RenderTargetView**, ID3D11DepthStencilView**, void>)@this->LpVtbl[89])(@this, NumViews, ppRenderTargetViewsPtr, ppDepthStencilView);
            }
        }

        /// <summary>To be documented.</summary>
        public readonly unsafe void OMGetRenderTargets(uint NumViews, ref ID3D11RenderTargetView* ppRenderTargetViews, ref ID3D11DepthStencilView* ppDepthStencilView)
        {
            var @this = (ID3D11DeviceContext*) Unsafe.AsPointer(ref Unsafe.AsRef(in this));
            fixed (ID3D11RenderTargetView** ppRenderTargetViewsPtr = &ppRenderTargetViews)
            {
                fixed (ID3D11DepthStencilView** ppDepthStencilViewPtr = &ppDepthStencilView)
                {
                    ((delegate* unmanaged[Stdcall]<ID3D11DeviceContext*, uint, ID3D11RenderTargetView**, ID3D11DepthStencilView**, void>)@this->LpVtbl[89])(@this, NumViews, ppRenderTargetViewsPtr, ppDepthStencilViewPtr);
                }
            }
        }

        /// <summary>To be documented.</summary>
        public readonly unsafe void OMGetRenderTargetsAndUnorderedAccessViews(uint NumRTVs, ID3D11RenderTargetView** ppRenderTargetViews, ID3D11DepthStencilView** ppDepthStencilView, uint UAVStartSlot, uint NumUAVs, ID3D11UnorderedAccessView** ppUnorderedAccessViews)
        {
            var @this = (ID3D11DeviceContext*) Unsafe.AsPointer(ref Unsafe.AsRef(in this));
            ((delegate* unmanaged[Stdcall]<ID3D11DeviceContext*, uint, ID3D11RenderTargetView**, ID3D11DepthStencilView**, uint, uint, ID3D11UnorderedAccessView**, void>)@this->LpVtbl[90])(@this, NumRTVs, ppRenderTargetViews, ppDepthStencilView, UAVStartSlot, NumUAVs, ppUnorderedAccessViews);
        }

        /// <summary>To be documented.</summary>
        public readonly unsafe void OMGetRenderTargetsAndUnorderedAccessViews(uint NumRTVs, ID3D11RenderTargetView** ppRenderTargetViews, ID3D11DepthStencilView** ppDepthStencilView, uint UAVStartSlot, uint NumUAVs, ref ID3D11UnorderedAccessView* ppUnorderedAccessViews)
        {
            var @this = (ID3D11DeviceContext*) Unsafe.AsPointer(ref Unsafe.AsRef(in this));
            fixed (ID3D11UnorderedAccessView** ppUnorderedAccessViewsPtr = &ppUnorderedAccessViews)
            {
                ((delegate* unmanaged[Stdcall]<ID3D11DeviceContext*, uint, ID3D11RenderTargetView**, ID3D11DepthStencilView**, uint, uint, ID3D11UnorderedAccessView**, void>)@this->LpVtbl[90])(@this, NumRTVs, ppRenderTargetViews, ppDepthStencilView, UAVStartSlot, NumUAVs, ppUnorderedAccessViewsPtr);
            }
        }

        /// <summary>To be documented.</summary>
        public readonly unsafe void OMGetRenderTargetsAndUnorderedAccessViews(uint NumRTVs, ID3D11RenderTargetView** ppRenderTargetViews, ref ID3D11DepthStencilView* ppDepthStencilView, uint UAVStartSlot, uint NumUAVs, ID3D11UnorderedAccessView** ppUnorderedAccessViews)
        {
            var @this = (ID3D11DeviceContext*) Unsafe.AsPointer(ref Unsafe.AsRef(in this));
            fixed (ID3D11DepthStencilView** ppDepthStencilViewPtr = &ppDepthStencilView)
            {
                ((delegate* unmanaged[Stdcall]<ID3D11DeviceContext*, uint, ID3D11RenderTargetView**, ID3D11DepthStencilView**, uint, uint, ID3D11UnorderedAccessView**, void>)@this->LpVtbl[90])(@this, NumRTVs, ppRenderTargetViews, ppDepthStencilViewPtr, UAVStartSlot, NumUAVs, ppUnorderedAccessViews);
            }
        }

        /// <summary>To be documented.</summary>
        public readonly unsafe void OMGetRenderTargetsAndUnorderedAccessViews(uint NumRTVs, ID3D11RenderTargetView** ppRenderTargetViews, ref ID3D11DepthStencilView* ppDepthStencilView, uint UAVStartSlot, uint NumUAVs, ref ID3D11UnorderedAccessView* ppUnorderedAccessViews)
        {
            var @this = (ID3D11DeviceContext*) Unsafe.AsPointer(ref Unsafe.AsRef(in this));
            fixed (ID3D11DepthStencilView** ppDepthStencilViewPtr = &ppDepthStencilView)
            {
                fixed (ID3D11UnorderedAccessView** ppUnorderedAccessViewsPtr = &ppUnorderedAccessViews)
                {
                    ((delegate* unmanaged[Stdcall]<ID3D11DeviceContext*, uint, ID3D11RenderTargetView**, ID3D11DepthStencilView**, uint, uint, ID3D11UnorderedAccessView**, void>)@this->LpVtbl[90])(@this, NumRTVs, ppRenderTargetViews, ppDepthStencilViewPtr, UAVStartSlot, NumUAVs, ppUnorderedAccessViewsPtr);
                }
            }
        }

        /// <summary>To be documented.</summary>
        public readonly unsafe void OMGetRenderTargetsAndUnorderedAccessViews(uint NumRTVs, ref ID3D11RenderTargetView* ppRenderTargetViews, ID3D11DepthStencilView** ppDepthStencilView, uint UAVStartSlot, uint NumUAVs, ID3D11UnorderedAccessView** ppUnorderedAccessViews)
        {
            var @this = (ID3D11DeviceContext*) Unsafe.AsPointer(ref Unsafe.AsRef(in this));
            fixed (ID3D11RenderTargetView** ppRenderTargetViewsPtr = &ppRenderTargetViews)
            {
                ((delegate* unmanaged[Stdcall]<ID3D11DeviceContext*, uint, ID3D11RenderTargetView**, ID3D11DepthStencilView**, uint, uint, ID3D11UnorderedAccessView**, void>)@this->LpVtbl[90])(@this, NumRTVs, ppRenderTargetViewsPtr, ppDepthStencilView, UAVStartSlot, NumUAVs, ppUnorderedAccessViews);
            }
        }

        /// <summary>To be documented.</summary>
        public readonly unsafe void OMGetRenderTargetsAndUnorderedAccessViews(uint NumRTVs, ref ID3D11RenderTargetView* ppRenderTargetViews, ID3D11DepthStencilView** ppDepthStencilView, uint UAVStartSlot, uint NumUAVs, ref ID3D11UnorderedAccessView* ppUnorderedAccessViews)
        {
            var @this = (ID3D11DeviceContext*) Unsafe.AsPointer(ref Unsafe.AsRef(in this));
            fixed (ID3D11RenderTargetView** ppRenderTargetViewsPtr = &ppRenderTargetViews)
            {
                fixed (ID3D11UnorderedAccessView** ppUnorderedAccessViewsPtr = &ppUnorderedAccessViews)
                {
                    ((delegate* unmanaged[Stdcall]<ID3D11DeviceContext*, uint, ID3D11RenderTargetView**, ID3D11DepthStencilView**, uint, uint, ID3D11UnorderedAccessView**, void>)@this->LpVtbl[90])(@this, NumRTVs, ppRenderTargetViewsPtr, ppDepthStencilView, UAVStartSlot, NumUAVs, ppUnorderedAccessViewsPtr);
                }
            }
        }

        /// <summary>To be documented.</summary>
        public readonly unsafe void OMGetRenderTargetsAndUnorderedAccessViews(uint NumRTVs, ref ID3D11RenderTargetView* ppRenderTargetViews, ref ID3D11DepthStencilView* ppDepthStencilView, uint UAVStartSlot, uint NumUAVs, ID3D11UnorderedAccessView** ppUnorderedAccessViews)
        {
            var @this = (ID3D11DeviceContext*) Unsafe.AsPointer(ref Unsafe.AsRef(in this));
            fixed (ID3D11RenderTargetView** ppRenderTargetViewsPtr = &ppRenderTargetViews)
            {
                fixed (ID3D11DepthStencilView** ppDepthStencilViewPtr = &ppDepthStencilView)
                {
                    ((delegate* unmanaged[Stdcall]<ID3D11DeviceContext*, uint, ID3D11RenderTargetView**, ID3D11DepthStencilView**, uint, uint, ID3D11UnorderedAccessView**, void>)@this->LpVtbl[90])(@this, NumRTVs, ppRenderTargetViewsPtr, ppDepthStencilViewPtr, UAVStartSlot, NumUAVs, ppUnorderedAccessViews);
                }
            }
        }

        /// <summary>To be documented.</summary>
        public readonly unsafe void OMGetRenderTargetsAndUnorderedAccessViews(uint NumRTVs, ref ID3D11RenderTargetView* ppRenderTargetViews, ref ID3D11DepthStencilView* ppDepthStencilView, uint UAVStartSlot, uint NumUAVs, ref ID3D11UnorderedAccessView* ppUnorderedAccessViews)
        {
            var @this = (ID3D11DeviceContext*) Unsafe.AsPointer(ref Unsafe.AsRef(in this));
            fixed (ID3D11RenderTargetView** ppRenderTargetViewsPtr = &ppRenderTargetViews)
            {
                fixed (ID3D11DepthStencilView** ppDepthStencilViewPtr = &ppDepthStencilView)
                {
                    fixed (ID3D11UnorderedAccessView** ppUnorderedAccessViewsPtr = &ppUnorderedAccessViews)
                    {
                        ((delegate* unmanaged[Stdcall]<ID3D11DeviceContext*, uint, ID3D11RenderTargetView**, ID3D11DepthStencilView**, uint, uint, ID3D11UnorderedAccessView**, void>)@this->LpVtbl[90])(@this, NumRTVs, ppRenderTargetViewsPtr, ppDepthStencilViewPtr, UAVStartSlot, NumUAVs, ppUnorderedAccessViewsPtr);
                    }
                }
            }
        }

        /// <summary>To be documented.</summary>
        public readonly unsafe void OMGetBlendState(ID3D11BlendState** ppBlendState, [Count(Count = 4)] float* BlendFactor, uint* pSampleMask)
        {
            var @this = (ID3D11DeviceContext*) Unsafe.AsPointer(ref Unsafe.AsRef(in this));
            ((delegate* unmanaged[Stdcall]<ID3D11DeviceContext*, ID3D11BlendState**, float*, uint*, void>)@this->LpVtbl[91])(@this, ppBlendState, BlendFactor, pSampleMask);
        }

        /// <summary>To be documented.</summary>
        public readonly unsafe void OMGetBlendState(ID3D11BlendState** ppBlendState, [Count(Count = 4)] float* BlendFactor, ref uint pSampleMask)
        {
            var @this = (ID3D11DeviceContext*) Unsafe.AsPointer(ref Unsafe.AsRef(in this));
            fixed (uint* pSampleMaskPtr = &pSampleMask)
            {
                ((delegate* unmanaged[Stdcall]<ID3D11DeviceContext*, ID3D11BlendState**, float*, uint*, void>)@this->LpVtbl[91])(@this, ppBlendState, BlendFactor, pSampleMaskPtr);
            }
        }

        /// <summary>To be documented.</summary>
        public readonly unsafe void OMGetBlendState(ID3D11BlendState** ppBlendState, [Count(Count = 4)] ref float BlendFactor, uint* pSampleMask)
        {
            var @this = (ID3D11DeviceContext*) Unsafe.AsPointer(ref Unsafe.AsRef(in this));
            fixed (float* BlendFactorPtr = &BlendFactor)
            {
                ((delegate* unmanaged[Stdcall]<ID3D11DeviceContext*, ID3D11BlendState**, float*, uint*, void>)@this->LpVtbl[91])(@this, ppBlendState, BlendFactorPtr, pSampleMask);
            }
        }

        /// <summary>To be documented.</summary>
        public readonly unsafe void OMGetBlendState(ID3D11BlendState** ppBlendState, [Count(Count = 4)] ref float BlendFactor, ref uint pSampleMask)
        {
            var @this = (ID3D11DeviceContext*) Unsafe.AsPointer(ref Unsafe.AsRef(in this));
            fixed (float* BlendFactorPtr = &BlendFactor)
            {
                fixed (uint* pSampleMaskPtr = &pSampleMask)
                {
                    ((delegate* unmanaged[Stdcall]<ID3D11DeviceContext*, ID3D11BlendState**, float*, uint*, void>)@this->LpVtbl[91])(@this, ppBlendState, BlendFactorPtr, pSampleMaskPtr);
                }
            }
        }

        /// <summary>To be documented.</summary>
        public readonly unsafe void OMGetBlendState(ref ID3D11BlendState* ppBlendState, [Count(Count = 4)] float* BlendFactor, uint* pSampleMask)
        {
            var @this = (ID3D11DeviceContext*) Unsafe.AsPointer(ref Unsafe.AsRef(in this));
            fixed (ID3D11BlendState** ppBlendStatePtr = &ppBlendState)
            {
                ((delegate* unmanaged[Stdcall]<ID3D11DeviceContext*, ID3D11BlendState**, float*, uint*, void>)@this->LpVtbl[91])(@this, ppBlendStatePtr, BlendFactor, pSampleMask);
            }
        }

        /// <summary>To be documented.</summary>
        public readonly unsafe void OMGetBlendState(ref ID3D11BlendState* ppBlendState, [Count(Count = 4)] float* BlendFactor, ref uint pSampleMask)
        {
            var @this = (ID3D11DeviceContext*) Unsafe.AsPointer(ref Unsafe.AsRef(in this));
            fixed (ID3D11BlendState** ppBlendStatePtr = &ppBlendState)
            {
                fixed (uint* pSampleMaskPtr = &pSampleMask)
                {
                    ((delegate* unmanaged[Stdcall]<ID3D11DeviceContext*, ID3D11BlendState**, float*, uint*, void>)@this->LpVtbl[91])(@this, ppBlendStatePtr, BlendFactor, pSampleMaskPtr);
                }
            }
        }

        /// <summary>To be documented.</summary>
        public readonly unsafe void OMGetBlendState(ref ID3D11BlendState* ppBlendState, [Count(Count = 4)] ref float BlendFactor, uint* pSampleMask)
        {
            var @this = (ID3D11DeviceContext*) Unsafe.AsPointer(ref Unsafe.AsRef(in this));
            fixed (ID3D11BlendState** ppBlendStatePtr = &ppBlendState)
            {
                fixed (float* BlendFactorPtr = &BlendFactor)
                {
                    ((delegate* unmanaged[Stdcall]<ID3D11DeviceContext*, ID3D11BlendState**, float*, uint*, void>)@this->LpVtbl[91])(@this, ppBlendStatePtr, BlendFactorPtr, pSampleMask);
                }
            }
        }

        /// <summary>To be documented.</summary>
        public readonly unsafe void OMGetBlendState(ref ID3D11BlendState* ppBlendState, [Count(Count = 4)] ref float BlendFactor, ref uint pSampleMask)
        {
            var @this = (ID3D11DeviceContext*) Unsafe.AsPointer(ref Unsafe.AsRef(in this));
            fixed (ID3D11BlendState** ppBlendStatePtr = &ppBlendState)
            {
                fixed (float* BlendFactorPtr = &BlendFactor)
                {
                    fixed (uint* pSampleMaskPtr = &pSampleMask)
                    {
                        ((delegate* unmanaged[Stdcall]<ID3D11DeviceContext*, ID3D11BlendState**, float*, uint*, void>)@this->LpVtbl[91])(@this, ppBlendStatePtr, BlendFactorPtr, pSampleMaskPtr);
                    }
                }
            }
        }

        /// <summary>To be documented.</summary>
        public readonly unsafe void OMGetDepthStencilState(ID3D11DepthStencilState** ppDepthStencilState, uint* pStencilRef)
        {
            var @this = (ID3D11DeviceContext*) Unsafe.AsPointer(ref Unsafe.AsRef(in this));
            ((delegate* unmanaged[Stdcall]<ID3D11DeviceContext*, ID3D11DepthStencilState**, uint*, void>)@this->LpVtbl[92])(@this, ppDepthStencilState, pStencilRef);
        }

        /// <summary>To be documented.</summary>
        public readonly unsafe void OMGetDepthStencilState(ID3D11DepthStencilState** ppDepthStencilState, ref uint pStencilRef)
        {
            var @this = (ID3D11DeviceContext*) Unsafe.AsPointer(ref Unsafe.AsRef(in this));
            fixed (uint* pStencilRefPtr = &pStencilRef)
            {
                ((delegate* unmanaged[Stdcall]<ID3D11DeviceContext*, ID3D11DepthStencilState**, uint*, void>)@this->LpVtbl[92])(@this, ppDepthStencilState, pStencilRefPtr);
            }
        }

        /// <summary>To be documented.</summary>
        public readonly unsafe void OMGetDepthStencilState(ref ID3D11DepthStencilState* ppDepthStencilState, uint* pStencilRef)
        {
            var @this = (ID3D11DeviceContext*) Unsafe.AsPointer(ref Unsafe.AsRef(in this));
            fixed (ID3D11DepthStencilState** ppDepthStencilStatePtr = &ppDepthStencilState)
            {
                ((delegate* unmanaged[Stdcall]<ID3D11DeviceContext*, ID3D11DepthStencilState**, uint*, void>)@this->LpVtbl[92])(@this, ppDepthStencilStatePtr, pStencilRef);
            }
        }

        /// <summary>To be documented.</summary>
        public readonly unsafe void OMGetDepthStencilState(ref ID3D11DepthStencilState* ppDepthStencilState, ref uint pStencilRef)
        {
            var @this = (ID3D11DeviceContext*) Unsafe.AsPointer(ref Unsafe.AsRef(in this));
            fixed (ID3D11DepthStencilState** ppDepthStencilStatePtr = &ppDepthStencilState)
            {
                fixed (uint* pStencilRefPtr = &pStencilRef)
                {
                    ((delegate* unmanaged[Stdcall]<ID3D11DeviceContext*, ID3D11DepthStencilState**, uint*, void>)@this->LpVtbl[92])(@this, ppDepthStencilStatePtr, pStencilRefPtr);
                }
            }
        }

        /// <summary>To be documented.</summary>
        public readonly unsafe void SOGetTargets(uint NumBuffers, ID3D11Buffer** ppSOTargets)
        {
            var @this = (ID3D11DeviceContext*) Unsafe.AsPointer(ref Unsafe.AsRef(in this));
            ((delegate* unmanaged[Stdcall]<ID3D11DeviceContext*, uint, ID3D11Buffer**, void>)@this->LpVtbl[93])(@this, NumBuffers, ppSOTargets);
        }

        /// <summary>To be documented.</summary>
        public readonly unsafe void SOGetTargets(uint NumBuffers, ref ID3D11Buffer* ppSOTargets)
        {
            var @this = (ID3D11DeviceContext*) Unsafe.AsPointer(ref Unsafe.AsRef(in this));
            fixed (ID3D11Buffer** ppSOTargetsPtr = &ppSOTargets)
            {
                ((delegate* unmanaged[Stdcall]<ID3D11DeviceContext*, uint, ID3D11Buffer**, void>)@this->LpVtbl[93])(@this, NumBuffers, ppSOTargetsPtr);
            }
        }

        /// <summary>To be documented.</summary>
        public readonly unsafe void RSGetState(ID3D11RasterizerState** ppRasterizerState)
        {
            var @this = (ID3D11DeviceContext*) Unsafe.AsPointer(ref Unsafe.AsRef(in this));
            ((delegate* unmanaged[Stdcall]<ID3D11DeviceContext*, ID3D11RasterizerState**, void>)@this->LpVtbl[94])(@this, ppRasterizerState);
        }

        /// <summary>To be documented.</summary>
        public readonly unsafe void RSGetState(ref ID3D11RasterizerState* ppRasterizerState)
        {
            var @this = (ID3D11DeviceContext*) Unsafe.AsPointer(ref Unsafe.AsRef(in this));
            fixed (ID3D11RasterizerState** ppRasterizerStatePtr = &ppRasterizerState)
            {
                ((delegate* unmanaged[Stdcall]<ID3D11DeviceContext*, ID3D11RasterizerState**, void>)@this->LpVtbl[94])(@this, ppRasterizerStatePtr);
            }
        }

        /// <summary>To be documented.</summary>
        public readonly unsafe void RSGetViewports(uint* pNumViewports, Viewport* pViewports)
        {
            var @this = (ID3D11DeviceContext*) Unsafe.AsPointer(ref Unsafe.AsRef(in this));
            ((delegate* unmanaged[Stdcall]<ID3D11DeviceContext*, uint*, Viewport*, void>)@this->LpVtbl[95])(@this, pNumViewports, pViewports);
        }

        /// <summary>To be documented.</summary>
        public readonly unsafe void RSGetViewports(uint* pNumViewports, ref Viewport pViewports)
        {
            var @this = (ID3D11DeviceContext*) Unsafe.AsPointer(ref Unsafe.AsRef(in this));
            fixed (Viewport* pViewportsPtr = &pViewports)
            {
                ((delegate* unmanaged[Stdcall]<ID3D11DeviceContext*, uint*, Viewport*, void>)@this->LpVtbl[95])(@this, pNumViewports, pViewportsPtr);
            }
        }

        /// <summary>To be documented.</summary>
        public readonly unsafe void RSGetViewports(ref uint pNumViewports, Viewport* pViewports)
        {
            var @this = (ID3D11DeviceContext*) Unsafe.AsPointer(ref Unsafe.AsRef(in this));
            fixed (uint* pNumViewportsPtr = &pNumViewports)
            {
                ((delegate* unmanaged[Stdcall]<ID3D11DeviceContext*, uint*, Viewport*, void>)@this->LpVtbl[95])(@this, pNumViewportsPtr, pViewports);
            }
        }

        /// <summary>To be documented.</summary>
        public readonly void RSGetViewports(ref uint pNumViewports, ref Viewport pViewports)
        {
            var @this = (ID3D11DeviceContext*) Unsafe.AsPointer(ref Unsafe.AsRef(in this));
            fixed (uint* pNumViewportsPtr = &pNumViewports)
            {
                fixed (Viewport* pViewportsPtr = &pViewports)
                {
                    ((delegate* unmanaged[Stdcall]<ID3D11DeviceContext*, uint*, Viewport*, void>)@this->LpVtbl[95])(@this, pNumViewportsPtr, pViewportsPtr);
                }
            }
        }

        /// <summary>To be documented.</summary>
        public readonly unsafe void RSGetScissorRects(uint* pNumRects, Silk.NET.Maths.Box2D<int>* pRects)
        {
            var @this = (ID3D11DeviceContext*) Unsafe.AsPointer(ref Unsafe.AsRef(in this));
<<<<<<< HEAD
            ((delegate* unmanaged[Stdcall]<ID3D11DeviceContext*, uint*, Silk.NET.Maths.Box2D<int>*, void>)LpVtbl[96])(@this, pNumRects, pRects);
=======
            ((delegate* unmanaged[Stdcall]<ID3D11DeviceContext*, uint*, Silk.NET.Maths.Rectangle<int>*, void>)@this->LpVtbl[96])(@this, pNumRects, pRects);
>>>>>>> 79618580
        }

        /// <summary>To be documented.</summary>
        public readonly unsafe void RSGetScissorRects(uint* pNumRects, ref Silk.NET.Maths.Box2D<int> pRects)
        {
            var @this = (ID3D11DeviceContext*) Unsafe.AsPointer(ref Unsafe.AsRef(in this));
            fixed (Silk.NET.Maths.Box2D<int>* pRectsPtr = &pRects)
            {
<<<<<<< HEAD
                ((delegate* unmanaged[Stdcall]<ID3D11DeviceContext*, uint*, Silk.NET.Maths.Box2D<int>*, void>)LpVtbl[96])(@this, pNumRects, pRectsPtr);
=======
                ((delegate* unmanaged[Stdcall]<ID3D11DeviceContext*, uint*, Silk.NET.Maths.Rectangle<int>*, void>)@this->LpVtbl[96])(@this, pNumRects, pRectsPtr);
>>>>>>> 79618580
            }
        }

        /// <summary>To be documented.</summary>
        public readonly unsafe void RSGetScissorRects(ref uint pNumRects, Silk.NET.Maths.Box2D<int>* pRects)
        {
            var @this = (ID3D11DeviceContext*) Unsafe.AsPointer(ref Unsafe.AsRef(in this));
            fixed (uint* pNumRectsPtr = &pNumRects)
            {
<<<<<<< HEAD
                ((delegate* unmanaged[Stdcall]<ID3D11DeviceContext*, uint*, Silk.NET.Maths.Box2D<int>*, void>)LpVtbl[96])(@this, pNumRectsPtr, pRects);
=======
                ((delegate* unmanaged[Stdcall]<ID3D11DeviceContext*, uint*, Silk.NET.Maths.Rectangle<int>*, void>)@this->LpVtbl[96])(@this, pNumRectsPtr, pRects);
>>>>>>> 79618580
            }
        }

        /// <summary>To be documented.</summary>
        public readonly void RSGetScissorRects(ref uint pNumRects, ref Silk.NET.Maths.Box2D<int> pRects)
        {
            var @this = (ID3D11DeviceContext*) Unsafe.AsPointer(ref Unsafe.AsRef(in this));
            fixed (uint* pNumRectsPtr = &pNumRects)
            {
                fixed (Silk.NET.Maths.Box2D<int>* pRectsPtr = &pRects)
                {
<<<<<<< HEAD
                    ((delegate* unmanaged[Stdcall]<ID3D11DeviceContext*, uint*, Silk.NET.Maths.Box2D<int>*, void>)LpVtbl[96])(@this, pNumRectsPtr, pRectsPtr);
=======
                    ((delegate* unmanaged[Stdcall]<ID3D11DeviceContext*, uint*, Silk.NET.Maths.Rectangle<int>*, void>)@this->LpVtbl[96])(@this, pNumRectsPtr, pRectsPtr);
>>>>>>> 79618580
                }
            }
        }

        /// <summary>To be documented.</summary>
        public readonly unsafe void HSGetShaderResources(uint StartSlot, uint NumViews, ID3D11ShaderResourceView** ppShaderResourceViews)
        {
            var @this = (ID3D11DeviceContext*) Unsafe.AsPointer(ref Unsafe.AsRef(in this));
            ((delegate* unmanaged[Stdcall]<ID3D11DeviceContext*, uint, uint, ID3D11ShaderResourceView**, void>)@this->LpVtbl[97])(@this, StartSlot, NumViews, ppShaderResourceViews);
        }

        /// <summary>To be documented.</summary>
        public readonly unsafe void HSGetShaderResources(uint StartSlot, uint NumViews, ref ID3D11ShaderResourceView* ppShaderResourceViews)
        {
            var @this = (ID3D11DeviceContext*) Unsafe.AsPointer(ref Unsafe.AsRef(in this));
            fixed (ID3D11ShaderResourceView** ppShaderResourceViewsPtr = &ppShaderResourceViews)
            {
                ((delegate* unmanaged[Stdcall]<ID3D11DeviceContext*, uint, uint, ID3D11ShaderResourceView**, void>)@this->LpVtbl[97])(@this, StartSlot, NumViews, ppShaderResourceViewsPtr);
            }
        }

        /// <summary>To be documented.</summary>
        public readonly unsafe void HSGetShader(ID3D11HullShader** ppHullShader, ID3D11ClassInstance** ppClassInstances, uint* pNumClassInstances)
        {
            var @this = (ID3D11DeviceContext*) Unsafe.AsPointer(ref Unsafe.AsRef(in this));
            ((delegate* unmanaged[Stdcall]<ID3D11DeviceContext*, ID3D11HullShader**, ID3D11ClassInstance**, uint*, void>)@this->LpVtbl[98])(@this, ppHullShader, ppClassInstances, pNumClassInstances);
        }

        /// <summary>To be documented.</summary>
        public readonly unsafe void HSGetShader(ID3D11HullShader** ppHullShader, ID3D11ClassInstance** ppClassInstances, ref uint pNumClassInstances)
        {
            var @this = (ID3D11DeviceContext*) Unsafe.AsPointer(ref Unsafe.AsRef(in this));
            fixed (uint* pNumClassInstancesPtr = &pNumClassInstances)
            {
                ((delegate* unmanaged[Stdcall]<ID3D11DeviceContext*, ID3D11HullShader**, ID3D11ClassInstance**, uint*, void>)@this->LpVtbl[98])(@this, ppHullShader, ppClassInstances, pNumClassInstancesPtr);
            }
        }

        /// <summary>To be documented.</summary>
        public readonly unsafe void HSGetShader(ID3D11HullShader** ppHullShader, ref ID3D11ClassInstance* ppClassInstances, uint* pNumClassInstances)
        {
            var @this = (ID3D11DeviceContext*) Unsafe.AsPointer(ref Unsafe.AsRef(in this));
            fixed (ID3D11ClassInstance** ppClassInstancesPtr = &ppClassInstances)
            {
                ((delegate* unmanaged[Stdcall]<ID3D11DeviceContext*, ID3D11HullShader**, ID3D11ClassInstance**, uint*, void>)@this->LpVtbl[98])(@this, ppHullShader, ppClassInstancesPtr, pNumClassInstances);
            }
        }

        /// <summary>To be documented.</summary>
        public readonly unsafe void HSGetShader(ID3D11HullShader** ppHullShader, ref ID3D11ClassInstance* ppClassInstances, ref uint pNumClassInstances)
        {
            var @this = (ID3D11DeviceContext*) Unsafe.AsPointer(ref Unsafe.AsRef(in this));
            fixed (ID3D11ClassInstance** ppClassInstancesPtr = &ppClassInstances)
            {
                fixed (uint* pNumClassInstancesPtr = &pNumClassInstances)
                {
                    ((delegate* unmanaged[Stdcall]<ID3D11DeviceContext*, ID3D11HullShader**, ID3D11ClassInstance**, uint*, void>)@this->LpVtbl[98])(@this, ppHullShader, ppClassInstancesPtr, pNumClassInstancesPtr);
                }
            }
        }

        /// <summary>To be documented.</summary>
        public readonly unsafe void HSGetShader(ref ID3D11HullShader* ppHullShader, ID3D11ClassInstance** ppClassInstances, uint* pNumClassInstances)
        {
            var @this = (ID3D11DeviceContext*) Unsafe.AsPointer(ref Unsafe.AsRef(in this));
            fixed (ID3D11HullShader** ppHullShaderPtr = &ppHullShader)
            {
                ((delegate* unmanaged[Stdcall]<ID3D11DeviceContext*, ID3D11HullShader**, ID3D11ClassInstance**, uint*, void>)@this->LpVtbl[98])(@this, ppHullShaderPtr, ppClassInstances, pNumClassInstances);
            }
        }

        /// <summary>To be documented.</summary>
        public readonly unsafe void HSGetShader(ref ID3D11HullShader* ppHullShader, ID3D11ClassInstance** ppClassInstances, ref uint pNumClassInstances)
        {
            var @this = (ID3D11DeviceContext*) Unsafe.AsPointer(ref Unsafe.AsRef(in this));
            fixed (ID3D11HullShader** ppHullShaderPtr = &ppHullShader)
            {
                fixed (uint* pNumClassInstancesPtr = &pNumClassInstances)
                {
                    ((delegate* unmanaged[Stdcall]<ID3D11DeviceContext*, ID3D11HullShader**, ID3D11ClassInstance**, uint*, void>)@this->LpVtbl[98])(@this, ppHullShaderPtr, ppClassInstances, pNumClassInstancesPtr);
                }
            }
        }

        /// <summary>To be documented.</summary>
        public readonly unsafe void HSGetShader(ref ID3D11HullShader* ppHullShader, ref ID3D11ClassInstance* ppClassInstances, uint* pNumClassInstances)
        {
            var @this = (ID3D11DeviceContext*) Unsafe.AsPointer(ref Unsafe.AsRef(in this));
            fixed (ID3D11HullShader** ppHullShaderPtr = &ppHullShader)
            {
                fixed (ID3D11ClassInstance** ppClassInstancesPtr = &ppClassInstances)
                {
                    ((delegate* unmanaged[Stdcall]<ID3D11DeviceContext*, ID3D11HullShader**, ID3D11ClassInstance**, uint*, void>)@this->LpVtbl[98])(@this, ppHullShaderPtr, ppClassInstancesPtr, pNumClassInstances);
                }
            }
        }

        /// <summary>To be documented.</summary>
        public readonly unsafe void HSGetShader(ref ID3D11HullShader* ppHullShader, ref ID3D11ClassInstance* ppClassInstances, ref uint pNumClassInstances)
        {
            var @this = (ID3D11DeviceContext*) Unsafe.AsPointer(ref Unsafe.AsRef(in this));
            fixed (ID3D11HullShader** ppHullShaderPtr = &ppHullShader)
            {
                fixed (ID3D11ClassInstance** ppClassInstancesPtr = &ppClassInstances)
                {
                    fixed (uint* pNumClassInstancesPtr = &pNumClassInstances)
                    {
                        ((delegate* unmanaged[Stdcall]<ID3D11DeviceContext*, ID3D11HullShader**, ID3D11ClassInstance**, uint*, void>)@this->LpVtbl[98])(@this, ppHullShaderPtr, ppClassInstancesPtr, pNumClassInstancesPtr);
                    }
                }
            }
        }

        /// <summary>To be documented.</summary>
        public readonly unsafe void HSGetSamplers(uint StartSlot, uint NumSamplers, ID3D11SamplerState** ppSamplers)
        {
            var @this = (ID3D11DeviceContext*) Unsafe.AsPointer(ref Unsafe.AsRef(in this));
            ((delegate* unmanaged[Stdcall]<ID3D11DeviceContext*, uint, uint, ID3D11SamplerState**, void>)@this->LpVtbl[99])(@this, StartSlot, NumSamplers, ppSamplers);
        }

        /// <summary>To be documented.</summary>
        public readonly unsafe void HSGetSamplers(uint StartSlot, uint NumSamplers, ref ID3D11SamplerState* ppSamplers)
        {
            var @this = (ID3D11DeviceContext*) Unsafe.AsPointer(ref Unsafe.AsRef(in this));
            fixed (ID3D11SamplerState** ppSamplersPtr = &ppSamplers)
            {
                ((delegate* unmanaged[Stdcall]<ID3D11DeviceContext*, uint, uint, ID3D11SamplerState**, void>)@this->LpVtbl[99])(@this, StartSlot, NumSamplers, ppSamplersPtr);
            }
        }

        /// <summary>To be documented.</summary>
        public readonly unsafe void HSGetConstantBuffers(uint StartSlot, uint NumBuffers, ID3D11Buffer** ppConstantBuffers)
        {
            var @this = (ID3D11DeviceContext*) Unsafe.AsPointer(ref Unsafe.AsRef(in this));
            ((delegate* unmanaged[Stdcall]<ID3D11DeviceContext*, uint, uint, ID3D11Buffer**, void>)@this->LpVtbl[100])(@this, StartSlot, NumBuffers, ppConstantBuffers);
        }

        /// <summary>To be documented.</summary>
        public readonly unsafe void HSGetConstantBuffers(uint StartSlot, uint NumBuffers, ref ID3D11Buffer* ppConstantBuffers)
        {
            var @this = (ID3D11DeviceContext*) Unsafe.AsPointer(ref Unsafe.AsRef(in this));
            fixed (ID3D11Buffer** ppConstantBuffersPtr = &ppConstantBuffers)
            {
                ((delegate* unmanaged[Stdcall]<ID3D11DeviceContext*, uint, uint, ID3D11Buffer**, void>)@this->LpVtbl[100])(@this, StartSlot, NumBuffers, ppConstantBuffersPtr);
            }
        }

        /// <summary>To be documented.</summary>
        public readonly unsafe void DSGetShaderResources(uint StartSlot, uint NumViews, ID3D11ShaderResourceView** ppShaderResourceViews)
        {
            var @this = (ID3D11DeviceContext*) Unsafe.AsPointer(ref Unsafe.AsRef(in this));
            ((delegate* unmanaged[Stdcall]<ID3D11DeviceContext*, uint, uint, ID3D11ShaderResourceView**, void>)@this->LpVtbl[101])(@this, StartSlot, NumViews, ppShaderResourceViews);
        }

        /// <summary>To be documented.</summary>
        public readonly unsafe void DSGetShaderResources(uint StartSlot, uint NumViews, ref ID3D11ShaderResourceView* ppShaderResourceViews)
        {
            var @this = (ID3D11DeviceContext*) Unsafe.AsPointer(ref Unsafe.AsRef(in this));
            fixed (ID3D11ShaderResourceView** ppShaderResourceViewsPtr = &ppShaderResourceViews)
            {
                ((delegate* unmanaged[Stdcall]<ID3D11DeviceContext*, uint, uint, ID3D11ShaderResourceView**, void>)@this->LpVtbl[101])(@this, StartSlot, NumViews, ppShaderResourceViewsPtr);
            }
        }

        /// <summary>To be documented.</summary>
        public readonly unsafe void DSGetShader(ID3D11DomainShader** ppDomainShader, ID3D11ClassInstance** ppClassInstances, uint* pNumClassInstances)
        {
            var @this = (ID3D11DeviceContext*) Unsafe.AsPointer(ref Unsafe.AsRef(in this));
            ((delegate* unmanaged[Stdcall]<ID3D11DeviceContext*, ID3D11DomainShader**, ID3D11ClassInstance**, uint*, void>)@this->LpVtbl[102])(@this, ppDomainShader, ppClassInstances, pNumClassInstances);
        }

        /// <summary>To be documented.</summary>
        public readonly unsafe void DSGetShader(ID3D11DomainShader** ppDomainShader, ID3D11ClassInstance** ppClassInstances, ref uint pNumClassInstances)
        {
            var @this = (ID3D11DeviceContext*) Unsafe.AsPointer(ref Unsafe.AsRef(in this));
            fixed (uint* pNumClassInstancesPtr = &pNumClassInstances)
            {
                ((delegate* unmanaged[Stdcall]<ID3D11DeviceContext*, ID3D11DomainShader**, ID3D11ClassInstance**, uint*, void>)@this->LpVtbl[102])(@this, ppDomainShader, ppClassInstances, pNumClassInstancesPtr);
            }
        }

        /// <summary>To be documented.</summary>
        public readonly unsafe void DSGetShader(ID3D11DomainShader** ppDomainShader, ref ID3D11ClassInstance* ppClassInstances, uint* pNumClassInstances)
        {
            var @this = (ID3D11DeviceContext*) Unsafe.AsPointer(ref Unsafe.AsRef(in this));
            fixed (ID3D11ClassInstance** ppClassInstancesPtr = &ppClassInstances)
            {
                ((delegate* unmanaged[Stdcall]<ID3D11DeviceContext*, ID3D11DomainShader**, ID3D11ClassInstance**, uint*, void>)@this->LpVtbl[102])(@this, ppDomainShader, ppClassInstancesPtr, pNumClassInstances);
            }
        }

        /// <summary>To be documented.</summary>
        public readonly unsafe void DSGetShader(ID3D11DomainShader** ppDomainShader, ref ID3D11ClassInstance* ppClassInstances, ref uint pNumClassInstances)
        {
            var @this = (ID3D11DeviceContext*) Unsafe.AsPointer(ref Unsafe.AsRef(in this));
            fixed (ID3D11ClassInstance** ppClassInstancesPtr = &ppClassInstances)
            {
                fixed (uint* pNumClassInstancesPtr = &pNumClassInstances)
                {
                    ((delegate* unmanaged[Stdcall]<ID3D11DeviceContext*, ID3D11DomainShader**, ID3D11ClassInstance**, uint*, void>)@this->LpVtbl[102])(@this, ppDomainShader, ppClassInstancesPtr, pNumClassInstancesPtr);
                }
            }
        }

        /// <summary>To be documented.</summary>
        public readonly unsafe void DSGetShader(ref ID3D11DomainShader* ppDomainShader, ID3D11ClassInstance** ppClassInstances, uint* pNumClassInstances)
        {
            var @this = (ID3D11DeviceContext*) Unsafe.AsPointer(ref Unsafe.AsRef(in this));
            fixed (ID3D11DomainShader** ppDomainShaderPtr = &ppDomainShader)
            {
                ((delegate* unmanaged[Stdcall]<ID3D11DeviceContext*, ID3D11DomainShader**, ID3D11ClassInstance**, uint*, void>)@this->LpVtbl[102])(@this, ppDomainShaderPtr, ppClassInstances, pNumClassInstances);
            }
        }

        /// <summary>To be documented.</summary>
        public readonly unsafe void DSGetShader(ref ID3D11DomainShader* ppDomainShader, ID3D11ClassInstance** ppClassInstances, ref uint pNumClassInstances)
        {
            var @this = (ID3D11DeviceContext*) Unsafe.AsPointer(ref Unsafe.AsRef(in this));
            fixed (ID3D11DomainShader** ppDomainShaderPtr = &ppDomainShader)
            {
                fixed (uint* pNumClassInstancesPtr = &pNumClassInstances)
                {
                    ((delegate* unmanaged[Stdcall]<ID3D11DeviceContext*, ID3D11DomainShader**, ID3D11ClassInstance**, uint*, void>)@this->LpVtbl[102])(@this, ppDomainShaderPtr, ppClassInstances, pNumClassInstancesPtr);
                }
            }
        }

        /// <summary>To be documented.</summary>
        public readonly unsafe void DSGetShader(ref ID3D11DomainShader* ppDomainShader, ref ID3D11ClassInstance* ppClassInstances, uint* pNumClassInstances)
        {
            var @this = (ID3D11DeviceContext*) Unsafe.AsPointer(ref Unsafe.AsRef(in this));
            fixed (ID3D11DomainShader** ppDomainShaderPtr = &ppDomainShader)
            {
                fixed (ID3D11ClassInstance** ppClassInstancesPtr = &ppClassInstances)
                {
                    ((delegate* unmanaged[Stdcall]<ID3D11DeviceContext*, ID3D11DomainShader**, ID3D11ClassInstance**, uint*, void>)@this->LpVtbl[102])(@this, ppDomainShaderPtr, ppClassInstancesPtr, pNumClassInstances);
                }
            }
        }

        /// <summary>To be documented.</summary>
        public readonly unsafe void DSGetShader(ref ID3D11DomainShader* ppDomainShader, ref ID3D11ClassInstance* ppClassInstances, ref uint pNumClassInstances)
        {
            var @this = (ID3D11DeviceContext*) Unsafe.AsPointer(ref Unsafe.AsRef(in this));
            fixed (ID3D11DomainShader** ppDomainShaderPtr = &ppDomainShader)
            {
                fixed (ID3D11ClassInstance** ppClassInstancesPtr = &ppClassInstances)
                {
                    fixed (uint* pNumClassInstancesPtr = &pNumClassInstances)
                    {
                        ((delegate* unmanaged[Stdcall]<ID3D11DeviceContext*, ID3D11DomainShader**, ID3D11ClassInstance**, uint*, void>)@this->LpVtbl[102])(@this, ppDomainShaderPtr, ppClassInstancesPtr, pNumClassInstancesPtr);
                    }
                }
            }
        }

        /// <summary>To be documented.</summary>
        public readonly unsafe void DSGetSamplers(uint StartSlot, uint NumSamplers, ID3D11SamplerState** ppSamplers)
        {
            var @this = (ID3D11DeviceContext*) Unsafe.AsPointer(ref Unsafe.AsRef(in this));
            ((delegate* unmanaged[Stdcall]<ID3D11DeviceContext*, uint, uint, ID3D11SamplerState**, void>)@this->LpVtbl[103])(@this, StartSlot, NumSamplers, ppSamplers);
        }

        /// <summary>To be documented.</summary>
        public readonly unsafe void DSGetSamplers(uint StartSlot, uint NumSamplers, ref ID3D11SamplerState* ppSamplers)
        {
            var @this = (ID3D11DeviceContext*) Unsafe.AsPointer(ref Unsafe.AsRef(in this));
            fixed (ID3D11SamplerState** ppSamplersPtr = &ppSamplers)
            {
                ((delegate* unmanaged[Stdcall]<ID3D11DeviceContext*, uint, uint, ID3D11SamplerState**, void>)@this->LpVtbl[103])(@this, StartSlot, NumSamplers, ppSamplersPtr);
            }
        }

        /// <summary>To be documented.</summary>
        public readonly unsafe void DSGetConstantBuffers(uint StartSlot, uint NumBuffers, ID3D11Buffer** ppConstantBuffers)
        {
            var @this = (ID3D11DeviceContext*) Unsafe.AsPointer(ref Unsafe.AsRef(in this));
            ((delegate* unmanaged[Stdcall]<ID3D11DeviceContext*, uint, uint, ID3D11Buffer**, void>)@this->LpVtbl[104])(@this, StartSlot, NumBuffers, ppConstantBuffers);
        }

        /// <summary>To be documented.</summary>
        public readonly unsafe void DSGetConstantBuffers(uint StartSlot, uint NumBuffers, ref ID3D11Buffer* ppConstantBuffers)
        {
            var @this = (ID3D11DeviceContext*) Unsafe.AsPointer(ref Unsafe.AsRef(in this));
            fixed (ID3D11Buffer** ppConstantBuffersPtr = &ppConstantBuffers)
            {
                ((delegate* unmanaged[Stdcall]<ID3D11DeviceContext*, uint, uint, ID3D11Buffer**, void>)@this->LpVtbl[104])(@this, StartSlot, NumBuffers, ppConstantBuffersPtr);
            }
        }

        /// <summary>To be documented.</summary>
        public readonly unsafe void CSGetShaderResources(uint StartSlot, uint NumViews, ID3D11ShaderResourceView** ppShaderResourceViews)
        {
            var @this = (ID3D11DeviceContext*) Unsafe.AsPointer(ref Unsafe.AsRef(in this));
            ((delegate* unmanaged[Stdcall]<ID3D11DeviceContext*, uint, uint, ID3D11ShaderResourceView**, void>)@this->LpVtbl[105])(@this, StartSlot, NumViews, ppShaderResourceViews);
        }

        /// <summary>To be documented.</summary>
        public readonly unsafe void CSGetShaderResources(uint StartSlot, uint NumViews, ref ID3D11ShaderResourceView* ppShaderResourceViews)
        {
            var @this = (ID3D11DeviceContext*) Unsafe.AsPointer(ref Unsafe.AsRef(in this));
            fixed (ID3D11ShaderResourceView** ppShaderResourceViewsPtr = &ppShaderResourceViews)
            {
                ((delegate* unmanaged[Stdcall]<ID3D11DeviceContext*, uint, uint, ID3D11ShaderResourceView**, void>)@this->LpVtbl[105])(@this, StartSlot, NumViews, ppShaderResourceViewsPtr);
            }
        }

        /// <summary>To be documented.</summary>
        public readonly unsafe void CSGetUnorderedAccessViews(uint StartSlot, uint NumUAVs, ID3D11UnorderedAccessView** ppUnorderedAccessViews)
        {
            var @this = (ID3D11DeviceContext*) Unsafe.AsPointer(ref Unsafe.AsRef(in this));
            ((delegate* unmanaged[Stdcall]<ID3D11DeviceContext*, uint, uint, ID3D11UnorderedAccessView**, void>)@this->LpVtbl[106])(@this, StartSlot, NumUAVs, ppUnorderedAccessViews);
        }

        /// <summary>To be documented.</summary>
        public readonly unsafe void CSGetUnorderedAccessViews(uint StartSlot, uint NumUAVs, ref ID3D11UnorderedAccessView* ppUnorderedAccessViews)
        {
            var @this = (ID3D11DeviceContext*) Unsafe.AsPointer(ref Unsafe.AsRef(in this));
            fixed (ID3D11UnorderedAccessView** ppUnorderedAccessViewsPtr = &ppUnorderedAccessViews)
            {
                ((delegate* unmanaged[Stdcall]<ID3D11DeviceContext*, uint, uint, ID3D11UnorderedAccessView**, void>)@this->LpVtbl[106])(@this, StartSlot, NumUAVs, ppUnorderedAccessViewsPtr);
            }
        }

        /// <summary>To be documented.</summary>
        public readonly unsafe void CSGetShader(ID3D11ComputeShader** ppComputeShader, ID3D11ClassInstance** ppClassInstances, uint* pNumClassInstances)
        {
            var @this = (ID3D11DeviceContext*) Unsafe.AsPointer(ref Unsafe.AsRef(in this));
            ((delegate* unmanaged[Stdcall]<ID3D11DeviceContext*, ID3D11ComputeShader**, ID3D11ClassInstance**, uint*, void>)@this->LpVtbl[107])(@this, ppComputeShader, ppClassInstances, pNumClassInstances);
        }

        /// <summary>To be documented.</summary>
        public readonly unsafe void CSGetShader(ID3D11ComputeShader** ppComputeShader, ID3D11ClassInstance** ppClassInstances, ref uint pNumClassInstances)
        {
            var @this = (ID3D11DeviceContext*) Unsafe.AsPointer(ref Unsafe.AsRef(in this));
            fixed (uint* pNumClassInstancesPtr = &pNumClassInstances)
            {
                ((delegate* unmanaged[Stdcall]<ID3D11DeviceContext*, ID3D11ComputeShader**, ID3D11ClassInstance**, uint*, void>)@this->LpVtbl[107])(@this, ppComputeShader, ppClassInstances, pNumClassInstancesPtr);
            }
        }

        /// <summary>To be documented.</summary>
        public readonly unsafe void CSGetShader(ID3D11ComputeShader** ppComputeShader, ref ID3D11ClassInstance* ppClassInstances, uint* pNumClassInstances)
        {
            var @this = (ID3D11DeviceContext*) Unsafe.AsPointer(ref Unsafe.AsRef(in this));
            fixed (ID3D11ClassInstance** ppClassInstancesPtr = &ppClassInstances)
            {
                ((delegate* unmanaged[Stdcall]<ID3D11DeviceContext*, ID3D11ComputeShader**, ID3D11ClassInstance**, uint*, void>)@this->LpVtbl[107])(@this, ppComputeShader, ppClassInstancesPtr, pNumClassInstances);
            }
        }

        /// <summary>To be documented.</summary>
        public readonly unsafe void CSGetShader(ID3D11ComputeShader** ppComputeShader, ref ID3D11ClassInstance* ppClassInstances, ref uint pNumClassInstances)
        {
            var @this = (ID3D11DeviceContext*) Unsafe.AsPointer(ref Unsafe.AsRef(in this));
            fixed (ID3D11ClassInstance** ppClassInstancesPtr = &ppClassInstances)
            {
                fixed (uint* pNumClassInstancesPtr = &pNumClassInstances)
                {
                    ((delegate* unmanaged[Stdcall]<ID3D11DeviceContext*, ID3D11ComputeShader**, ID3D11ClassInstance**, uint*, void>)@this->LpVtbl[107])(@this, ppComputeShader, ppClassInstancesPtr, pNumClassInstancesPtr);
                }
            }
        }

        /// <summary>To be documented.</summary>
        public readonly unsafe void CSGetShader(ref ID3D11ComputeShader* ppComputeShader, ID3D11ClassInstance** ppClassInstances, uint* pNumClassInstances)
        {
            var @this = (ID3D11DeviceContext*) Unsafe.AsPointer(ref Unsafe.AsRef(in this));
            fixed (ID3D11ComputeShader** ppComputeShaderPtr = &ppComputeShader)
            {
                ((delegate* unmanaged[Stdcall]<ID3D11DeviceContext*, ID3D11ComputeShader**, ID3D11ClassInstance**, uint*, void>)@this->LpVtbl[107])(@this, ppComputeShaderPtr, ppClassInstances, pNumClassInstances);
            }
        }

        /// <summary>To be documented.</summary>
        public readonly unsafe void CSGetShader(ref ID3D11ComputeShader* ppComputeShader, ID3D11ClassInstance** ppClassInstances, ref uint pNumClassInstances)
        {
            var @this = (ID3D11DeviceContext*) Unsafe.AsPointer(ref Unsafe.AsRef(in this));
            fixed (ID3D11ComputeShader** ppComputeShaderPtr = &ppComputeShader)
            {
                fixed (uint* pNumClassInstancesPtr = &pNumClassInstances)
                {
                    ((delegate* unmanaged[Stdcall]<ID3D11DeviceContext*, ID3D11ComputeShader**, ID3D11ClassInstance**, uint*, void>)@this->LpVtbl[107])(@this, ppComputeShaderPtr, ppClassInstances, pNumClassInstancesPtr);
                }
            }
        }

        /// <summary>To be documented.</summary>
        public readonly unsafe void CSGetShader(ref ID3D11ComputeShader* ppComputeShader, ref ID3D11ClassInstance* ppClassInstances, uint* pNumClassInstances)
        {
            var @this = (ID3D11DeviceContext*) Unsafe.AsPointer(ref Unsafe.AsRef(in this));
            fixed (ID3D11ComputeShader** ppComputeShaderPtr = &ppComputeShader)
            {
                fixed (ID3D11ClassInstance** ppClassInstancesPtr = &ppClassInstances)
                {
                    ((delegate* unmanaged[Stdcall]<ID3D11DeviceContext*, ID3D11ComputeShader**, ID3D11ClassInstance**, uint*, void>)@this->LpVtbl[107])(@this, ppComputeShaderPtr, ppClassInstancesPtr, pNumClassInstances);
                }
            }
        }

        /// <summary>To be documented.</summary>
        public readonly unsafe void CSGetShader(ref ID3D11ComputeShader* ppComputeShader, ref ID3D11ClassInstance* ppClassInstances, ref uint pNumClassInstances)
        {
            var @this = (ID3D11DeviceContext*) Unsafe.AsPointer(ref Unsafe.AsRef(in this));
            fixed (ID3D11ComputeShader** ppComputeShaderPtr = &ppComputeShader)
            {
                fixed (ID3D11ClassInstance** ppClassInstancesPtr = &ppClassInstances)
                {
                    fixed (uint* pNumClassInstancesPtr = &pNumClassInstances)
                    {
                        ((delegate* unmanaged[Stdcall]<ID3D11DeviceContext*, ID3D11ComputeShader**, ID3D11ClassInstance**, uint*, void>)@this->LpVtbl[107])(@this, ppComputeShaderPtr, ppClassInstancesPtr, pNumClassInstancesPtr);
                    }
                }
            }
        }

        /// <summary>To be documented.</summary>
        public readonly unsafe void CSGetSamplers(uint StartSlot, uint NumSamplers, ID3D11SamplerState** ppSamplers)
        {
            var @this = (ID3D11DeviceContext*) Unsafe.AsPointer(ref Unsafe.AsRef(in this));
            ((delegate* unmanaged[Stdcall]<ID3D11DeviceContext*, uint, uint, ID3D11SamplerState**, void>)@this->LpVtbl[108])(@this, StartSlot, NumSamplers, ppSamplers);
        }

        /// <summary>To be documented.</summary>
        public readonly unsafe void CSGetSamplers(uint StartSlot, uint NumSamplers, ref ID3D11SamplerState* ppSamplers)
        {
            var @this = (ID3D11DeviceContext*) Unsafe.AsPointer(ref Unsafe.AsRef(in this));
            fixed (ID3D11SamplerState** ppSamplersPtr = &ppSamplers)
            {
                ((delegate* unmanaged[Stdcall]<ID3D11DeviceContext*, uint, uint, ID3D11SamplerState**, void>)@this->LpVtbl[108])(@this, StartSlot, NumSamplers, ppSamplersPtr);
            }
        }

        /// <summary>To be documented.</summary>
        public readonly unsafe void CSGetConstantBuffers(uint StartSlot, uint NumBuffers, ID3D11Buffer** ppConstantBuffers)
        {
            var @this = (ID3D11DeviceContext*) Unsafe.AsPointer(ref Unsafe.AsRef(in this));
            ((delegate* unmanaged[Stdcall]<ID3D11DeviceContext*, uint, uint, ID3D11Buffer**, void>)@this->LpVtbl[109])(@this, StartSlot, NumBuffers, ppConstantBuffers);
        }

        /// <summary>To be documented.</summary>
        public readonly unsafe void CSGetConstantBuffers(uint StartSlot, uint NumBuffers, ref ID3D11Buffer* ppConstantBuffers)
        {
            var @this = (ID3D11DeviceContext*) Unsafe.AsPointer(ref Unsafe.AsRef(in this));
            fixed (ID3D11Buffer** ppConstantBuffersPtr = &ppConstantBuffers)
            {
                ((delegate* unmanaged[Stdcall]<ID3D11DeviceContext*, uint, uint, ID3D11Buffer**, void>)@this->LpVtbl[109])(@this, StartSlot, NumBuffers, ppConstantBuffersPtr);
            }
        }

        /// <summary>To be documented.</summary>
        public readonly void ClearState()
        {
            var @this = (ID3D11DeviceContext*) Unsafe.AsPointer(ref Unsafe.AsRef(in this));
            ((delegate* unmanaged[Stdcall]<ID3D11DeviceContext*, void>)@this->LpVtbl[110])(@this);
        }

        /// <summary>To be documented.</summary>
        public readonly void Flush()
        {
            var @this = (ID3D11DeviceContext*) Unsafe.AsPointer(ref Unsafe.AsRef(in this));
            ((delegate* unmanaged[Stdcall]<ID3D11DeviceContext*, void>)@this->LpVtbl[111])(@this);
        }

        /// <summary>To be documented.</summary>
        public readonly DeviceContextType GetType()
        {
            var @this = (ID3D11DeviceContext*) Unsafe.AsPointer(ref Unsafe.AsRef(in this));
            DeviceContextType ret = default;
            ret = ((delegate* unmanaged[Stdcall]<ID3D11DeviceContext*, DeviceContextType>)@this->LpVtbl[112])(@this);
            return ret;
        }

        /// <summary>To be documented.</summary>
        public readonly uint GetContextFlags()
        {
            var @this = (ID3D11DeviceContext*) Unsafe.AsPointer(ref Unsafe.AsRef(in this));
            uint ret = default;
            ret = ((delegate* unmanaged[Stdcall]<ID3D11DeviceContext*, uint>)@this->LpVtbl[113])(@this);
            return ret;
        }

        /// <summary>To be documented.</summary>
        public readonly unsafe int FinishCommandList(int RestoreDeferredContextState, ID3D11CommandList** ppCommandList)
        {
            var @this = (ID3D11DeviceContext*) Unsafe.AsPointer(ref Unsafe.AsRef(in this));
            int ret = default;
            ret = ((delegate* unmanaged[Stdcall]<ID3D11DeviceContext*, int, ID3D11CommandList**, int>)@this->LpVtbl[114])(@this, RestoreDeferredContextState, ppCommandList);
            return ret;
        }

        /// <summary>To be documented.</summary>
        public readonly unsafe int FinishCommandList(int RestoreDeferredContextState, ref ID3D11CommandList* ppCommandList)
        {
            var @this = (ID3D11DeviceContext*) Unsafe.AsPointer(ref Unsafe.AsRef(in this));
            int ret = default;
            fixed (ID3D11CommandList** ppCommandListPtr = &ppCommandList)
            {
                ret = ((delegate* unmanaged[Stdcall]<ID3D11DeviceContext*, int, ID3D11CommandList**, int>)@this->LpVtbl[114])(@this, RestoreDeferredContextState, ppCommandListPtr);
            }
            return ret;
        }

        /// <summary>To be documented.</summary>
        public readonly int QueryInterface<TI0>(out ComPtr<TI0> ppvObject) where TI0 : unmanaged, IComVtbl<TI0>
        {
            var @this = (ID3D11DeviceContext*) Unsafe.AsPointer(ref Unsafe.AsRef(in this));
            // ComPtrOverloader
            ppvObject = default;
            return @this->QueryInterface(SilkMarshal.GuidPtrOf<TI0>(), (void**) ppvObject.GetAddressOf());
        }

        /// <summary>To be documented.</summary>
        public readonly void GetDevice<TI0>(ref ComPtr<TI0> ppDevice) where TI0 : unmanaged, IComVtbl<ID3D11Device>, IComVtbl<TI0>
        {
            var @this = (ID3D11DeviceContext*) Unsafe.AsPointer(ref Unsafe.AsRef(in this));
            // ComPtrOverloader
            @this->GetDevice((ID3D11Device**) ppDevice.GetAddressOf());
        }

        /// <summary>To be documented.</summary>
        public readonly unsafe int SetPrivateDataInterface<TI0>(Guid* guid, [Flow(FlowDirection.In)] ComPtr<TI0> pData) where TI0 : unmanaged, IComVtbl<Silk.NET.Core.Native.IUnknown>, IComVtbl<TI0>
        {
            var @this = (ID3D11DeviceContext*) Unsafe.AsPointer(ref Unsafe.AsRef(in this));
            // ComPtrOverloader
            return @this->SetPrivateDataInterface(guid, (Silk.NET.Core.Native.IUnknown*) pData.Handle);
        }

        /// <summary>To be documented.</summary>
        public readonly int SetPrivateDataInterface<TI0>(ref Guid guid, [Flow(FlowDirection.In)] ComPtr<TI0> pData) where TI0 : unmanaged, IComVtbl<Silk.NET.Core.Native.IUnknown>, IComVtbl<TI0>
        {
            var @this = (ID3D11DeviceContext*) Unsafe.AsPointer(ref Unsafe.AsRef(in this));
            // ComPtrOverloader
            return @this->SetPrivateDataInterface(ref guid, (Silk.NET.Core.Native.IUnknown*) pData.Handle);
        }

        /// <summary>To be documented.</summary>
        public readonly void VSSetConstantBuffers<TI0>(uint StartSlot, uint NumBuffers, ref ComPtr<TI0> ppConstantBuffers) where TI0 : unmanaged, IComVtbl<ID3D11Buffer>, IComVtbl<TI0>
        {
            var @this = (ID3D11DeviceContext*) Unsafe.AsPointer(ref Unsafe.AsRef(in this));
            // ComPtrOverloader
            @this->VSSetConstantBuffers(StartSlot, NumBuffers, (ID3D11Buffer**) ppConstantBuffers.GetAddressOf());
        }

        /// <summary>To be documented.</summary>
        public readonly void PSSetShaderResources<TI0>(uint StartSlot, uint NumViews, ref ComPtr<TI0> ppShaderResourceViews) where TI0 : unmanaged, IComVtbl<ID3D11ShaderResourceView>, IComVtbl<TI0>
        {
            var @this = (ID3D11DeviceContext*) Unsafe.AsPointer(ref Unsafe.AsRef(in this));
            // ComPtrOverloader
            @this->PSSetShaderResources(StartSlot, NumViews, (ID3D11ShaderResourceView**) ppShaderResourceViews.GetAddressOf());
        }

        /// <summary>To be documented.</summary>
        public readonly void PSSetShader<TI0, TI1>(ComPtr<TI0> pPixelShader, ref ComPtr<TI1> ppClassInstances, uint NumClassInstances) where TI0 : unmanaged, IComVtbl<ID3D11PixelShader>, IComVtbl<TI0> where TI1 : unmanaged, IComVtbl<ID3D11ClassInstance>, IComVtbl<TI1>
        {
            var @this = (ID3D11DeviceContext*) Unsafe.AsPointer(ref Unsafe.AsRef(in this));
            // ComPtrOverloader
            @this->PSSetShader((ID3D11PixelShader*) pPixelShader.Handle, (ID3D11ClassInstance**) ppClassInstances.GetAddressOf(), NumClassInstances);
        }

        /// <summary>To be documented.</summary>
        public readonly unsafe void PSSetShader<TI0>(ComPtr<TI0> pPixelShader, ref ID3D11ClassInstance* ppClassInstances, uint NumClassInstances) where TI0 : unmanaged, IComVtbl<ID3D11PixelShader>, IComVtbl<TI0>
        {
            var @this = (ID3D11DeviceContext*) Unsafe.AsPointer(ref Unsafe.AsRef(in this));
            // ComPtrOverloader
            @this->PSSetShader((ID3D11PixelShader*) pPixelShader.Handle, ref ppClassInstances, NumClassInstances);
        }

        /// <summary>To be documented.</summary>
        public readonly void PSSetShader<TI0>(ref ID3D11PixelShader pPixelShader, ref ComPtr<TI0> ppClassInstances, uint NumClassInstances) where TI0 : unmanaged, IComVtbl<ID3D11ClassInstance>, IComVtbl<TI0>
        {
            var @this = (ID3D11DeviceContext*) Unsafe.AsPointer(ref Unsafe.AsRef(in this));
            // ComPtrOverloader
            @this->PSSetShader(ref pPixelShader, (ID3D11ClassInstance**) ppClassInstances.GetAddressOf(), NumClassInstances);
        }

        /// <summary>To be documented.</summary>
        public readonly void PSSetSamplers<TI0>(uint StartSlot, uint NumSamplers, ref ComPtr<TI0> ppSamplers) where TI0 : unmanaged, IComVtbl<ID3D11SamplerState>, IComVtbl<TI0>
        {
            var @this = (ID3D11DeviceContext*) Unsafe.AsPointer(ref Unsafe.AsRef(in this));
            // ComPtrOverloader
            @this->PSSetSamplers(StartSlot, NumSamplers, (ID3D11SamplerState**) ppSamplers.GetAddressOf());
        }

        /// <summary>To be documented.</summary>
        public readonly void VSSetShader<TI0, TI1>(ComPtr<TI0> pVertexShader, ref ComPtr<TI1> ppClassInstances, uint NumClassInstances) where TI0 : unmanaged, IComVtbl<ID3D11VertexShader>, IComVtbl<TI0> where TI1 : unmanaged, IComVtbl<ID3D11ClassInstance>, IComVtbl<TI1>
        {
            var @this = (ID3D11DeviceContext*) Unsafe.AsPointer(ref Unsafe.AsRef(in this));
            // ComPtrOverloader
            @this->VSSetShader((ID3D11VertexShader*) pVertexShader.Handle, (ID3D11ClassInstance**) ppClassInstances.GetAddressOf(), NumClassInstances);
        }

        /// <summary>To be documented.</summary>
        public readonly unsafe void VSSetShader<TI0>(ComPtr<TI0> pVertexShader, ref ID3D11ClassInstance* ppClassInstances, uint NumClassInstances) where TI0 : unmanaged, IComVtbl<ID3D11VertexShader>, IComVtbl<TI0>
        {
            var @this = (ID3D11DeviceContext*) Unsafe.AsPointer(ref Unsafe.AsRef(in this));
            // ComPtrOverloader
            @this->VSSetShader((ID3D11VertexShader*) pVertexShader.Handle, ref ppClassInstances, NumClassInstances);
        }

        /// <summary>To be documented.</summary>
        public readonly void VSSetShader<TI0>(ref ID3D11VertexShader pVertexShader, ref ComPtr<TI0> ppClassInstances, uint NumClassInstances) where TI0 : unmanaged, IComVtbl<ID3D11ClassInstance>, IComVtbl<TI0>
        {
            var @this = (ID3D11DeviceContext*) Unsafe.AsPointer(ref Unsafe.AsRef(in this));
            // ComPtrOverloader
            @this->VSSetShader(ref pVertexShader, (ID3D11ClassInstance**) ppClassInstances.GetAddressOf(), NumClassInstances);
        }

        /// <summary>To be documented.</summary>
        public readonly unsafe int Map<TI0>(ComPtr<TI0> pResource, uint Subresource, Map MapType, uint MapFlags, MappedSubresource* pMappedResource) where TI0 : unmanaged, IComVtbl<ID3D11Resource>, IComVtbl<TI0>
        {
            var @this = (ID3D11DeviceContext*) Unsafe.AsPointer(ref Unsafe.AsRef(in this));
            // ComPtrOverloader
            return @this->Map((ID3D11Resource*) pResource.Handle, Subresource, MapType, MapFlags, pMappedResource);
        }

        /// <summary>To be documented.</summary>
        public readonly int Map<TI0>(ComPtr<TI0> pResource, uint Subresource, Map MapType, uint MapFlags, ref MappedSubresource pMappedResource) where TI0 : unmanaged, IComVtbl<ID3D11Resource>, IComVtbl<TI0>
        {
            var @this = (ID3D11DeviceContext*) Unsafe.AsPointer(ref Unsafe.AsRef(in this));
            // ComPtrOverloader
            return @this->Map((ID3D11Resource*) pResource.Handle, Subresource, MapType, MapFlags, ref pMappedResource);
        }

        /// <summary>To be documented.</summary>
        public readonly void Unmap<TI0>(ComPtr<TI0> pResource, uint Subresource) where TI0 : unmanaged, IComVtbl<ID3D11Resource>, IComVtbl<TI0>
        {
            var @this = (ID3D11DeviceContext*) Unsafe.AsPointer(ref Unsafe.AsRef(in this));
            // ComPtrOverloader
            @this->Unmap((ID3D11Resource*) pResource.Handle, Subresource);
        }

        /// <summary>To be documented.</summary>
        public readonly void PSSetConstantBuffers<TI0>(uint StartSlot, uint NumBuffers, ref ComPtr<TI0> ppConstantBuffers) where TI0 : unmanaged, IComVtbl<ID3D11Buffer>, IComVtbl<TI0>
        {
            var @this = (ID3D11DeviceContext*) Unsafe.AsPointer(ref Unsafe.AsRef(in this));
            // ComPtrOverloader
            @this->PSSetConstantBuffers(StartSlot, NumBuffers, (ID3D11Buffer**) ppConstantBuffers.GetAddressOf());
        }

        /// <summary>To be documented.</summary>
        public readonly void IASetInputLayout<TI0>(ComPtr<TI0> pInputLayout) where TI0 : unmanaged, IComVtbl<ID3D11InputLayout>, IComVtbl<TI0>
        {
            var @this = (ID3D11DeviceContext*) Unsafe.AsPointer(ref Unsafe.AsRef(in this));
            // ComPtrOverloader
            @this->IASetInputLayout((ID3D11InputLayout*) pInputLayout.Handle);
        }

        /// <summary>To be documented.</summary>
        public readonly unsafe void IASetVertexBuffers<TI0>(uint StartSlot, uint NumBuffers, ref ComPtr<TI0> ppVertexBuffers, uint* pStrides, uint* pOffsets) where TI0 : unmanaged, IComVtbl<ID3D11Buffer>, IComVtbl<TI0>
        {
            var @this = (ID3D11DeviceContext*) Unsafe.AsPointer(ref Unsafe.AsRef(in this));
            // ComPtrOverloader
            @this->IASetVertexBuffers(StartSlot, NumBuffers, (ID3D11Buffer**) ppVertexBuffers.GetAddressOf(), pStrides, pOffsets);
        }

        /// <summary>To be documented.</summary>
        public readonly unsafe void IASetVertexBuffers<TI0>(uint StartSlot, uint NumBuffers, ref ComPtr<TI0> ppVertexBuffers, uint* pStrides, ref uint pOffsets) where TI0 : unmanaged, IComVtbl<ID3D11Buffer>, IComVtbl<TI0>
        {
            var @this = (ID3D11DeviceContext*) Unsafe.AsPointer(ref Unsafe.AsRef(in this));
            // ComPtrOverloader
            @this->IASetVertexBuffers(StartSlot, NumBuffers, (ID3D11Buffer**) ppVertexBuffers.GetAddressOf(), pStrides, ref pOffsets);
        }

        /// <summary>To be documented.</summary>
        public readonly unsafe void IASetVertexBuffers<TI0>(uint StartSlot, uint NumBuffers, ref ComPtr<TI0> ppVertexBuffers, ref uint pStrides, uint* pOffsets) where TI0 : unmanaged, IComVtbl<ID3D11Buffer>, IComVtbl<TI0>
        {
            var @this = (ID3D11DeviceContext*) Unsafe.AsPointer(ref Unsafe.AsRef(in this));
            // ComPtrOverloader
            @this->IASetVertexBuffers(StartSlot, NumBuffers, (ID3D11Buffer**) ppVertexBuffers.GetAddressOf(), ref pStrides, pOffsets);
        }

        /// <summary>To be documented.</summary>
        public readonly void IASetVertexBuffers<TI0>(uint StartSlot, uint NumBuffers, ref ComPtr<TI0> ppVertexBuffers, ref uint pStrides, ref uint pOffsets) where TI0 : unmanaged, IComVtbl<ID3D11Buffer>, IComVtbl<TI0>
        {
            var @this = (ID3D11DeviceContext*) Unsafe.AsPointer(ref Unsafe.AsRef(in this));
            // ComPtrOverloader
            @this->IASetVertexBuffers(StartSlot, NumBuffers, (ID3D11Buffer**) ppVertexBuffers.GetAddressOf(), ref pStrides, ref pOffsets);
        }

        /// <summary>To be documented.</summary>
        public readonly void IASetIndexBuffer<TI0>(ComPtr<TI0> pIndexBuffer, Silk.NET.DXGI.Format Format, uint Offset) where TI0 : unmanaged, IComVtbl<ID3D11Buffer>, IComVtbl<TI0>
        {
            var @this = (ID3D11DeviceContext*) Unsafe.AsPointer(ref Unsafe.AsRef(in this));
            // ComPtrOverloader
            @this->IASetIndexBuffer((ID3D11Buffer*) pIndexBuffer.Handle, Format, Offset);
        }

        /// <summary>To be documented.</summary>
        public readonly void GSSetConstantBuffers<TI0>(uint StartSlot, uint NumBuffers, ref ComPtr<TI0> ppConstantBuffers) where TI0 : unmanaged, IComVtbl<ID3D11Buffer>, IComVtbl<TI0>
        {
            var @this = (ID3D11DeviceContext*) Unsafe.AsPointer(ref Unsafe.AsRef(in this));
            // ComPtrOverloader
            @this->GSSetConstantBuffers(StartSlot, NumBuffers, (ID3D11Buffer**) ppConstantBuffers.GetAddressOf());
        }

        /// <summary>To be documented.</summary>
        public readonly void GSSetShader<TI0, TI1>(ComPtr<TI0> pShader, ref ComPtr<TI1> ppClassInstances, uint NumClassInstances) where TI0 : unmanaged, IComVtbl<ID3D11GeometryShader>, IComVtbl<TI0> where TI1 : unmanaged, IComVtbl<ID3D11ClassInstance>, IComVtbl<TI1>
        {
            var @this = (ID3D11DeviceContext*) Unsafe.AsPointer(ref Unsafe.AsRef(in this));
            // ComPtrOverloader
            @this->GSSetShader((ID3D11GeometryShader*) pShader.Handle, (ID3D11ClassInstance**) ppClassInstances.GetAddressOf(), NumClassInstances);
        }

        /// <summary>To be documented.</summary>
        public readonly unsafe void GSSetShader<TI0>(ComPtr<TI0> pShader, ref ID3D11ClassInstance* ppClassInstances, uint NumClassInstances) where TI0 : unmanaged, IComVtbl<ID3D11GeometryShader>, IComVtbl<TI0>
        {
            var @this = (ID3D11DeviceContext*) Unsafe.AsPointer(ref Unsafe.AsRef(in this));
            // ComPtrOverloader
            @this->GSSetShader((ID3D11GeometryShader*) pShader.Handle, ref ppClassInstances, NumClassInstances);
        }

        /// <summary>To be documented.</summary>
        public readonly void GSSetShader<TI0>(ref ID3D11GeometryShader pShader, ref ComPtr<TI0> ppClassInstances, uint NumClassInstances) where TI0 : unmanaged, IComVtbl<ID3D11ClassInstance>, IComVtbl<TI0>
        {
            var @this = (ID3D11DeviceContext*) Unsafe.AsPointer(ref Unsafe.AsRef(in this));
            // ComPtrOverloader
            @this->GSSetShader(ref pShader, (ID3D11ClassInstance**) ppClassInstances.GetAddressOf(), NumClassInstances);
        }

        /// <summary>To be documented.</summary>
        public readonly void VSSetShaderResources<TI0>(uint StartSlot, uint NumViews, ref ComPtr<TI0> ppShaderResourceViews) where TI0 : unmanaged, IComVtbl<ID3D11ShaderResourceView>, IComVtbl<TI0>
        {
            var @this = (ID3D11DeviceContext*) Unsafe.AsPointer(ref Unsafe.AsRef(in this));
            // ComPtrOverloader
            @this->VSSetShaderResources(StartSlot, NumViews, (ID3D11ShaderResourceView**) ppShaderResourceViews.GetAddressOf());
        }

        /// <summary>To be documented.</summary>
        public readonly void VSSetSamplers<TI0>(uint StartSlot, uint NumSamplers, ref ComPtr<TI0> ppSamplers) where TI0 : unmanaged, IComVtbl<ID3D11SamplerState>, IComVtbl<TI0>
        {
            var @this = (ID3D11DeviceContext*) Unsafe.AsPointer(ref Unsafe.AsRef(in this));
            // ComPtrOverloader
            @this->VSSetSamplers(StartSlot, NumSamplers, (ID3D11SamplerState**) ppSamplers.GetAddressOf());
        }

        /// <summary>To be documented.</summary>
        public readonly void Begin<TI0>(ComPtr<TI0> pAsync) where TI0 : unmanaged, IComVtbl<ID3D11Asynchronous>, IComVtbl<TI0>
        {
            var @this = (ID3D11DeviceContext*) Unsafe.AsPointer(ref Unsafe.AsRef(in this));
            // ComPtrOverloader
            @this->Begin((ID3D11Asynchronous*) pAsync.Handle);
        }

        /// <summary>To be documented.</summary>
        public readonly void End<TI0>(ComPtr<TI0> pAsync) where TI0 : unmanaged, IComVtbl<ID3D11Asynchronous>, IComVtbl<TI0>
        {
            var @this = (ID3D11DeviceContext*) Unsafe.AsPointer(ref Unsafe.AsRef(in this));
            // ComPtrOverloader
            @this->End((ID3D11Asynchronous*) pAsync.Handle);
        }

        /// <summary>To be documented.</summary>
        public readonly unsafe int GetData<TI0>(ComPtr<TI0> pAsync, void* pData, uint DataSize, uint GetDataFlags) where TI0 : unmanaged, IComVtbl<ID3D11Asynchronous>, IComVtbl<TI0>
        {
            var @this = (ID3D11DeviceContext*) Unsafe.AsPointer(ref Unsafe.AsRef(in this));
            // ComPtrOverloader
            return @this->GetData((ID3D11Asynchronous*) pAsync.Handle, pData, DataSize, GetDataFlags);
        }

        /// <summary>To be documented.</summary>
        public readonly int GetData<T0, TI0>(ComPtr<TI0> pAsync, ref T0 pData, uint DataSize, uint GetDataFlags) where T0 : unmanaged where TI0 : unmanaged, IComVtbl<ID3D11Asynchronous>, IComVtbl<TI0>
        {
            var @this = (ID3D11DeviceContext*) Unsafe.AsPointer(ref Unsafe.AsRef(in this));
            // ComPtrOverloader
            return @this->GetData((ID3D11Asynchronous*) pAsync.Handle, ref pData, DataSize, GetDataFlags);
        }

        /// <summary>To be documented.</summary>
        public readonly void SetPredication<TI0>(ComPtr<TI0> pPredicate, int PredicateValue) where TI0 : unmanaged, IComVtbl<ID3D11Predicate>, IComVtbl<TI0>
        {
            var @this = (ID3D11DeviceContext*) Unsafe.AsPointer(ref Unsafe.AsRef(in this));
            // ComPtrOverloader
            @this->SetPredication((ID3D11Predicate*) pPredicate.Handle, PredicateValue);
        }

        /// <summary>To be documented.</summary>
        public readonly void GSSetShaderResources<TI0>(uint StartSlot, uint NumViews, ref ComPtr<TI0> ppShaderResourceViews) where TI0 : unmanaged, IComVtbl<ID3D11ShaderResourceView>, IComVtbl<TI0>
        {
            var @this = (ID3D11DeviceContext*) Unsafe.AsPointer(ref Unsafe.AsRef(in this));
            // ComPtrOverloader
            @this->GSSetShaderResources(StartSlot, NumViews, (ID3D11ShaderResourceView**) ppShaderResourceViews.GetAddressOf());
        }

        /// <summary>To be documented.</summary>
        public readonly void GSSetSamplers<TI0>(uint StartSlot, uint NumSamplers, ref ComPtr<TI0> ppSamplers) where TI0 : unmanaged, IComVtbl<ID3D11SamplerState>, IComVtbl<TI0>
        {
            var @this = (ID3D11DeviceContext*) Unsafe.AsPointer(ref Unsafe.AsRef(in this));
            // ComPtrOverloader
            @this->GSSetSamplers(StartSlot, NumSamplers, (ID3D11SamplerState**) ppSamplers.GetAddressOf());
        }

        /// <summary>To be documented.</summary>
        public readonly void OMSetRenderTargets<TI0, TI1>(uint NumViews, ref ComPtr<TI0> ppRenderTargetViews, ComPtr<TI1> pDepthStencilView) where TI0 : unmanaged, IComVtbl<ID3D11RenderTargetView>, IComVtbl<TI0> where TI1 : unmanaged, IComVtbl<ID3D11DepthStencilView>, IComVtbl<TI1>
        {
            var @this = (ID3D11DeviceContext*) Unsafe.AsPointer(ref Unsafe.AsRef(in this));
            // ComPtrOverloader
            @this->OMSetRenderTargets(NumViews, (ID3D11RenderTargetView**) ppRenderTargetViews.GetAddressOf(), (ID3D11DepthStencilView*) pDepthStencilView.Handle);
        }

        /// <summary>To be documented.</summary>
        public readonly void OMSetRenderTargets<TI0>(uint NumViews, ref ComPtr<TI0> ppRenderTargetViews, ref ID3D11DepthStencilView pDepthStencilView) where TI0 : unmanaged, IComVtbl<ID3D11RenderTargetView>, IComVtbl<TI0>
        {
            var @this = (ID3D11DeviceContext*) Unsafe.AsPointer(ref Unsafe.AsRef(in this));
            // ComPtrOverloader
            @this->OMSetRenderTargets(NumViews, (ID3D11RenderTargetView**) ppRenderTargetViews.GetAddressOf(), ref pDepthStencilView);
        }

        /// <summary>To be documented.</summary>
        public readonly unsafe void OMSetRenderTargets<TI0>(uint NumViews, ref ID3D11RenderTargetView* ppRenderTargetViews, ComPtr<TI0> pDepthStencilView) where TI0 : unmanaged, IComVtbl<ID3D11DepthStencilView>, IComVtbl<TI0>
        {
            var @this = (ID3D11DeviceContext*) Unsafe.AsPointer(ref Unsafe.AsRef(in this));
            // ComPtrOverloader
            @this->OMSetRenderTargets(NumViews, ref ppRenderTargetViews, (ID3D11DepthStencilView*) pDepthStencilView.Handle);
        }

        /// <summary>To be documented.</summary>
        public readonly unsafe void OMSetRenderTargetsAndUnorderedAccessViews<TI0, TI1, TI2>(uint NumRTVs, ref ComPtr<TI0> ppRenderTargetViews, ComPtr<TI1> pDepthStencilView, uint UAVStartSlot, uint NumUAVs, ref ComPtr<TI2> ppUnorderedAccessViews, uint* pUAVInitialCounts) where TI0 : unmanaged, IComVtbl<ID3D11RenderTargetView>, IComVtbl<TI0> where TI1 : unmanaged, IComVtbl<ID3D11DepthStencilView>, IComVtbl<TI1> where TI2 : unmanaged, IComVtbl<ID3D11UnorderedAccessView>, IComVtbl<TI2>
        {
            var @this = (ID3D11DeviceContext*) Unsafe.AsPointer(ref Unsafe.AsRef(in this));
            // ComPtrOverloader
            @this->OMSetRenderTargetsAndUnorderedAccessViews(NumRTVs, (ID3D11RenderTargetView**) ppRenderTargetViews.GetAddressOf(), (ID3D11DepthStencilView*) pDepthStencilView.Handle, UAVStartSlot, NumUAVs, (ID3D11UnorderedAccessView**) ppUnorderedAccessViews.GetAddressOf(), pUAVInitialCounts);
        }

        /// <summary>To be documented.</summary>
        public readonly void OMSetRenderTargetsAndUnorderedAccessViews<TI0, TI1, TI2>(uint NumRTVs, ref ComPtr<TI0> ppRenderTargetViews, ComPtr<TI1> pDepthStencilView, uint UAVStartSlot, uint NumUAVs, ref ComPtr<TI2> ppUnorderedAccessViews, ref uint pUAVInitialCounts) where TI0 : unmanaged, IComVtbl<ID3D11RenderTargetView>, IComVtbl<TI0> where TI1 : unmanaged, IComVtbl<ID3D11DepthStencilView>, IComVtbl<TI1> where TI2 : unmanaged, IComVtbl<ID3D11UnorderedAccessView>, IComVtbl<TI2>
        {
            var @this = (ID3D11DeviceContext*) Unsafe.AsPointer(ref Unsafe.AsRef(in this));
            // ComPtrOverloader
            @this->OMSetRenderTargetsAndUnorderedAccessViews(NumRTVs, (ID3D11RenderTargetView**) ppRenderTargetViews.GetAddressOf(), (ID3D11DepthStencilView*) pDepthStencilView.Handle, UAVStartSlot, NumUAVs, (ID3D11UnorderedAccessView**) ppUnorderedAccessViews.GetAddressOf(), ref pUAVInitialCounts);
        }

        /// <summary>To be documented.</summary>
        public readonly unsafe void OMSetRenderTargetsAndUnorderedAccessViews<TI0, TI1>(uint NumRTVs, ref ComPtr<TI0> ppRenderTargetViews, ComPtr<TI1> pDepthStencilView, uint UAVStartSlot, uint NumUAVs, ref ID3D11UnorderedAccessView* ppUnorderedAccessViews, uint* pUAVInitialCounts) where TI0 : unmanaged, IComVtbl<ID3D11RenderTargetView>, IComVtbl<TI0> where TI1 : unmanaged, IComVtbl<ID3D11DepthStencilView>, IComVtbl<TI1>
        {
            var @this = (ID3D11DeviceContext*) Unsafe.AsPointer(ref Unsafe.AsRef(in this));
            // ComPtrOverloader
            @this->OMSetRenderTargetsAndUnorderedAccessViews(NumRTVs, (ID3D11RenderTargetView**) ppRenderTargetViews.GetAddressOf(), (ID3D11DepthStencilView*) pDepthStencilView.Handle, UAVStartSlot, NumUAVs, ref ppUnorderedAccessViews, pUAVInitialCounts);
        }

        /// <summary>To be documented.</summary>
        public readonly unsafe void OMSetRenderTargetsAndUnorderedAccessViews<TI0, TI1>(uint NumRTVs, ref ComPtr<TI0> ppRenderTargetViews, ComPtr<TI1> pDepthStencilView, uint UAVStartSlot, uint NumUAVs, ref ID3D11UnorderedAccessView* ppUnorderedAccessViews, ref uint pUAVInitialCounts) where TI0 : unmanaged, IComVtbl<ID3D11RenderTargetView>, IComVtbl<TI0> where TI1 : unmanaged, IComVtbl<ID3D11DepthStencilView>, IComVtbl<TI1>
        {
            var @this = (ID3D11DeviceContext*) Unsafe.AsPointer(ref Unsafe.AsRef(in this));
            // ComPtrOverloader
            @this->OMSetRenderTargetsAndUnorderedAccessViews(NumRTVs, (ID3D11RenderTargetView**) ppRenderTargetViews.GetAddressOf(), (ID3D11DepthStencilView*) pDepthStencilView.Handle, UAVStartSlot, NumUAVs, ref ppUnorderedAccessViews, ref pUAVInitialCounts);
        }

        /// <summary>To be documented.</summary>
        public readonly unsafe void OMSetRenderTargetsAndUnorderedAccessViews<TI0, TI1>(uint NumRTVs, ref ComPtr<TI0> ppRenderTargetViews, ref ID3D11DepthStencilView pDepthStencilView, uint UAVStartSlot, uint NumUAVs, ref ComPtr<TI1> ppUnorderedAccessViews, uint* pUAVInitialCounts) where TI0 : unmanaged, IComVtbl<ID3D11RenderTargetView>, IComVtbl<TI0> where TI1 : unmanaged, IComVtbl<ID3D11UnorderedAccessView>, IComVtbl<TI1>
        {
            var @this = (ID3D11DeviceContext*) Unsafe.AsPointer(ref Unsafe.AsRef(in this));
            // ComPtrOverloader
            @this->OMSetRenderTargetsAndUnorderedAccessViews(NumRTVs, (ID3D11RenderTargetView**) ppRenderTargetViews.GetAddressOf(), ref pDepthStencilView, UAVStartSlot, NumUAVs, (ID3D11UnorderedAccessView**) ppUnorderedAccessViews.GetAddressOf(), pUAVInitialCounts);
        }

        /// <summary>To be documented.</summary>
        public readonly void OMSetRenderTargetsAndUnorderedAccessViews<TI0, TI1>(uint NumRTVs, ref ComPtr<TI0> ppRenderTargetViews, ref ID3D11DepthStencilView pDepthStencilView, uint UAVStartSlot, uint NumUAVs, ref ComPtr<TI1> ppUnorderedAccessViews, ref uint pUAVInitialCounts) where TI0 : unmanaged, IComVtbl<ID3D11RenderTargetView>, IComVtbl<TI0> where TI1 : unmanaged, IComVtbl<ID3D11UnorderedAccessView>, IComVtbl<TI1>
        {
            var @this = (ID3D11DeviceContext*) Unsafe.AsPointer(ref Unsafe.AsRef(in this));
            // ComPtrOverloader
            @this->OMSetRenderTargetsAndUnorderedAccessViews(NumRTVs, (ID3D11RenderTargetView**) ppRenderTargetViews.GetAddressOf(), ref pDepthStencilView, UAVStartSlot, NumUAVs, (ID3D11UnorderedAccessView**) ppUnorderedAccessViews.GetAddressOf(), ref pUAVInitialCounts);
        }

        /// <summary>To be documented.</summary>
        public readonly unsafe void OMSetRenderTargetsAndUnorderedAccessViews<TI0>(uint NumRTVs, ref ComPtr<TI0> ppRenderTargetViews, ref ID3D11DepthStencilView pDepthStencilView, uint UAVStartSlot, uint NumUAVs, ref ID3D11UnorderedAccessView* ppUnorderedAccessViews, uint* pUAVInitialCounts) where TI0 : unmanaged, IComVtbl<ID3D11RenderTargetView>, IComVtbl<TI0>
        {
            var @this = (ID3D11DeviceContext*) Unsafe.AsPointer(ref Unsafe.AsRef(in this));
            // ComPtrOverloader
            @this->OMSetRenderTargetsAndUnorderedAccessViews(NumRTVs, (ID3D11RenderTargetView**) ppRenderTargetViews.GetAddressOf(), ref pDepthStencilView, UAVStartSlot, NumUAVs, ref ppUnorderedAccessViews, pUAVInitialCounts);
        }

        /// <summary>To be documented.</summary>
        public readonly unsafe void OMSetRenderTargetsAndUnorderedAccessViews<TI0>(uint NumRTVs, ref ComPtr<TI0> ppRenderTargetViews, ref ID3D11DepthStencilView pDepthStencilView, uint UAVStartSlot, uint NumUAVs, ref ID3D11UnorderedAccessView* ppUnorderedAccessViews, ref uint pUAVInitialCounts) where TI0 : unmanaged, IComVtbl<ID3D11RenderTargetView>, IComVtbl<TI0>
        {
            var @this = (ID3D11DeviceContext*) Unsafe.AsPointer(ref Unsafe.AsRef(in this));
            // ComPtrOverloader
            @this->OMSetRenderTargetsAndUnorderedAccessViews(NumRTVs, (ID3D11RenderTargetView**) ppRenderTargetViews.GetAddressOf(), ref pDepthStencilView, UAVStartSlot, NumUAVs, ref ppUnorderedAccessViews, ref pUAVInitialCounts);
        }

        /// <summary>To be documented.</summary>
        public readonly unsafe void OMSetRenderTargetsAndUnorderedAccessViews<TI0, TI1>(uint NumRTVs, ref ID3D11RenderTargetView* ppRenderTargetViews, ComPtr<TI0> pDepthStencilView, uint UAVStartSlot, uint NumUAVs, ref ComPtr<TI1> ppUnorderedAccessViews, uint* pUAVInitialCounts) where TI0 : unmanaged, IComVtbl<ID3D11DepthStencilView>, IComVtbl<TI0> where TI1 : unmanaged, IComVtbl<ID3D11UnorderedAccessView>, IComVtbl<TI1>
        {
            var @this = (ID3D11DeviceContext*) Unsafe.AsPointer(ref Unsafe.AsRef(in this));
            // ComPtrOverloader
            @this->OMSetRenderTargetsAndUnorderedAccessViews(NumRTVs, ref ppRenderTargetViews, (ID3D11DepthStencilView*) pDepthStencilView.Handle, UAVStartSlot, NumUAVs, (ID3D11UnorderedAccessView**) ppUnorderedAccessViews.GetAddressOf(), pUAVInitialCounts);
        }

        /// <summary>To be documented.</summary>
        public readonly unsafe void OMSetRenderTargetsAndUnorderedAccessViews<TI0, TI1>(uint NumRTVs, ref ID3D11RenderTargetView* ppRenderTargetViews, ComPtr<TI0> pDepthStencilView, uint UAVStartSlot, uint NumUAVs, ref ComPtr<TI1> ppUnorderedAccessViews, ref uint pUAVInitialCounts) where TI0 : unmanaged, IComVtbl<ID3D11DepthStencilView>, IComVtbl<TI0> where TI1 : unmanaged, IComVtbl<ID3D11UnorderedAccessView>, IComVtbl<TI1>
        {
            var @this = (ID3D11DeviceContext*) Unsafe.AsPointer(ref Unsafe.AsRef(in this));
            // ComPtrOverloader
            @this->OMSetRenderTargetsAndUnorderedAccessViews(NumRTVs, ref ppRenderTargetViews, (ID3D11DepthStencilView*) pDepthStencilView.Handle, UAVStartSlot, NumUAVs, (ID3D11UnorderedAccessView**) ppUnorderedAccessViews.GetAddressOf(), ref pUAVInitialCounts);
        }

        /// <summary>To be documented.</summary>
        public readonly unsafe void OMSetRenderTargetsAndUnorderedAccessViews<TI0>(uint NumRTVs, ref ID3D11RenderTargetView* ppRenderTargetViews, ComPtr<TI0> pDepthStencilView, uint UAVStartSlot, uint NumUAVs, ref ID3D11UnorderedAccessView* ppUnorderedAccessViews, uint* pUAVInitialCounts) where TI0 : unmanaged, IComVtbl<ID3D11DepthStencilView>, IComVtbl<TI0>
        {
            var @this = (ID3D11DeviceContext*) Unsafe.AsPointer(ref Unsafe.AsRef(in this));
            // ComPtrOverloader
            @this->OMSetRenderTargetsAndUnorderedAccessViews(NumRTVs, ref ppRenderTargetViews, (ID3D11DepthStencilView*) pDepthStencilView.Handle, UAVStartSlot, NumUAVs, ref ppUnorderedAccessViews, pUAVInitialCounts);
        }

        /// <summary>To be documented.</summary>
        public readonly unsafe void OMSetRenderTargetsAndUnorderedAccessViews<TI0>(uint NumRTVs, ref ID3D11RenderTargetView* ppRenderTargetViews, ComPtr<TI0> pDepthStencilView, uint UAVStartSlot, uint NumUAVs, ref ID3D11UnorderedAccessView* ppUnorderedAccessViews, ref uint pUAVInitialCounts) where TI0 : unmanaged, IComVtbl<ID3D11DepthStencilView>, IComVtbl<TI0>
        {
            var @this = (ID3D11DeviceContext*) Unsafe.AsPointer(ref Unsafe.AsRef(in this));
            // ComPtrOverloader
            @this->OMSetRenderTargetsAndUnorderedAccessViews(NumRTVs, ref ppRenderTargetViews, (ID3D11DepthStencilView*) pDepthStencilView.Handle, UAVStartSlot, NumUAVs, ref ppUnorderedAccessViews, ref pUAVInitialCounts);
        }

        /// <summary>To be documented.</summary>
        public readonly unsafe void OMSetRenderTargetsAndUnorderedAccessViews<TI0>(uint NumRTVs, ref ID3D11RenderTargetView* ppRenderTargetViews, ref ID3D11DepthStencilView pDepthStencilView, uint UAVStartSlot, uint NumUAVs, ref ComPtr<TI0> ppUnorderedAccessViews, uint* pUAVInitialCounts) where TI0 : unmanaged, IComVtbl<ID3D11UnorderedAccessView>, IComVtbl<TI0>
        {
            var @this = (ID3D11DeviceContext*) Unsafe.AsPointer(ref Unsafe.AsRef(in this));
            // ComPtrOverloader
            @this->OMSetRenderTargetsAndUnorderedAccessViews(NumRTVs, ref ppRenderTargetViews, ref pDepthStencilView, UAVStartSlot, NumUAVs, (ID3D11UnorderedAccessView**) ppUnorderedAccessViews.GetAddressOf(), pUAVInitialCounts);
        }

        /// <summary>To be documented.</summary>
        public readonly unsafe void OMSetRenderTargetsAndUnorderedAccessViews<TI0>(uint NumRTVs, ref ID3D11RenderTargetView* ppRenderTargetViews, ref ID3D11DepthStencilView pDepthStencilView, uint UAVStartSlot, uint NumUAVs, ref ComPtr<TI0> ppUnorderedAccessViews, ref uint pUAVInitialCounts) where TI0 : unmanaged, IComVtbl<ID3D11UnorderedAccessView>, IComVtbl<TI0>
        {
            var @this = (ID3D11DeviceContext*) Unsafe.AsPointer(ref Unsafe.AsRef(in this));
            // ComPtrOverloader
            @this->OMSetRenderTargetsAndUnorderedAccessViews(NumRTVs, ref ppRenderTargetViews, ref pDepthStencilView, UAVStartSlot, NumUAVs, (ID3D11UnorderedAccessView**) ppUnorderedAccessViews.GetAddressOf(), ref pUAVInitialCounts);
        }

        /// <summary>To be documented.</summary>
        public readonly unsafe void OMSetBlendState<TI0>(ComPtr<TI0> pBlendState, [Count(Count = 4)] float* BlendFactor, uint SampleMask) where TI0 : unmanaged, IComVtbl<ID3D11BlendState>, IComVtbl<TI0>
        {
            var @this = (ID3D11DeviceContext*) Unsafe.AsPointer(ref Unsafe.AsRef(in this));
            // ComPtrOverloader
            @this->OMSetBlendState((ID3D11BlendState*) pBlendState.Handle, BlendFactor, SampleMask);
        }

        /// <summary>To be documented.</summary>
        public readonly void OMSetBlendState<TI0>(ComPtr<TI0> pBlendState, [Count(Count = 4)] ref float BlendFactor, uint SampleMask) where TI0 : unmanaged, IComVtbl<ID3D11BlendState>, IComVtbl<TI0>
        {
            var @this = (ID3D11DeviceContext*) Unsafe.AsPointer(ref Unsafe.AsRef(in this));
            // ComPtrOverloader
            @this->OMSetBlendState((ID3D11BlendState*) pBlendState.Handle, ref BlendFactor, SampleMask);
        }

        /// <summary>To be documented.</summary>
        public readonly void OMSetDepthStencilState<TI0>(ComPtr<TI0> pDepthStencilState, uint StencilRef) where TI0 : unmanaged, IComVtbl<ID3D11DepthStencilState>, IComVtbl<TI0>
        {
            var @this = (ID3D11DeviceContext*) Unsafe.AsPointer(ref Unsafe.AsRef(in this));
            // ComPtrOverloader
            @this->OMSetDepthStencilState((ID3D11DepthStencilState*) pDepthStencilState.Handle, StencilRef);
        }

        /// <summary>To be documented.</summary>
        public readonly unsafe void SOSetTargets<TI0>(uint NumBuffers, ref ComPtr<TI0> ppSOTargets, uint* pOffsets) where TI0 : unmanaged, IComVtbl<ID3D11Buffer>, IComVtbl<TI0>
        {
            var @this = (ID3D11DeviceContext*) Unsafe.AsPointer(ref Unsafe.AsRef(in this));
            // ComPtrOverloader
            @this->SOSetTargets(NumBuffers, (ID3D11Buffer**) ppSOTargets.GetAddressOf(), pOffsets);
        }

        /// <summary>To be documented.</summary>
        public readonly void SOSetTargets<TI0>(uint NumBuffers, ref ComPtr<TI0> ppSOTargets, ref uint pOffsets) where TI0 : unmanaged, IComVtbl<ID3D11Buffer>, IComVtbl<TI0>
        {
            var @this = (ID3D11DeviceContext*) Unsafe.AsPointer(ref Unsafe.AsRef(in this));
            // ComPtrOverloader
            @this->SOSetTargets(NumBuffers, (ID3D11Buffer**) ppSOTargets.GetAddressOf(), ref pOffsets);
        }

        /// <summary>To be documented.</summary>
        public readonly void DrawIndexedInstancedIndirect<TI0>(ComPtr<TI0> pBufferForArgs, uint AlignedByteOffsetForArgs) where TI0 : unmanaged, IComVtbl<ID3D11Buffer>, IComVtbl<TI0>
        {
            var @this = (ID3D11DeviceContext*) Unsafe.AsPointer(ref Unsafe.AsRef(in this));
            // ComPtrOverloader
            @this->DrawIndexedInstancedIndirect((ID3D11Buffer*) pBufferForArgs.Handle, AlignedByteOffsetForArgs);
        }

        /// <summary>To be documented.</summary>
        public readonly void DrawInstancedIndirect<TI0>(ComPtr<TI0> pBufferForArgs, uint AlignedByteOffsetForArgs) where TI0 : unmanaged, IComVtbl<ID3D11Buffer>, IComVtbl<TI0>
        {
            var @this = (ID3D11DeviceContext*) Unsafe.AsPointer(ref Unsafe.AsRef(in this));
            // ComPtrOverloader
            @this->DrawInstancedIndirect((ID3D11Buffer*) pBufferForArgs.Handle, AlignedByteOffsetForArgs);
        }

        /// <summary>To be documented.</summary>
        public readonly void DispatchIndirect<TI0>(ComPtr<TI0> pBufferForArgs, uint AlignedByteOffsetForArgs) where TI0 : unmanaged, IComVtbl<ID3D11Buffer>, IComVtbl<TI0>
        {
            var @this = (ID3D11DeviceContext*) Unsafe.AsPointer(ref Unsafe.AsRef(in this));
            // ComPtrOverloader
            @this->DispatchIndirect((ID3D11Buffer*) pBufferForArgs.Handle, AlignedByteOffsetForArgs);
        }

        /// <summary>To be documented.</summary>
        public readonly void RSSetState<TI0>(ComPtr<TI0> pRasterizerState) where TI0 : unmanaged, IComVtbl<ID3D11RasterizerState>, IComVtbl<TI0>
        {
            var @this = (ID3D11DeviceContext*) Unsafe.AsPointer(ref Unsafe.AsRef(in this));
            // ComPtrOverloader
            @this->RSSetState((ID3D11RasterizerState*) pRasterizerState.Handle);
        }

        /// <summary>To be documented.</summary>
        public readonly unsafe void CopySubresourceRegion<TI0, TI1>(ComPtr<TI0> pDstResource, uint DstSubresource, uint DstX, uint DstY, uint DstZ, ComPtr<TI1> pSrcResource, uint SrcSubresource, Box* pSrcBox) where TI0 : unmanaged, IComVtbl<ID3D11Resource>, IComVtbl<TI0> where TI1 : unmanaged, IComVtbl<ID3D11Resource>, IComVtbl<TI1>
        {
            var @this = (ID3D11DeviceContext*) Unsafe.AsPointer(ref Unsafe.AsRef(in this));
            // ComPtrOverloader
            @this->CopySubresourceRegion((ID3D11Resource*) pDstResource.Handle, DstSubresource, DstX, DstY, DstZ, (ID3D11Resource*) pSrcResource.Handle, SrcSubresource, pSrcBox);
        }

        /// <summary>To be documented.</summary>
        public readonly void CopySubresourceRegion<TI0, TI1>(ComPtr<TI0> pDstResource, uint DstSubresource, uint DstX, uint DstY, uint DstZ, ComPtr<TI1> pSrcResource, uint SrcSubresource, ref Box pSrcBox) where TI0 : unmanaged, IComVtbl<ID3D11Resource>, IComVtbl<TI0> where TI1 : unmanaged, IComVtbl<ID3D11Resource>, IComVtbl<TI1>
        {
            var @this = (ID3D11DeviceContext*) Unsafe.AsPointer(ref Unsafe.AsRef(in this));
            // ComPtrOverloader
            @this->CopySubresourceRegion((ID3D11Resource*) pDstResource.Handle, DstSubresource, DstX, DstY, DstZ, (ID3D11Resource*) pSrcResource.Handle, SrcSubresource, ref pSrcBox);
        }

        /// <summary>To be documented.</summary>
        public readonly unsafe void CopySubresourceRegion<TI0>(ComPtr<TI0> pDstResource, uint DstSubresource, uint DstX, uint DstY, uint DstZ, ref ID3D11Resource pSrcResource, uint SrcSubresource, Box* pSrcBox) where TI0 : unmanaged, IComVtbl<ID3D11Resource>, IComVtbl<TI0>
        {
            var @this = (ID3D11DeviceContext*) Unsafe.AsPointer(ref Unsafe.AsRef(in this));
            // ComPtrOverloader
            @this->CopySubresourceRegion((ID3D11Resource*) pDstResource.Handle, DstSubresource, DstX, DstY, DstZ, ref pSrcResource, SrcSubresource, pSrcBox);
        }

        /// <summary>To be documented.</summary>
        public readonly void CopySubresourceRegion<TI0>(ComPtr<TI0> pDstResource, uint DstSubresource, uint DstX, uint DstY, uint DstZ, ref ID3D11Resource pSrcResource, uint SrcSubresource, ref Box pSrcBox) where TI0 : unmanaged, IComVtbl<ID3D11Resource>, IComVtbl<TI0>
        {
            var @this = (ID3D11DeviceContext*) Unsafe.AsPointer(ref Unsafe.AsRef(in this));
            // ComPtrOverloader
            @this->CopySubresourceRegion((ID3D11Resource*) pDstResource.Handle, DstSubresource, DstX, DstY, DstZ, ref pSrcResource, SrcSubresource, ref pSrcBox);
        }

        /// <summary>To be documented.</summary>
        public readonly unsafe void CopySubresourceRegion<TI0>(ref ID3D11Resource pDstResource, uint DstSubresource, uint DstX, uint DstY, uint DstZ, ComPtr<TI0> pSrcResource, uint SrcSubresource, Box* pSrcBox) where TI0 : unmanaged, IComVtbl<ID3D11Resource>, IComVtbl<TI0>
        {
            var @this = (ID3D11DeviceContext*) Unsafe.AsPointer(ref Unsafe.AsRef(in this));
            // ComPtrOverloader
            @this->CopySubresourceRegion(ref pDstResource, DstSubresource, DstX, DstY, DstZ, (ID3D11Resource*) pSrcResource.Handle, SrcSubresource, pSrcBox);
        }

        /// <summary>To be documented.</summary>
        public readonly void CopySubresourceRegion<TI0>(ref ID3D11Resource pDstResource, uint DstSubresource, uint DstX, uint DstY, uint DstZ, ComPtr<TI0> pSrcResource, uint SrcSubresource, ref Box pSrcBox) where TI0 : unmanaged, IComVtbl<ID3D11Resource>, IComVtbl<TI0>
        {
            var @this = (ID3D11DeviceContext*) Unsafe.AsPointer(ref Unsafe.AsRef(in this));
            // ComPtrOverloader
            @this->CopySubresourceRegion(ref pDstResource, DstSubresource, DstX, DstY, DstZ, (ID3D11Resource*) pSrcResource.Handle, SrcSubresource, ref pSrcBox);
        }

        /// <summary>To be documented.</summary>
        public readonly void CopyResource<TI0, TI1>(ComPtr<TI0> pDstResource, ComPtr<TI1> pSrcResource) where TI0 : unmanaged, IComVtbl<ID3D11Resource>, IComVtbl<TI0> where TI1 : unmanaged, IComVtbl<ID3D11Resource>, IComVtbl<TI1>
        {
            var @this = (ID3D11DeviceContext*) Unsafe.AsPointer(ref Unsafe.AsRef(in this));
            // ComPtrOverloader
            @this->CopyResource((ID3D11Resource*) pDstResource.Handle, (ID3D11Resource*) pSrcResource.Handle);
        }

        /// <summary>To be documented.</summary>
        public readonly void CopyResource<TI0>(ComPtr<TI0> pDstResource, ref ID3D11Resource pSrcResource) where TI0 : unmanaged, IComVtbl<ID3D11Resource>, IComVtbl<TI0>
        {
            var @this = (ID3D11DeviceContext*) Unsafe.AsPointer(ref Unsafe.AsRef(in this));
            // ComPtrOverloader
            @this->CopyResource((ID3D11Resource*) pDstResource.Handle, ref pSrcResource);
        }

        /// <summary>To be documented.</summary>
        public readonly void CopyResource<TI0>(ref ID3D11Resource pDstResource, ComPtr<TI0> pSrcResource) where TI0 : unmanaged, IComVtbl<ID3D11Resource>, IComVtbl<TI0>
        {
            var @this = (ID3D11DeviceContext*) Unsafe.AsPointer(ref Unsafe.AsRef(in this));
            // ComPtrOverloader
            @this->CopyResource(ref pDstResource, (ID3D11Resource*) pSrcResource.Handle);
        }

        /// <summary>To be documented.</summary>
        public readonly unsafe void UpdateSubresource<TI0>(ComPtr<TI0> pDstResource, uint DstSubresource, Box* pDstBox, void* pSrcData, uint SrcRowPitch, uint SrcDepthPitch) where TI0 : unmanaged, IComVtbl<ID3D11Resource>, IComVtbl<TI0>
        {
            var @this = (ID3D11DeviceContext*) Unsafe.AsPointer(ref Unsafe.AsRef(in this));
            // ComPtrOverloader
            @this->UpdateSubresource((ID3D11Resource*) pDstResource.Handle, DstSubresource, pDstBox, pSrcData, SrcRowPitch, SrcDepthPitch);
        }

        /// <summary>To be documented.</summary>
        public readonly unsafe void UpdateSubresource<T0, TI0>(ComPtr<TI0> pDstResource, uint DstSubresource, Box* pDstBox, ref T0 pSrcData, uint SrcRowPitch, uint SrcDepthPitch) where T0 : unmanaged where TI0 : unmanaged, IComVtbl<ID3D11Resource>, IComVtbl<TI0>
        {
            var @this = (ID3D11DeviceContext*) Unsafe.AsPointer(ref Unsafe.AsRef(in this));
            // ComPtrOverloader
            @this->UpdateSubresource((ID3D11Resource*) pDstResource.Handle, DstSubresource, pDstBox, ref pSrcData, SrcRowPitch, SrcDepthPitch);
        }

        /// <summary>To be documented.</summary>
        public readonly unsafe void UpdateSubresource<TI0>(ComPtr<TI0> pDstResource, uint DstSubresource, ref Box pDstBox, void* pSrcData, uint SrcRowPitch, uint SrcDepthPitch) where TI0 : unmanaged, IComVtbl<ID3D11Resource>, IComVtbl<TI0>
        {
            var @this = (ID3D11DeviceContext*) Unsafe.AsPointer(ref Unsafe.AsRef(in this));
            // ComPtrOverloader
            @this->UpdateSubresource((ID3D11Resource*) pDstResource.Handle, DstSubresource, ref pDstBox, pSrcData, SrcRowPitch, SrcDepthPitch);
        }

        /// <summary>To be documented.</summary>
        public readonly void UpdateSubresource<T0, TI0>(ComPtr<TI0> pDstResource, uint DstSubresource, ref Box pDstBox, ref T0 pSrcData, uint SrcRowPitch, uint SrcDepthPitch) where T0 : unmanaged where TI0 : unmanaged, IComVtbl<ID3D11Resource>, IComVtbl<TI0>
        {
            var @this = (ID3D11DeviceContext*) Unsafe.AsPointer(ref Unsafe.AsRef(in this));
            // ComPtrOverloader
            @this->UpdateSubresource((ID3D11Resource*) pDstResource.Handle, DstSubresource, ref pDstBox, ref pSrcData, SrcRowPitch, SrcDepthPitch);
        }

        /// <summary>To be documented.</summary>
        public readonly void CopyStructureCount<TI0, TI1>(ComPtr<TI0> pDstBuffer, uint DstAlignedByteOffset, ComPtr<TI1> pSrcView) where TI0 : unmanaged, IComVtbl<ID3D11Buffer>, IComVtbl<TI0> where TI1 : unmanaged, IComVtbl<ID3D11UnorderedAccessView>, IComVtbl<TI1>
        {
            var @this = (ID3D11DeviceContext*) Unsafe.AsPointer(ref Unsafe.AsRef(in this));
            // ComPtrOverloader
            @this->CopyStructureCount((ID3D11Buffer*) pDstBuffer.Handle, DstAlignedByteOffset, (ID3D11UnorderedAccessView*) pSrcView.Handle);
        }

        /// <summary>To be documented.</summary>
        public readonly void CopyStructureCount<TI0>(ComPtr<TI0> pDstBuffer, uint DstAlignedByteOffset, ref ID3D11UnorderedAccessView pSrcView) where TI0 : unmanaged, IComVtbl<ID3D11Buffer>, IComVtbl<TI0>
        {
            var @this = (ID3D11DeviceContext*) Unsafe.AsPointer(ref Unsafe.AsRef(in this));
            // ComPtrOverloader
            @this->CopyStructureCount((ID3D11Buffer*) pDstBuffer.Handle, DstAlignedByteOffset, ref pSrcView);
        }

        /// <summary>To be documented.</summary>
        public readonly void CopyStructureCount<TI0>(ref ID3D11Buffer pDstBuffer, uint DstAlignedByteOffset, ComPtr<TI0> pSrcView) where TI0 : unmanaged, IComVtbl<ID3D11UnorderedAccessView>, IComVtbl<TI0>
        {
            var @this = (ID3D11DeviceContext*) Unsafe.AsPointer(ref Unsafe.AsRef(in this));
            // ComPtrOverloader
            @this->CopyStructureCount(ref pDstBuffer, DstAlignedByteOffset, (ID3D11UnorderedAccessView*) pSrcView.Handle);
        }

        /// <summary>To be documented.</summary>
        public readonly unsafe void ClearRenderTargetView<TI0>(ComPtr<TI0> pRenderTargetView, [Count(Count = 4)] float* ColorRGBA) where TI0 : unmanaged, IComVtbl<ID3D11RenderTargetView>, IComVtbl<TI0>
        {
            var @this = (ID3D11DeviceContext*) Unsafe.AsPointer(ref Unsafe.AsRef(in this));
            // ComPtrOverloader
            @this->ClearRenderTargetView((ID3D11RenderTargetView*) pRenderTargetView.Handle, ColorRGBA);
        }

        /// <summary>To be documented.</summary>
        public readonly void ClearRenderTargetView<TI0>(ComPtr<TI0> pRenderTargetView, [Count(Count = 4)] ref float ColorRGBA) where TI0 : unmanaged, IComVtbl<ID3D11RenderTargetView>, IComVtbl<TI0>
        {
            var @this = (ID3D11DeviceContext*) Unsafe.AsPointer(ref Unsafe.AsRef(in this));
            // ComPtrOverloader
            @this->ClearRenderTargetView((ID3D11RenderTargetView*) pRenderTargetView.Handle, ref ColorRGBA);
        }

        /// <summary>To be documented.</summary>
        public readonly unsafe void ClearUnorderedAccessViewUint<TI0>(ComPtr<TI0> pUnorderedAccessView, [Count(Count = 4)] uint* Values) where TI0 : unmanaged, IComVtbl<ID3D11UnorderedAccessView>, IComVtbl<TI0>
        {
            var @this = (ID3D11DeviceContext*) Unsafe.AsPointer(ref Unsafe.AsRef(in this));
            // ComPtrOverloader
            @this->ClearUnorderedAccessViewUint((ID3D11UnorderedAccessView*) pUnorderedAccessView.Handle, Values);
        }

        /// <summary>To be documented.</summary>
        public readonly void ClearUnorderedAccessViewUint<TI0>(ComPtr<TI0> pUnorderedAccessView, [Count(Count = 4)] ref uint Values) where TI0 : unmanaged, IComVtbl<ID3D11UnorderedAccessView>, IComVtbl<TI0>
        {
            var @this = (ID3D11DeviceContext*) Unsafe.AsPointer(ref Unsafe.AsRef(in this));
            // ComPtrOverloader
            @this->ClearUnorderedAccessViewUint((ID3D11UnorderedAccessView*) pUnorderedAccessView.Handle, ref Values);
        }

        /// <summary>To be documented.</summary>
        public readonly unsafe void ClearUnorderedAccessViewFloat<TI0>(ComPtr<TI0> pUnorderedAccessView, [Count(Count = 4)] float* Values) where TI0 : unmanaged, IComVtbl<ID3D11UnorderedAccessView>, IComVtbl<TI0>
        {
            var @this = (ID3D11DeviceContext*) Unsafe.AsPointer(ref Unsafe.AsRef(in this));
            // ComPtrOverloader
            @this->ClearUnorderedAccessViewFloat((ID3D11UnorderedAccessView*) pUnorderedAccessView.Handle, Values);
        }

        /// <summary>To be documented.</summary>
        public readonly void ClearUnorderedAccessViewFloat<TI0>(ComPtr<TI0> pUnorderedAccessView, [Count(Count = 4)] ref float Values) where TI0 : unmanaged, IComVtbl<ID3D11UnorderedAccessView>, IComVtbl<TI0>
        {
            var @this = (ID3D11DeviceContext*) Unsafe.AsPointer(ref Unsafe.AsRef(in this));
            // ComPtrOverloader
            @this->ClearUnorderedAccessViewFloat((ID3D11UnorderedAccessView*) pUnorderedAccessView.Handle, ref Values);
        }

        /// <summary>To be documented.</summary>
        public readonly void ClearDepthStencilView<TI0>(ComPtr<TI0> pDepthStencilView, uint ClearFlags, float Depth, byte Stencil) where TI0 : unmanaged, IComVtbl<ID3D11DepthStencilView>, IComVtbl<TI0>
        {
            var @this = (ID3D11DeviceContext*) Unsafe.AsPointer(ref Unsafe.AsRef(in this));
            // ComPtrOverloader
            @this->ClearDepthStencilView((ID3D11DepthStencilView*) pDepthStencilView.Handle, ClearFlags, Depth, Stencil);
        }

        /// <summary>To be documented.</summary>
        public readonly void GenerateMips<TI0>(ComPtr<TI0> pShaderResourceView) where TI0 : unmanaged, IComVtbl<ID3D11ShaderResourceView>, IComVtbl<TI0>
        {
            var @this = (ID3D11DeviceContext*) Unsafe.AsPointer(ref Unsafe.AsRef(in this));
            // ComPtrOverloader
            @this->GenerateMips((ID3D11ShaderResourceView*) pShaderResourceView.Handle);
        }

        /// <summary>To be documented.</summary>
        public readonly void SetResourceMinLOD<TI0>(ComPtr<TI0> pResource, float MinLOD) where TI0 : unmanaged, IComVtbl<ID3D11Resource>, IComVtbl<TI0>
        {
            var @this = (ID3D11DeviceContext*) Unsafe.AsPointer(ref Unsafe.AsRef(in this));
            // ComPtrOverloader
            @this->SetResourceMinLOD((ID3D11Resource*) pResource.Handle, MinLOD);
        }

        /// <summary>To be documented.</summary>
        public readonly float GetResourceMinLOD<TI0>(ComPtr<TI0> pResource) where TI0 : unmanaged, IComVtbl<ID3D11Resource>, IComVtbl<TI0>
        {
            var @this = (ID3D11DeviceContext*) Unsafe.AsPointer(ref Unsafe.AsRef(in this));
            // ComPtrOverloader
            return @this->GetResourceMinLOD((ID3D11Resource*) pResource.Handle);
        }

        /// <summary>To be documented.</summary>
        public readonly void ResolveSubresource<TI0, TI1>(ComPtr<TI0> pDstResource, uint DstSubresource, ComPtr<TI1> pSrcResource, uint SrcSubresource, Silk.NET.DXGI.Format Format) where TI0 : unmanaged, IComVtbl<ID3D11Resource>, IComVtbl<TI0> where TI1 : unmanaged, IComVtbl<ID3D11Resource>, IComVtbl<TI1>
        {
            var @this = (ID3D11DeviceContext*) Unsafe.AsPointer(ref Unsafe.AsRef(in this));
            // ComPtrOverloader
            @this->ResolveSubresource((ID3D11Resource*) pDstResource.Handle, DstSubresource, (ID3D11Resource*) pSrcResource.Handle, SrcSubresource, Format);
        }

        /// <summary>To be documented.</summary>
        public readonly void ResolveSubresource<TI0>(ComPtr<TI0> pDstResource, uint DstSubresource, ref ID3D11Resource pSrcResource, uint SrcSubresource, Silk.NET.DXGI.Format Format) where TI0 : unmanaged, IComVtbl<ID3D11Resource>, IComVtbl<TI0>
        {
            var @this = (ID3D11DeviceContext*) Unsafe.AsPointer(ref Unsafe.AsRef(in this));
            // ComPtrOverloader
            @this->ResolveSubresource((ID3D11Resource*) pDstResource.Handle, DstSubresource, ref pSrcResource, SrcSubresource, Format);
        }

        /// <summary>To be documented.</summary>
        public readonly void ResolveSubresource<TI0>(ref ID3D11Resource pDstResource, uint DstSubresource, ComPtr<TI0> pSrcResource, uint SrcSubresource, Silk.NET.DXGI.Format Format) where TI0 : unmanaged, IComVtbl<ID3D11Resource>, IComVtbl<TI0>
        {
            var @this = (ID3D11DeviceContext*) Unsafe.AsPointer(ref Unsafe.AsRef(in this));
            // ComPtrOverloader
            @this->ResolveSubresource(ref pDstResource, DstSubresource, (ID3D11Resource*) pSrcResource.Handle, SrcSubresource, Format);
        }

        /// <summary>To be documented.</summary>
        public readonly void ExecuteCommandList<TI0>(ComPtr<TI0> pCommandList, int RestoreContextState) where TI0 : unmanaged, IComVtbl<ID3D11CommandList>, IComVtbl<TI0>
        {
            var @this = (ID3D11DeviceContext*) Unsafe.AsPointer(ref Unsafe.AsRef(in this));
            // ComPtrOverloader
            @this->ExecuteCommandList((ID3D11CommandList*) pCommandList.Handle, RestoreContextState);
        }

        /// <summary>To be documented.</summary>
        public readonly void HSSetShaderResources<TI0>(uint StartSlot, uint NumViews, ref ComPtr<TI0> ppShaderResourceViews) where TI0 : unmanaged, IComVtbl<ID3D11ShaderResourceView>, IComVtbl<TI0>
        {
            var @this = (ID3D11DeviceContext*) Unsafe.AsPointer(ref Unsafe.AsRef(in this));
            // ComPtrOverloader
            @this->HSSetShaderResources(StartSlot, NumViews, (ID3D11ShaderResourceView**) ppShaderResourceViews.GetAddressOf());
        }

        /// <summary>To be documented.</summary>
        public readonly void HSSetShader<TI0, TI1>(ComPtr<TI0> pHullShader, ref ComPtr<TI1> ppClassInstances, uint NumClassInstances) where TI0 : unmanaged, IComVtbl<ID3D11HullShader>, IComVtbl<TI0> where TI1 : unmanaged, IComVtbl<ID3D11ClassInstance>, IComVtbl<TI1>
        {
            var @this = (ID3D11DeviceContext*) Unsafe.AsPointer(ref Unsafe.AsRef(in this));
            // ComPtrOverloader
            @this->HSSetShader((ID3D11HullShader*) pHullShader.Handle, (ID3D11ClassInstance**) ppClassInstances.GetAddressOf(), NumClassInstances);
        }

        /// <summary>To be documented.</summary>
        public readonly unsafe void HSSetShader<TI0>(ComPtr<TI0> pHullShader, ref ID3D11ClassInstance* ppClassInstances, uint NumClassInstances) where TI0 : unmanaged, IComVtbl<ID3D11HullShader>, IComVtbl<TI0>
        {
            var @this = (ID3D11DeviceContext*) Unsafe.AsPointer(ref Unsafe.AsRef(in this));
            // ComPtrOverloader
            @this->HSSetShader((ID3D11HullShader*) pHullShader.Handle, ref ppClassInstances, NumClassInstances);
        }

        /// <summary>To be documented.</summary>
        public readonly void HSSetShader<TI0>(ref ID3D11HullShader pHullShader, ref ComPtr<TI0> ppClassInstances, uint NumClassInstances) where TI0 : unmanaged, IComVtbl<ID3D11ClassInstance>, IComVtbl<TI0>
        {
            var @this = (ID3D11DeviceContext*) Unsafe.AsPointer(ref Unsafe.AsRef(in this));
            // ComPtrOverloader
            @this->HSSetShader(ref pHullShader, (ID3D11ClassInstance**) ppClassInstances.GetAddressOf(), NumClassInstances);
        }

        /// <summary>To be documented.</summary>
        public readonly void HSSetSamplers<TI0>(uint StartSlot, uint NumSamplers, ref ComPtr<TI0> ppSamplers) where TI0 : unmanaged, IComVtbl<ID3D11SamplerState>, IComVtbl<TI0>
        {
            var @this = (ID3D11DeviceContext*) Unsafe.AsPointer(ref Unsafe.AsRef(in this));
            // ComPtrOverloader
            @this->HSSetSamplers(StartSlot, NumSamplers, (ID3D11SamplerState**) ppSamplers.GetAddressOf());
        }

        /// <summary>To be documented.</summary>
        public readonly void HSSetConstantBuffers<TI0>(uint StartSlot, uint NumBuffers, ref ComPtr<TI0> ppConstantBuffers) where TI0 : unmanaged, IComVtbl<ID3D11Buffer>, IComVtbl<TI0>
        {
            var @this = (ID3D11DeviceContext*) Unsafe.AsPointer(ref Unsafe.AsRef(in this));
            // ComPtrOverloader
            @this->HSSetConstantBuffers(StartSlot, NumBuffers, (ID3D11Buffer**) ppConstantBuffers.GetAddressOf());
        }

        /// <summary>To be documented.</summary>
        public readonly void DSSetShaderResources<TI0>(uint StartSlot, uint NumViews, ref ComPtr<TI0> ppShaderResourceViews) where TI0 : unmanaged, IComVtbl<ID3D11ShaderResourceView>, IComVtbl<TI0>
        {
            var @this = (ID3D11DeviceContext*) Unsafe.AsPointer(ref Unsafe.AsRef(in this));
            // ComPtrOverloader
            @this->DSSetShaderResources(StartSlot, NumViews, (ID3D11ShaderResourceView**) ppShaderResourceViews.GetAddressOf());
        }

        /// <summary>To be documented.</summary>
        public readonly void DSSetShader<TI0, TI1>(ComPtr<TI0> pDomainShader, ref ComPtr<TI1> ppClassInstances, uint NumClassInstances) where TI0 : unmanaged, IComVtbl<ID3D11DomainShader>, IComVtbl<TI0> where TI1 : unmanaged, IComVtbl<ID3D11ClassInstance>, IComVtbl<TI1>
        {
            var @this = (ID3D11DeviceContext*) Unsafe.AsPointer(ref Unsafe.AsRef(in this));
            // ComPtrOverloader
            @this->DSSetShader((ID3D11DomainShader*) pDomainShader.Handle, (ID3D11ClassInstance**) ppClassInstances.GetAddressOf(), NumClassInstances);
        }

        /// <summary>To be documented.</summary>
        public readonly unsafe void DSSetShader<TI0>(ComPtr<TI0> pDomainShader, ref ID3D11ClassInstance* ppClassInstances, uint NumClassInstances) where TI0 : unmanaged, IComVtbl<ID3D11DomainShader>, IComVtbl<TI0>
        {
            var @this = (ID3D11DeviceContext*) Unsafe.AsPointer(ref Unsafe.AsRef(in this));
            // ComPtrOverloader
            @this->DSSetShader((ID3D11DomainShader*) pDomainShader.Handle, ref ppClassInstances, NumClassInstances);
        }

        /// <summary>To be documented.</summary>
        public readonly void DSSetShader<TI0>(ref ID3D11DomainShader pDomainShader, ref ComPtr<TI0> ppClassInstances, uint NumClassInstances) where TI0 : unmanaged, IComVtbl<ID3D11ClassInstance>, IComVtbl<TI0>
        {
            var @this = (ID3D11DeviceContext*) Unsafe.AsPointer(ref Unsafe.AsRef(in this));
            // ComPtrOverloader
            @this->DSSetShader(ref pDomainShader, (ID3D11ClassInstance**) ppClassInstances.GetAddressOf(), NumClassInstances);
        }

        /// <summary>To be documented.</summary>
        public readonly void DSSetSamplers<TI0>(uint StartSlot, uint NumSamplers, ref ComPtr<TI0> ppSamplers) where TI0 : unmanaged, IComVtbl<ID3D11SamplerState>, IComVtbl<TI0>
        {
            var @this = (ID3D11DeviceContext*) Unsafe.AsPointer(ref Unsafe.AsRef(in this));
            // ComPtrOverloader
            @this->DSSetSamplers(StartSlot, NumSamplers, (ID3D11SamplerState**) ppSamplers.GetAddressOf());
        }

        /// <summary>To be documented.</summary>
        public readonly void DSSetConstantBuffers<TI0>(uint StartSlot, uint NumBuffers, ref ComPtr<TI0> ppConstantBuffers) where TI0 : unmanaged, IComVtbl<ID3D11Buffer>, IComVtbl<TI0>
        {
            var @this = (ID3D11DeviceContext*) Unsafe.AsPointer(ref Unsafe.AsRef(in this));
            // ComPtrOverloader
            @this->DSSetConstantBuffers(StartSlot, NumBuffers, (ID3D11Buffer**) ppConstantBuffers.GetAddressOf());
        }

        /// <summary>To be documented.</summary>
        public readonly void CSSetShaderResources<TI0>(uint StartSlot, uint NumViews, ref ComPtr<TI0> ppShaderResourceViews) where TI0 : unmanaged, IComVtbl<ID3D11ShaderResourceView>, IComVtbl<TI0>
        {
            var @this = (ID3D11DeviceContext*) Unsafe.AsPointer(ref Unsafe.AsRef(in this));
            // ComPtrOverloader
            @this->CSSetShaderResources(StartSlot, NumViews, (ID3D11ShaderResourceView**) ppShaderResourceViews.GetAddressOf());
        }

        /// <summary>To be documented.</summary>
        public readonly unsafe void CSSetUnorderedAccessViews<TI0>(uint StartSlot, uint NumUAVs, ref ComPtr<TI0> ppUnorderedAccessViews, uint* pUAVInitialCounts) where TI0 : unmanaged, IComVtbl<ID3D11UnorderedAccessView>, IComVtbl<TI0>
        {
            var @this = (ID3D11DeviceContext*) Unsafe.AsPointer(ref Unsafe.AsRef(in this));
            // ComPtrOverloader
            @this->CSSetUnorderedAccessViews(StartSlot, NumUAVs, (ID3D11UnorderedAccessView**) ppUnorderedAccessViews.GetAddressOf(), pUAVInitialCounts);
        }

        /// <summary>To be documented.</summary>
        public readonly void CSSetUnorderedAccessViews<TI0>(uint StartSlot, uint NumUAVs, ref ComPtr<TI0> ppUnorderedAccessViews, ref uint pUAVInitialCounts) where TI0 : unmanaged, IComVtbl<ID3D11UnorderedAccessView>, IComVtbl<TI0>
        {
            var @this = (ID3D11DeviceContext*) Unsafe.AsPointer(ref Unsafe.AsRef(in this));
            // ComPtrOverloader
            @this->CSSetUnorderedAccessViews(StartSlot, NumUAVs, (ID3D11UnorderedAccessView**) ppUnorderedAccessViews.GetAddressOf(), ref pUAVInitialCounts);
        }

        /// <summary>To be documented.</summary>
        public readonly void CSSetShader<TI0, TI1>(ComPtr<TI0> pComputeShader, ref ComPtr<TI1> ppClassInstances, uint NumClassInstances) where TI0 : unmanaged, IComVtbl<ID3D11ComputeShader>, IComVtbl<TI0> where TI1 : unmanaged, IComVtbl<ID3D11ClassInstance>, IComVtbl<TI1>
        {
            var @this = (ID3D11DeviceContext*) Unsafe.AsPointer(ref Unsafe.AsRef(in this));
            // ComPtrOverloader
            @this->CSSetShader((ID3D11ComputeShader*) pComputeShader.Handle, (ID3D11ClassInstance**) ppClassInstances.GetAddressOf(), NumClassInstances);
        }

        /// <summary>To be documented.</summary>
        public readonly unsafe void CSSetShader<TI0>(ComPtr<TI0> pComputeShader, ref ID3D11ClassInstance* ppClassInstances, uint NumClassInstances) where TI0 : unmanaged, IComVtbl<ID3D11ComputeShader>, IComVtbl<TI0>
        {
            var @this = (ID3D11DeviceContext*) Unsafe.AsPointer(ref Unsafe.AsRef(in this));
            // ComPtrOverloader
            @this->CSSetShader((ID3D11ComputeShader*) pComputeShader.Handle, ref ppClassInstances, NumClassInstances);
        }

        /// <summary>To be documented.</summary>
        public readonly void CSSetShader<TI0>(ref ID3D11ComputeShader pComputeShader, ref ComPtr<TI0> ppClassInstances, uint NumClassInstances) where TI0 : unmanaged, IComVtbl<ID3D11ClassInstance>, IComVtbl<TI0>
        {
            var @this = (ID3D11DeviceContext*) Unsafe.AsPointer(ref Unsafe.AsRef(in this));
            // ComPtrOverloader
            @this->CSSetShader(ref pComputeShader, (ID3D11ClassInstance**) ppClassInstances.GetAddressOf(), NumClassInstances);
        }

        /// <summary>To be documented.</summary>
        public readonly void CSSetSamplers<TI0>(uint StartSlot, uint NumSamplers, ref ComPtr<TI0> ppSamplers) where TI0 : unmanaged, IComVtbl<ID3D11SamplerState>, IComVtbl<TI0>
        {
            var @this = (ID3D11DeviceContext*) Unsafe.AsPointer(ref Unsafe.AsRef(in this));
            // ComPtrOverloader
            @this->CSSetSamplers(StartSlot, NumSamplers, (ID3D11SamplerState**) ppSamplers.GetAddressOf());
        }

        /// <summary>To be documented.</summary>
        public readonly void CSSetConstantBuffers<TI0>(uint StartSlot, uint NumBuffers, ref ComPtr<TI0> ppConstantBuffers) where TI0 : unmanaged, IComVtbl<ID3D11Buffer>, IComVtbl<TI0>
        {
            var @this = (ID3D11DeviceContext*) Unsafe.AsPointer(ref Unsafe.AsRef(in this));
            // ComPtrOverloader
            @this->CSSetConstantBuffers(StartSlot, NumBuffers, (ID3D11Buffer**) ppConstantBuffers.GetAddressOf());
        }

        /// <summary>To be documented.</summary>
        public readonly void VSGetConstantBuffers<TI0>(uint StartSlot, uint NumBuffers, ref ComPtr<TI0> ppConstantBuffers) where TI0 : unmanaged, IComVtbl<ID3D11Buffer>, IComVtbl<TI0>
        {
            var @this = (ID3D11DeviceContext*) Unsafe.AsPointer(ref Unsafe.AsRef(in this));
            // ComPtrOverloader
            @this->VSGetConstantBuffers(StartSlot, NumBuffers, (ID3D11Buffer**) ppConstantBuffers.GetAddressOf());
        }

        /// <summary>To be documented.</summary>
        public readonly void PSGetShaderResources<TI0>(uint StartSlot, uint NumViews, ref ComPtr<TI0> ppShaderResourceViews) where TI0 : unmanaged, IComVtbl<ID3D11ShaderResourceView>, IComVtbl<TI0>
        {
            var @this = (ID3D11DeviceContext*) Unsafe.AsPointer(ref Unsafe.AsRef(in this));
            // ComPtrOverloader
            @this->PSGetShaderResources(StartSlot, NumViews, (ID3D11ShaderResourceView**) ppShaderResourceViews.GetAddressOf());
        }

        /// <summary>To be documented.</summary>
        public readonly unsafe void PSGetShader<TI0, TI1>(ref ComPtr<TI0> ppPixelShader, ref ComPtr<TI1> ppClassInstances, uint* pNumClassInstances) where TI0 : unmanaged, IComVtbl<ID3D11PixelShader>, IComVtbl<TI0> where TI1 : unmanaged, IComVtbl<ID3D11ClassInstance>, IComVtbl<TI1>
        {
            var @this = (ID3D11DeviceContext*) Unsafe.AsPointer(ref Unsafe.AsRef(in this));
            // ComPtrOverloader
            @this->PSGetShader((ID3D11PixelShader**) ppPixelShader.GetAddressOf(), (ID3D11ClassInstance**) ppClassInstances.GetAddressOf(), pNumClassInstances);
        }

        /// <summary>To be documented.</summary>
        public readonly void PSGetShader<TI0, TI1>(ref ComPtr<TI0> ppPixelShader, ref ComPtr<TI1> ppClassInstances, ref uint pNumClassInstances) where TI0 : unmanaged, IComVtbl<ID3D11PixelShader>, IComVtbl<TI0> where TI1 : unmanaged, IComVtbl<ID3D11ClassInstance>, IComVtbl<TI1>
        {
            var @this = (ID3D11DeviceContext*) Unsafe.AsPointer(ref Unsafe.AsRef(in this));
            // ComPtrOverloader
            @this->PSGetShader((ID3D11PixelShader**) ppPixelShader.GetAddressOf(), (ID3D11ClassInstance**) ppClassInstances.GetAddressOf(), ref pNumClassInstances);
        }

        /// <summary>To be documented.</summary>
        public readonly unsafe void PSGetShader<TI0>(ref ComPtr<TI0> ppPixelShader, ref ID3D11ClassInstance* ppClassInstances, uint* pNumClassInstances) where TI0 : unmanaged, IComVtbl<ID3D11PixelShader>, IComVtbl<TI0>
        {
            var @this = (ID3D11DeviceContext*) Unsafe.AsPointer(ref Unsafe.AsRef(in this));
            // ComPtrOverloader
            @this->PSGetShader((ID3D11PixelShader**) ppPixelShader.GetAddressOf(), ref ppClassInstances, pNumClassInstances);
        }

        /// <summary>To be documented.</summary>
        public readonly unsafe void PSGetShader<TI0>(ref ComPtr<TI0> ppPixelShader, ref ID3D11ClassInstance* ppClassInstances, ref uint pNumClassInstances) where TI0 : unmanaged, IComVtbl<ID3D11PixelShader>, IComVtbl<TI0>
        {
            var @this = (ID3D11DeviceContext*) Unsafe.AsPointer(ref Unsafe.AsRef(in this));
            // ComPtrOverloader
            @this->PSGetShader((ID3D11PixelShader**) ppPixelShader.GetAddressOf(), ref ppClassInstances, ref pNumClassInstances);
        }

        /// <summary>To be documented.</summary>
        public readonly unsafe void PSGetShader<TI0>(ref ID3D11PixelShader* ppPixelShader, ref ComPtr<TI0> ppClassInstances, uint* pNumClassInstances) where TI0 : unmanaged, IComVtbl<ID3D11ClassInstance>, IComVtbl<TI0>
        {
            var @this = (ID3D11DeviceContext*) Unsafe.AsPointer(ref Unsafe.AsRef(in this));
            // ComPtrOverloader
            @this->PSGetShader(ref ppPixelShader, (ID3D11ClassInstance**) ppClassInstances.GetAddressOf(), pNumClassInstances);
        }

        /// <summary>To be documented.</summary>
        public readonly unsafe void PSGetShader<TI0>(ref ID3D11PixelShader* ppPixelShader, ref ComPtr<TI0> ppClassInstances, ref uint pNumClassInstances) where TI0 : unmanaged, IComVtbl<ID3D11ClassInstance>, IComVtbl<TI0>
        {
            var @this = (ID3D11DeviceContext*) Unsafe.AsPointer(ref Unsafe.AsRef(in this));
            // ComPtrOverloader
            @this->PSGetShader(ref ppPixelShader, (ID3D11ClassInstance**) ppClassInstances.GetAddressOf(), ref pNumClassInstances);
        }

        /// <summary>To be documented.</summary>
        public readonly void PSGetSamplers<TI0>(uint StartSlot, uint NumSamplers, ref ComPtr<TI0> ppSamplers) where TI0 : unmanaged, IComVtbl<ID3D11SamplerState>, IComVtbl<TI0>
        {
            var @this = (ID3D11DeviceContext*) Unsafe.AsPointer(ref Unsafe.AsRef(in this));
            // ComPtrOverloader
            @this->PSGetSamplers(StartSlot, NumSamplers, (ID3D11SamplerState**) ppSamplers.GetAddressOf());
        }

        /// <summary>To be documented.</summary>
        public readonly unsafe void VSGetShader<TI0, TI1>(ref ComPtr<TI0> ppVertexShader, ref ComPtr<TI1> ppClassInstances, uint* pNumClassInstances) where TI0 : unmanaged, IComVtbl<ID3D11VertexShader>, IComVtbl<TI0> where TI1 : unmanaged, IComVtbl<ID3D11ClassInstance>, IComVtbl<TI1>
        {
            var @this = (ID3D11DeviceContext*) Unsafe.AsPointer(ref Unsafe.AsRef(in this));
            // ComPtrOverloader
            @this->VSGetShader((ID3D11VertexShader**) ppVertexShader.GetAddressOf(), (ID3D11ClassInstance**) ppClassInstances.GetAddressOf(), pNumClassInstances);
        }

        /// <summary>To be documented.</summary>
        public readonly void VSGetShader<TI0, TI1>(ref ComPtr<TI0> ppVertexShader, ref ComPtr<TI1> ppClassInstances, ref uint pNumClassInstances) where TI0 : unmanaged, IComVtbl<ID3D11VertexShader>, IComVtbl<TI0> where TI1 : unmanaged, IComVtbl<ID3D11ClassInstance>, IComVtbl<TI1>
        {
            var @this = (ID3D11DeviceContext*) Unsafe.AsPointer(ref Unsafe.AsRef(in this));
            // ComPtrOverloader
            @this->VSGetShader((ID3D11VertexShader**) ppVertexShader.GetAddressOf(), (ID3D11ClassInstance**) ppClassInstances.GetAddressOf(), ref pNumClassInstances);
        }

        /// <summary>To be documented.</summary>
        public readonly unsafe void VSGetShader<TI0>(ref ComPtr<TI0> ppVertexShader, ref ID3D11ClassInstance* ppClassInstances, uint* pNumClassInstances) where TI0 : unmanaged, IComVtbl<ID3D11VertexShader>, IComVtbl<TI0>
        {
            var @this = (ID3D11DeviceContext*) Unsafe.AsPointer(ref Unsafe.AsRef(in this));
            // ComPtrOverloader
            @this->VSGetShader((ID3D11VertexShader**) ppVertexShader.GetAddressOf(), ref ppClassInstances, pNumClassInstances);
        }

        /// <summary>To be documented.</summary>
        public readonly unsafe void VSGetShader<TI0>(ref ComPtr<TI0> ppVertexShader, ref ID3D11ClassInstance* ppClassInstances, ref uint pNumClassInstances) where TI0 : unmanaged, IComVtbl<ID3D11VertexShader>, IComVtbl<TI0>
        {
            var @this = (ID3D11DeviceContext*) Unsafe.AsPointer(ref Unsafe.AsRef(in this));
            // ComPtrOverloader
            @this->VSGetShader((ID3D11VertexShader**) ppVertexShader.GetAddressOf(), ref ppClassInstances, ref pNumClassInstances);
        }

        /// <summary>To be documented.</summary>
        public readonly unsafe void VSGetShader<TI0>(ref ID3D11VertexShader* ppVertexShader, ref ComPtr<TI0> ppClassInstances, uint* pNumClassInstances) where TI0 : unmanaged, IComVtbl<ID3D11ClassInstance>, IComVtbl<TI0>
        {
            var @this = (ID3D11DeviceContext*) Unsafe.AsPointer(ref Unsafe.AsRef(in this));
            // ComPtrOverloader
            @this->VSGetShader(ref ppVertexShader, (ID3D11ClassInstance**) ppClassInstances.GetAddressOf(), pNumClassInstances);
        }

        /// <summary>To be documented.</summary>
        public readonly unsafe void VSGetShader<TI0>(ref ID3D11VertexShader* ppVertexShader, ref ComPtr<TI0> ppClassInstances, ref uint pNumClassInstances) where TI0 : unmanaged, IComVtbl<ID3D11ClassInstance>, IComVtbl<TI0>
        {
            var @this = (ID3D11DeviceContext*) Unsafe.AsPointer(ref Unsafe.AsRef(in this));
            // ComPtrOverloader
            @this->VSGetShader(ref ppVertexShader, (ID3D11ClassInstance**) ppClassInstances.GetAddressOf(), ref pNumClassInstances);
        }

        /// <summary>To be documented.</summary>
        public readonly void PSGetConstantBuffers<TI0>(uint StartSlot, uint NumBuffers, ref ComPtr<TI0> ppConstantBuffers) where TI0 : unmanaged, IComVtbl<ID3D11Buffer>, IComVtbl<TI0>
        {
            var @this = (ID3D11DeviceContext*) Unsafe.AsPointer(ref Unsafe.AsRef(in this));
            // ComPtrOverloader
            @this->PSGetConstantBuffers(StartSlot, NumBuffers, (ID3D11Buffer**) ppConstantBuffers.GetAddressOf());
        }

        /// <summary>To be documented.</summary>
        public readonly void IAGetInputLayout<TI0>(ref ComPtr<TI0> ppInputLayout) where TI0 : unmanaged, IComVtbl<ID3D11InputLayout>, IComVtbl<TI0>
        {
            var @this = (ID3D11DeviceContext*) Unsafe.AsPointer(ref Unsafe.AsRef(in this));
            // ComPtrOverloader
            @this->IAGetInputLayout((ID3D11InputLayout**) ppInputLayout.GetAddressOf());
        }

        /// <summary>To be documented.</summary>
        public readonly unsafe void IAGetVertexBuffers<TI0>(uint StartSlot, uint NumBuffers, ref ComPtr<TI0> ppVertexBuffers, uint* pStrides, uint* pOffsets) where TI0 : unmanaged, IComVtbl<ID3D11Buffer>, IComVtbl<TI0>
        {
            var @this = (ID3D11DeviceContext*) Unsafe.AsPointer(ref Unsafe.AsRef(in this));
            // ComPtrOverloader
            @this->IAGetVertexBuffers(StartSlot, NumBuffers, (ID3D11Buffer**) ppVertexBuffers.GetAddressOf(), pStrides, pOffsets);
        }

        /// <summary>To be documented.</summary>
        public readonly unsafe void IAGetVertexBuffers<TI0>(uint StartSlot, uint NumBuffers, ref ComPtr<TI0> ppVertexBuffers, uint* pStrides, ref uint pOffsets) where TI0 : unmanaged, IComVtbl<ID3D11Buffer>, IComVtbl<TI0>
        {
            var @this = (ID3D11DeviceContext*) Unsafe.AsPointer(ref Unsafe.AsRef(in this));
            // ComPtrOverloader
            @this->IAGetVertexBuffers(StartSlot, NumBuffers, (ID3D11Buffer**) ppVertexBuffers.GetAddressOf(), pStrides, ref pOffsets);
        }

        /// <summary>To be documented.</summary>
        public readonly unsafe void IAGetVertexBuffers<TI0>(uint StartSlot, uint NumBuffers, ref ComPtr<TI0> ppVertexBuffers, ref uint pStrides, uint* pOffsets) where TI0 : unmanaged, IComVtbl<ID3D11Buffer>, IComVtbl<TI0>
        {
            var @this = (ID3D11DeviceContext*) Unsafe.AsPointer(ref Unsafe.AsRef(in this));
            // ComPtrOverloader
            @this->IAGetVertexBuffers(StartSlot, NumBuffers, (ID3D11Buffer**) ppVertexBuffers.GetAddressOf(), ref pStrides, pOffsets);
        }

        /// <summary>To be documented.</summary>
        public readonly void IAGetVertexBuffers<TI0>(uint StartSlot, uint NumBuffers, ref ComPtr<TI0> ppVertexBuffers, ref uint pStrides, ref uint pOffsets) where TI0 : unmanaged, IComVtbl<ID3D11Buffer>, IComVtbl<TI0>
        {
            var @this = (ID3D11DeviceContext*) Unsafe.AsPointer(ref Unsafe.AsRef(in this));
            // ComPtrOverloader
            @this->IAGetVertexBuffers(StartSlot, NumBuffers, (ID3D11Buffer**) ppVertexBuffers.GetAddressOf(), ref pStrides, ref pOffsets);
        }

        /// <summary>To be documented.</summary>
        public readonly unsafe void IAGetIndexBuffer<TI0>(ref ComPtr<TI0> pIndexBuffer, Silk.NET.DXGI.Format* Format, uint* Offset) where TI0 : unmanaged, IComVtbl<ID3D11Buffer>, IComVtbl<TI0>
        {
            var @this = (ID3D11DeviceContext*) Unsafe.AsPointer(ref Unsafe.AsRef(in this));
            // ComPtrOverloader
            @this->IAGetIndexBuffer((ID3D11Buffer**) pIndexBuffer.GetAddressOf(), Format, Offset);
        }

        /// <summary>To be documented.</summary>
        public readonly unsafe void IAGetIndexBuffer<TI0>(ref ComPtr<TI0> pIndexBuffer, Silk.NET.DXGI.Format* Format, ref uint Offset) where TI0 : unmanaged, IComVtbl<ID3D11Buffer>, IComVtbl<TI0>
        {
            var @this = (ID3D11DeviceContext*) Unsafe.AsPointer(ref Unsafe.AsRef(in this));
            // ComPtrOverloader
            @this->IAGetIndexBuffer((ID3D11Buffer**) pIndexBuffer.GetAddressOf(), Format, ref Offset);
        }

        /// <summary>To be documented.</summary>
        public readonly unsafe void IAGetIndexBuffer<TI0>(ref ComPtr<TI0> pIndexBuffer, ref Silk.NET.DXGI.Format Format, uint* Offset) where TI0 : unmanaged, IComVtbl<ID3D11Buffer>, IComVtbl<TI0>
        {
            var @this = (ID3D11DeviceContext*) Unsafe.AsPointer(ref Unsafe.AsRef(in this));
            // ComPtrOverloader
            @this->IAGetIndexBuffer((ID3D11Buffer**) pIndexBuffer.GetAddressOf(), ref Format, Offset);
        }

        /// <summary>To be documented.</summary>
        public readonly void IAGetIndexBuffer<TI0>(ref ComPtr<TI0> pIndexBuffer, ref Silk.NET.DXGI.Format Format, ref uint Offset) where TI0 : unmanaged, IComVtbl<ID3D11Buffer>, IComVtbl<TI0>
        {
            var @this = (ID3D11DeviceContext*) Unsafe.AsPointer(ref Unsafe.AsRef(in this));
            // ComPtrOverloader
            @this->IAGetIndexBuffer((ID3D11Buffer**) pIndexBuffer.GetAddressOf(), ref Format, ref Offset);
        }

        /// <summary>To be documented.</summary>
        public readonly void GSGetConstantBuffers<TI0>(uint StartSlot, uint NumBuffers, ref ComPtr<TI0> ppConstantBuffers) where TI0 : unmanaged, IComVtbl<ID3D11Buffer>, IComVtbl<TI0>
        {
            var @this = (ID3D11DeviceContext*) Unsafe.AsPointer(ref Unsafe.AsRef(in this));
            // ComPtrOverloader
            @this->GSGetConstantBuffers(StartSlot, NumBuffers, (ID3D11Buffer**) ppConstantBuffers.GetAddressOf());
        }

        /// <summary>To be documented.</summary>
        public readonly unsafe void GSGetShader<TI0, TI1>(ref ComPtr<TI0> ppGeometryShader, ref ComPtr<TI1> ppClassInstances, uint* pNumClassInstances) where TI0 : unmanaged, IComVtbl<ID3D11GeometryShader>, IComVtbl<TI0> where TI1 : unmanaged, IComVtbl<ID3D11ClassInstance>, IComVtbl<TI1>
        {
            var @this = (ID3D11DeviceContext*) Unsafe.AsPointer(ref Unsafe.AsRef(in this));
            // ComPtrOverloader
            @this->GSGetShader((ID3D11GeometryShader**) ppGeometryShader.GetAddressOf(), (ID3D11ClassInstance**) ppClassInstances.GetAddressOf(), pNumClassInstances);
        }

        /// <summary>To be documented.</summary>
        public readonly void GSGetShader<TI0, TI1>(ref ComPtr<TI0> ppGeometryShader, ref ComPtr<TI1> ppClassInstances, ref uint pNumClassInstances) where TI0 : unmanaged, IComVtbl<ID3D11GeometryShader>, IComVtbl<TI0> where TI1 : unmanaged, IComVtbl<ID3D11ClassInstance>, IComVtbl<TI1>
        {
            var @this = (ID3D11DeviceContext*) Unsafe.AsPointer(ref Unsafe.AsRef(in this));
            // ComPtrOverloader
            @this->GSGetShader((ID3D11GeometryShader**) ppGeometryShader.GetAddressOf(), (ID3D11ClassInstance**) ppClassInstances.GetAddressOf(), ref pNumClassInstances);
        }

        /// <summary>To be documented.</summary>
        public readonly unsafe void GSGetShader<TI0>(ref ComPtr<TI0> ppGeometryShader, ref ID3D11ClassInstance* ppClassInstances, uint* pNumClassInstances) where TI0 : unmanaged, IComVtbl<ID3D11GeometryShader>, IComVtbl<TI0>
        {
            var @this = (ID3D11DeviceContext*) Unsafe.AsPointer(ref Unsafe.AsRef(in this));
            // ComPtrOverloader
            @this->GSGetShader((ID3D11GeometryShader**) ppGeometryShader.GetAddressOf(), ref ppClassInstances, pNumClassInstances);
        }

        /// <summary>To be documented.</summary>
        public readonly unsafe void GSGetShader<TI0>(ref ComPtr<TI0> ppGeometryShader, ref ID3D11ClassInstance* ppClassInstances, ref uint pNumClassInstances) where TI0 : unmanaged, IComVtbl<ID3D11GeometryShader>, IComVtbl<TI0>
        {
            var @this = (ID3D11DeviceContext*) Unsafe.AsPointer(ref Unsafe.AsRef(in this));
            // ComPtrOverloader
            @this->GSGetShader((ID3D11GeometryShader**) ppGeometryShader.GetAddressOf(), ref ppClassInstances, ref pNumClassInstances);
        }

        /// <summary>To be documented.</summary>
        public readonly unsafe void GSGetShader<TI0>(ref ID3D11GeometryShader* ppGeometryShader, ref ComPtr<TI0> ppClassInstances, uint* pNumClassInstances) where TI0 : unmanaged, IComVtbl<ID3D11ClassInstance>, IComVtbl<TI0>
        {
            var @this = (ID3D11DeviceContext*) Unsafe.AsPointer(ref Unsafe.AsRef(in this));
            // ComPtrOverloader
            @this->GSGetShader(ref ppGeometryShader, (ID3D11ClassInstance**) ppClassInstances.GetAddressOf(), pNumClassInstances);
        }

        /// <summary>To be documented.</summary>
        public readonly unsafe void GSGetShader<TI0>(ref ID3D11GeometryShader* ppGeometryShader, ref ComPtr<TI0> ppClassInstances, ref uint pNumClassInstances) where TI0 : unmanaged, IComVtbl<ID3D11ClassInstance>, IComVtbl<TI0>
        {
            var @this = (ID3D11DeviceContext*) Unsafe.AsPointer(ref Unsafe.AsRef(in this));
            // ComPtrOverloader
            @this->GSGetShader(ref ppGeometryShader, (ID3D11ClassInstance**) ppClassInstances.GetAddressOf(), ref pNumClassInstances);
        }

        /// <summary>To be documented.</summary>
        public readonly void VSGetShaderResources<TI0>(uint StartSlot, uint NumViews, ref ComPtr<TI0> ppShaderResourceViews) where TI0 : unmanaged, IComVtbl<ID3D11ShaderResourceView>, IComVtbl<TI0>
        {
            var @this = (ID3D11DeviceContext*) Unsafe.AsPointer(ref Unsafe.AsRef(in this));
            // ComPtrOverloader
            @this->VSGetShaderResources(StartSlot, NumViews, (ID3D11ShaderResourceView**) ppShaderResourceViews.GetAddressOf());
        }

        /// <summary>To be documented.</summary>
        public readonly void VSGetSamplers<TI0>(uint StartSlot, uint NumSamplers, ref ComPtr<TI0> ppSamplers) where TI0 : unmanaged, IComVtbl<ID3D11SamplerState>, IComVtbl<TI0>
        {
            var @this = (ID3D11DeviceContext*) Unsafe.AsPointer(ref Unsafe.AsRef(in this));
            // ComPtrOverloader
            @this->VSGetSamplers(StartSlot, NumSamplers, (ID3D11SamplerState**) ppSamplers.GetAddressOf());
        }

        /// <summary>To be documented.</summary>
        public readonly unsafe void GetPredication<TI0>(ref ComPtr<TI0> ppPredicate, int* pPredicateValue) where TI0 : unmanaged, IComVtbl<ID3D11Predicate>, IComVtbl<TI0>
        {
            var @this = (ID3D11DeviceContext*) Unsafe.AsPointer(ref Unsafe.AsRef(in this));
            // ComPtrOverloader
            @this->GetPredication((ID3D11Predicate**) ppPredicate.GetAddressOf(), pPredicateValue);
        }

        /// <summary>To be documented.</summary>
        public readonly void GetPredication<TI0>(ref ComPtr<TI0> ppPredicate, ref int pPredicateValue) where TI0 : unmanaged, IComVtbl<ID3D11Predicate>, IComVtbl<TI0>
        {
            var @this = (ID3D11DeviceContext*) Unsafe.AsPointer(ref Unsafe.AsRef(in this));
            // ComPtrOverloader
            @this->GetPredication((ID3D11Predicate**) ppPredicate.GetAddressOf(), ref pPredicateValue);
        }

        /// <summary>To be documented.</summary>
        public readonly void GSGetShaderResources<TI0>(uint StartSlot, uint NumViews, ref ComPtr<TI0> ppShaderResourceViews) where TI0 : unmanaged, IComVtbl<ID3D11ShaderResourceView>, IComVtbl<TI0>
        {
            var @this = (ID3D11DeviceContext*) Unsafe.AsPointer(ref Unsafe.AsRef(in this));
            // ComPtrOverloader
            @this->GSGetShaderResources(StartSlot, NumViews, (ID3D11ShaderResourceView**) ppShaderResourceViews.GetAddressOf());
        }

        /// <summary>To be documented.</summary>
        public readonly void GSGetSamplers<TI0>(uint StartSlot, uint NumSamplers, ref ComPtr<TI0> ppSamplers) where TI0 : unmanaged, IComVtbl<ID3D11SamplerState>, IComVtbl<TI0>
        {
            var @this = (ID3D11DeviceContext*) Unsafe.AsPointer(ref Unsafe.AsRef(in this));
            // ComPtrOverloader
            @this->GSGetSamplers(StartSlot, NumSamplers, (ID3D11SamplerState**) ppSamplers.GetAddressOf());
        }

        /// <summary>To be documented.</summary>
        public readonly void OMGetRenderTargets<TI0, TI1>(uint NumViews, ref ComPtr<TI0> ppRenderTargetViews, ref ComPtr<TI1> ppDepthStencilView) where TI0 : unmanaged, IComVtbl<ID3D11RenderTargetView>, IComVtbl<TI0> where TI1 : unmanaged, IComVtbl<ID3D11DepthStencilView>, IComVtbl<TI1>
        {
            var @this = (ID3D11DeviceContext*) Unsafe.AsPointer(ref Unsafe.AsRef(in this));
            // ComPtrOverloader
            @this->OMGetRenderTargets(NumViews, (ID3D11RenderTargetView**) ppRenderTargetViews.GetAddressOf(), (ID3D11DepthStencilView**) ppDepthStencilView.GetAddressOf());
        }

        /// <summary>To be documented.</summary>
        public readonly unsafe void OMGetRenderTargets<TI0>(uint NumViews, ref ComPtr<TI0> ppRenderTargetViews, ref ID3D11DepthStencilView* ppDepthStencilView) where TI0 : unmanaged, IComVtbl<ID3D11RenderTargetView>, IComVtbl<TI0>
        {
            var @this = (ID3D11DeviceContext*) Unsafe.AsPointer(ref Unsafe.AsRef(in this));
            // ComPtrOverloader
            @this->OMGetRenderTargets(NumViews, (ID3D11RenderTargetView**) ppRenderTargetViews.GetAddressOf(), ref ppDepthStencilView);
        }

        /// <summary>To be documented.</summary>
        public readonly unsafe void OMGetRenderTargets<TI0>(uint NumViews, ref ID3D11RenderTargetView* ppRenderTargetViews, ref ComPtr<TI0> ppDepthStencilView) where TI0 : unmanaged, IComVtbl<ID3D11DepthStencilView>, IComVtbl<TI0>
        {
            var @this = (ID3D11DeviceContext*) Unsafe.AsPointer(ref Unsafe.AsRef(in this));
            // ComPtrOverloader
            @this->OMGetRenderTargets(NumViews, ref ppRenderTargetViews, (ID3D11DepthStencilView**) ppDepthStencilView.GetAddressOf());
        }

        /// <summary>To be documented.</summary>
        public readonly void OMGetRenderTargetsAndUnorderedAccessViews<TI0, TI1, TI2>(uint NumRTVs, ref ComPtr<TI0> ppRenderTargetViews, ref ComPtr<TI1> ppDepthStencilView, uint UAVStartSlot, uint NumUAVs, ref ComPtr<TI2> ppUnorderedAccessViews) where TI0 : unmanaged, IComVtbl<ID3D11RenderTargetView>, IComVtbl<TI0> where TI1 : unmanaged, IComVtbl<ID3D11DepthStencilView>, IComVtbl<TI1> where TI2 : unmanaged, IComVtbl<ID3D11UnorderedAccessView>, IComVtbl<TI2>
        {
            var @this = (ID3D11DeviceContext*) Unsafe.AsPointer(ref Unsafe.AsRef(in this));
            // ComPtrOverloader
            @this->OMGetRenderTargetsAndUnorderedAccessViews(NumRTVs, (ID3D11RenderTargetView**) ppRenderTargetViews.GetAddressOf(), (ID3D11DepthStencilView**) ppDepthStencilView.GetAddressOf(), UAVStartSlot, NumUAVs, (ID3D11UnorderedAccessView**) ppUnorderedAccessViews.GetAddressOf());
        }

        /// <summary>To be documented.</summary>
        public readonly unsafe void OMGetRenderTargetsAndUnorderedAccessViews<TI0, TI1>(uint NumRTVs, ref ComPtr<TI0> ppRenderTargetViews, ref ComPtr<TI1> ppDepthStencilView, uint UAVStartSlot, uint NumUAVs, ref ID3D11UnorderedAccessView* ppUnorderedAccessViews) where TI0 : unmanaged, IComVtbl<ID3D11RenderTargetView>, IComVtbl<TI0> where TI1 : unmanaged, IComVtbl<ID3D11DepthStencilView>, IComVtbl<TI1>
        {
            var @this = (ID3D11DeviceContext*) Unsafe.AsPointer(ref Unsafe.AsRef(in this));
            // ComPtrOverloader
            @this->OMGetRenderTargetsAndUnorderedAccessViews(NumRTVs, (ID3D11RenderTargetView**) ppRenderTargetViews.GetAddressOf(), (ID3D11DepthStencilView**) ppDepthStencilView.GetAddressOf(), UAVStartSlot, NumUAVs, ref ppUnorderedAccessViews);
        }

        /// <summary>To be documented.</summary>
        public readonly unsafe void OMGetRenderTargetsAndUnorderedAccessViews<TI0, TI1>(uint NumRTVs, ref ComPtr<TI0> ppRenderTargetViews, ref ID3D11DepthStencilView* ppDepthStencilView, uint UAVStartSlot, uint NumUAVs, ref ComPtr<TI1> ppUnorderedAccessViews) where TI0 : unmanaged, IComVtbl<ID3D11RenderTargetView>, IComVtbl<TI0> where TI1 : unmanaged, IComVtbl<ID3D11UnorderedAccessView>, IComVtbl<TI1>
        {
            var @this = (ID3D11DeviceContext*) Unsafe.AsPointer(ref Unsafe.AsRef(in this));
            // ComPtrOverloader
            @this->OMGetRenderTargetsAndUnorderedAccessViews(NumRTVs, (ID3D11RenderTargetView**) ppRenderTargetViews.GetAddressOf(), ref ppDepthStencilView, UAVStartSlot, NumUAVs, (ID3D11UnorderedAccessView**) ppUnorderedAccessViews.GetAddressOf());
        }

        /// <summary>To be documented.</summary>
        public readonly unsafe void OMGetRenderTargetsAndUnorderedAccessViews<TI0>(uint NumRTVs, ref ComPtr<TI0> ppRenderTargetViews, ref ID3D11DepthStencilView* ppDepthStencilView, uint UAVStartSlot, uint NumUAVs, ref ID3D11UnorderedAccessView* ppUnorderedAccessViews) where TI0 : unmanaged, IComVtbl<ID3D11RenderTargetView>, IComVtbl<TI0>
        {
            var @this = (ID3D11DeviceContext*) Unsafe.AsPointer(ref Unsafe.AsRef(in this));
            // ComPtrOverloader
            @this->OMGetRenderTargetsAndUnorderedAccessViews(NumRTVs, (ID3D11RenderTargetView**) ppRenderTargetViews.GetAddressOf(), ref ppDepthStencilView, UAVStartSlot, NumUAVs, ref ppUnorderedAccessViews);
        }

        /// <summary>To be documented.</summary>
        public readonly unsafe void OMGetRenderTargetsAndUnorderedAccessViews<TI0, TI1>(uint NumRTVs, ref ID3D11RenderTargetView* ppRenderTargetViews, ref ComPtr<TI0> ppDepthStencilView, uint UAVStartSlot, uint NumUAVs, ref ComPtr<TI1> ppUnorderedAccessViews) where TI0 : unmanaged, IComVtbl<ID3D11DepthStencilView>, IComVtbl<TI0> where TI1 : unmanaged, IComVtbl<ID3D11UnorderedAccessView>, IComVtbl<TI1>
        {
            var @this = (ID3D11DeviceContext*) Unsafe.AsPointer(ref Unsafe.AsRef(in this));
            // ComPtrOverloader
            @this->OMGetRenderTargetsAndUnorderedAccessViews(NumRTVs, ref ppRenderTargetViews, (ID3D11DepthStencilView**) ppDepthStencilView.GetAddressOf(), UAVStartSlot, NumUAVs, (ID3D11UnorderedAccessView**) ppUnorderedAccessViews.GetAddressOf());
        }

        /// <summary>To be documented.</summary>
        public readonly unsafe void OMGetRenderTargetsAndUnorderedAccessViews<TI0>(uint NumRTVs, ref ID3D11RenderTargetView* ppRenderTargetViews, ref ComPtr<TI0> ppDepthStencilView, uint UAVStartSlot, uint NumUAVs, ref ID3D11UnorderedAccessView* ppUnorderedAccessViews) where TI0 : unmanaged, IComVtbl<ID3D11DepthStencilView>, IComVtbl<TI0>
        {
            var @this = (ID3D11DeviceContext*) Unsafe.AsPointer(ref Unsafe.AsRef(in this));
            // ComPtrOverloader
            @this->OMGetRenderTargetsAndUnorderedAccessViews(NumRTVs, ref ppRenderTargetViews, (ID3D11DepthStencilView**) ppDepthStencilView.GetAddressOf(), UAVStartSlot, NumUAVs, ref ppUnorderedAccessViews);
        }

        /// <summary>To be documented.</summary>
        public readonly unsafe void OMGetRenderTargetsAndUnorderedAccessViews<TI0>(uint NumRTVs, ref ID3D11RenderTargetView* ppRenderTargetViews, ref ID3D11DepthStencilView* ppDepthStencilView, uint UAVStartSlot, uint NumUAVs, ref ComPtr<TI0> ppUnorderedAccessViews) where TI0 : unmanaged, IComVtbl<ID3D11UnorderedAccessView>, IComVtbl<TI0>
        {
            var @this = (ID3D11DeviceContext*) Unsafe.AsPointer(ref Unsafe.AsRef(in this));
            // ComPtrOverloader
            @this->OMGetRenderTargetsAndUnorderedAccessViews(NumRTVs, ref ppRenderTargetViews, ref ppDepthStencilView, UAVStartSlot, NumUAVs, (ID3D11UnorderedAccessView**) ppUnorderedAccessViews.GetAddressOf());
        }

        /// <summary>To be documented.</summary>
        public readonly unsafe void OMGetBlendState<TI0>(ref ComPtr<TI0> ppBlendState, [Count(Count = 4)] float* BlendFactor, uint* pSampleMask) where TI0 : unmanaged, IComVtbl<ID3D11BlendState>, IComVtbl<TI0>
        {
            var @this = (ID3D11DeviceContext*) Unsafe.AsPointer(ref Unsafe.AsRef(in this));
            // ComPtrOverloader
            @this->OMGetBlendState((ID3D11BlendState**) ppBlendState.GetAddressOf(), BlendFactor, pSampleMask);
        }

        /// <summary>To be documented.</summary>
        public readonly unsafe void OMGetBlendState<TI0>(ref ComPtr<TI0> ppBlendState, [Count(Count = 4)] float* BlendFactor, ref uint pSampleMask) where TI0 : unmanaged, IComVtbl<ID3D11BlendState>, IComVtbl<TI0>
        {
            var @this = (ID3D11DeviceContext*) Unsafe.AsPointer(ref Unsafe.AsRef(in this));
            // ComPtrOverloader
            @this->OMGetBlendState((ID3D11BlendState**) ppBlendState.GetAddressOf(), BlendFactor, ref pSampleMask);
        }

        /// <summary>To be documented.</summary>
        public readonly unsafe void OMGetBlendState<TI0>(ref ComPtr<TI0> ppBlendState, [Count(Count = 4)] ref float BlendFactor, uint* pSampleMask) where TI0 : unmanaged, IComVtbl<ID3D11BlendState>, IComVtbl<TI0>
        {
            var @this = (ID3D11DeviceContext*) Unsafe.AsPointer(ref Unsafe.AsRef(in this));
            // ComPtrOverloader
            @this->OMGetBlendState((ID3D11BlendState**) ppBlendState.GetAddressOf(), ref BlendFactor, pSampleMask);
        }

        /// <summary>To be documented.</summary>
        public readonly void OMGetBlendState<TI0>(ref ComPtr<TI0> ppBlendState, [Count(Count = 4)] ref float BlendFactor, ref uint pSampleMask) where TI0 : unmanaged, IComVtbl<ID3D11BlendState>, IComVtbl<TI0>
        {
            var @this = (ID3D11DeviceContext*) Unsafe.AsPointer(ref Unsafe.AsRef(in this));
            // ComPtrOverloader
            @this->OMGetBlendState((ID3D11BlendState**) ppBlendState.GetAddressOf(), ref BlendFactor, ref pSampleMask);
        }

        /// <summary>To be documented.</summary>
        public readonly unsafe void OMGetDepthStencilState<TI0>(ref ComPtr<TI0> ppDepthStencilState, uint* pStencilRef) where TI0 : unmanaged, IComVtbl<ID3D11DepthStencilState>, IComVtbl<TI0>
        {
            var @this = (ID3D11DeviceContext*) Unsafe.AsPointer(ref Unsafe.AsRef(in this));
            // ComPtrOverloader
            @this->OMGetDepthStencilState((ID3D11DepthStencilState**) ppDepthStencilState.GetAddressOf(), pStencilRef);
        }

        /// <summary>To be documented.</summary>
        public readonly void OMGetDepthStencilState<TI0>(ref ComPtr<TI0> ppDepthStencilState, ref uint pStencilRef) where TI0 : unmanaged, IComVtbl<ID3D11DepthStencilState>, IComVtbl<TI0>
        {
            var @this = (ID3D11DeviceContext*) Unsafe.AsPointer(ref Unsafe.AsRef(in this));
            // ComPtrOverloader
            @this->OMGetDepthStencilState((ID3D11DepthStencilState**) ppDepthStencilState.GetAddressOf(), ref pStencilRef);
        }

        /// <summary>To be documented.</summary>
        public readonly void SOGetTargets<TI0>(uint NumBuffers, ref ComPtr<TI0> ppSOTargets) where TI0 : unmanaged, IComVtbl<ID3D11Buffer>, IComVtbl<TI0>
        {
            var @this = (ID3D11DeviceContext*) Unsafe.AsPointer(ref Unsafe.AsRef(in this));
            // ComPtrOverloader
            @this->SOGetTargets(NumBuffers, (ID3D11Buffer**) ppSOTargets.GetAddressOf());
        }

        /// <summary>To be documented.</summary>
        public readonly void RSGetState<TI0>(ref ComPtr<TI0> ppRasterizerState) where TI0 : unmanaged, IComVtbl<ID3D11RasterizerState>, IComVtbl<TI0>
        {
            var @this = (ID3D11DeviceContext*) Unsafe.AsPointer(ref Unsafe.AsRef(in this));
            // ComPtrOverloader
            @this->RSGetState((ID3D11RasterizerState**) ppRasterizerState.GetAddressOf());
        }

        /// <summary>To be documented.</summary>
        public readonly void HSGetShaderResources<TI0>(uint StartSlot, uint NumViews, ref ComPtr<TI0> ppShaderResourceViews) where TI0 : unmanaged, IComVtbl<ID3D11ShaderResourceView>, IComVtbl<TI0>
        {
            var @this = (ID3D11DeviceContext*) Unsafe.AsPointer(ref Unsafe.AsRef(in this));
            // ComPtrOverloader
            @this->HSGetShaderResources(StartSlot, NumViews, (ID3D11ShaderResourceView**) ppShaderResourceViews.GetAddressOf());
        }

        /// <summary>To be documented.</summary>
        public readonly unsafe void HSGetShader<TI0, TI1>(ref ComPtr<TI0> ppHullShader, ref ComPtr<TI1> ppClassInstances, uint* pNumClassInstances) where TI0 : unmanaged, IComVtbl<ID3D11HullShader>, IComVtbl<TI0> where TI1 : unmanaged, IComVtbl<ID3D11ClassInstance>, IComVtbl<TI1>
        {
            var @this = (ID3D11DeviceContext*) Unsafe.AsPointer(ref Unsafe.AsRef(in this));
            // ComPtrOverloader
            @this->HSGetShader((ID3D11HullShader**) ppHullShader.GetAddressOf(), (ID3D11ClassInstance**) ppClassInstances.GetAddressOf(), pNumClassInstances);
        }

        /// <summary>To be documented.</summary>
        public readonly void HSGetShader<TI0, TI1>(ref ComPtr<TI0> ppHullShader, ref ComPtr<TI1> ppClassInstances, ref uint pNumClassInstances) where TI0 : unmanaged, IComVtbl<ID3D11HullShader>, IComVtbl<TI0> where TI1 : unmanaged, IComVtbl<ID3D11ClassInstance>, IComVtbl<TI1>
        {
            var @this = (ID3D11DeviceContext*) Unsafe.AsPointer(ref Unsafe.AsRef(in this));
            // ComPtrOverloader
            @this->HSGetShader((ID3D11HullShader**) ppHullShader.GetAddressOf(), (ID3D11ClassInstance**) ppClassInstances.GetAddressOf(), ref pNumClassInstances);
        }

        /// <summary>To be documented.</summary>
        public readonly unsafe void HSGetShader<TI0>(ref ComPtr<TI0> ppHullShader, ref ID3D11ClassInstance* ppClassInstances, uint* pNumClassInstances) where TI0 : unmanaged, IComVtbl<ID3D11HullShader>, IComVtbl<TI0>
        {
            var @this = (ID3D11DeviceContext*) Unsafe.AsPointer(ref Unsafe.AsRef(in this));
            // ComPtrOverloader
            @this->HSGetShader((ID3D11HullShader**) ppHullShader.GetAddressOf(), ref ppClassInstances, pNumClassInstances);
        }

        /// <summary>To be documented.</summary>
        public readonly unsafe void HSGetShader<TI0>(ref ComPtr<TI0> ppHullShader, ref ID3D11ClassInstance* ppClassInstances, ref uint pNumClassInstances) where TI0 : unmanaged, IComVtbl<ID3D11HullShader>, IComVtbl<TI0>
        {
            var @this = (ID3D11DeviceContext*) Unsafe.AsPointer(ref Unsafe.AsRef(in this));
            // ComPtrOverloader
            @this->HSGetShader((ID3D11HullShader**) ppHullShader.GetAddressOf(), ref ppClassInstances, ref pNumClassInstances);
        }

        /// <summary>To be documented.</summary>
        public readonly unsafe void HSGetShader<TI0>(ref ID3D11HullShader* ppHullShader, ref ComPtr<TI0> ppClassInstances, uint* pNumClassInstances) where TI0 : unmanaged, IComVtbl<ID3D11ClassInstance>, IComVtbl<TI0>
        {
            var @this = (ID3D11DeviceContext*) Unsafe.AsPointer(ref Unsafe.AsRef(in this));
            // ComPtrOverloader
            @this->HSGetShader(ref ppHullShader, (ID3D11ClassInstance**) ppClassInstances.GetAddressOf(), pNumClassInstances);
        }

        /// <summary>To be documented.</summary>
        public readonly unsafe void HSGetShader<TI0>(ref ID3D11HullShader* ppHullShader, ref ComPtr<TI0> ppClassInstances, ref uint pNumClassInstances) where TI0 : unmanaged, IComVtbl<ID3D11ClassInstance>, IComVtbl<TI0>
        {
            var @this = (ID3D11DeviceContext*) Unsafe.AsPointer(ref Unsafe.AsRef(in this));
            // ComPtrOverloader
            @this->HSGetShader(ref ppHullShader, (ID3D11ClassInstance**) ppClassInstances.GetAddressOf(), ref pNumClassInstances);
        }

        /// <summary>To be documented.</summary>
        public readonly void HSGetSamplers<TI0>(uint StartSlot, uint NumSamplers, ref ComPtr<TI0> ppSamplers) where TI0 : unmanaged, IComVtbl<ID3D11SamplerState>, IComVtbl<TI0>
        {
            var @this = (ID3D11DeviceContext*) Unsafe.AsPointer(ref Unsafe.AsRef(in this));
            // ComPtrOverloader
            @this->HSGetSamplers(StartSlot, NumSamplers, (ID3D11SamplerState**) ppSamplers.GetAddressOf());
        }

        /// <summary>To be documented.</summary>
        public readonly void HSGetConstantBuffers<TI0>(uint StartSlot, uint NumBuffers, ref ComPtr<TI0> ppConstantBuffers) where TI0 : unmanaged, IComVtbl<ID3D11Buffer>, IComVtbl<TI0>
        {
            var @this = (ID3D11DeviceContext*) Unsafe.AsPointer(ref Unsafe.AsRef(in this));
            // ComPtrOverloader
            @this->HSGetConstantBuffers(StartSlot, NumBuffers, (ID3D11Buffer**) ppConstantBuffers.GetAddressOf());
        }

        /// <summary>To be documented.</summary>
        public readonly void DSGetShaderResources<TI0>(uint StartSlot, uint NumViews, ref ComPtr<TI0> ppShaderResourceViews) where TI0 : unmanaged, IComVtbl<ID3D11ShaderResourceView>, IComVtbl<TI0>
        {
            var @this = (ID3D11DeviceContext*) Unsafe.AsPointer(ref Unsafe.AsRef(in this));
            // ComPtrOverloader
            @this->DSGetShaderResources(StartSlot, NumViews, (ID3D11ShaderResourceView**) ppShaderResourceViews.GetAddressOf());
        }

        /// <summary>To be documented.</summary>
        public readonly unsafe void DSGetShader<TI0, TI1>(ref ComPtr<TI0> ppDomainShader, ref ComPtr<TI1> ppClassInstances, uint* pNumClassInstances) where TI0 : unmanaged, IComVtbl<ID3D11DomainShader>, IComVtbl<TI0> where TI1 : unmanaged, IComVtbl<ID3D11ClassInstance>, IComVtbl<TI1>
        {
            var @this = (ID3D11DeviceContext*) Unsafe.AsPointer(ref Unsafe.AsRef(in this));
            // ComPtrOverloader
            @this->DSGetShader((ID3D11DomainShader**) ppDomainShader.GetAddressOf(), (ID3D11ClassInstance**) ppClassInstances.GetAddressOf(), pNumClassInstances);
        }

        /// <summary>To be documented.</summary>
        public readonly void DSGetShader<TI0, TI1>(ref ComPtr<TI0> ppDomainShader, ref ComPtr<TI1> ppClassInstances, ref uint pNumClassInstances) where TI0 : unmanaged, IComVtbl<ID3D11DomainShader>, IComVtbl<TI0> where TI1 : unmanaged, IComVtbl<ID3D11ClassInstance>, IComVtbl<TI1>
        {
            var @this = (ID3D11DeviceContext*) Unsafe.AsPointer(ref Unsafe.AsRef(in this));
            // ComPtrOverloader
            @this->DSGetShader((ID3D11DomainShader**) ppDomainShader.GetAddressOf(), (ID3D11ClassInstance**) ppClassInstances.GetAddressOf(), ref pNumClassInstances);
        }

        /// <summary>To be documented.</summary>
        public readonly unsafe void DSGetShader<TI0>(ref ComPtr<TI0> ppDomainShader, ref ID3D11ClassInstance* ppClassInstances, uint* pNumClassInstances) where TI0 : unmanaged, IComVtbl<ID3D11DomainShader>, IComVtbl<TI0>
        {
            var @this = (ID3D11DeviceContext*) Unsafe.AsPointer(ref Unsafe.AsRef(in this));
            // ComPtrOverloader
            @this->DSGetShader((ID3D11DomainShader**) ppDomainShader.GetAddressOf(), ref ppClassInstances, pNumClassInstances);
        }

        /// <summary>To be documented.</summary>
        public readonly unsafe void DSGetShader<TI0>(ref ComPtr<TI0> ppDomainShader, ref ID3D11ClassInstance* ppClassInstances, ref uint pNumClassInstances) where TI0 : unmanaged, IComVtbl<ID3D11DomainShader>, IComVtbl<TI0>
        {
            var @this = (ID3D11DeviceContext*) Unsafe.AsPointer(ref Unsafe.AsRef(in this));
            // ComPtrOverloader
            @this->DSGetShader((ID3D11DomainShader**) ppDomainShader.GetAddressOf(), ref ppClassInstances, ref pNumClassInstances);
        }

        /// <summary>To be documented.</summary>
        public readonly unsafe void DSGetShader<TI0>(ref ID3D11DomainShader* ppDomainShader, ref ComPtr<TI0> ppClassInstances, uint* pNumClassInstances) where TI0 : unmanaged, IComVtbl<ID3D11ClassInstance>, IComVtbl<TI0>
        {
            var @this = (ID3D11DeviceContext*) Unsafe.AsPointer(ref Unsafe.AsRef(in this));
            // ComPtrOverloader
            @this->DSGetShader(ref ppDomainShader, (ID3D11ClassInstance**) ppClassInstances.GetAddressOf(), pNumClassInstances);
        }

        /// <summary>To be documented.</summary>
        public readonly unsafe void DSGetShader<TI0>(ref ID3D11DomainShader* ppDomainShader, ref ComPtr<TI0> ppClassInstances, ref uint pNumClassInstances) where TI0 : unmanaged, IComVtbl<ID3D11ClassInstance>, IComVtbl<TI0>
        {
            var @this = (ID3D11DeviceContext*) Unsafe.AsPointer(ref Unsafe.AsRef(in this));
            // ComPtrOverloader
            @this->DSGetShader(ref ppDomainShader, (ID3D11ClassInstance**) ppClassInstances.GetAddressOf(), ref pNumClassInstances);
        }

        /// <summary>To be documented.</summary>
        public readonly void DSGetSamplers<TI0>(uint StartSlot, uint NumSamplers, ref ComPtr<TI0> ppSamplers) where TI0 : unmanaged, IComVtbl<ID3D11SamplerState>, IComVtbl<TI0>
        {
            var @this = (ID3D11DeviceContext*) Unsafe.AsPointer(ref Unsafe.AsRef(in this));
            // ComPtrOverloader
            @this->DSGetSamplers(StartSlot, NumSamplers, (ID3D11SamplerState**) ppSamplers.GetAddressOf());
        }

        /// <summary>To be documented.</summary>
        public readonly void DSGetConstantBuffers<TI0>(uint StartSlot, uint NumBuffers, ref ComPtr<TI0> ppConstantBuffers) where TI0 : unmanaged, IComVtbl<ID3D11Buffer>, IComVtbl<TI0>
        {
            var @this = (ID3D11DeviceContext*) Unsafe.AsPointer(ref Unsafe.AsRef(in this));
            // ComPtrOverloader
            @this->DSGetConstantBuffers(StartSlot, NumBuffers, (ID3D11Buffer**) ppConstantBuffers.GetAddressOf());
        }

        /// <summary>To be documented.</summary>
        public readonly void CSGetShaderResources<TI0>(uint StartSlot, uint NumViews, ref ComPtr<TI0> ppShaderResourceViews) where TI0 : unmanaged, IComVtbl<ID3D11ShaderResourceView>, IComVtbl<TI0>
        {
            var @this = (ID3D11DeviceContext*) Unsafe.AsPointer(ref Unsafe.AsRef(in this));
            // ComPtrOverloader
            @this->CSGetShaderResources(StartSlot, NumViews, (ID3D11ShaderResourceView**) ppShaderResourceViews.GetAddressOf());
        }

        /// <summary>To be documented.</summary>
        public readonly void CSGetUnorderedAccessViews<TI0>(uint StartSlot, uint NumUAVs, ref ComPtr<TI0> ppUnorderedAccessViews) where TI0 : unmanaged, IComVtbl<ID3D11UnorderedAccessView>, IComVtbl<TI0>
        {
            var @this = (ID3D11DeviceContext*) Unsafe.AsPointer(ref Unsafe.AsRef(in this));
            // ComPtrOverloader
            @this->CSGetUnorderedAccessViews(StartSlot, NumUAVs, (ID3D11UnorderedAccessView**) ppUnorderedAccessViews.GetAddressOf());
        }

        /// <summary>To be documented.</summary>
        public readonly unsafe void CSGetShader<TI0, TI1>(ref ComPtr<TI0> ppComputeShader, ref ComPtr<TI1> ppClassInstances, uint* pNumClassInstances) where TI0 : unmanaged, IComVtbl<ID3D11ComputeShader>, IComVtbl<TI0> where TI1 : unmanaged, IComVtbl<ID3D11ClassInstance>, IComVtbl<TI1>
        {
            var @this = (ID3D11DeviceContext*) Unsafe.AsPointer(ref Unsafe.AsRef(in this));
            // ComPtrOverloader
            @this->CSGetShader((ID3D11ComputeShader**) ppComputeShader.GetAddressOf(), (ID3D11ClassInstance**) ppClassInstances.GetAddressOf(), pNumClassInstances);
        }

        /// <summary>To be documented.</summary>
        public readonly void CSGetShader<TI0, TI1>(ref ComPtr<TI0> ppComputeShader, ref ComPtr<TI1> ppClassInstances, ref uint pNumClassInstances) where TI0 : unmanaged, IComVtbl<ID3D11ComputeShader>, IComVtbl<TI0> where TI1 : unmanaged, IComVtbl<ID3D11ClassInstance>, IComVtbl<TI1>
        {
            var @this = (ID3D11DeviceContext*) Unsafe.AsPointer(ref Unsafe.AsRef(in this));
            // ComPtrOverloader
            @this->CSGetShader((ID3D11ComputeShader**) ppComputeShader.GetAddressOf(), (ID3D11ClassInstance**) ppClassInstances.GetAddressOf(), ref pNumClassInstances);
        }

        /// <summary>To be documented.</summary>
        public readonly unsafe void CSGetShader<TI0>(ref ComPtr<TI0> ppComputeShader, ref ID3D11ClassInstance* ppClassInstances, uint* pNumClassInstances) where TI0 : unmanaged, IComVtbl<ID3D11ComputeShader>, IComVtbl<TI0>
        {
            var @this = (ID3D11DeviceContext*) Unsafe.AsPointer(ref Unsafe.AsRef(in this));
            // ComPtrOverloader
            @this->CSGetShader((ID3D11ComputeShader**) ppComputeShader.GetAddressOf(), ref ppClassInstances, pNumClassInstances);
        }

        /// <summary>To be documented.</summary>
        public readonly unsafe void CSGetShader<TI0>(ref ComPtr<TI0> ppComputeShader, ref ID3D11ClassInstance* ppClassInstances, ref uint pNumClassInstances) where TI0 : unmanaged, IComVtbl<ID3D11ComputeShader>, IComVtbl<TI0>
        {
            var @this = (ID3D11DeviceContext*) Unsafe.AsPointer(ref Unsafe.AsRef(in this));
            // ComPtrOverloader
            @this->CSGetShader((ID3D11ComputeShader**) ppComputeShader.GetAddressOf(), ref ppClassInstances, ref pNumClassInstances);
        }

        /// <summary>To be documented.</summary>
        public readonly unsafe void CSGetShader<TI0>(ref ID3D11ComputeShader* ppComputeShader, ref ComPtr<TI0> ppClassInstances, uint* pNumClassInstances) where TI0 : unmanaged, IComVtbl<ID3D11ClassInstance>, IComVtbl<TI0>
        {
            var @this = (ID3D11DeviceContext*) Unsafe.AsPointer(ref Unsafe.AsRef(in this));
            // ComPtrOverloader
            @this->CSGetShader(ref ppComputeShader, (ID3D11ClassInstance**) ppClassInstances.GetAddressOf(), pNumClassInstances);
        }

        /// <summary>To be documented.</summary>
        public readonly unsafe void CSGetShader<TI0>(ref ID3D11ComputeShader* ppComputeShader, ref ComPtr<TI0> ppClassInstances, ref uint pNumClassInstances) where TI0 : unmanaged, IComVtbl<ID3D11ClassInstance>, IComVtbl<TI0>
        {
            var @this = (ID3D11DeviceContext*) Unsafe.AsPointer(ref Unsafe.AsRef(in this));
            // ComPtrOverloader
            @this->CSGetShader(ref ppComputeShader, (ID3D11ClassInstance**) ppClassInstances.GetAddressOf(), ref pNumClassInstances);
        }

        /// <summary>To be documented.</summary>
        public readonly void CSGetSamplers<TI0>(uint StartSlot, uint NumSamplers, ref ComPtr<TI0> ppSamplers) where TI0 : unmanaged, IComVtbl<ID3D11SamplerState>, IComVtbl<TI0>
        {
            var @this = (ID3D11DeviceContext*) Unsafe.AsPointer(ref Unsafe.AsRef(in this));
            // ComPtrOverloader
            @this->CSGetSamplers(StartSlot, NumSamplers, (ID3D11SamplerState**) ppSamplers.GetAddressOf());
        }

        /// <summary>To be documented.</summary>
        public readonly void CSGetConstantBuffers<TI0>(uint StartSlot, uint NumBuffers, ref ComPtr<TI0> ppConstantBuffers) where TI0 : unmanaged, IComVtbl<ID3D11Buffer>, IComVtbl<TI0>
        {
            var @this = (ID3D11DeviceContext*) Unsafe.AsPointer(ref Unsafe.AsRef(in this));
            // ComPtrOverloader
            @this->CSGetConstantBuffers(StartSlot, NumBuffers, (ID3D11Buffer**) ppConstantBuffers.GetAddressOf());
        }

        /// <summary>To be documented.</summary>
        public readonly int FinishCommandList<TI0>(int RestoreDeferredContextState, ref ComPtr<TI0> ppCommandList) where TI0 : unmanaged, IComVtbl<ID3D11CommandList>, IComVtbl<TI0>
        {
            var @this = (ID3D11DeviceContext*) Unsafe.AsPointer(ref Unsafe.AsRef(in this));
            // ComPtrOverloader
            return @this->FinishCommandList(RestoreDeferredContextState, (ID3D11CommandList**) ppCommandList.GetAddressOf());
        }

        /// <summary>To be documented.</summary>
        public readonly ComPtr<TI0> QueryInterface<TI0>() where TI0 : unmanaged, IComVtbl<TI0>
        {
            var @this = (ID3D11DeviceContext*) Unsafe.AsPointer(ref Unsafe.AsRef(in this));
            // NonKhrReturnTypeOverloader
            SilkMarshal.ThrowHResult(@this->QueryInterface(out ComPtr<TI0> silkRet));
            return silkRet;
        }

    }
}<|MERGE_RESOLUTION|>--- conflicted
+++ resolved
@@ -1380,11 +1380,7 @@
         public readonly unsafe void RSSetScissorRects(uint NumRects, Silk.NET.Maths.Box2D<int>* pRects)
         {
             var @this = (ID3D11DeviceContext*) Unsafe.AsPointer(ref Unsafe.AsRef(in this));
-<<<<<<< HEAD
-            ((delegate* unmanaged[Stdcall]<ID3D11DeviceContext*, uint, Silk.NET.Maths.Box2D<int>*, void>)LpVtbl[45])(@this, NumRects, pRects);
-=======
-            ((delegate* unmanaged[Stdcall]<ID3D11DeviceContext*, uint, Silk.NET.Maths.Rectangle<int>*, void>)@this->LpVtbl[45])(@this, NumRects, pRects);
->>>>>>> 79618580
+            ((delegate* unmanaged[Stdcall]<ID3D11DeviceContext*, uint, Silk.NET.Maths.Box2D<int>*, void>)@this->LpVtbl[45])(@this, NumRects, pRects);
         }
 
         /// <summary>To be documented.</summary>
@@ -1393,11 +1389,7 @@
             var @this = (ID3D11DeviceContext*) Unsafe.AsPointer(ref Unsafe.AsRef(in this));
             fixed (Silk.NET.Maths.Box2D<int>* pRectsPtr = &pRects)
             {
-<<<<<<< HEAD
-                ((delegate* unmanaged[Stdcall]<ID3D11DeviceContext*, uint, Silk.NET.Maths.Box2D<int>*, void>)LpVtbl[45])(@this, NumRects, pRectsPtr);
-=======
-                ((delegate* unmanaged[Stdcall]<ID3D11DeviceContext*, uint, Silk.NET.Maths.Rectangle<int>*, void>)@this->LpVtbl[45])(@this, NumRects, pRectsPtr);
->>>>>>> 79618580
+                ((delegate* unmanaged[Stdcall]<ID3D11DeviceContext*, uint, Silk.NET.Maths.Box2D<int>*, void>)@this->LpVtbl[45])(@this, NumRects, pRectsPtr);
             }
         }
 
@@ -3256,11 +3248,7 @@
         public readonly unsafe void RSGetScissorRects(uint* pNumRects, Silk.NET.Maths.Box2D<int>* pRects)
         {
             var @this = (ID3D11DeviceContext*) Unsafe.AsPointer(ref Unsafe.AsRef(in this));
-<<<<<<< HEAD
-            ((delegate* unmanaged[Stdcall]<ID3D11DeviceContext*, uint*, Silk.NET.Maths.Box2D<int>*, void>)LpVtbl[96])(@this, pNumRects, pRects);
-=======
-            ((delegate* unmanaged[Stdcall]<ID3D11DeviceContext*, uint*, Silk.NET.Maths.Rectangle<int>*, void>)@this->LpVtbl[96])(@this, pNumRects, pRects);
->>>>>>> 79618580
+            ((delegate* unmanaged[Stdcall]<ID3D11DeviceContext*, uint*, Silk.NET.Maths.Box2D<int>*, void>)@this->LpVtbl[96])(@this, pNumRects, pRects);
         }
 
         /// <summary>To be documented.</summary>
@@ -3269,11 +3257,7 @@
             var @this = (ID3D11DeviceContext*) Unsafe.AsPointer(ref Unsafe.AsRef(in this));
             fixed (Silk.NET.Maths.Box2D<int>* pRectsPtr = &pRects)
             {
-<<<<<<< HEAD
-                ((delegate* unmanaged[Stdcall]<ID3D11DeviceContext*, uint*, Silk.NET.Maths.Box2D<int>*, void>)LpVtbl[96])(@this, pNumRects, pRectsPtr);
-=======
-                ((delegate* unmanaged[Stdcall]<ID3D11DeviceContext*, uint*, Silk.NET.Maths.Rectangle<int>*, void>)@this->LpVtbl[96])(@this, pNumRects, pRectsPtr);
->>>>>>> 79618580
+                ((delegate* unmanaged[Stdcall]<ID3D11DeviceContext*, uint*, Silk.NET.Maths.Box2D<int>*, void>)@this->LpVtbl[96])(@this, pNumRects, pRectsPtr);
             }
         }
 
@@ -3283,11 +3267,7 @@
             var @this = (ID3D11DeviceContext*) Unsafe.AsPointer(ref Unsafe.AsRef(in this));
             fixed (uint* pNumRectsPtr = &pNumRects)
             {
-<<<<<<< HEAD
-                ((delegate* unmanaged[Stdcall]<ID3D11DeviceContext*, uint*, Silk.NET.Maths.Box2D<int>*, void>)LpVtbl[96])(@this, pNumRectsPtr, pRects);
-=======
-                ((delegate* unmanaged[Stdcall]<ID3D11DeviceContext*, uint*, Silk.NET.Maths.Rectangle<int>*, void>)@this->LpVtbl[96])(@this, pNumRectsPtr, pRects);
->>>>>>> 79618580
+                ((delegate* unmanaged[Stdcall]<ID3D11DeviceContext*, uint*, Silk.NET.Maths.Box2D<int>*, void>)@this->LpVtbl[96])(@this, pNumRectsPtr, pRects);
             }
         }
 
@@ -3299,11 +3279,7 @@
             {
                 fixed (Silk.NET.Maths.Box2D<int>* pRectsPtr = &pRects)
                 {
-<<<<<<< HEAD
-                    ((delegate* unmanaged[Stdcall]<ID3D11DeviceContext*, uint*, Silk.NET.Maths.Box2D<int>*, void>)LpVtbl[96])(@this, pNumRectsPtr, pRectsPtr);
-=======
-                    ((delegate* unmanaged[Stdcall]<ID3D11DeviceContext*, uint*, Silk.NET.Maths.Rectangle<int>*, void>)@this->LpVtbl[96])(@this, pNumRectsPtr, pRectsPtr);
->>>>>>> 79618580
+                    ((delegate* unmanaged[Stdcall]<ID3D11DeviceContext*, uint*, Silk.NET.Maths.Box2D<int>*, void>)@this->LpVtbl[96])(@this, pNumRectsPtr, pRectsPtr);
                 }
             }
         }
