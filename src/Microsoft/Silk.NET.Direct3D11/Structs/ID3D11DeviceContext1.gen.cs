--- conflicted
+++ resolved
@@ -1383,11 +1383,7 @@
         public readonly unsafe void RSSetScissorRects(uint NumRects, Silk.NET.Maths.Box2D<int>* pRects)
         {
             var @this = (ID3D11DeviceContext1*) Unsafe.AsPointer(ref Unsafe.AsRef(in this));
-<<<<<<< HEAD
-            ((delegate* unmanaged[Stdcall]<ID3D11DeviceContext1*, uint, Silk.NET.Maths.Box2D<int>*, void>)LpVtbl[45])(@this, NumRects, pRects);
-=======
-            ((delegate* unmanaged[Stdcall]<ID3D11DeviceContext1*, uint, Silk.NET.Maths.Rectangle<int>*, void>)@this->LpVtbl[45])(@this, NumRects, pRects);
->>>>>>> 79618580
+            ((delegate* unmanaged[Stdcall]<ID3D11DeviceContext1*, uint, Silk.NET.Maths.Box2D<int>*, void>)@this->LpVtbl[45])(@this, NumRects, pRects);
         }
 
         /// <summary>To be documented.</summary>
@@ -1396,11 +1392,7 @@
             var @this = (ID3D11DeviceContext1*) Unsafe.AsPointer(ref Unsafe.AsRef(in this));
             fixed (Silk.NET.Maths.Box2D<int>* pRectsPtr = &pRects)
             {
-<<<<<<< HEAD
-                ((delegate* unmanaged[Stdcall]<ID3D11DeviceContext1*, uint, Silk.NET.Maths.Box2D<int>*, void>)LpVtbl[45])(@this, NumRects, pRectsPtr);
-=======
-                ((delegate* unmanaged[Stdcall]<ID3D11DeviceContext1*, uint, Silk.NET.Maths.Rectangle<int>*, void>)@this->LpVtbl[45])(@this, NumRects, pRectsPtr);
->>>>>>> 79618580
+                ((delegate* unmanaged[Stdcall]<ID3D11DeviceContext1*, uint, Silk.NET.Maths.Box2D<int>*, void>)@this->LpVtbl[45])(@this, NumRects, pRectsPtr);
             }
         }
 
@@ -3259,11 +3251,7 @@
         public readonly unsafe void RSGetScissorRects(uint* pNumRects, Silk.NET.Maths.Box2D<int>* pRects)
         {
             var @this = (ID3D11DeviceContext1*) Unsafe.AsPointer(ref Unsafe.AsRef(in this));
-<<<<<<< HEAD
-            ((delegate* unmanaged[Stdcall]<ID3D11DeviceContext1*, uint*, Silk.NET.Maths.Box2D<int>*, void>)LpVtbl[96])(@this, pNumRects, pRects);
-=======
-            ((delegate* unmanaged[Stdcall]<ID3D11DeviceContext1*, uint*, Silk.NET.Maths.Rectangle<int>*, void>)@this->LpVtbl[96])(@this, pNumRects, pRects);
->>>>>>> 79618580
+            ((delegate* unmanaged[Stdcall]<ID3D11DeviceContext1*, uint*, Silk.NET.Maths.Box2D<int>*, void>)@this->LpVtbl[96])(@this, pNumRects, pRects);
         }
 
         /// <summary>To be documented.</summary>
@@ -3272,11 +3260,7 @@
             var @this = (ID3D11DeviceContext1*) Unsafe.AsPointer(ref Unsafe.AsRef(in this));
             fixed (Silk.NET.Maths.Box2D<int>* pRectsPtr = &pRects)
             {
-<<<<<<< HEAD
-                ((delegate* unmanaged[Stdcall]<ID3D11DeviceContext1*, uint*, Silk.NET.Maths.Box2D<int>*, void>)LpVtbl[96])(@this, pNumRects, pRectsPtr);
-=======
-                ((delegate* unmanaged[Stdcall]<ID3D11DeviceContext1*, uint*, Silk.NET.Maths.Rectangle<int>*, void>)@this->LpVtbl[96])(@this, pNumRects, pRectsPtr);
->>>>>>> 79618580
+                ((delegate* unmanaged[Stdcall]<ID3D11DeviceContext1*, uint*, Silk.NET.Maths.Box2D<int>*, void>)@this->LpVtbl[96])(@this, pNumRects, pRectsPtr);
             }
         }
 
@@ -3286,11 +3270,7 @@
             var @this = (ID3D11DeviceContext1*) Unsafe.AsPointer(ref Unsafe.AsRef(in this));
             fixed (uint* pNumRectsPtr = &pNumRects)
             {
-<<<<<<< HEAD
-                ((delegate* unmanaged[Stdcall]<ID3D11DeviceContext1*, uint*, Silk.NET.Maths.Box2D<int>*, void>)LpVtbl[96])(@this, pNumRectsPtr, pRects);
-=======
-                ((delegate* unmanaged[Stdcall]<ID3D11DeviceContext1*, uint*, Silk.NET.Maths.Rectangle<int>*, void>)@this->LpVtbl[96])(@this, pNumRectsPtr, pRects);
->>>>>>> 79618580
+                ((delegate* unmanaged[Stdcall]<ID3D11DeviceContext1*, uint*, Silk.NET.Maths.Box2D<int>*, void>)@this->LpVtbl[96])(@this, pNumRectsPtr, pRects);
             }
         }
 
@@ -3302,11 +3282,7 @@
             {
                 fixed (Silk.NET.Maths.Box2D<int>* pRectsPtr = &pRects)
                 {
-<<<<<<< HEAD
-                    ((delegate* unmanaged[Stdcall]<ID3D11DeviceContext1*, uint*, Silk.NET.Maths.Box2D<int>*, void>)LpVtbl[96])(@this, pNumRectsPtr, pRectsPtr);
-=======
-                    ((delegate* unmanaged[Stdcall]<ID3D11DeviceContext1*, uint*, Silk.NET.Maths.Rectangle<int>*, void>)@this->LpVtbl[96])(@this, pNumRectsPtr, pRectsPtr);
->>>>>>> 79618580
+                    ((delegate* unmanaged[Stdcall]<ID3D11DeviceContext1*, uint*, Silk.NET.Maths.Box2D<int>*, void>)@this->LpVtbl[96])(@this, pNumRectsPtr, pRectsPtr);
                 }
             }
         }
@@ -5176,11 +5152,7 @@
         public readonly unsafe void ClearView(ID3D11View* pView, [Count(Count = 4)] float* Color, Silk.NET.Maths.Box2D<int>* pRect, uint NumRects)
         {
             var @this = (ID3D11DeviceContext1*) Unsafe.AsPointer(ref Unsafe.AsRef(in this));
-<<<<<<< HEAD
-            ((delegate* unmanaged[Stdcall]<ID3D11DeviceContext1*, ID3D11View*, float*, Silk.NET.Maths.Box2D<int>*, uint, void>)LpVtbl[132])(@this, pView, Color, pRect, NumRects);
-=======
-            ((delegate* unmanaged[Stdcall]<ID3D11DeviceContext1*, ID3D11View*, float*, Silk.NET.Maths.Rectangle<int>*, uint, void>)@this->LpVtbl[132])(@this, pView, Color, pRect, NumRects);
->>>>>>> 79618580
+            ((delegate* unmanaged[Stdcall]<ID3D11DeviceContext1*, ID3D11View*, float*, Silk.NET.Maths.Box2D<int>*, uint, void>)@this->LpVtbl[132])(@this, pView, Color, pRect, NumRects);
         }
 
         /// <summary>To be documented.</summary>
@@ -5189,11 +5161,7 @@
             var @this = (ID3D11DeviceContext1*) Unsafe.AsPointer(ref Unsafe.AsRef(in this));
             fixed (Silk.NET.Maths.Box2D<int>* pRectPtr = &pRect)
             {
-<<<<<<< HEAD
-                ((delegate* unmanaged[Stdcall]<ID3D11DeviceContext1*, ID3D11View*, float*, Silk.NET.Maths.Box2D<int>*, uint, void>)LpVtbl[132])(@this, pView, Color, pRectPtr, NumRects);
-=======
-                ((delegate* unmanaged[Stdcall]<ID3D11DeviceContext1*, ID3D11View*, float*, Silk.NET.Maths.Rectangle<int>*, uint, void>)@this->LpVtbl[132])(@this, pView, Color, pRectPtr, NumRects);
->>>>>>> 79618580
+                ((delegate* unmanaged[Stdcall]<ID3D11DeviceContext1*, ID3D11View*, float*, Silk.NET.Maths.Box2D<int>*, uint, void>)@this->LpVtbl[132])(@this, pView, Color, pRectPtr, NumRects);
             }
         }
 
@@ -5203,11 +5171,7 @@
             var @this = (ID3D11DeviceContext1*) Unsafe.AsPointer(ref Unsafe.AsRef(in this));
             fixed (float* ColorPtr = &Color)
             {
-<<<<<<< HEAD
-                ((delegate* unmanaged[Stdcall]<ID3D11DeviceContext1*, ID3D11View*, float*, Silk.NET.Maths.Box2D<int>*, uint, void>)LpVtbl[132])(@this, pView, ColorPtr, pRect, NumRects);
-=======
-                ((delegate* unmanaged[Stdcall]<ID3D11DeviceContext1*, ID3D11View*, float*, Silk.NET.Maths.Rectangle<int>*, uint, void>)@this->LpVtbl[132])(@this, pView, ColorPtr, pRect, NumRects);
->>>>>>> 79618580
+                ((delegate* unmanaged[Stdcall]<ID3D11DeviceContext1*, ID3D11View*, float*, Silk.NET.Maths.Box2D<int>*, uint, void>)@this->LpVtbl[132])(@this, pView, ColorPtr, pRect, NumRects);
             }
         }
 
@@ -5219,11 +5183,7 @@
             {
                 fixed (Silk.NET.Maths.Box2D<int>* pRectPtr = &pRect)
                 {
-<<<<<<< HEAD
-                    ((delegate* unmanaged[Stdcall]<ID3D11DeviceContext1*, ID3D11View*, float*, Silk.NET.Maths.Box2D<int>*, uint, void>)LpVtbl[132])(@this, pView, ColorPtr, pRectPtr, NumRects);
-=======
-                    ((delegate* unmanaged[Stdcall]<ID3D11DeviceContext1*, ID3D11View*, float*, Silk.NET.Maths.Rectangle<int>*, uint, void>)@this->LpVtbl[132])(@this, pView, ColorPtr, pRectPtr, NumRects);
->>>>>>> 79618580
+                    ((delegate* unmanaged[Stdcall]<ID3D11DeviceContext1*, ID3D11View*, float*, Silk.NET.Maths.Box2D<int>*, uint, void>)@this->LpVtbl[132])(@this, pView, ColorPtr, pRectPtr, NumRects);
                 }
             }
         }
@@ -5234,11 +5194,7 @@
             var @this = (ID3D11DeviceContext1*) Unsafe.AsPointer(ref Unsafe.AsRef(in this));
             fixed (ID3D11View* pViewPtr = &pView)
             {
-<<<<<<< HEAD
-                ((delegate* unmanaged[Stdcall]<ID3D11DeviceContext1*, ID3D11View*, float*, Silk.NET.Maths.Box2D<int>*, uint, void>)LpVtbl[132])(@this, pViewPtr, Color, pRect, NumRects);
-=======
-                ((delegate* unmanaged[Stdcall]<ID3D11DeviceContext1*, ID3D11View*, float*, Silk.NET.Maths.Rectangle<int>*, uint, void>)@this->LpVtbl[132])(@this, pViewPtr, Color, pRect, NumRects);
->>>>>>> 79618580
+                ((delegate* unmanaged[Stdcall]<ID3D11DeviceContext1*, ID3D11View*, float*, Silk.NET.Maths.Box2D<int>*, uint, void>)@this->LpVtbl[132])(@this, pViewPtr, Color, pRect, NumRects);
             }
         }
 
@@ -5250,11 +5206,7 @@
             {
                 fixed (Silk.NET.Maths.Box2D<int>* pRectPtr = &pRect)
                 {
-<<<<<<< HEAD
-                    ((delegate* unmanaged[Stdcall]<ID3D11DeviceContext1*, ID3D11View*, float*, Silk.NET.Maths.Box2D<int>*, uint, void>)LpVtbl[132])(@this, pViewPtr, Color, pRectPtr, NumRects);
-=======
-                    ((delegate* unmanaged[Stdcall]<ID3D11DeviceContext1*, ID3D11View*, float*, Silk.NET.Maths.Rectangle<int>*, uint, void>)@this->LpVtbl[132])(@this, pViewPtr, Color, pRectPtr, NumRects);
->>>>>>> 79618580
+                    ((delegate* unmanaged[Stdcall]<ID3D11DeviceContext1*, ID3D11View*, float*, Silk.NET.Maths.Box2D<int>*, uint, void>)@this->LpVtbl[132])(@this, pViewPtr, Color, pRectPtr, NumRects);
                 }
             }
         }
@@ -5267,11 +5219,7 @@
             {
                 fixed (float* ColorPtr = &Color)
                 {
-<<<<<<< HEAD
-                    ((delegate* unmanaged[Stdcall]<ID3D11DeviceContext1*, ID3D11View*, float*, Silk.NET.Maths.Box2D<int>*, uint, void>)LpVtbl[132])(@this, pViewPtr, ColorPtr, pRect, NumRects);
-=======
-                    ((delegate* unmanaged[Stdcall]<ID3D11DeviceContext1*, ID3D11View*, float*, Silk.NET.Maths.Rectangle<int>*, uint, void>)@this->LpVtbl[132])(@this, pViewPtr, ColorPtr, pRect, NumRects);
->>>>>>> 79618580
+                    ((delegate* unmanaged[Stdcall]<ID3D11DeviceContext1*, ID3D11View*, float*, Silk.NET.Maths.Box2D<int>*, uint, void>)@this->LpVtbl[132])(@this, pViewPtr, ColorPtr, pRect, NumRects);
                 }
             }
         }
@@ -5286,11 +5234,7 @@
                 {
                     fixed (Silk.NET.Maths.Box2D<int>* pRectPtr = &pRect)
                     {
-<<<<<<< HEAD
-                        ((delegate* unmanaged[Stdcall]<ID3D11DeviceContext1*, ID3D11View*, float*, Silk.NET.Maths.Box2D<int>*, uint, void>)LpVtbl[132])(@this, pViewPtr, ColorPtr, pRectPtr, NumRects);
-=======
-                        ((delegate* unmanaged[Stdcall]<ID3D11DeviceContext1*, ID3D11View*, float*, Silk.NET.Maths.Rectangle<int>*, uint, void>)@this->LpVtbl[132])(@this, pViewPtr, ColorPtr, pRectPtr, NumRects);
->>>>>>> 79618580
+                        ((delegate* unmanaged[Stdcall]<ID3D11DeviceContext1*, ID3D11View*, float*, Silk.NET.Maths.Box2D<int>*, uint, void>)@this->LpVtbl[132])(@this, pViewPtr, ColorPtr, pRectPtr, NumRects);
                     }
                 }
             }
@@ -5300,11 +5244,7 @@
         public readonly unsafe void DiscardView1(ID3D11View* pResourceView, Silk.NET.Maths.Box2D<int>* pRects, uint NumRects)
         {
             var @this = (ID3D11DeviceContext1*) Unsafe.AsPointer(ref Unsafe.AsRef(in this));
-<<<<<<< HEAD
-            ((delegate* unmanaged[Stdcall]<ID3D11DeviceContext1*, ID3D11View*, Silk.NET.Maths.Box2D<int>*, uint, void>)LpVtbl[133])(@this, pResourceView, pRects, NumRects);
-=======
-            ((delegate* unmanaged[Stdcall]<ID3D11DeviceContext1*, ID3D11View*, Silk.NET.Maths.Rectangle<int>*, uint, void>)@this->LpVtbl[133])(@this, pResourceView, pRects, NumRects);
->>>>>>> 79618580
+            ((delegate* unmanaged[Stdcall]<ID3D11DeviceContext1*, ID3D11View*, Silk.NET.Maths.Box2D<int>*, uint, void>)@this->LpVtbl[133])(@this, pResourceView, pRects, NumRects);
         }
 
         /// <summary>To be documented.</summary>
@@ -5313,11 +5253,7 @@
             var @this = (ID3D11DeviceContext1*) Unsafe.AsPointer(ref Unsafe.AsRef(in this));
             fixed (Silk.NET.Maths.Box2D<int>* pRectsPtr = &pRects)
             {
-<<<<<<< HEAD
-                ((delegate* unmanaged[Stdcall]<ID3D11DeviceContext1*, ID3D11View*, Silk.NET.Maths.Box2D<int>*, uint, void>)LpVtbl[133])(@this, pResourceView, pRectsPtr, NumRects);
-=======
-                ((delegate* unmanaged[Stdcall]<ID3D11DeviceContext1*, ID3D11View*, Silk.NET.Maths.Rectangle<int>*, uint, void>)@this->LpVtbl[133])(@this, pResourceView, pRectsPtr, NumRects);
->>>>>>> 79618580
+                ((delegate* unmanaged[Stdcall]<ID3D11DeviceContext1*, ID3D11View*, Silk.NET.Maths.Box2D<int>*, uint, void>)@this->LpVtbl[133])(@this, pResourceView, pRectsPtr, NumRects);
             }
         }
 
@@ -5327,11 +5263,7 @@
             var @this = (ID3D11DeviceContext1*) Unsafe.AsPointer(ref Unsafe.AsRef(in this));
             fixed (ID3D11View* pResourceViewPtr = &pResourceView)
             {
-<<<<<<< HEAD
-                ((delegate* unmanaged[Stdcall]<ID3D11DeviceContext1*, ID3D11View*, Silk.NET.Maths.Box2D<int>*, uint, void>)LpVtbl[133])(@this, pResourceViewPtr, pRects, NumRects);
-=======
-                ((delegate* unmanaged[Stdcall]<ID3D11DeviceContext1*, ID3D11View*, Silk.NET.Maths.Rectangle<int>*, uint, void>)@this->LpVtbl[133])(@this, pResourceViewPtr, pRects, NumRects);
->>>>>>> 79618580
+                ((delegate* unmanaged[Stdcall]<ID3D11DeviceContext1*, ID3D11View*, Silk.NET.Maths.Box2D<int>*, uint, void>)@this->LpVtbl[133])(@this, pResourceViewPtr, pRects, NumRects);
             }
         }
 
@@ -5343,11 +5275,7 @@
             {
                 fixed (Silk.NET.Maths.Box2D<int>* pRectsPtr = &pRects)
                 {
-<<<<<<< HEAD
-                    ((delegate* unmanaged[Stdcall]<ID3D11DeviceContext1*, ID3D11View*, Silk.NET.Maths.Box2D<int>*, uint, void>)LpVtbl[133])(@this, pResourceViewPtr, pRectsPtr, NumRects);
-=======
-                    ((delegate* unmanaged[Stdcall]<ID3D11DeviceContext1*, ID3D11View*, Silk.NET.Maths.Rectangle<int>*, uint, void>)@this->LpVtbl[133])(@this, pResourceViewPtr, pRectsPtr, NumRects);
->>>>>>> 79618580
+                    ((delegate* unmanaged[Stdcall]<ID3D11DeviceContext1*, ID3D11View*, Silk.NET.Maths.Box2D<int>*, uint, void>)@this->LpVtbl[133])(@this, pResourceViewPtr, pRectsPtr, NumRects);
                 }
             }
         }
@@ -7434,7 +7362,7 @@
         }
 
         /// <summary>To be documented.</summary>
-        public readonly unsafe void ClearView<TI0>(ComPtr<TI0> pView, [Count(Count = 4)] float* Color, Silk.NET.Maths.Rectangle<int>* pRect, uint NumRects) where TI0 : unmanaged, IComVtbl<ID3D11View>, IComVtbl<TI0>
+        public readonly unsafe void ClearView<TI0>(ComPtr<TI0> pView, [Count(Count = 4)] float* Color, Silk.NET.Maths.Box2D<int>* pRect, uint NumRects) where TI0 : unmanaged, IComVtbl<ID3D11View>, IComVtbl<TI0>
         {
             var @this = (ID3D11DeviceContext1*) Unsafe.AsPointer(ref Unsafe.AsRef(in this));
             // ComPtrOverloader
@@ -7442,7 +7370,7 @@
         }
 
         /// <summary>To be documented.</summary>
-        public readonly unsafe void ClearView<TI0>(ComPtr<TI0> pView, [Count(Count = 4)] float* Color, ref Silk.NET.Maths.Rectangle<int> pRect, uint NumRects) where TI0 : unmanaged, IComVtbl<ID3D11View>, IComVtbl<TI0>
+        public readonly unsafe void ClearView<TI0>(ComPtr<TI0> pView, [Count(Count = 4)] float* Color, ref Silk.NET.Maths.Box2D<int> pRect, uint NumRects) where TI0 : unmanaged, IComVtbl<ID3D11View>, IComVtbl<TI0>
         {
             var @this = (ID3D11DeviceContext1*) Unsafe.AsPointer(ref Unsafe.AsRef(in this));
             // ComPtrOverloader
@@ -7450,7 +7378,7 @@
         }
 
         /// <summary>To be documented.</summary>
-        public readonly unsafe void ClearView<TI0>(ComPtr<TI0> pView, [Count(Count = 4)] ref float Color, Silk.NET.Maths.Rectangle<int>* pRect, uint NumRects) where TI0 : unmanaged, IComVtbl<ID3D11View>, IComVtbl<TI0>
+        public readonly unsafe void ClearView<TI0>(ComPtr<TI0> pView, [Count(Count = 4)] ref float Color, Silk.NET.Maths.Box2D<int>* pRect, uint NumRects) where TI0 : unmanaged, IComVtbl<ID3D11View>, IComVtbl<TI0>
         {
             var @this = (ID3D11DeviceContext1*) Unsafe.AsPointer(ref Unsafe.AsRef(in this));
             // ComPtrOverloader
@@ -7458,7 +7386,7 @@
         }
 
         /// <summary>To be documented.</summary>
-        public readonly void ClearView<TI0>(ComPtr<TI0> pView, [Count(Count = 4)] ref float Color, ref Silk.NET.Maths.Rectangle<int> pRect, uint NumRects) where TI0 : unmanaged, IComVtbl<ID3D11View>, IComVtbl<TI0>
+        public readonly void ClearView<TI0>(ComPtr<TI0> pView, [Count(Count = 4)] ref float Color, ref Silk.NET.Maths.Box2D<int> pRect, uint NumRects) where TI0 : unmanaged, IComVtbl<ID3D11View>, IComVtbl<TI0>
         {
             var @this = (ID3D11DeviceContext1*) Unsafe.AsPointer(ref Unsafe.AsRef(in this));
             // ComPtrOverloader
@@ -7466,7 +7394,7 @@
         }
 
         /// <summary>To be documented.</summary>
-        public readonly unsafe void DiscardView1<TI0>(ComPtr<TI0> pResourceView, Silk.NET.Maths.Rectangle<int>* pRects, uint NumRects) where TI0 : unmanaged, IComVtbl<ID3D11View>, IComVtbl<TI0>
+        public readonly unsafe void DiscardView1<TI0>(ComPtr<TI0> pResourceView, Silk.NET.Maths.Box2D<int>* pRects, uint NumRects) where TI0 : unmanaged, IComVtbl<ID3D11View>, IComVtbl<TI0>
         {
             var @this = (ID3D11DeviceContext1*) Unsafe.AsPointer(ref Unsafe.AsRef(in this));
             // ComPtrOverloader
@@ -7474,7 +7402,7 @@
         }
 
         /// <summary>To be documented.</summary>
-        public readonly void DiscardView1<TI0>(ComPtr<TI0> pResourceView, ref Silk.NET.Maths.Rectangle<int> pRects, uint NumRects) where TI0 : unmanaged, IComVtbl<ID3D11View>, IComVtbl<TI0>
+        public readonly void DiscardView1<TI0>(ComPtr<TI0> pResourceView, ref Silk.NET.Maths.Box2D<int> pRects, uint NumRects) where TI0 : unmanaged, IComVtbl<ID3D11View>, IComVtbl<TI0>
         {
             var @this = (ID3D11DeviceContext1*) Unsafe.AsPointer(ref Unsafe.AsRef(in this));
             // ComPtrOverloader
