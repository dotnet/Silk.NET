--- conflicted
+++ resolved
@@ -17,11 +17,7 @@
     public static class DStorageOverloads
     {
         /// <summary>To be documented.</summary>
-<<<<<<< HEAD
-        [NativeName("Src", "Line 893, Column 16 in C:\\Users\\Administrator\\AppData\\Local\\Temp\\<...>\\native\\include\\dstorage.h")]
-=======
         [NativeName("Src", "Line 1148, Column 16 in C:\\Users\\perks\\AppData\\Local\\Temp\\<...>\\native\\include\\dstorage.h")]
->>>>>>> 7ef7ad50
         public static unsafe int SetConfiguration(this DStorage thisApi, [Flow(FlowDirection.In)] ReadOnlySpan<Configuration> configuration)
         {
             // SpanOverloader
@@ -29,11 +25,7 @@
         }
 
         /// <summary>To be documented.</summary>
-<<<<<<< HEAD
-        [NativeName("Src", "Line 903, Column 16 in C:\\Users\\Administrator\\AppData\\Local\\Temp\\<...>\\native\\include\\dstorage.h")]
-=======
         [NativeName("Src", "Line 1158, Column 16 in C:\\Users\\perks\\AppData\\Local\\Temp\\<...>\\native\\include\\dstorage.h")]
->>>>>>> 7ef7ad50
         public static unsafe int GetFactory(this DStorage thisApi, Span<Guid> riid, void** ppv)
         {
             // SpanOverloader
@@ -41,11 +33,7 @@
         }
 
         /// <summary>To be documented.</summary>
-<<<<<<< HEAD
-        [NativeName("Src", "Line 903, Column 16 in C:\\Users\\Administrator\\AppData\\Local\\Temp\\<...>\\native\\include\\dstorage.h")]
-=======
         [NativeName("Src", "Line 1158, Column 16 in C:\\Users\\perks\\AppData\\Local\\Temp\\<...>\\native\\include\\dstorage.h")]
->>>>>>> 7ef7ad50
         public static unsafe int GetFactory(this DStorage thisApi, Span<Guid> riid, ref void* ppv)
         {
             // SpanOverloader
