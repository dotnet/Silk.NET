// Licensed to the .NET Foundation under one or more agreements.
// The .NET Foundation licenses this file to you under the MIT license.
using System;
using System.Runtime.InteropServices;
using System.Runtime.CompilerServices;
using System.Text;
using Silk.NET.Core;
using Silk.NET.Core.Native;
using Silk.NET.Core.Attributes;
using Silk.NET.Core.Contexts;
using Silk.NET.Core.Loader;

#pragma warning disable 1591

namespace Silk.NET.DirectStorage
{
    public unsafe partial class DStorage : NativeAPI
    {
        [NativeName("Type", "int")]
        [NativeName("Name", "FACILITY_GAME")]
        public const int FacilityGame = unchecked((int) 0x924);
        [NativeName("Type", "int")]
        [NativeName("Name", "DSTORAGE_SDK_VERSION")]
        public const int SdkVersion = unchecked((int) 0x64);
        [NativeName("Type", "int")]
        [NativeName("Name", "DSTORAGE_MIN_QUEUE_CAPACITY")]
        public const int MinQueueCapacity = unchecked((int) 0x80);
        [NativeName("Type", "int")]
        [NativeName("Name", "DSTORAGE_MAX_QUEUE_CAPACITY")]
        public const int MaxQueueCapacity = unchecked((int) 0x2000);
        [NativeName("Type", "int")]
        [NativeName("Name", "DSTORAGE_REQUEST_MAX_NAME")]
        public const int RequestMaxName = unchecked((int) 0x40);

        /// <summary>To be documented.</summary>
<<<<<<< HEAD
        [NativeName("Src", "Line 893, Column 16 in C:\\Users\\Administrator\\AppData\\Local\\Temp\\<...>\\native\\include\\dstorage.h")]
=======
        [NativeName("Src", "Line 1148, Column 16 in C:\\Users\\perks\\AppData\\Local\\Temp\\<...>\\native\\include\\dstorage.h")]
>>>>>>> 7ef7ad50
        [NativeApi(EntryPoint = "DStorageSetConfiguration", Convention = CallingConvention.StdCall)]
        public unsafe partial int SetConfiguration([Flow(FlowDirection.In)] Configuration* configuration);

        /// <summary>To be documented.</summary>
<<<<<<< HEAD
        [NativeName("Src", "Line 893, Column 16 in C:\\Users\\Administrator\\AppData\\Local\\Temp\\<...>\\native\\include\\dstorage.h")]
=======
        [NativeName("Src", "Line 1148, Column 16 in C:\\Users\\perks\\AppData\\Local\\Temp\\<...>\\native\\include\\dstorage.h")]
>>>>>>> 7ef7ad50
        [NativeApi(EntryPoint = "DStorageSetConfiguration", Convention = CallingConvention.StdCall)]
        public partial int SetConfiguration([Flow(FlowDirection.In)] in Configuration configuration);

        /// <summary>To be documented.</summary>
<<<<<<< HEAD
        [NativeName("Src", "Line 903, Column 16 in C:\\Users\\Administrator\\AppData\\Local\\Temp\\<...>\\native\\include\\dstorage.h")]
=======
        [NativeName("Src", "Line 1158, Column 16 in C:\\Users\\perks\\AppData\\Local\\Temp\\<...>\\native\\include\\dstorage.h")]
>>>>>>> 7ef7ad50
        [NativeApi(EntryPoint = "DStorageGetFactory", Convention = CallingConvention.StdCall)]
        public unsafe partial int GetFactory(Guid* riid, void** ppv);

        /// <summary>To be documented.</summary>
<<<<<<< HEAD
        [NativeName("Src", "Line 903, Column 16 in C:\\Users\\Administrator\\AppData\\Local\\Temp\\<...>\\native\\include\\dstorage.h")]
=======
        [NativeName("Src", "Line 1158, Column 16 in C:\\Users\\perks\\AppData\\Local\\Temp\\<...>\\native\\include\\dstorage.h")]
>>>>>>> 7ef7ad50
        [NativeApi(EntryPoint = "DStorageGetFactory", Convention = CallingConvention.StdCall)]
        public unsafe partial int GetFactory(Guid* riid, ref void* ppv);

        /// <summary>To be documented.</summary>
<<<<<<< HEAD
        [NativeName("Src", "Line 903, Column 16 in C:\\Users\\Administrator\\AppData\\Local\\Temp\\<...>\\native\\include\\dstorage.h")]
=======
        [NativeName("Src", "Line 1158, Column 16 in C:\\Users\\perks\\AppData\\Local\\Temp\\<...>\\native\\include\\dstorage.h")]
>>>>>>> 7ef7ad50
        [NativeApi(EntryPoint = "DStorageGetFactory", Convention = CallingConvention.StdCall)]
        public unsafe partial int GetFactory(ref Guid riid, void** ppv);

        /// <summary>To be documented.</summary>
<<<<<<< HEAD
        [NativeName("Src", "Line 903, Column 16 in C:\\Users\\Administrator\\AppData\\Local\\Temp\\<...>\\native\\include\\dstorage.h")]
=======
        [NativeName("Src", "Line 1158, Column 16 in C:\\Users\\perks\\AppData\\Local\\Temp\\<...>\\native\\include\\dstorage.h")]
>>>>>>> 7ef7ad50
        [NativeApi(EntryPoint = "DStorageGetFactory", Convention = CallingConvention.StdCall)]
        public unsafe partial int GetFactory(ref Guid riid, ref void* ppv);

        /// <summary>To be documented.</summary>
<<<<<<< HEAD
        [NativeName("Src", "Line 903, Column 16 in C:\\Users\\Administrator\\AppData\\Local\\Temp\\<...>\\native\\include\\dstorage.h")]
=======
        [NativeName("Src", "Line 1173, Column 16 in C:\\Users\\perks\\AppData\\Local\\Temp\\<...>\\native\\include\\dstorage.h")]
        [NativeApi(EntryPoint = "DStorageCreateCompressionCodec", Convention = CallingConvention.StdCall)]
        public unsafe partial int CreateCompressionCodec(CompressionFormat format, uint numThreads, Guid* riid, void** ppv);

        /// <summary>To be documented.</summary>
        [NativeName("Src", "Line 1173, Column 16 in C:\\Users\\perks\\AppData\\Local\\Temp\\<...>\\native\\include\\dstorage.h")]
        [NativeApi(EntryPoint = "DStorageCreateCompressionCodec", Convention = CallingConvention.StdCall)]
        public unsafe partial int CreateCompressionCodec(CompressionFormat format, uint numThreads, Guid* riid, ref void* ppv);

        /// <summary>To be documented.</summary>
        [NativeName("Src", "Line 1173, Column 16 in C:\\Users\\perks\\AppData\\Local\\Temp\\<...>\\native\\include\\dstorage.h")]
        [NativeApi(EntryPoint = "DStorageCreateCompressionCodec", Convention = CallingConvention.StdCall)]
        public unsafe partial int CreateCompressionCodec(CompressionFormat format, uint numThreads, ref Guid riid, void** ppv);

        /// <summary>To be documented.</summary>
        [NativeName("Src", "Line 1173, Column 16 in C:\\Users\\perks\\AppData\\Local\\Temp\\<...>\\native\\include\\dstorage.h")]
        [NativeApi(EntryPoint = "DStorageCreateCompressionCodec", Convention = CallingConvention.StdCall)]
        public unsafe partial int CreateCompressionCodec(CompressionFormat format, uint numThreads, ref Guid riid, ref void* ppv);

        /// <summary>To be documented.</summary>
        [NativeName("Src", "Line 1158, Column 16 in C:\\Users\\perks\\AppData\\Local\\Temp\\<...>\\native\\include\\dstorage.h")]
>>>>>>> 7ef7ad50
        public unsafe int GetFactory<TI0>(out ComPtr<TI0> ppv) where TI0 : unmanaged, IComVtbl<TI0>
        {
            // ComPtrOverloader
            ppv = default;
            return GetFactory(SilkMarshal.GuidPtrOf<TI0>(), (void**) ppv.GetAddressOf());
        }

        /// <summary>To be documented.</summary>
<<<<<<< HEAD
        [NativeName("Src", "Line 903, Column 16 in C:\\Users\\Administrator\\AppData\\Local\\Temp\\<...>\\native\\include\\dstorage.h")]
=======
        [NativeName("Src", "Line 1173, Column 16 in C:\\Users\\perks\\AppData\\Local\\Temp\\<...>\\native\\include\\dstorage.h")]
        public unsafe int CreateCompressionCodec<TI0>(CompressionFormat format, uint numThreads, out ComPtr<TI0> ppv) where TI0 : unmanaged, IComVtbl<TI0>
        {
            // ComPtrOverloader
            ppv = default;
            return CreateCompressionCodec(format, numThreads, SilkMarshal.GuidPtrOf<TI0>(), (void**) ppv.GetAddressOf());
        }

        /// <summary>To be documented.</summary>
        [NativeName("Src", "Line 1158, Column 16 in C:\\Users\\perks\\AppData\\Local\\Temp\\<...>\\native\\include\\dstorage.h")]
>>>>>>> 7ef7ad50
        public unsafe ComPtr<TI0> GetFactory<TI0>() where TI0 : unmanaged, IComVtbl<TI0>
        {
            // NonKhrReturnTypeOverloader
            SilkMarshal.ThrowHResult(GetFactory(out ComPtr<TI0> silkRet));
            return silkRet;
        }

        /// <summary>To be documented.</summary>
        [NativeName("Src", "Line 1173, Column 16 in C:\\Users\\perks\\AppData\\Local\\Temp\\<...>\\native\\include\\dstorage.h")]
        public unsafe ComPtr<TI0> CreateCompressionCodec<TI0>(CompressionFormat format, uint numThreads) where TI0 : unmanaged, IComVtbl<TI0>
        {
            // NonKhrReturnTypeOverloader
            SilkMarshal.ThrowHResult(CreateCompressionCodec(format, numThreads, out ComPtr<TI0> silkRet));
            return silkRet;
        }


        public DStorage(INativeContext ctx)
            : base(ctx)
        {
        }
    }
}
<|MERGE_RESOLUTION|>--- conflicted
+++ resolved
@@ -33,63 +33,36 @@
         public const int RequestMaxName = unchecked((int) 0x40);
 
         /// <summary>To be documented.</summary>
-<<<<<<< HEAD
-        [NativeName("Src", "Line 893, Column 16 in C:\\Users\\Administrator\\AppData\\Local\\Temp\\<...>\\native\\include\\dstorage.h")]
-=======
         [NativeName("Src", "Line 1148, Column 16 in C:\\Users\\perks\\AppData\\Local\\Temp\\<...>\\native\\include\\dstorage.h")]
->>>>>>> 7ef7ad50
         [NativeApi(EntryPoint = "DStorageSetConfiguration", Convention = CallingConvention.StdCall)]
         public unsafe partial int SetConfiguration([Flow(FlowDirection.In)] Configuration* configuration);
 
         /// <summary>To be documented.</summary>
-<<<<<<< HEAD
-        [NativeName("Src", "Line 893, Column 16 in C:\\Users\\Administrator\\AppData\\Local\\Temp\\<...>\\native\\include\\dstorage.h")]
-=======
         [NativeName("Src", "Line 1148, Column 16 in C:\\Users\\perks\\AppData\\Local\\Temp\\<...>\\native\\include\\dstorage.h")]
->>>>>>> 7ef7ad50
         [NativeApi(EntryPoint = "DStorageSetConfiguration", Convention = CallingConvention.StdCall)]
         public partial int SetConfiguration([Flow(FlowDirection.In)] in Configuration configuration);
 
         /// <summary>To be documented.</summary>
-<<<<<<< HEAD
-        [NativeName("Src", "Line 903, Column 16 in C:\\Users\\Administrator\\AppData\\Local\\Temp\\<...>\\native\\include\\dstorage.h")]
-=======
         [NativeName("Src", "Line 1158, Column 16 in C:\\Users\\perks\\AppData\\Local\\Temp\\<...>\\native\\include\\dstorage.h")]
->>>>>>> 7ef7ad50
         [NativeApi(EntryPoint = "DStorageGetFactory", Convention = CallingConvention.StdCall)]
         public unsafe partial int GetFactory(Guid* riid, void** ppv);
 
         /// <summary>To be documented.</summary>
-<<<<<<< HEAD
-        [NativeName("Src", "Line 903, Column 16 in C:\\Users\\Administrator\\AppData\\Local\\Temp\\<...>\\native\\include\\dstorage.h")]
-=======
         [NativeName("Src", "Line 1158, Column 16 in C:\\Users\\perks\\AppData\\Local\\Temp\\<...>\\native\\include\\dstorage.h")]
->>>>>>> 7ef7ad50
         [NativeApi(EntryPoint = "DStorageGetFactory", Convention = CallingConvention.StdCall)]
         public unsafe partial int GetFactory(Guid* riid, ref void* ppv);
 
         /// <summary>To be documented.</summary>
-<<<<<<< HEAD
-        [NativeName("Src", "Line 903, Column 16 in C:\\Users\\Administrator\\AppData\\Local\\Temp\\<...>\\native\\include\\dstorage.h")]
-=======
         [NativeName("Src", "Line 1158, Column 16 in C:\\Users\\perks\\AppData\\Local\\Temp\\<...>\\native\\include\\dstorage.h")]
->>>>>>> 7ef7ad50
         [NativeApi(EntryPoint = "DStorageGetFactory", Convention = CallingConvention.StdCall)]
         public unsafe partial int GetFactory(ref Guid riid, void** ppv);
 
         /// <summary>To be documented.</summary>
-<<<<<<< HEAD
-        [NativeName("Src", "Line 903, Column 16 in C:\\Users\\Administrator\\AppData\\Local\\Temp\\<...>\\native\\include\\dstorage.h")]
-=======
         [NativeName("Src", "Line 1158, Column 16 in C:\\Users\\perks\\AppData\\Local\\Temp\\<...>\\native\\include\\dstorage.h")]
->>>>>>> 7ef7ad50
         [NativeApi(EntryPoint = "DStorageGetFactory", Convention = CallingConvention.StdCall)]
         public unsafe partial int GetFactory(ref Guid riid, ref void* ppv);
 
         /// <summary>To be documented.</summary>
-<<<<<<< HEAD
-        [NativeName("Src", "Line 903, Column 16 in C:\\Users\\Administrator\\AppData\\Local\\Temp\\<...>\\native\\include\\dstorage.h")]
-=======
         [NativeName("Src", "Line 1173, Column 16 in C:\\Users\\perks\\AppData\\Local\\Temp\\<...>\\native\\include\\dstorage.h")]
         [NativeApi(EntryPoint = "DStorageCreateCompressionCodec", Convention = CallingConvention.StdCall)]
         public unsafe partial int CreateCompressionCodec(CompressionFormat format, uint numThreads, Guid* riid, void** ppv);
@@ -111,7 +84,6 @@
 
         /// <summary>To be documented.</summary>
         [NativeName("Src", "Line 1158, Column 16 in C:\\Users\\perks\\AppData\\Local\\Temp\\<...>\\native\\include\\dstorage.h")]
->>>>>>> 7ef7ad50
         public unsafe int GetFactory<TI0>(out ComPtr<TI0> ppv) where TI0 : unmanaged, IComVtbl<TI0>
         {
             // ComPtrOverloader
@@ -120,9 +92,6 @@
         }
 
         /// <summary>To be documented.</summary>
-<<<<<<< HEAD
-        [NativeName("Src", "Line 903, Column 16 in C:\\Users\\Administrator\\AppData\\Local\\Temp\\<...>\\native\\include\\dstorage.h")]
-=======
         [NativeName("Src", "Line 1173, Column 16 in C:\\Users\\perks\\AppData\\Local\\Temp\\<...>\\native\\include\\dstorage.h")]
         public unsafe int CreateCompressionCodec<TI0>(CompressionFormat format, uint numThreads, out ComPtr<TI0> ppv) where TI0 : unmanaged, IComVtbl<TI0>
         {
@@ -133,7 +102,6 @@
 
         /// <summary>To be documented.</summary>
         [NativeName("Src", "Line 1158, Column 16 in C:\\Users\\perks\\AppData\\Local\\Temp\\<...>\\native\\include\\dstorage.h")]
->>>>>>> 7ef7ad50
         public unsafe ComPtr<TI0> GetFactory<TI0>() where TI0 : unmanaged, IComVtbl<TI0>
         {
             // NonKhrReturnTypeOverloader
