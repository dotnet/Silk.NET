--- conflicted
+++ resolved
@@ -118,11 +118,7 @@
         {
             var @this = (IDirect3DSwapChain9Ex*) Unsafe.AsPointer(ref Unsafe.AsRef(in this));
             int ret = default;
-<<<<<<< HEAD
-            ret = ((delegate* unmanaged[Cdecl]<IDirect3DSwapChain9Ex*, Silk.NET.Maths.Box2D<int>*, Silk.NET.Maths.Box2D<int>*, nint, RGNData*, uint, int>)LpVtbl[3])(@this, pSourceRect, pDestRect, hDestWindowOverride, pDirtyRegion, dwFlags);
-=======
-            ret = ((delegate* unmanaged[Cdecl]<IDirect3DSwapChain9Ex*, Silk.NET.Maths.Rectangle<int>*, Silk.NET.Maths.Rectangle<int>*, nint, RGNData*, uint, int>)@this->LpVtbl[3])(@this, pSourceRect, pDestRect, hDestWindowOverride, pDirtyRegion, dwFlags);
->>>>>>> 79618580
+            ret = ((delegate* unmanaged[Cdecl]<IDirect3DSwapChain9Ex*, Silk.NET.Maths.Box2D<int>*, Silk.NET.Maths.Box2D<int>*, nint, RGNData*, uint, int>)@this->LpVtbl[3])(@this, pSourceRect, pDestRect, hDestWindowOverride, pDirtyRegion, dwFlags);
             return ret;
         }
 
@@ -133,11 +129,7 @@
             int ret = default;
             fixed (RGNData* pDirtyRegionPtr = &pDirtyRegion)
             {
-<<<<<<< HEAD
-                ret = ((delegate* unmanaged[Cdecl]<IDirect3DSwapChain9Ex*, Silk.NET.Maths.Box2D<int>*, Silk.NET.Maths.Box2D<int>*, nint, RGNData*, uint, int>)LpVtbl[3])(@this, pSourceRect, pDestRect, hDestWindowOverride, pDirtyRegionPtr, dwFlags);
-=======
-                ret = ((delegate* unmanaged[Cdecl]<IDirect3DSwapChain9Ex*, Silk.NET.Maths.Rectangle<int>*, Silk.NET.Maths.Rectangle<int>*, nint, RGNData*, uint, int>)@this->LpVtbl[3])(@this, pSourceRect, pDestRect, hDestWindowOverride, pDirtyRegionPtr, dwFlags);
->>>>>>> 79618580
+                ret = ((delegate* unmanaged[Cdecl]<IDirect3DSwapChain9Ex*, Silk.NET.Maths.Box2D<int>*, Silk.NET.Maths.Box2D<int>*, nint, RGNData*, uint, int>)@this->LpVtbl[3])(@this, pSourceRect, pDestRect, hDestWindowOverride, pDirtyRegionPtr, dwFlags);
             }
             return ret;
         }
@@ -149,11 +141,7 @@
             int ret = default;
             fixed (Silk.NET.Maths.Box2D<int>* pDestRectPtr = &pDestRect)
             {
-<<<<<<< HEAD
-                ret = ((delegate* unmanaged[Cdecl]<IDirect3DSwapChain9Ex*, Silk.NET.Maths.Box2D<int>*, Silk.NET.Maths.Box2D<int>*, nint, RGNData*, uint, int>)LpVtbl[3])(@this, pSourceRect, pDestRectPtr, hDestWindowOverride, pDirtyRegion, dwFlags);
-=======
-                ret = ((delegate* unmanaged[Cdecl]<IDirect3DSwapChain9Ex*, Silk.NET.Maths.Rectangle<int>*, Silk.NET.Maths.Rectangle<int>*, nint, RGNData*, uint, int>)@this->LpVtbl[3])(@this, pSourceRect, pDestRectPtr, hDestWindowOverride, pDirtyRegion, dwFlags);
->>>>>>> 79618580
+                ret = ((delegate* unmanaged[Cdecl]<IDirect3DSwapChain9Ex*, Silk.NET.Maths.Box2D<int>*, Silk.NET.Maths.Box2D<int>*, nint, RGNData*, uint, int>)@this->LpVtbl[3])(@this, pSourceRect, pDestRectPtr, hDestWindowOverride, pDirtyRegion, dwFlags);
             }
             return ret;
         }
@@ -167,11 +155,7 @@
             {
                 fixed (RGNData* pDirtyRegionPtr = &pDirtyRegion)
                 {
-<<<<<<< HEAD
-                    ret = ((delegate* unmanaged[Cdecl]<IDirect3DSwapChain9Ex*, Silk.NET.Maths.Box2D<int>*, Silk.NET.Maths.Box2D<int>*, nint, RGNData*, uint, int>)LpVtbl[3])(@this, pSourceRect, pDestRectPtr, hDestWindowOverride, pDirtyRegionPtr, dwFlags);
-=======
-                    ret = ((delegate* unmanaged[Cdecl]<IDirect3DSwapChain9Ex*, Silk.NET.Maths.Rectangle<int>*, Silk.NET.Maths.Rectangle<int>*, nint, RGNData*, uint, int>)@this->LpVtbl[3])(@this, pSourceRect, pDestRectPtr, hDestWindowOverride, pDirtyRegionPtr, dwFlags);
->>>>>>> 79618580
+                    ret = ((delegate* unmanaged[Cdecl]<IDirect3DSwapChain9Ex*, Silk.NET.Maths.Box2D<int>*, Silk.NET.Maths.Box2D<int>*, nint, RGNData*, uint, int>)@this->LpVtbl[3])(@this, pSourceRect, pDestRectPtr, hDestWindowOverride, pDirtyRegionPtr, dwFlags);
                 }
             }
             return ret;
@@ -184,11 +168,7 @@
             int ret = default;
             fixed (Silk.NET.Maths.Box2D<int>* pSourceRectPtr = &pSourceRect)
             {
-<<<<<<< HEAD
-                ret = ((delegate* unmanaged[Cdecl]<IDirect3DSwapChain9Ex*, Silk.NET.Maths.Box2D<int>*, Silk.NET.Maths.Box2D<int>*, nint, RGNData*, uint, int>)LpVtbl[3])(@this, pSourceRectPtr, pDestRect, hDestWindowOverride, pDirtyRegion, dwFlags);
-=======
-                ret = ((delegate* unmanaged[Cdecl]<IDirect3DSwapChain9Ex*, Silk.NET.Maths.Rectangle<int>*, Silk.NET.Maths.Rectangle<int>*, nint, RGNData*, uint, int>)@this->LpVtbl[3])(@this, pSourceRectPtr, pDestRect, hDestWindowOverride, pDirtyRegion, dwFlags);
->>>>>>> 79618580
+                ret = ((delegate* unmanaged[Cdecl]<IDirect3DSwapChain9Ex*, Silk.NET.Maths.Box2D<int>*, Silk.NET.Maths.Box2D<int>*, nint, RGNData*, uint, int>)@this->LpVtbl[3])(@this, pSourceRectPtr, pDestRect, hDestWindowOverride, pDirtyRegion, dwFlags);
             }
             return ret;
         }
@@ -202,11 +182,7 @@
             {
                 fixed (RGNData* pDirtyRegionPtr = &pDirtyRegion)
                 {
-<<<<<<< HEAD
-                    ret = ((delegate* unmanaged[Cdecl]<IDirect3DSwapChain9Ex*, Silk.NET.Maths.Box2D<int>*, Silk.NET.Maths.Box2D<int>*, nint, RGNData*, uint, int>)LpVtbl[3])(@this, pSourceRectPtr, pDestRect, hDestWindowOverride, pDirtyRegionPtr, dwFlags);
-=======
-                    ret = ((delegate* unmanaged[Cdecl]<IDirect3DSwapChain9Ex*, Silk.NET.Maths.Rectangle<int>*, Silk.NET.Maths.Rectangle<int>*, nint, RGNData*, uint, int>)@this->LpVtbl[3])(@this, pSourceRectPtr, pDestRect, hDestWindowOverride, pDirtyRegionPtr, dwFlags);
->>>>>>> 79618580
+                    ret = ((delegate* unmanaged[Cdecl]<IDirect3DSwapChain9Ex*, Silk.NET.Maths.Box2D<int>*, Silk.NET.Maths.Box2D<int>*, nint, RGNData*, uint, int>)@this->LpVtbl[3])(@this, pSourceRectPtr, pDestRect, hDestWindowOverride, pDirtyRegionPtr, dwFlags);
                 }
             }
             return ret;
@@ -221,11 +197,7 @@
             {
                 fixed (Silk.NET.Maths.Box2D<int>* pDestRectPtr = &pDestRect)
                 {
-<<<<<<< HEAD
-                    ret = ((delegate* unmanaged[Cdecl]<IDirect3DSwapChain9Ex*, Silk.NET.Maths.Box2D<int>*, Silk.NET.Maths.Box2D<int>*, nint, RGNData*, uint, int>)LpVtbl[3])(@this, pSourceRectPtr, pDestRectPtr, hDestWindowOverride, pDirtyRegion, dwFlags);
-=======
-                    ret = ((delegate* unmanaged[Cdecl]<IDirect3DSwapChain9Ex*, Silk.NET.Maths.Rectangle<int>*, Silk.NET.Maths.Rectangle<int>*, nint, RGNData*, uint, int>)@this->LpVtbl[3])(@this, pSourceRectPtr, pDestRectPtr, hDestWindowOverride, pDirtyRegion, dwFlags);
->>>>>>> 79618580
+                    ret = ((delegate* unmanaged[Cdecl]<IDirect3DSwapChain9Ex*, Silk.NET.Maths.Box2D<int>*, Silk.NET.Maths.Box2D<int>*, nint, RGNData*, uint, int>)@this->LpVtbl[3])(@this, pSourceRectPtr, pDestRectPtr, hDestWindowOverride, pDirtyRegion, dwFlags);
                 }
             }
             return ret;
@@ -242,11 +214,7 @@
                 {
                     fixed (RGNData* pDirtyRegionPtr = &pDirtyRegion)
                     {
-<<<<<<< HEAD
-                        ret = ((delegate* unmanaged[Cdecl]<IDirect3DSwapChain9Ex*, Silk.NET.Maths.Box2D<int>*, Silk.NET.Maths.Box2D<int>*, nint, RGNData*, uint, int>)LpVtbl[3])(@this, pSourceRectPtr, pDestRectPtr, hDestWindowOverride, pDirtyRegionPtr, dwFlags);
-=======
-                        ret = ((delegate* unmanaged[Cdecl]<IDirect3DSwapChain9Ex*, Silk.NET.Maths.Rectangle<int>*, Silk.NET.Maths.Rectangle<int>*, nint, RGNData*, uint, int>)@this->LpVtbl[3])(@this, pSourceRectPtr, pDestRectPtr, hDestWindowOverride, pDirtyRegionPtr, dwFlags);
->>>>>>> 79618580
+                        ret = ((delegate* unmanaged[Cdecl]<IDirect3DSwapChain9Ex*, Silk.NET.Maths.Box2D<int>*, Silk.NET.Maths.Box2D<int>*, nint, RGNData*, uint, int>)@this->LpVtbl[3])(@this, pSourceRectPtr, pDestRectPtr, hDestWindowOverride, pDirtyRegionPtr, dwFlags);
                     }
                 }
             }
