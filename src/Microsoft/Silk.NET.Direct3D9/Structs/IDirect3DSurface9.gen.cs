--- conflicted
+++ resolved
@@ -419,11 +419,7 @@
         {
             var @this = (IDirect3DSurface9*) Unsafe.AsPointer(ref Unsafe.AsRef(in this));
             int ret = default;
-<<<<<<< HEAD
-            ret = ((delegate* unmanaged[Cdecl]<IDirect3DSurface9*, LockedRect*, Silk.NET.Maths.Box2D<int>*, uint, int>)LpVtbl[13])(@this, pLockedRect, pRect, Flags);
-=======
-            ret = ((delegate* unmanaged[Cdecl]<IDirect3DSurface9*, LockedRect*, Silk.NET.Maths.Rectangle<int>*, uint, int>)@this->LpVtbl[13])(@this, pLockedRect, pRect, Flags);
->>>>>>> 79618580
+            ret = ((delegate* unmanaged[Cdecl]<IDirect3DSurface9*, LockedRect*, Silk.NET.Maths.Box2D<int>*, uint, int>)@this->LpVtbl[13])(@this, pLockedRect, pRect, Flags);
             return ret;
         }
 
@@ -434,11 +430,7 @@
             int ret = default;
             fixed (Silk.NET.Maths.Box2D<int>* pRectPtr = &pRect)
             {
-<<<<<<< HEAD
-                ret = ((delegate* unmanaged[Cdecl]<IDirect3DSurface9*, LockedRect*, Silk.NET.Maths.Box2D<int>*, uint, int>)LpVtbl[13])(@this, pLockedRect, pRectPtr, Flags);
-=======
-                ret = ((delegate* unmanaged[Cdecl]<IDirect3DSurface9*, LockedRect*, Silk.NET.Maths.Rectangle<int>*, uint, int>)@this->LpVtbl[13])(@this, pLockedRect, pRectPtr, Flags);
->>>>>>> 79618580
+                ret = ((delegate* unmanaged[Cdecl]<IDirect3DSurface9*, LockedRect*, Silk.NET.Maths.Box2D<int>*, uint, int>)@this->LpVtbl[13])(@this, pLockedRect, pRectPtr, Flags);
             }
             return ret;
         }
@@ -450,11 +442,7 @@
             int ret = default;
             fixed (LockedRect* pLockedRectPtr = &pLockedRect)
             {
-<<<<<<< HEAD
-                ret = ((delegate* unmanaged[Cdecl]<IDirect3DSurface9*, LockedRect*, Silk.NET.Maths.Box2D<int>*, uint, int>)LpVtbl[13])(@this, pLockedRectPtr, pRect, Flags);
-=======
-                ret = ((delegate* unmanaged[Cdecl]<IDirect3DSurface9*, LockedRect*, Silk.NET.Maths.Rectangle<int>*, uint, int>)@this->LpVtbl[13])(@this, pLockedRectPtr, pRect, Flags);
->>>>>>> 79618580
+                ret = ((delegate* unmanaged[Cdecl]<IDirect3DSurface9*, LockedRect*, Silk.NET.Maths.Box2D<int>*, uint, int>)@this->LpVtbl[13])(@this, pLockedRectPtr, pRect, Flags);
             }
             return ret;
         }
@@ -468,11 +456,7 @@
             {
                 fixed (Silk.NET.Maths.Box2D<int>* pRectPtr = &pRect)
                 {
-<<<<<<< HEAD
-                    ret = ((delegate* unmanaged[Cdecl]<IDirect3DSurface9*, LockedRect*, Silk.NET.Maths.Box2D<int>*, uint, int>)LpVtbl[13])(@this, pLockedRectPtr, pRectPtr, Flags);
-=======
-                    ret = ((delegate* unmanaged[Cdecl]<IDirect3DSurface9*, LockedRect*, Silk.NET.Maths.Rectangle<int>*, uint, int>)@this->LpVtbl[13])(@this, pLockedRectPtr, pRectPtr, Flags);
->>>>>>> 79618580
+                    ret = ((delegate* unmanaged[Cdecl]<IDirect3DSurface9*, LockedRect*, Silk.NET.Maths.Box2D<int>*, uint, int>)@this->LpVtbl[13])(@this, pLockedRectPtr, pRectPtr, Flags);
                 }
             }
             return ret;
