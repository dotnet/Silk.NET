--- conflicted
+++ resolved
@@ -248,10 +248,6 @@
 
                 if (!(parameter.Count is null))
                 {
-<<<<<<< HEAD
-                    var parameterList = string.Join(", ", parameter.Count.ComputedFromNames).Replace("\\", "\\\\");
-                    attributes.Add($"Count(Computed = \"{parameterList}\")");
-=======
                     if (parameter.Count.IsStatic)
                     {
                         attributes.Add($"Count(Count = {parameter.Count.StaticCount})");
@@ -266,7 +262,6 @@
                         // ReSharper disable once PossibleNullReferenceException
                         attributes.Add($"Count(Parameter = \"{parameter.Count.ValueReference}\")");
                     }
->>>>>>> 7ef7ad50
                 }
 
                 // ReSharper disable once SwitchStatementMissingSomeCases
