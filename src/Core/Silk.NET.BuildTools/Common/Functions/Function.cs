--- conflicted
+++ resolved
@@ -248,14 +248,13 @@
 
                 if (!(parameter.Count is null))
                 {
-<<<<<<< HEAD
                     if (parameter.Count.IsStatic)
                     {
                         attributes.Add($"Count(Count = {parameter.Count.StaticCount})");
                     }
                     else if (parameter.Count.IsComputed)
                     {
-                        var parameterList = string.Join(", ", parameter.Count.ComputedFromNames);
+                        var parameterList = string.Join(", ", parameter.Count.ComputedFromNames).Replace("\\", "\\\\");
                         attributes.Add($"Count(Computed = \"{parameterList}\")");
                     }
                     else if (parameter.Count.IsReference)
@@ -263,10 +262,6 @@
                         // ReSharper disable once PossibleNullReferenceException
                         attributes.Add($"Count(Parameter = \"{parameter.Count.ValueReference}\")");
                     }
-=======
-                    var parameterList = string.Join(", ", parameter.Count.ComputedFromNames).Replace("\\", "\\\\");
-                    attributes.Add($"Count(Computed = \"{parameterList}\")");
->>>>>>> 79618580
                 }
 
                 // ReSharper disable once SwitchStatementMissingSomeCases
