﻿// This file is part of Silk.NET.
// 
// You may modify and distribute Silk.NET under the terms
// of the MIT license. See the LICENSE file for details.

using System;
using System.Collections.Generic;
using System.Diagnostics;
using System.IO;
using System.IO.Compression;
using System.Linq;
using System.Net.Http;
using System.Runtime.InteropServices;
using System.Text;
using System.Threading.Tasks;
using JetBrains.Annotations;
using Newtonsoft.Json;
using Silk.NET.BuildTools.Baking;
using Silk.NET.BuildTools.Bind;
using Silk.NET.BuildTools.Common;
using Silk.NET.BuildTools.Converters;
using Silk.NET.BuildTools.Converters.Constructors;
using Silk.NET.BuildTools.Converters.Readers;
using Silk.NET.BuildTools.Cpp;

namespace Silk.NET.BuildTools
{
    public static class Generator
    {
        public static void Run(Config config, IReadOnlyList<string> args)
        {
            var tasks = new Task[config.Tasks.Length];
            var dirsToCheckThrough = config.Tasks.Select(x => x.OutputOpts.Folder).Distinct();
            if (!args.Contains("no-clear"))
            {
                foreach (var s in dirsToCheckThrough)
                {
                    foreach (var file in Directory.GetFiles(s, "*.gen.cs", SearchOption.AllDirectories))
                    {
                        File.Delete(file);
                    }
                }
            }

            for (var i = 0; i < config.Tasks.Length; i++)
            {
                var i1 = i;
                if (args.Contains("no-parallel"))
                {
                    RunTask(config.Tasks[i1], args);
                }
                else
                {
                    tasks[i] = Task.Run(() => RunTaskGuarded(config.Tasks[i1], args));
                }
            }

            if (!args.Contains("no-parallel"))
            {
                Task.WaitAll(tasks);
            }
        }

        public static void RunTaskGuarded(BindTask task, IReadOnlyCollection<string> args)
        {
            Stopwatch sw = null;
            if (!(Program.ConsoleWriter.Instance is null))
            {
                Program.ConsoleWriter.Instance.CurrentName.Value = task.Name;
                sw = Stopwatch.StartNew();
            }
            
            try
            {
<<<<<<< HEAD
                RunTask(task, args);
=======
                RunTask(task, sw);
>>>>>>> dbf56966
            }
            catch (Exception ex)
            {
                Console.WriteLine($"Unhandled exception: {ex}");
                if (sw is not null)
                {
                    Program.ConsoleWriter.Instance.Timings.Value =
                        new KeyValuePair<string, (TimeSpan, bool)>(task.Name, (sw.Elapsed, false));
                    return;
                }
            }
<<<<<<< HEAD
        }

        public static void RunTask(BindTask task, IReadOnlyCollection<string> args)
        {
            Stopwatch sw = null;
            if (!(Program.ConsoleWriter.Instance is null))
=======
            
            if (sw is not null)
>>>>>>> dbf56966
            {
                Program.ConsoleWriter.Instance.Timings.Value =
                    new KeyValuePair<string, (TimeSpan, bool)>(task.Name, (sw.Elapsed, true));
            }
        }
        
        public static void RunTask(BindTask task) => RunTask(task, null);

        private static void RunTask(BindTask task, Stopwatch? sw)
        {
            foreach (var typeMap in task.TypeMaps)
            {
                var toAdd = new List<KeyValuePair<string, string>>();
                foreach (var kvp in typeMap)
                {
                    if (kvp.Key.StartsWith("$include"))
                    {
                        toAdd.Add(kvp);
                    }
                }
                
                foreach (var kvp in toAdd)
                {
                    var includedMap = JsonConvert.DeserializeObject<Dictionary<string, string>>
                        (File.ReadAllText(kvp.Value));
                    typeMap.Remove(kvp.Key);
                    foreach (var includedKvp in includedMap)
                    {
                        typeMap.Add(includedKvp.Key, includedKvp.Value);
                    }
                }
            }
            
            Profile profile = null;
            var cacheHit = !ShouldConvert(task.Controls, args);
            if (!cacheHit)
            {
                try
                {
                    Console.WriteLine("Profile conversion started!");
                    var tsb4 = sw?.Elapsed.TotalSeconds;
                    var profiles = new List<Profile>();
                    if (task.Mode == ConverterMode.ConvertConstruct)
                    {
                        foreach (var src in task.Sources)
                        {
                            var rawProfiles = ProfileConverter.ReadProfiles
                                (
                                    task.ConverterOpts.Reader.ToLower() switch
                                    {
                                        "gl" => new OpenGLReader(),
                                        "cl" => new OpenCLReader(),
                                        "vk" => new VulkanReader(),
                                        _ => throw new ArgumentException("Couldn't find a reader with that name")
                                    }, task.ConverterOpts.Constructor.ToLower() switch
                                    {
                                        "gl" => new OpenGLConstructor(),
                                        "cl" => new OpenCLConstructor(),
                                        "vk" => new VulkanConstructor(),
                                        _ => throw new ArgumentException("Couldn't find a reader with that name")
                                    },
                                    OpenPath(src),
                                    task
                                )
                                .ToList();

                            Console.WriteLine("Raw profile parsing complete, cloning in memory prior to baking...");
                            profiles.AddRange
                            (
                                // BUG this is an awful fix for a weird bug, but if we don't do this everything falls apart.
                                // feel free to remove the serialize-deserialize and try for yourself would welcome a fix ;)
                                JsonConvert.DeserializeObject<Profile[]>
                                (
                                    JsonConvert.SerializeObject
                                    (
                                        rawProfiles
                                    )
                                )
                            );

                            Console.WriteLine("Profiles are ready.");
                        }
                    }
                    else if (task.Mode == ConverterMode.Clang)
                    {
                        foreach (var src in task.Sources)
                        {
                            profiles.Add(Clang.GenerateProfile(Path.GetFileName(src), OpenPath(src), task));
                        }
                    }

<<<<<<< HEAD
                    profile = ProfileBakery.Bake
                        (task.Name, profiles.Where(x => task.BakeryOpts.Include.Contains(x.Name)).ToList());
=======
                profile = ProfileBakery.Bake
                    (task.Name, profiles.Where(x => task.BakeryOpts.Include.Contains(x.Name)).ToList());
                
                PreprocessorMixin.AddDirectives(profile, task.OutputOpts.ConditionalFunctions);
>>>>>>> dbf56966

                    var tsaf = sw?.Elapsed.TotalSeconds - tsb4;
                    var tsafTxt = sw is null ? null : $", took {tsaf} second(s)";
                    Console.WriteLine($"Conversion complete{tsafTxt}.");

                    try
                    {
                        if (!string.IsNullOrWhiteSpace(task.CacheKey) && !string.IsNullOrWhiteSpace(task.CacheFolder))
                        {
                            if (!Directory.Exists(task.CacheFolder))
                            {
                                Directory.CreateDirectory(task.CacheFolder);
                            }

                            using var fileStream = File.OpenWrite
                                (Path.Combine(task.CacheFolder, task.CacheKey + ".json.gz"));
                            using var gzStream = new GZipStream(fileStream, CompressionLevel.Optimal);
                            gzStream.Write(Encoding.UTF8.GetBytes(JsonConvert.SerializeObject(profile)));
                            gzStream.Flush();
                            fileStream.Flush();
                            Console.WriteLine("Written to cache for future use.");
                        }
                    }
                    catch (Exception ex)
                    {
                        Console.WriteLine("Couldn't write to cache, next cache hit may be outdated.");
                        Console.WriteLine(ex);
                    }
                }
                catch (Exception ex)
                {
                    Console.WriteLine("Profile conversion failed.");
                    Console.WriteLine(ex);
                    Console.WriteLine("Attempting to continue with a cache hit...");
                    cacheHit = true;
                }
            }

            if (cacheHit)
            {
                if (!string.IsNullOrWhiteSpace(task.CacheKey) && !string.IsNullOrWhiteSpace(task.CacheFolder))
                {
                    Console.WriteLine("Cache hit!");
                    var tsb4 = sw?.Elapsed.TotalSeconds;
                    var file = Path.Combine(task.CacheFolder, task.CacheKey + ".json.gz");
                    if (!File.Exists(file))
                    {
                        throw new InvalidOperationException
                        (
                            "Couldn't find a cached profile to fallback on" +
                            "(conversion was skipped as per the control variables)"
                        );
                    }

                    using var memoryStream = new MemoryStream();
                    using var fileStream = File.OpenRead(file);
                    using var gzStream = new GZipStream(fileStream, CompressionMode.Decompress);
                    gzStream.CopyTo(memoryStream);
                    profile = JsonConvert.DeserializeObject<Profile>(Encoding.UTF8.GetString(memoryStream.ToArray()));
                    var tsaf = tsb4 - sw?.Elapsed.TotalSeconds;
                    var tsafTxt = sw is null ? null : $", took {tsaf} second(s)";
                    Console.WriteLine($"Cached profile loaded{tsafTxt}.");
                }
                else
                {
                    throw new InvalidOperationException
                    (
                        "Couldn't find a cached profile to fallback on " +
                        "(conversion was skipped per the control variables)"
                    );
                }
            }

            if (profile is null)
            {
                throw new NullReferenceException
                (
                    "Profile is null. This shouldn't be possible, and indicates a fatal error in both converting " +
                    "and cache hitting."
                );
            }

            if (task.Controls.All(x => x.ToLower() != "no-bind"))
            {
                profile.Flush(task);
            }

            sw?.Stop();
            var af = sw is null ? null : $" after {sw.Elapsed.TotalSeconds} second(s)";
            Console.WriteLine($"Task complete{af}.");
            
            static bool ShouldConvert(string[] controls, IReadOnlyCollection<string> args)
            {
                if (args.Contains("no-cache-hit"))
                {
                    return true;
                }

                if (args.Contains("always-cache-hit"))
                {
                    return false;
                }
                
                if (controls.Any
                    (y => y.ToLower() == "convert-windows-only") && !RuntimeInformation.IsOSPlatform
                    (OSPlatform.Windows))
                {
                    return false;
                }
                
                if (controls.Any
                    (y => y.ToLower() == "convert-macos-only") && !RuntimeInformation.IsOSPlatform
                    (OSPlatform.OSX))
                {
                    return false;
                }
                
                if (controls.Any
                    (y => y.ToLower() == "convert-linux-only") && !RuntimeInformation.IsOSPlatform
                    (OSPlatform.Linux))
                {
                    return false;
                }

                return controls.All(y => y.ToLower() != "no-convert");
            }
        }

        private static Stream OpenPath(string path)
        {
            if (path.StartsWith("http://") || path.StartsWith("https://"))
            {
                // Download from the specified url into a temporary file
                using var wb = new HttpClient();
                return wb.GetStreamAsync(path).GetAwaiter().GetResult();
            }

            return File.OpenRead(path);
        }
    }
}<|MERGE_RESOLUTION|>--- conflicted
+++ resolved
@@ -72,11 +72,7 @@
             
             try
             {
-<<<<<<< HEAD
-                RunTask(task, args);
-=======
                 RunTask(task, sw);
->>>>>>> dbf56966
             }
             catch (Exception ex)
             {
@@ -88,17 +84,8 @@
                     return;
                 }
             }
-<<<<<<< HEAD
-        }
-
-        public static void RunTask(BindTask task, IReadOnlyCollection<string> args)
-        {
-            Stopwatch sw = null;
-            if (!(Program.ConsoleWriter.Instance is null))
-=======
             
             if (sw is not null)
->>>>>>> dbf56966
             {
                 Program.ConsoleWriter.Instance.Timings.Value =
                     new KeyValuePair<string, (TimeSpan, bool)>(task.Name, (sw.Elapsed, true));
@@ -190,15 +177,10 @@
                         }
                     }
 
-<<<<<<< HEAD
-                    profile = ProfileBakery.Bake
-                        (task.Name, profiles.Where(x => task.BakeryOpts.Include.Contains(x.Name)).ToList());
-=======
                 profile = ProfileBakery.Bake
                     (task.Name, profiles.Where(x => task.BakeryOpts.Include.Contains(x.Name)).ToList());
                 
                 PreprocessorMixin.AddDirectives(profile, task.OutputOpts.ConditionalFunctions);
->>>>>>> dbf56966
 
                     var tsaf = sw?.Elapsed.TotalSeconds - tsb4;
                     var tsafTxt = sw is null ? null : $", took {tsaf} second(s)";
