--- conflicted
+++ resolved
@@ -49,38 +49,22 @@
             }
 
             var sw = Stopwatch.StartNew();
-<<<<<<< HEAD
-            var jobArgs = new List<string>();
-=======
             var extraCtrls = new List<string>();
->>>>>>> dbf56966
             foreach (var arg in args)
             {
                 if (arg.StartsWith("--"))
                 {
-<<<<<<< HEAD
-                    jobArgs.Add(arg.Substring(2));
-                    continue;
-                }
-
-                Console.SetOut(new ConsoleWriter(Console.Out));
-=======
                     Console.WriteLine($"Control descriptor \"{arg}\" will be applied to every job herein.");
                     extraCtrls.Add(arg[2..]);
                     continue;
                 }
                 
                 Console.SetOut(ConsoleWriter.GetOrCreate(Console.Out));
->>>>>>> dbf56966
                 var jobSw = Stopwatch.StartNew();
                 var abs = Path.GetFullPath(arg);
                 Environment.CurrentDirectory = Path.GetDirectoryName
                     (abs) ?? throw new NullReferenceException("Dir path null.");
-<<<<<<< HEAD
-                Generator.Run(JsonConvert.DeserializeObject<Config>(File.ReadAllText(abs)), jobArgs);
-=======
                 Generator.Run(AddDescriptors(JsonConvert.DeserializeObject<Config>(File.ReadAllText(abs)), extraCtrls));
->>>>>>> dbf56966
             
                 jobSw.Stop();
                 Console.SetOut(ConsoleWriter.Instance.Base);
