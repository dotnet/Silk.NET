--- conflicted
+++ resolved
@@ -97,35 +97,30 @@
             bool fastCheck = false
         )
         {
-<<<<<<< HEAD
-            return fastCheck? Get().RemoveDuplicatesFast(CheckDuplicate, GetSignature) : Get().RemoveDuplicates(CheckDuplicate);
-=======
             var ret = allFunctions.Select(x => ((ImplementedFunction?)null, x)).ToList();
             foreach (var pipe in FunctionOverloaders)
             {
                 ret.AddRange(Get(ret.Select(x => x.x), pipe).ToList().Select(x => (x, x.Signature)));
             }
 
-            return ret.Where(pair => pair.Item1 is not null)
-                .Select(x => x.Item1)
-                .RemoveDuplicates(CheckDuplicate);
->>>>>>> 79618580
+            var selector = ret.Where(pair => pair.Item1 is not null)
+                .Select(x => x.Item1);
+            
+            return fastCheck
+                ? selector.RemoveDuplicatesFast(CheckDuplicate, GetSignature)
+                : selector.RemoveDuplicates(CheckDuplicate);
 
             static bool CheckDuplicate(ImplementedFunction left, ImplementedFunction right)
                 => left.Signature.Equals(right.Signature);
 
-<<<<<<< HEAD
             static string GetSignature(ImplementedFunction func)
                 => func.Signature.ToString(null, returnType: false, appendAttributes: false);
 
-            IEnumerable<ImplementedFunction> Get()
-=======
             IEnumerable<ImplementedFunction> Get
             (
                 IEnumerable<Function> functions,
                 IComplexFunctionOverloader[] overloaders
             )
->>>>>>> 79618580
             {
                 foreach (var function in functions)
                 {
