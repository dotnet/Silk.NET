--- conflicted
+++ resolved
@@ -59,11 +59,7 @@
 
                 var name = $"{receiverClassDeclaration.Identifier.Text}.{receiverClassDeclaration.GetHashCode()}.gen";
                 context.AddSource(name, SourceText.From(s, Encoding.UTF8));
-<<<<<<< HEAD
-                //File.WriteAllText(name, s);
-=======
                 // File.WriteAllText(name, s);
->>>>>>> 0125a221
             }
         }
 
