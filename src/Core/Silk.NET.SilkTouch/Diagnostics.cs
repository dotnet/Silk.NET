// This file is part of Silk.NET.
// 
// You may modify and distribute Silk.NET under the terms
// of the MIT license. See the LICENSE file for details.

using Microsoft.CodeAnalysis;

namespace Silk.NET.SilkTouch
{
    internal static class Diagnostics
    {
        private const string IssueLink =
            "https://github.com/Ultz/Silk.NET/issues/new?assignees=HurricanKai&labels=bug,area-SilkTouch";

        public static DiagnosticDescriptor ProcessClassFailure { get; } = new DiagnosticDescriptor
        (
            id: "ST0001",
            title: "ProcessClass failure",
            messageFormat: "ProcessClass failed. Exception: '{0}'",
            category: "SilkTouch.Internal",
            defaultSeverity: DiagnosticSeverity.Error, 
            isEnabledByDefault: true,
            description: null,
            helpLinkUri: IssueLink,
            customTags: WellKnownDiagnosticTags.AnalyzerException
        );
        
        public static DiagnosticDescriptor MethodClassFailure { get; } = new DiagnosticDescriptor
        (
            id: "ST0002",
            title: "MethodClass failure",
            messageFormat: "MethodClass failed. Exception: '{0}'",
            category: "SilkTouch.Internal",
            defaultSeverity: DiagnosticSeverity.Error, 
            isEnabledByDefault: true,
            description: null,
            helpLinkUri: IssueLink,
            customTags: WellKnownDiagnosticTags.AnalyzerException
        );
        
<<<<<<< HEAD
        public static DiagnosticDescriptor BuildInfo { get; } = new DiagnosticDescriptor
        (
            id: "ST0004",
            title: "Build Info",
            messageFormat: "SlotCount: '{0}', GCSlotCount: '{1}', Time: '{2}'",
            category: "SilkTouch.Internal",
            defaultSeverity: DiagnosticSeverity.Info, 
            isEnabledByDefault: true,
            description: null,
            helpLinkUri: null,
            customTags: WellKnownDiagnosticTags.Telemetry
=======
        public static DiagnosticDescriptor SilkNetCoreMissing { get; } = new DiagnosticDescriptor
        (
            id: "ST0003",
            title: "Silk.NET.Core is missing",
            messageFormat: "Silk.NET.Core is missing from references. You should use SilkTouch with Silk.NET.Core",
            category: "SilkTouch.Internal",
            defaultSeverity: DiagnosticSeverity.Info,
            isEnabledByDefault: true,
            description: null,
            customTags: WellKnownDiagnosticTags.AnalyzerException
>>>>>>> 753ceff8
        );
    }
}<|MERGE_RESOLUTION|>--- conflicted
+++ resolved
@@ -37,8 +37,20 @@
             helpLinkUri: IssueLink,
             customTags: WellKnownDiagnosticTags.AnalyzerException
         );
-        
-<<<<<<< HEAD
+      
+        public static DiagnosticDescriptor SilkNetCoreMissing { get; } = new DiagnosticDescriptor
+        (
+            id: "ST0003",
+            title: "Silk.NET.Core is missing",
+            messageFormat: "Silk.NET.Core is missing from references. You should use SilkTouch with Silk.NET.Core",
+            category: "SilkTouch.Internal",
+            defaultSeverity: DiagnosticSeverity.Info,
+            isEnabledByDefault: true,
+            description: null,
+            customTags: WellKnownDiagnosticTags.AnalyzerException
+          
+        );
+      
         public static DiagnosticDescriptor BuildInfo { get; } = new DiagnosticDescriptor
         (
             id: "ST0004",
@@ -50,18 +62,6 @@
             description: null,
             helpLinkUri: null,
             customTags: WellKnownDiagnosticTags.Telemetry
-=======
-        public static DiagnosticDescriptor SilkNetCoreMissing { get; } = new DiagnosticDescriptor
-        (
-            id: "ST0003",
-            title: "Silk.NET.Core is missing",
-            messageFormat: "Silk.NET.Core is missing from references. You should use SilkTouch with Silk.NET.Core",
-            category: "SilkTouch.Internal",
-            defaultSeverity: DiagnosticSeverity.Info,
-            isEnabledByDefault: true,
-            description: null,
-            customTags: WellKnownDiagnosticTags.AnalyzerException
->>>>>>> 753ceff8
         );
     }
 }