<<<<<<< HEAD
// This file is part of Silk.NET.
// 
// You may modify and distribute Silk.NET under the terms
// of the MIT license. See the LICENSE file for details.

using System;
using System.Collections.Generic;
using System.Data;
using System.Diagnostics;
using System.Globalization;
using System.IO;
using System.Linq;
using System.Xml.Linq;
using JetBrains.Annotations;
using Microsoft.CodeAnalysis.CSharp;
using MoreLinq.Extensions;
using Silk.NET.BuildTools.Common;
using Silk.NET.BuildTools.Common.Enums;
using Silk.NET.BuildTools.Common.Functions;
using Silk.NET.BuildTools.Common.Structs;
using Silk.NET.BuildTools.Converters.Khronos;
using Attribute = Silk.NET.BuildTools.Common.Attribute;
using Enum = Silk.NET.BuildTools.Common.Enums.Enum;
using Type = Silk.NET.BuildTools.Common.Functions.Type;

// Lots of string literals that don't follow the normal style here
// ReSharper disable StringLiteralTypo

namespace Silk.NET.BuildTools.Converters.Readers
{
    /// <summary>
    /// API reader for OpenCL.
    /// </summary>
    public class OpenCLReader : IReader
    {
        private static readonly Dictionary<string, string> Constants = new Dictionary<string, string>
        {
            // Constants
            {"int_CL_CHAR_BIT", "8"},
            {"int_CL_SCHAR_MAX", "127"},
            {"int_CL_SCHAR_MIN", "-127 - 1"},
            {"int_CL_CHAR_MAX", "127"},
            {"int_CL_CHAR_MIN", "-127 - 1"},
            {"int_CL_UCHAR_MAX", "255"},
            {"short_CL_SHRT_MAX", "32767"},
            {"short_CL_SHRT_MIN", "-32767 - 1"},
            {"ushort_CL_USHRT_MAX", "65535"},
            {"int_CL_INT_MAX", "2147483647"},
            {"int_CL_INT_MIN", "-2147483647 - 1"},
            {"uint_CL_UINT_MAX", "0xffffffffU"},
            {"long_CL_LONG_MAX", "0x7FFFFFFFFFFFFFFFL"},
            {"long_CL_LONG_MIN", "-0x7FFFFFFFFFFFFFFFL - 1L"},
            {"ulong_CL_ULONG_MAX", "0xFFFFFFFFFFFFFFFFUL"},
            {"float_CL_FLT_DIG", "6"},
            {"float_CL_FLT_MANT_DIG", "24"},
            {"float_CL_FLT_MAX_10_EXP", "+38"},
            {"float_CL_FLT_MAX_EXP", "+128"},
            {"float_CL_FLT_MIN_10_EXP", "-37"},
            {"float_CL_FLT_MIN_EXP", "-125"},
            {"float_CL_FLT_RADIX", "2"},
            {"float_CL_FLT_MAX", "340282346638528859811704183484516925440.0f"},
            {"float_CL_FLT_MIN", "1.175494350822287507969e-38f"},
            {"float_CL_FLT_EPSILON", "1.1920928955078125e-7f"},
            {"short_CL_HALF_DIG", "3"},
            {"short_CL_HALF_MANT_DIG", "11"},
            {"short_CL_HALF_MAX_10_EXP", "+4"},
            {"short_CL_HALF_MAX_EXP", "+16"},
            {"short_CL_HALF_MIN_10_EXP", "-4"},
            {"short_CL_HALF_MIN_EXP", "-13"},
            {"short_CL_HALF_RADIX", "2"},
            {"short_CL_HALF_MAX", "unchecked((short)65504.0f)"},
            {"short_CL_HALF_MIN", "unchecked((short)6.103515625e-05f)"},
            {"short_CL_HALF_EPSILON", "unchecked((short)9.765625e-04f)"},
            {"double_CL_DBL_DIG", "15"},
            {"double_CL_DBL_MANT_DIG", "53"},
            {"double_CL_DBL_MAX_10_EXP", "+308"},
            {"double_CL_DBL_MAX_EXP", "+1024"},
            {"double_CL_DBL_MIN_10_EXP", "-307"},
            {"double_CL_DBL_MIN_EXP", "-1021"},
            {"double_CL_DBL_RADIX", "2"},
            {"double_CL_DBL_MAX", "1.7976931348623158e+308"},
            {"double_CL_DBL_MIN", "2.225073858507201383090e-308"},
            {"double_CL_DBL_EPSILON", "2.220446049250313080847e-16"},
            {"double_CL_M_E", "2.7182818284590452354"},
            {"double_CL_M_LOG2E", "1.4426950408889634074"},
            {"double_CL_M_LOG10E", "0.43429448190325182765"},
            {"double_CL_M_LN2", "0.69314718055994530942"},
            {"double_CL_M_LN10", "2.30258509299404568402"},
            {"double_CL_M_PI", "3.14159265358979323846"},
            {"double_CL_M_PI_2", "1.57079632679489661923"},
            {"double_CL_M_PI_4", "0.78539816339744830962"},
            {"double_CL_M_1_PI", "0.31830988618379067154"},
            {"double_CL_M_2_PI", "0.63661977236758134308"},
            {"double_CL_M_2_SQRTPI", "1.12837916709551257390"},
            {"double_CL_M_SQRT2", "1.41421356237309504880"},
            {"double_CL_M_SQRT1_2", "0.70710678118654752440"},
            {"float_CL_M_E_F", "2.718281828f"},
            {"float_CL_M_LOG2E_F", "1.442695041f"},
            {"float_CL_M_LOG10E_F", "0.434294482f"},
            {"float_CL_M_LN2_F", "0.693147181f"},
            {"float_CL_M_LN10_F", "2.302585093f"},
            {"float_CL_M_PI_F", "3.141592654f"},
            {"float_CL_M_PI_2_F", "1.570796327f"},
            {"float_CL_M_PI_4_F", "0.785398163f"},
            {"float_CL_M_1_PI_F", "0.318309886f"},
            {"float_CL_M_2_PI_F", "0.636619772f"},
            {"float_CL_M_2_SQRTPI_F", "1.128379167f"},
            {"float_CL_M_SQRT2_F", "1.414213562f"},
            {"float_CL_M_SQRT1_2_F", "0.707106781f"},
            {"float_CL_NAN", "float.NaN"},
            {"float_CL_HUGE_VALF", "(float) 1e50"},
            {"double_CL_HUGE_VAL", "double.PositiveInfinity"},
            {"float_CL_MAXFLOAT", "float.MaxValue"},
            {"float_CL_INFINITY", "float.PositiveInfinity"},
            
            // MiscNumbers
            {"int_CL_PROPERTIES_LIST_END_EXT", "0"},
            {"int_CL_PARTITION_BY_COUNTS_LIST_END_EXT", "0"},
            {"int_CL_DEVICE_PARTITION_BY_COUNTS_LIST_END", "0x0"},
            {"int_CL_PARTITION_BY_NAMES_LIST_END_EXT", "0 - 1"},
            {"int_CL_PARTITION_BY_NAMES_LIST_END_INTEL", "-1"},
        };
        
        /// <inheritdoc />
        public object Load(Stream stream)
        {
            return XDocument.Load(stream);
        }
        
        /// <inheritdoc />
        public IEnumerable<Struct> ReadStructs(object obj, ProfileConverterOptions opts)
        {
            var xd = (XDocument) obj;
            
            var rawStructs = xd.Element("registry")?.Element("types")?.Elements("type")
                .Where(type => type.HasCategoryAttribute("struct"))
                .Select(StructureDefinition.CreateFromXml)
                .ToArray();
            
            var structs = ConvertStructs(rawStructs, opts);
            
            foreach (var feature in xd.Element
                    ("registry")
                ?.Elements("feature")
                .Attributes("api")
                .Select(x => x.Value)
                .RemoveDuplicates() ?? throw new InvalidDataException())
            {
                foreach (var (_, s) in structs)
                {
                    yield return new Struct
                    {
                        Attributes = s.Attributes,
                        ExtensionName = "Core",
                        Fields = s.Fields,
                        Functions = s.Functions,
                        Name = s.Name,
                        NativeName = s.NativeName,
                        ProfileName = feature,
                        ProfileVersion = null
                    };
                }
            }
            
            opts.TypeMaps.Add(structs.ToDictionary(x => x.Key, x => x.Value.Name));
        }

        private static Dictionary<string, Struct> ConvertStructs(IEnumerable<StructureDefinition> spec, ProfileConverterOptions opts)
        {
            var prefix = opts.Prefix;
            var ret = new Dictionary<string, Struct>();
            foreach (var s in spec)
            {
                ret.Add
                (
                    s.Name, new Struct
                    {
                        Fields = s.Members.Select
                        (
                            x => new Field
                            {
                                Count = string.IsNullOrEmpty(x.ElementCountSymbolic)
                                    ? x.ElementCount != 1 ? new Count(x.ElementCount) : null
                                    : new Count(x.ElementCountSymbolic, false),
                                Name = Naming.Translate(TrimName(x.Name, opts), prefix),
                                Doc = $"/// <summary>{x.Comment}</summary>",
                                NativeName = x.Name,
                                NativeType = x.Type.ToString(),
                                Type = ConvertType(x.Type)
                            }
                        )
                        .ToList(),
                        Name = Naming.TranslateLite(TrimName(s.Name, opts), prefix),
                        NativeName = s.Name
                    }
                );
            }

            return ret;
        }

        private static Type ConvertType(TypeSpec type)
        {
            return new Type
            {
                ArrayDimensions = type.ArrayDimensions,
                IndirectionLevels = type.PointerIndirection,
                Name = type.Name,
                OriginalName = type.Name
            };
        }

        
        ////////////////////////////////////////////////////////////////////////////////////////
        // Function Parsing
        ////////////////////////////////////////////////////////////////////////////////////////

        /// <inheritdoc />
        public IEnumerable<Function> ReadFunctions(object obj, ProfileConverterOptions opts)
        {
            var doc = obj as XDocument;
            Debug.Assert(doc != null, nameof(doc) + " != null");
            
            var registry = doc.Element("registry");
            Debug.Assert(registry != null, $"{nameof(registry)} != null");
            
            var allFunctions = registry
                .Elements("commands")
                .Elements("command")
                .Select(x => TranslateCommand(x, opts))
                .ToDictionary(x => x.Attribute("name")?.Value, x => x);
            Debug.Assert(allFunctions != null, nameof(allFunctions) + " != null");
            
            var apis = registry.Elements("feature")
                .Concat(registry
                    .Elements("extensions")
                    .Elements("extension") ?? throw new InvalidDataException());
            
            Debug.Assert(apis != null, nameof(apis) + " != null");
            
            var removals = registry.Elements("feature")
                .Elements("remove")
                .Elements("command")
                .Attributes("name")
                .Select(x => x.Value)
                .ToList();
            
            Debug.Assert(removals != null, nameof(removals) + " != null");
            
            foreach (var api in apis)
            {
                foreach (var requirement in api.Elements("require"))
                {
                    var apiName = requirement.Attribute("api")?.Value ??
                                  api.Attribute("api")?.Value ??
                                  api.Attribute("supported")?.Value ??
                                  "opencl";
                    var apiVersion = api.Attribute("number") != null
                        ? Version.Parse(api.Attribute("number")?.Value ?? throw new InvalidDataException())
                        : null;
                    foreach (var name in apiName.Split('|'))
                    {
                        foreach (var function in requirement.Elements("command")
                            .Attributes("name")
                            .Select(x => x.Value))
                        {
                            var xf = allFunctions[TrimName(function, opts)];
                            
                            var ret = new Function
                            {
                                Attributes = removals.Contains(function)
                                    ? new List<Attribute>
                                    {
                                        new Attribute
                                        {
                                            Name = "System.Obsolete",
                                            Arguments = new List<string>
                                            {
                                                $"\"Deprecated in version {apiVersion?.ToString(2)}\""
                                            }
                                        }
                                    }
                                    : new List<Attribute>(),
                                Categories = new List<string>{ExtensionName(api.Attribute("name")?.Value, opts)},
                                Doc = string.Empty,
                                ExtensionName = api.Name == "feature" ? "Core" : ExtensionName(api.Attribute("name")?.Value, opts),
                                GenericTypeParameters = new List<GenericTypeParameter>(),
                                Name = Naming.Translate(NameTrimmer.Trim(TrimName(xf.Attribute("name")?.Value, opts), opts.Prefix), opts.Prefix),
                                NativeName = function,
                                Parameters = ParseParameters(xf),
                                ProfileName = name,
                                ProfileVersion = apiVersion,
                                ReturnType = ParseTypeSignature(xf.Element("returns") ?? throw new InvalidDataException())
                            };

                            yield return ret;

                            allFunctions.Remove(function);
                        }
                    }
                }
            }
        }
        
        /// <summary>
        /// Parse the type signature of the provided element.
        /// </summary>
        /// <param name="typeElement">The element to parse.</param>
        /// <returns>The type signature.</returns>
        [NotNull]
        public static Type ParseTypeSignature([NotNull] XElement typeElement)
        {
            var typeString = typeElement.Attribute("type")?.Value ?? throw new DataException("Couldn't find type.");
            var group = typeElement.Attribute("group")?.Value;

            var ret = ParseTypeSignature(typeString);

            if (!(group is null))
            {
                ret.OriginalGroup = group;
            }

            return ret;
        }
        
        /// <summary>
        /// Parse the type signature of the provided string.
        /// </summary>
        /// <param name="type">The type to parse.</param>
        /// <param name="original">The original type string. Can be omitted.</param>
        /// <returns>The parsed type.</returns>
        /// <exception cref="InvalidDataException">Thrown if type tries to be both a pointer and array.</exception>
        [NotNull]
        public static Type ParseTypeSignature([NotNull] string type, string original = null)
        {
            if (type.Contains('*') && (type.Contains('[') || type.Contains(']')))
            {
                throw new InvalidDataException("A type cannot be both a pointer and an array at the same time.");
            }

            const string constValueSpecifier = "const ";
            const string constPointerSpecifier = " const";
            const string structSpecifier = "struct ";

            // We'll ignore struct and const specifiers for the moment
            var isConstValue = type.StartsWith(constValueSpecifier);
            if (isConstValue)
            {
                type = type.Remove(0, constValueSpecifier.Length);
            }

            var isConstPointer = type.EndsWith(constPointerSpecifier);
            if (isConstPointer)
            {
                var specifierIndex = type.LastIndexOf(constPointerSpecifier, StringComparison.Ordinal);
                type = type.Remove(specifierIndex);
            }

            var isStruct = type.StartsWith(structSpecifier);
            if (isStruct)
            {
                type = type.Remove(0, structSpecifier.Length);
            }

            var typeName = new string(type.ToCharArray().Where(c => !char.IsWhiteSpace(c)).ToArray());

            var pointerLevel = 0;
            var isPointer = type.EndsWith("*");
            if (isPointer)
            {
                var firstPointerLevelIndex = typeName.IndexOf('*');
                var lastPointerLevelIndex = typeName.LastIndexOf('*');

                pointerLevel = Math.Abs(lastPointerLevelIndex - firstPointerLevelIndex) + 1;

                typeName = typeName.Remove(firstPointerLevelIndex);
            }

            var arrayLevel = 0;
            var isArray = typeName.EndsWith("]");
            if (isArray)
            {
                var firstArrayIndex = typeName.IndexOf('[');
                var lastArrayIndex = typeName.IndexOf(']');

                arrayLevel = Math.Abs(firstArrayIndex - lastArrayIndex);

                typeName = typeName.Remove(firstArrayIndex);
            }

            return new Type
            {
                Name = typeName,
                OriginalName = original ?? typeName,
                IndirectionLevels = pointerLevel,
                ArrayDimensions = arrayLevel
            };
        }
        
        /// <summary>
        /// Deduce a parameter's Count from an XML signature.
        /// </summary>
        /// <param name="countData">The count data.</param>
        /// <param name="hasComputedCount">Have we successfully computed the count?</param>
        /// <param name="computedCountParameterNames">The names of all computed count parameters.
        /// If <paramref name="hasComputedCount"/> is false, this is null.</param>
        /// <param name="hasValueReference">Does this have a value reference?</param>
        /// <param name="valueReferenceName">The value reference name.
        /// if <paramref name="hasValueReference"/> is false, this is null.</param>
        /// <param name="valueReferenceExpression">The value reference expression.
        /// if <paramref name="hasValueReference"/> is false, this is null.</param>
        /// <returns>The computed Count.</returns>
        /// <exception cref="InvalidDataException">Thrown if no valid count could be deduced.</exception>
        [CanBeNull]
        [ContractAnnotation
        (
            "hasComputedCount : true => computedCountParameterNames : notnull; hasValueReference : true => valueReferenceName : notnull"
        )]
        public static Count ParseCountSignature
        (
            [CanBeNull] string countData,
            out bool hasComputedCount,
            [CanBeNull] out IReadOnlyList<string> computedCountParameterNames,
            out bool hasValueReference,
            [CanBeNull] out string valueReferenceName,
            [CanBeNull] out string valueReferenceExpression
        )
        {
            computedCountParameterNames = null;
            valueReferenceName = null;
            valueReferenceExpression = null;

            hasComputedCount = false;
            hasValueReference = false;

            if (string.IsNullOrWhiteSpace(countData))
            {
                return null;
            }

            if (int.TryParse(countData, out var staticCount))
            {
                return new Count(staticCount);
            }

            var countDataSpan = countData.AsSpan();
            if (countDataSpan.StartsWith("COMPSIZE"))
            {
                var slice = countDataSpan.Slice(countDataSpan.IndexOf('(') + 1);
                slice = slice.Slice(0, slice.IndexOf(')'));

                var countList = new List<string>();
                var record = string.Empty;
                foreach (var character in slice)
                {
                    if (character == ',')
                    {
                        countList.Add(record.Trim());
                        record = string.Empty;
                        continue;
                    }

                    record += character;
                }

                if (!string.IsNullOrWhiteSpace(record))
                {
                    countList.Add(record.Trim());
                }

                return new Count(countList);
            }

            if (SyntaxFacts.IsValidIdentifier(countData))
            {
                // It's a parameter value reference count (that is, taken from the value of another parameter)
                valueReferenceName = countData;

                hasValueReference = true;
                return new Count(valueReferenceName);
            }

            static bool IsMath(ReadOnlySpan<char> span)
            {
                foreach (var t in span)
                {
                    if (t != '+'
                        && t != '-'
                        && t != '*'
                        && t != '/'
                        && t != '^'
                        && t != ' '
                        && !char.IsDigit(t))
                    {
                        return false;
                    }
                }

                return true;
            }

            // check for count with expression.
            if (char.IsLetter(countDataSpan[0]))
            {
                var i = 1;
                while (char.IsLetterOrDigit(countDataSpan[i]))
                {
                    i++;
                } // at this point there HAS to be some invalid letter there, so no for needed.

                var identifier = new string(countDataSpan.Slice(0, i));
                var expression = countDataSpan.Slice(i);

                if (SyntaxFacts.IsValidIdentifier(identifier) && IsMath(expression))
                {
                    // the rest is likely a mathematical expression
                    valueReferenceName = identifier;
                    valueReferenceExpression = new string(expression);

                    hasValueReference = true;
                    return new Count(valueReferenceName);
                }
            }
            
            throw new InvalidDataException("No valid count could be parsed from the input.");
        }
        
        private static List<Parameter> ParseParameters([NotNull] XElement functionElement)
        {
            var parameterElements = functionElement.Elements().Where(e => e.Name == "param");
            var parametersWithComputedCounts =
                new List<(Parameter Parameter, IReadOnlyList<string> ComputedCountParameterNames)>();
            var parametersWithValueReferenceCounts =
                new List<(Parameter Parameter, string ParameterReferenceName)>();

            var resultParameters = new List<Parameter>();

            foreach (var parameterElement in parameterElements)
            {
                var parameter = ParseParameter
                (
                    parameterElement,
                    out var hasComputedCount,
                    out var computedCountParameterNames,
                    out var hasValueReference,
                    out var valueReferenceName,
                    out _
                );

                switch (parameter.Name)
                {
                    case "pfn_free_func":
                    {
                        resultParameters.Add
                        (
                            new Parameter
                            {
                                Name = "pfn_free_func",
                                Attributes = new List<Attribute>
                                {
                                    new Attribute
                                    {
                                        Name = "Ultz.SuperInvoke.InteropServices.PinObjectAttribute",
                                        Arguments = new List<string>
                                            {"Ultz.SuperInvoke.InteropServices.PinMode.UntilNextCall"}
                                    }
                                },
                                Count = null,
                                Flow = FlowDirection.In,
                                Type = new Type {Name = "FreeCallback", OriginalName = "CL_CALLBACK"}
                            }
                        );
                        continue;
                    }
                    case "pfn_notify":
                    {
                        resultParameters.Add
                        (
                            new Parameter
                            {
                                Name = "pfn_notify",
                                Attributes = new List<Attribute>
                                {
                                    new Attribute
                                    {
                                        Name = "Ultz.SuperInvoke.InteropServices.PinObjectAttribute",
                                        Arguments = new List<string>
                                            {"Ultz.SuperInvoke.InteropServices.PinMode.UntilNextCall"}
                                    }
                                },
                                Count = null,
                                Flow = FlowDirection.In,
                                Type = new Type {Name = "NotifyCallback", OriginalName = "CL_CALLBACK"}
                            }
                        );
                        continue;
                    }
                    case "user_func":
                    {
                        resultParameters.Add
                        (
                            new Parameter
                            {
                                Name = "user_func",
                                Count = null,
                                Flow = FlowDirection.In,
                                Type = new Type {Name = "FuncPtr", OriginalName = "CL_CALLBACK"}
                            }
                        );
                        continue;
                    }
                }

                if (hasComputedCount)
                {
                    parametersWithComputedCounts.Add((parameter, computedCountParameterNames));
                }

                if (hasValueReference)
                {
                    parametersWithValueReferenceCounts.Add((parameter, valueReferenceName));

                    // TODO: Pass on the mathematical expression
                }

                if (parameter.Type.ToString() == "void")
                {
                    // uh-oh, bad parameter alert. Add a pointer to hopefully make it better.
                    parameter.Type.IndirectionLevels++;
                }

                resultParameters.Add(parameter);
            }

            return resultParameters;
        }
        
        private static Parameter ParseParameter
        (
            [NotNull] XElement paramElement,
            out bool hasComputedCount,
            [CanBeNull] out IReadOnlyList<string> computedCountParameterNames,
            out bool hasValueReference,
            [CanBeNull] out string valueReferenceName,
            [CanBeNull] out string valueReferenceExpression
        )
        {
            var paramName = paramElement.Attribute("name")?.Value ?? throw new DataException("Missing name attribute.");

            // A parameter is technically a type signature (think of it as Parameter : ITypeSignature)
            var paramType = ParseTypeSignature(paramElement);

            var paramFlowStr = paramElement.Attribute("flow")?.Value ?? throw new DataException("Missing flow attribute.");

            if (!System.Enum.TryParse<FlowDirection>(paramFlowStr, true, out var paramFlow))
            {
                throw new InvalidDataException("Could not parse the parameter flow.");
            }

            var paramCountStr = paramElement.Attribute("count")?.Value;
            var countSignature = ParseCountSignature
            (
                paramCountStr,
                out hasComputedCount,
                out computedCountParameterNames,
                out hasValueReference,
                out valueReferenceName,
                out valueReferenceExpression
            );

            return new Parameter
            {
                Name = Utilities.CSharpKeywords.Contains(paramName) ? $"@{paramName}" : paramName,
                Flow = paramFlow,
                Type = paramType,
                Count = countSignature,
                Attributes = paramType.Name.StartsWith
                    ("CL_CALLBACK")
                    ? new List<Attribute>
                    {
                        new Attribute
                        {
                            Arguments = new List<string> {"Ultz.SuperInvoke.InteropServices.PinMode.UntilNextCall"},
                            Name = "Ultz.SuperInvoke.InteropServices.PinObjectAttribute"
                        }
                    }
                    : new List<Attribute>()
            };
        }

        private static string FunctionName(XContainer e, ProfileConverterOptions opts)
        {
            return TrimName(e.Element("proto")?.Element("name")?.Value, opts);
        }

        /// <summary>
        /// Trims the prefix off a name.
        /// </summary>
        /// <param name="name">The name to trim.</param>
        /// <param name="opts">The profile options containing the prefix.</param>
        /// <returns>The name, trimmed.</returns>
        public static string TrimName(string name, ProfileConverterOptions opts)
        {
            if (name.ToUpper().StartsWith($"{opts.Prefix.ToUpper()}_"))
            {
                return name.Remove(0, opts.Prefix.Length + 1);
            }

            return name.ToLower().StartsWith(opts.Prefix.ToLower()) ? name.Remove(0, opts.Prefix.Length) : name;
        }
        
        private static string FunctionParameterType(XElement e)
        {
            // ReSharper disable CommentTypo
            // Parse the C-like <proto> element. Possible instances:
            // Return types:
            // - <proto>void <name>clGetSharpenTexFuncSGIS</name></proto>
            //   -> <returns>void</returns>
            // - <proto group="String">const <ptype>clubyte</ptype> *<name>clGetString</name></proto>
            //   -> <returns>String</returns>
            // Note: group attribute takes precedence if it exists. This matches the old .spec file format.
            // Parameter types:
            // - <param><ptype>clenum</ptype> <name>shadertype</name></param>
            //   -> <param name="shadertype" type="clenum" />
            // - <param len="1"><ptype>clsizei</ptype> *<name>length</name></param>
            //   -> <param name="length" type="clsizei" count="1" />
            // ReSharper restore CommentTypo
            var proto = e.Value;
            var name = e.Element("name");
            if (name == null) {
                Debug.WriteLine($"Warning: Parameter name is null. Element: {e}.");
            }

            var ret = name is null
                ? proto
                : proto.Remove(proto.LastIndexOf(name.Value, StringComparison.Ordinal)).Trim();

            return ret;
        }

        private int _unnamedParameters;
        private XElement TranslateCommand(XContainer command, ProfileConverterOptions opts)
        {
            var function = new XElement("function");

            var cmdName = FunctionName(command, opts);
            var name = new XAttribute("name", cmdName);

            var returns = new XElement
            (
                "returns",
                command.Element("proto")?.Attribute("group") is null ? new object[]{new XAttribute
                (
                    "type",
                    FunctionParameterType(command.Element("proto"))
                        .Replace("const", string.Empty)
                        .Replace("struct", string.Empty)
                        .Replace("String *", "String")
                        .Trim()
                )} : new object[]{new XAttribute
                (
                    "type",
                    FunctionParameterType(command.Element("proto"))
                        .Replace("const", string.Empty)
                        .Replace("struct", string.Empty)
                        .Replace("String *", "String")
                        .Trim()
                ), new XAttribute("group", command.Element("proto")?.Attribute("group")?.Value ?? throw new InvalidDataException())}
            );

            foreach (var parameter in command.Elements("param"))
            {
                var param = FunctionParameterType(parameter);

                var p = new XElement("param");
                string randomName = null;
                if (parameter.Element("name") is null)
                {
                    Debug.WriteLine($"Warning: Parameter name is null. Element: {parameter}.");
                    randomName = "unnamedParameter" + _unnamedParameters++;
                    Debug.WriteLine($"Giving it name {randomName}");
                }

                var paramName = new XAttribute("name", (parameter.Element("name")?.Value ?? randomName)
                                                       ?? throw new InvalidDataException());
                
                var type = new XAttribute
                (
                    "type",
                    param
                        .Replace("const", string.Empty)
                        .Replace("struct", string.Empty)
                        .Trim()
                );

                var count = parameter.Attribute("len") != null
                    ? new XAttribute("count", parameter.Attribute("len")?.Value ?? throw new NullReferenceException())
                    : null;

                var flow = new XAttribute
                (
                    "flow",
                    param.Contains("*") && !param.Contains("const") ? "out" : "in"
                );

                p.Add(paramName, type, flow);
                if (count != null)
                {
                    p.Add(count);
                }

                if (!(parameter.Attribute("group") is null))
                {
                    p.Add(new XAttribute("group", parameter.Attribute("group")?.Value
                                                  ?? throw new InvalidDataException()));
                }

                function.Add(p);
            }

            function.Add(name);
            function.Add(returns);
            return function;
        }
        
        ////////////////////////////////////////////////////////////////////////////////////////
        // Enum Parsing
        ////////////////////////////////////////////////////////////////////////////////////////

        /// <inheritdoc />
        public IEnumerable<Enum> ReadEnums(object obj, ProfileConverterOptions opts)
        {
            var doc = obj as XDocument;
            Debug.Assert(doc != null, $"{nameof(doc)} != null");

            var registry = doc.Element("registry");
            Debug.Assert(registry != null, $"{nameof(registry)} != null");
            
            var allEnums = registry
                .Elements("enums")
                .Elements("enum")
                .DistinctBy(x => x.Attribute("name")?.Value)
                .Where
                (
                    x => x.Parent?.Attribute("name")?.Value != "Constants" &&
                         x.Parent?.Attribute("name")?.Value != "MiscNumbers"
                )
                .ToDictionary
                (
                    x => x.Attribute("name")?.Value,
                    x => FormatToken
                    (
                        x.Attribute("value")?.Value ?? (x.Attribute("bitpos") is null
                            ? null
                            : (1 << int.Parse(x.Attribute("bitpos")?.Value ?? throw new InvalidDataException())).ToString())
                    )
                );
            Debug.Assert(allEnums != null, nameof(allEnums) + " != null");
            
            var apis = registry.Elements("feature").Concat
            (
                registry.Elements("extensions").Elements("extension")
                ?? throw new InvalidDataException()
            );
            Debug.Assert(apis != null, nameof(apis) + " != null");
            
            var removals = registry
                .Elements("feature")
                .Elements("remove")
                .Elements("enum")
                .Attributes("name")
                .Select(x => x.Value)
                .ToList();
            
            foreach (var api in apis)
            {
                foreach (var requirement in api.Elements("require"))
                {
                    var apiName = requirement.Attribute("api")?.Value ??
                                  api.Attribute("api")?.Value ??
                                  api.Attribute("supported")?.Value ??
                                  "opencl";
                    var apiVersion = api.Attribute("number") != null
                        ? Version.Parse(api.Attribute("number")?.Value ?? throw new InvalidDataException())
                        : null;
                    var tokens = requirement.Elements("enum")
                        .Attributes("name")
                        .Where(x => !Constants.ContainsKey(x.Value) && allEnums.ContainsKey(x.Value))
                        .Select
                        (
                            token => new Token
                            {
                                Attributes = removals.Contains(token.Value)
                                    ? new List<Attribute>
                                    {
                                        new Attribute
                                        {
                                            Arguments = new List<string>
                                                {$"\"Deprecated in version {apiVersion?.ToString(2)}\""},
                                            Name = "System.Obsolete"
                                        }
                                    }
                                    : new List<Attribute>(),
                                Doc = string.Empty,
                                Name = Naming.Translate(TrimName(token.Value, opts), opts.Prefix),
                                NativeName = token.Value,
                                Value = allEnums.ContainsKey
                                    (token.Value)
                                    ? allEnums[token.Value]
                                    : FormatToken(Constants[token.Value].ToString())
                            }
                        )
                        .ToList();
                    foreach (var name in apiName.Split('|'))
                    {
                        var ret = new Enum
                        {
                            Attributes = new List<Attribute>(),
                            ExtensionName = api.Name == "feature"
                                ? "Core"
                                : ExtensionName(api.Attribute("name")?.Value, opts),
                            Name = Naming.Translate(TrimName(api.Attribute("name")?.Value, opts), opts.Prefix),
                            NativeName = api.Attribute("name")?.Value,
                            ProfileName = name,
                            ProfileVersion = apiVersion,
                            Tokens = tokens
                        };

                        yield return ret;
                    }
                }
            }
        }
        
        private static string ExtensionName(string ext, ProfileConverterOptions opts)
        {
            switch (ext)
            {
                // spec inconsistency
                case "cl_device_partition_property_ext":
                    return "EXT_device_partition_property";
                case "ck_khr_mipmap_image":
                    return "KHR_mipmap_image";
            }

            var trimmedExt = TrimName(ext, opts);
            var splitTrimmed = trimmedExt.Split('_');
            return splitTrimmed[0].ToUpper() + "_" + string.Join
                       ("_", new ArraySegment<string>(splitTrimmed, 1, splitTrimmed.Length - 1));
        }

        /// <inheritdoc />
        public IEnumerable<Constant> ReadConstants(object obj, ProfileConverterOptions opts)
        {
            return Constants.Select
            (
                x => new Constant
                {
                    Name = Naming.Translate(TrimName(GetName(x.Key, out var type), opts), opts.Prefix), NativeName = x.Key,
                    Type = new Type{Name = type}, Value = x.Value.ToString()
                }
            );
        }

        private static string GetName(string xKey, out string type)
        {
            var split = xKey.Split('_');
            type = split[0];
            return string.Join("_", new ArraySegment<string>(split, 1, split.Length - 1));
        }

        private static string FormatToken(string token)
        {
            switch (token)
            {
                case null:
                    return null;
                case "CL_TRUE":
                    return 1.ToString();
                case "CL_FALSE":
                    return 0.ToString();
                case "(0x1 << 24)":
                    return (0x1 << 24).ToString();
                case "(0x2 << 24)":
                    return (0x2 << 24).ToString();
                case "(0x3 << 24)":
                    return (0x3 << 24).ToString();
                case "(0x55 << 24)":
                    return (0x55 << 24).ToString();
                case "(0xAA << 24)":
                    return (0xAA << 24).ToString();
                case "(0xFF << 24)":
                    return (0xFF << 24).ToString();
                case "(0x1 << 26)":
                    return (0x1 << 26).ToString();
                case "(0x2 << 26)":
                    return (0x2 << 26).ToString();
                case "(0x1 << 28)":
                    return (0x1 << 28).ToString();
                case "(0x2 << 28)":
                    return (0x2 << 28).ToString();
                case "(0x1 << 30)":
                    return (0x1 << 30).ToString();
                case "(0x2 << 30)":
                    return (0x2 << 30).ToString();
            }

            var tokenHex = token.StartsWith("0x") ? token.Substring(2) : token;

            if (!long.TryParse(tokenHex, NumberStyles.HexNumber, CultureInfo.InvariantCulture, out var value))
            {
                if (!long.TryParse(tokenHex, out value))
                {
                    if (!ulong.TryParse(tokenHex, out var uValue))
                    {
                        throw new InvalidDataException("Token value was not in a valid format.");
                    }

                    value = unchecked((long) uValue);
                }
            }

            var valueString = $"0x{value:X}";
            var needsCasting = value > int.MaxValue || value < 0;
            if (needsCasting)
            {
                Debug.WriteLine($"Warning: casting overflowing enum value {token} from 64-bit to 32-bit.");
                valueString = $"unchecked((int){valueString})";
            }

            return valueString;
        }
    }
}
=======
// This file is part of Silk.NET.
// 
// You may modify and distribute Silk.NET under the terms
// of the MIT license. See the LICENSE file for details.

using System;
using System.Collections.Generic;
using System.Data;
using System.Diagnostics;
using System.Globalization;
using System.IO;
using System.Linq;
using System.Xml.Linq;
using JetBrains.Annotations;
using Microsoft.CodeAnalysis.CSharp;
using MoreLinq.Extensions;
using Silk.NET.BuildTools.Common;
using Silk.NET.BuildTools.Common.Enums;
using Silk.NET.BuildTools.Common.Functions;
using Silk.NET.BuildTools.Common.Structs;
using Silk.NET.BuildTools.Converters.Khronos;
using Attribute = Silk.NET.BuildTools.Common.Attribute;
using Enum = Silk.NET.BuildTools.Common.Enums.Enum;
using Type = Silk.NET.BuildTools.Common.Functions.Type;

namespace Silk.NET.BuildTools.Converters.Readers
{
    public class OpenCLReader : IReader
    {
        private static readonly string[] Apis = "opencl".Split('|');

        private static readonly Dictionary<string, string> Constants = new Dictionary<string, string>
        {
            // Constants
            {"int_CL_CHAR_BIT", "8"},
            {"int_CL_SCHAR_MAX", "127"},
            {"int_CL_SCHAR_MIN", "-127 - 1"},
            {"int_CL_CHAR_MAX", "127"},
            {"int_CL_CHAR_MIN", "-127 - 1"},
            {"int_CL_UCHAR_MAX", "255"},
            {"short_CL_SHRT_MAX", "32767"},
            {"short_CL_SHRT_MIN", "-32767 - 1"},
            {"ushort_CL_USHRT_MAX", "65535"},
            {"int_CL_INT_MAX", "2147483647"},
            {"int_CL_INT_MIN", "-2147483647 - 1"},
            {"uint_CL_UINT_MAX", "0xffffffffU"},
            {"long_CL_LONG_MAX", "0x7FFFFFFFFFFFFFFFL"},
            {"long_CL_LONG_MIN", "-0x7FFFFFFFFFFFFFFFL - 1L"},
            {"ulong_CL_ULONG_MAX", "0xFFFFFFFFFFFFFFFFUL"},
            {"float_CL_FLT_DIG", "6"},
            {"float_CL_FLT_MANT_DIG", "24"},
            {"float_CL_FLT_MAX_10_EXP", "+38"},
            {"float_CL_FLT_MAX_EXP", "+128"},
            {"float_CL_FLT_MIN_10_EXP", "-37"},
            {"float_CL_FLT_MIN_EXP", "-125"},
            {"float_CL_FLT_RADIX", "2"},
            {"float_CL_FLT_MAX", "340282346638528859811704183484516925440.0f"},
            {"float_CL_FLT_MIN", "1.175494350822287507969e-38f"},
            {"float_CL_FLT_EPSILON", "1.1920928955078125e-7f"},
            {"short_CL_HALF_DIG", "3"},
            {"short_CL_HALF_MANT_DIG", "11"},
            {"short_CL_HALF_MAX_10_EXP", "+4"},
            {"short_CL_HALF_MAX_EXP", "+16"},
            {"short_CL_HALF_MIN_10_EXP", "-4"},
            {"short_CL_HALF_MIN_EXP", "-13"},
            {"short_CL_HALF_RADIX", "2"},
            {"short_CL_HALF_MAX", "unchecked((short)65504.0f)"},
            {"short_CL_HALF_MIN", "unchecked((short)6.103515625e-05f)"},
            {"short_CL_HALF_EPSILON", "unchecked((short)9.765625e-04f)"},
            {"double_CL_DBL_DIG", "15"},
            {"double_CL_DBL_MANT_DIG", "53"},
            {"double_CL_DBL_MAX_10_EXP", "+308"},
            {"double_CL_DBL_MAX_EXP", "+1024"},
            {"double_CL_DBL_MIN_10_EXP", "-307"},
            {"double_CL_DBL_MIN_EXP", "-1021"},
            {"double_CL_DBL_RADIX", "2"},
            {"double_CL_DBL_MAX", "1.7976931348623158e+308"},
            {"double_CL_DBL_MIN", "2.225073858507201383090e-308"},
            {"double_CL_DBL_EPSILON", "2.220446049250313080847e-16"},
            {"double_CL_M_E", "2.7182818284590452354"},
            {"double_CL_M_LOG2E", "1.4426950408889634074"},
            {"double_CL_M_LOG10E", "0.43429448190325182765"},
            {"double_CL_M_LN2", "0.69314718055994530942"},
            {"double_CL_M_LN10", "2.30258509299404568402"},
            {"double_CL_M_PI", "3.14159265358979323846"},
            {"double_CL_M_PI_2", "1.57079632679489661923"},
            {"double_CL_M_PI_4", "0.78539816339744830962"},
            {"double_CL_M_1_PI", "0.31830988618379067154"},
            {"double_CL_M_2_PI", "0.63661977236758134308"},
            {"double_CL_M_2_SQRTPI", "1.12837916709551257390"},
            {"double_CL_M_SQRT2", "1.41421356237309504880"},
            {"double_CL_M_SQRT1_2", "0.70710678118654752440"},
            {"float_CL_M_E_F", "2.718281828f"},
            {"float_CL_M_LOG2E_F", "1.442695041f"},
            {"float_CL_M_LOG10E_F", "0.434294482f"},
            {"float_CL_M_LN2_F", "0.693147181f"},
            {"float_CL_M_LN10_F", "2.302585093f"},
            {"float_CL_M_PI_F", "3.141592654f"},
            {"float_CL_M_PI_2_F", "1.570796327f"},
            {"float_CL_M_PI_4_F", "0.785398163f"},
            {"float_CL_M_1_PI_F", "0.318309886f"},
            {"float_CL_M_2_PI_F", "0.636619772f"},
            {"float_CL_M_2_SQRTPI_F", "1.128379167f"},
            {"float_CL_M_SQRT2_F", "1.414213562f"},
            {"float_CL_M_SQRT1_2_F", "0.707106781f"},
            {"float_CL_NAN", "float.NaN"},
            {"float_CL_HUGE_VALF", "(float) 1e50"},
            {"double_CL_HUGE_VAL", "double.PositiveInfinity"},
            {"float_CL_MAXFLOAT", "float.MaxValue"},
            {"float_CL_INFINITY", "float.PositiveInfinity"},
            
            // MiscNumbers
            {"int_CL_PROPERTIES_LIST_END_EXT", "0"},
            {"int_CL_PARTITION_BY_COUNTS_LIST_END_EXT", "0"},
            {"int_CL_DEVICE_PARTITION_BY_COUNTS_LIST_END", "0x0"},
            {"int_CL_PARTITION_BY_NAMES_LIST_END_EXT", "0 - 1"},
            {"int_CL_PARTITION_BY_NAMES_LIST_END_INTEL", "-1"},
            
            // Versioning
            {"int_CL_VERSION_MAJOR_BITS", "10"},
            {"int_CL_VERSION_MINOR_BITS", "10"},
            {"int_CL_VERSION_PATCH_BITS", "12"},
            {"int_CL_NAME_VERSION_MAX_NAME_SIZE", "64"},
            
        };
        public object Load(Stream stream)
        {
            return XDocument.Load(stream);
        }

        public IEnumerable<Struct> ReadStructs(object obj, ProfileConverterOptions opts)
        {
            var xd = (XDocument) obj;
            var rawStructs = xd.Element("registry")?.Element("types")?.Elements("type")
                .Where(typex => typex.HasCategoryAttribute("struct"))
                .Select(typex => StructureDefinition.CreateFromXml(typex))
                .ToArray();
            var structs = ConvertStructs(rawStructs, opts);
            foreach (var feature in xd.Element("registry").Elements("feature").Attributes("api").Select(x => x.Value).RemoveDuplicates())
            {
                foreach (var (_, s) in structs)
                {
                    yield return new Struct
                    {
                        Attributes = s.Attributes,
                        ExtensionName = "Core",
                        Fields = s.Fields,
                        Functions = s.Functions,
                        Name = s.Name,
                        NativeName = s.NativeName,
                        ProfileName = feature,
                        ProfileVersion = null
                    };
                }
            }
            
            opts.TypeMaps.Add(structs.ToDictionary(x => x.Key, x => x.Value.Name));
        }

        private Dictionary<string, Struct> ConvertStructs(StructureDefinition[] spec, ProfileConverterOptions opts)
        {
            var prefix = opts.Prefix;
            var ret = new Dictionary<string, Struct>();
            foreach (var s in spec)
            {
                ret.Add
                (
                    s.Name, new Struct
                    {
                        Fields = s.Members.Select
                        (
                            x => new Field
                            {
                                Count = string.IsNullOrEmpty(x.ElementCountSymbolic)
                                    ? x.ElementCount != 1 ? new Count(x.ElementCount) : null
                                    : new Count(x.ElementCountSymbolic, false),
                                Name = Naming.Translate(TrimName(x.Name, opts), prefix),
                                Doc = $"/// <summary>{x.Comment}</summary>",
                                NativeName = x.Name,
                                NativeType = x.Type.ToString(),
                                Type = ConvertType(x.Type)
                            }
                        )
                        .ToList(),
                        Name = Naming.TranslateLite(TrimName(s.Name, opts), prefix),
                        NativeName = s.Name
                    }
                );
            }

            return ret;
        }

        private Type ConvertType(TypeSpec type)
        {
            return new Type
            {
                ArrayDimensions = type.ArrayDimensions,
                IndirectionLevels = type.PointerIndirection,
                Name = type.Name,
                OriginalName = type.Name
            };
        }

        
        ////////////////////////////////////////////////////////////////////////////////////////
        // Function Parsing
        ////////////////////////////////////////////////////////////////////////////////////////

        public IEnumerable<Function> ReadFunctions(object obj, ProfileConverterOptions opts)
        {
            var doc = obj as XDocument;
            var allFunctions = doc.Element("registry").Elements("commands")
                .Elements("command")
                .Select(x => TranslateCommand(x, opts))
                .ToDictionary(x => x.Attribute("name")?.Value, x => x);
            var apis = doc.Element("registry").Elements("feature").Concat(doc.Element("registry").Elements("extensions").Elements("extension"));
            var removals = doc.Element("registry").Elements("feature")
                .Elements("remove")
                .Elements("command")
                .Attributes("name")
                .Select(x => x.Value)
                .ToList();
            foreach (var api in apis)
            {
                foreach (var requirement in api.Elements("require"))
                {
                    var apiName = requirement.Attribute("api")?.Value ??
                                  api.Attribute("api")?.Value ??
                                  api.Attribute("supported")?.Value ??
                                  "opencl";
                    var apiVersion = api.Attribute("number") != null
                        ? Version.Parse(api.Attribute("number").Value)
                        : null;
                    foreach (var name in apiName.Split('|'))
                    {
                        foreach (var function in requirement.Elements("command")
                            .Attributes("name")
                            .Select(x => x.Value))
                        {
                            var xf = allFunctions[TrimName(function, opts)];

                            var ret = new Function
                            {
                                Attributes = removals.Contains(function)
                                    ? new List<Attribute>
                                    {
                                        new Attribute
                                        {
                                            Name = "System.Obsolete",
                                            Arguments = new List<string>
                                            {
                                                $"\"Deprecated in version {apiVersion?.ToString(2)}\""
                                            }
                                        }
                                    }
                                    : new List<Attribute>(),
                                Categories = new List<string>{ExtensionName(api.Attribute("name")?.Value, opts)},
                                Doc = string.Empty,
                                ExtensionName = api.Name == "feature" ? "Core" : ExtensionName(api.Attribute("name")?.Value, opts),
                                GenericTypeParameters = new List<GenericTypeParameter>(),
                                Name = Naming.Translate(NameTrimmer.Trim(TrimName(xf.Attribute("name")?.Value, opts), opts.Prefix), opts.Prefix),
                                NativeName = function,
                                Parameters = ParseParameters(xf),
                                ProfileName = name,
                                ProfileVersion = apiVersion,
                                ReturnType = ParseTypeSignature(xf.Element("returns"))
                            };

                            yield return ret;

                            allFunctions.Remove(function);
                        }
                    }
                }
            }
        }
        
        [NotNull]
        public static Type ParseTypeSignature([NotNull] XElement typeElement)
        {
            var typeString = typeElement.Attribute("type")?.Value ?? throw new DataException("Couldn't find type.");
            var group = typeElement.Attribute("group")?.Value;

            var ret = ParseTypeSignature(typeString);

            if (!(group is null))
            {
                ret.OriginalGroup = group;
            }

            return ret;
        }
        
        [NotNull]
        public static Type ParseTypeSignature([NotNull] string type, string original = null)
        {
            if (type.Contains('*') && (type.Contains('[') || type.Contains(']')))
            {
                throw new InvalidDataException("A type cannot be both a pointer and an array at the same time.");
            }

            const string constValueSpecifier = "const ";
            const string constPointerSpecifier = " const";
            const string structSpecifier = "struct ";

            // We'll ignore struct and const specifiers for the moment
            var isConstValue = type.StartsWith(constValueSpecifier);
            if (isConstValue)
            {
                type = type.Remove(0, constValueSpecifier.Length);
            }

            var isConstPointer = type.EndsWith(constPointerSpecifier);
            if (isConstPointer)
            {
                var specifierIndex = type.LastIndexOf(constPointerSpecifier, StringComparison.Ordinal);
                type = type.Remove(specifierIndex);
            }

            var isStruct = type.StartsWith(structSpecifier);
            if (isStruct)
            {
                type = type.Remove(0, structSpecifier.Length);
            }

            var typeName = new string(type.ToCharArray().Where(c => !char.IsWhiteSpace(c)).ToArray());

            var pointerLevel = 0;
            var isPointer = type.EndsWith("*");
            if (isPointer)
            {
                var firstPointerLevelIndex = typeName.IndexOf('*');
                var lastPointerLevelIndex = typeName.LastIndexOf('*');

                pointerLevel = Math.Abs(lastPointerLevelIndex - firstPointerLevelIndex) + 1;

                typeName = typeName.Remove(firstPointerLevelIndex);
            }

            var arrayLevel = 0;
            var isArray = typeName.EndsWith("]");
            if (isArray)
            {
                var firstArrayIndex = typeName.IndexOf('[');
                var lastArrayIndex = typeName.IndexOf(']');

                arrayLevel = Math.Abs(firstArrayIndex - lastArrayIndex);

                typeName = typeName.Remove(firstArrayIndex);
            }

            return new Type
            {
                Name = typeName,
                OriginalName = original ?? typeName,
                IndirectionLevels = pointerLevel,
                ArrayDimensions = arrayLevel
            };
        }
        
        /// </returns>
        [CanBeNull]
        [ContractAnnotation
        (
            "hasComputedCount : true => computedCountParameterNames : notnull; hasValueReference : true => valueReferenceName : notnull"
        )]
        public static Count ParseCountSignature
        (
            [CanBeNull] string countData,
            out bool hasComputedCount,
            [CanBeNull] out IReadOnlyList<string> computedCountParameterNames,
            out bool hasValueReference,
            [CanBeNull] out string valueReferenceName,
            [CanBeNull] out string valueReferenceExpression
        )
        {
            computedCountParameterNames = null;
            valueReferenceName = null;
            valueReferenceExpression = null;

            hasComputedCount = false;
            hasValueReference = false;

            if (string.IsNullOrWhiteSpace(countData))
            {
                return null;
            }

            if (int.TryParse(countData, out var staticCount))
            {
                return new Count(staticCount);
            }

            var countDataSpan = countData.AsSpan();
            if (countDataSpan.StartsWith("COMPSIZE"))
            {
                var slice = countDataSpan.Slice(countDataSpan.IndexOf('(') + 1);
                slice = slice.Slice(0, slice.IndexOf(')'));

                var countList = new List<string>();
                var record = string.Empty;
                foreach (var character in slice)
                {
                    if (character == ',')
                    {
                        countList.Add(record.Trim());
                        record = string.Empty;
                        continue;
                    }

                    record += character;
                }

                if (!string.IsNullOrWhiteSpace(record))
                {
                    countList.Add(record.Trim());
                }

                return new Count(countList);
            }

            if (SyntaxFacts.IsValidIdentifier(countData))
            {
                // It's a parameter value reference count (that is, taken from the value of another parameter)
                valueReferenceName = countData;

                hasValueReference = true;
                return new Count(valueReferenceName);
            }

            static bool IsMath(ReadOnlySpan<char> span)
            {
                for (int i = 0; i < span.Length; i++)
                {
                    if (span[i] != '+'
                        && span[i] != '-'
                        && span[i] != '*'
                        && span[i] != '/'
                        && span[i] != '^'
                        && span[i] != ' '
                        && !char.IsDigit(span[i]))
                    {
                        return false;
                    }
                }

                return true;
            }

            // check for count with expression.
            if (char.IsLetter(countDataSpan[0]))
            {
                int i = 1;
                while (char.IsLetterOrDigit(countDataSpan[i]))
                {
                    i++;
                } // at this point there HAS to be some invalid letter there, so no for needed.

                var identifier = new string(countDataSpan.Slice(0, i));
                var expression = countDataSpan.Slice(i);

                if (SyntaxFacts.IsValidIdentifier(identifier) && IsMath(expression))
                {
                    // the rest is likely a mathematical expression
                    valueReferenceName = identifier;
                    valueReferenceExpression = new string(expression);

                    hasValueReference = true;
                    return new Count(valueReferenceName);
                }
            }
            
            throw new InvalidDataException("No valid count could be parsed from the input.");
        }
        
        private static List<Parameter> ParseParameters([NotNull] XElement functionElement)
        {
            var parameterElements = functionElement.Elements().Where(e => e.Name == "param");
            var parametersWithComputedCounts =
                new List<(Parameter Parameter, IReadOnlyList<string> ComputedCountParameterNames)>();
            var parametersWithValueReferenceCounts =
                new List<(Parameter Parameter, string ParameterReferenceName)>();

            var resultParameters = new List<Parameter>();

            foreach (var parameterElement in parameterElements)
            {
                var parameter = ParseParameter
                (
                    parameterElement,
                    out var hasComputedCount,
                    out var computedCountParameterNames,
                    out var hasValueReference,
                    out var valueReferenceName,
                    out _
                );

                switch (parameter.Name)
                {
                    case "pfn_free_func":
                    {
                        resultParameters.Add
                        (
                            new Parameter
                            {
                                Name = "pfn_free_func",
                                Attributes = new List<Attribute>
                                {
                                    new Attribute
                                    {
                                        Name = "Ultz.SuperInvoke.InteropServices.PinObjectAttribute",
                                        Arguments = new List<string>
                                            {"Ultz.SuperInvoke.InteropServices.PinMode.UntilNextCall"}
                                    }
                                },
                                Count = null,
                                Flow = FlowDirection.In,
                                Type = new Type {Name = "FreeCallback", OriginalName = "CL_CALLBACK"}
                            }
                        );
                        continue;
                    }
                    case "pfn_notify":
                    {
                        resultParameters.Add
                        (
                            new Parameter
                            {
                                Name = "pfn_notify",
                                Attributes = new List<Attribute>
                                {
                                    new Attribute
                                    {
                                        Name = "Ultz.SuperInvoke.InteropServices.PinObjectAttribute",
                                        Arguments = new List<string>
                                            {"Ultz.SuperInvoke.InteropServices.PinMode.UntilNextCall"}
                                    }
                                },
                                Count = null,
                                Flow = FlowDirection.In,
                                Type = new Type {Name = "NotifyCallback", OriginalName = "CL_CALLBACK"}
                            }
                        );
                        continue;
                    }
                    case "user_func":
                    {
                        resultParameters.Add
                        (
                            new Parameter
                            {
                                Name = "user_func",
                                Count = null,
                                Flow = FlowDirection.In,
                                Type = new Type {Name = "FuncPtr", OriginalName = "CL_CALLBACK"}
                            }
                        );
                        continue;
                    }
                }

                if (hasComputedCount)
                {
                    parametersWithComputedCounts.Add((parameter, computedCountParameterNames));
                }

                if (hasValueReference)
                {
                    parametersWithValueReferenceCounts.Add((parameter, valueReferenceName));

                    // TODO: Pass on the mathematical expression
                }

                if (parameter.Type.ToString() == "void")
                {
                    // uh-oh, bad parameter alert. Add a pointer to hopefully make it better.
                    parameter.Type.IndirectionLevels++;
                }

                resultParameters.Add(parameter);
            }

            return resultParameters;
        }
        
        private static Parameter ParseParameter
        (
            [NotNull] XElement paramElement,
            out bool hasComputedCount,
            [CanBeNull] out IReadOnlyList<string> computedCountParameterNames,
            out bool hasValueReference,
            [CanBeNull] out string valueReferenceName,
            [CanBeNull] out string valueReferenceExpression
        )
        {
            var paramName = paramElement.Attribute("name")?.Value ?? throw new DataException("Missing name attribute.");

            // A parameter is technically a type signature (think of it as Parameter : ITypeSignature)
            var paramType = ParseTypeSignature(paramElement);

            var paramFlowStr = paramElement.Attribute("flow").Value ?? throw new DataException("Missing flow attribute.");

            if (!System.Enum.TryParse<FlowDirection>(paramFlowStr, true, out var paramFlow))
            {
                throw new InvalidDataException("Could not parse the parameter flow.");
            }

            var paramCountStr = paramElement.Attribute("count")?.Value;
            var countSignature = ParseCountSignature
            (
                paramCountStr,
                out hasComputedCount,
                out computedCountParameterNames,
                out hasValueReference,
                out valueReferenceName,
                out valueReferenceExpression
            );

            return new Parameter
            {
                Name = Utilities.CSharpKeywords.Contains(paramName) ? $"@{paramName}" : paramName,
                Flow = paramFlow,
                Type = paramType,
                Count = countSignature,
                Attributes = paramType.Name.StartsWith
                    ("CL_CALLBACK")
                    ? new List<Attribute>
                    {
                        new Attribute
                        {
                            Arguments = new List<string> {"Ultz.SuperInvoke.InteropServices.PinMode.UntilNextCall"},
                            Name = "Ultz.SuperInvoke.InteropServices.PinObjectAttribute"
                        }
                    }
                    : new List<Attribute>()
            };
        }

        private string FunctionName(XElement e, ProfileConverterOptions opts)
        {
            return TrimName(e.Element("proto")?.Element("name")?.Value, opts);
        }

        public string TrimName(string name, ProfileConverterOptions opts)
        {
            if (name.ToUpper().StartsWith($"{opts.Prefix.ToUpper()}_"))
            {
                return name.Remove(0, opts.Prefix.Length + 1);
            }

            return name.ToLower().StartsWith(opts.Prefix.ToLower()) ? name.Remove(0, opts.Prefix.Length) : name;
        }

        private static Random _random = new Random();
        private static string FunctionParameterType(XElement e)
        {
            // Parse the C-like <proto> element. Possible instances:
            // Return types:
            // - <proto>void <name>clGetSharpenTexFuncSGIS</name></proto>
            //   -> <returns>void</returns>
            // - <proto group="String">const <ptype>clubyte</ptype> *<name>clGetString</name></proto>
            //   -> <returns>String</returns>
            // Note: group attribute takes precedence if it exists. This matches the old .spec file format.
            // Parameter types:
            // - <param><ptype>clenum</ptype> <name>shadertype</name></param>
            //   -> <param name="shadertype" type="clenum" />
            // - <param len="1"><ptype>clsizei</ptype> *<name>length</name></param>
            //   -> <param name="length" type="clsizei" count="1" />
            var proto = e.Value;
            var name = e.Element("name");
            if (name == null) {
                Debug.WriteLine($"Warning: Parameter name is null. Element: {e}.");
            }

            var ret = name is null
                ? proto
                : proto.Remove(proto.LastIndexOf(name.Value, StringComparison.Ordinal)).Trim();

            return ret;
        }

        private int unnamedParameters = 0;
        private XElement TranslateCommand(XElement command, ProfileConverterOptions opts)
        {
            var function = new XElement("function");

            var cmdName = FunctionName(command, opts);
            var name = new XAttribute("name", cmdName);

            var returns = new XElement
            (
                "returns",
                command.Element("proto").Attribute("group") is null ? new object[]{new XAttribute
                (
                    "type",
                    FunctionParameterType(command.Element("proto"))
                        .Replace("const", string.Empty)
                        .Replace("struct", string.Empty)
                        .Replace("String *", "String")
                        .Trim()
                )} : new object[]{new XAttribute
                (
                    "type",
                    FunctionParameterType(command.Element("proto"))
                        .Replace("const", string.Empty)
                        .Replace("struct", string.Empty)
                        .Replace("String *", "String")
                        .Trim()
                ), new XAttribute("group", command.Element("proto").Attribute("group").Value)}
            );

            foreach (var parameter in command.Elements("param"))
            {
                var param = FunctionParameterType(parameter);

                var p = new XElement("param");
                string randomName = null;
                if (parameter.Element("name") is null)
                {
                    Debug.WriteLine($"Warning: Parameter name is null. Element: {parameter}.");
                    randomName = "unnamedParameter" + unnamedParameters++;
                    Debug.WriteLine($"Giving it name {randomName}");
                }

                var pname = new XAttribute("name", parameter.Element("name")?.Value ?? randomName);
                var type = new XAttribute
                (
                    "type",
                    param
                        .Replace("const", string.Empty)
                        .Replace("struct", string.Empty)
                        .Trim()
                );

                var count = parameter.Attribute("len") != null
                    ? new XAttribute("count", parameter.Attribute("len")?.Value ?? throw new NullReferenceException())
                    : null;

                var flow = new XAttribute
                (
                    "flow",
                    param.Contains("*") && !param.Contains("const") ? "out" : "in"
                );

                p.Add(pname, type, flow);
                if (count != null)
                {
                    p.Add(count);
                }

                if (!(parameter.Attribute("group") is null))
                {
                    p.Add(new XAttribute("group", parameter.Attribute("group").Value));
                }

                function.Add(p);
            }

            function.Add(name);
            function.Add(returns);
            return function;
        }
        
        ////////////////////////////////////////////////////////////////////////////////////////
        // Enum Parsing
        ////////////////////////////////////////////////////////////////////////////////////////

        public IEnumerable<Enum> ReadEnums(object obj, ProfileConverterOptions opts)
        {
            var doc = obj as XDocument;
            var allEnums = doc.Element("registry")
                .Elements("enums")
                .Elements("enum")
                .DistinctBy(x => x.Attribute("name")?.Value)
                .Where
                (
                    x => x.Parent?.Attribute("name")?.Value != "Constants" &&
                         x.Parent?.Attribute("name")?.Value != "MiscNumbers"
                )
                .ToDictionary
                (
                    x => x.Attribute("name")?.Value,
                    x => FormatToken
                    (
                        x.Attribute("value")?.Value ?? (x.Attribute("bitpos") is null
                            ? null
                            : (1 << int.Parse(x.Attribute("bitpos").Value)).ToString())
                    )
                );
            var apis = doc.Element("registry").Elements("feature").Concat(doc.Element("registry").Elements("extensions").Elements("extension"));
            var removals = doc.Element("registry").Elements("feature")
                .Elements("remove")
                .Elements("enum")
                .Attributes("name")
                .Select(x => x.Value)
                .ToList();
            foreach (var api in apis)
            {
                foreach (var requirement in api.Elements("require"))
                {
                    var apiName = requirement.Attribute("api")?.Value ??
                                  api.Attribute("api")?.Value ??
                                  api.Attribute("supported")?.Value ??
                                  "opencl";
                    var apiVersion = api.Attribute("number") != null
                        ? Version.Parse(api.Attribute("number").Value)
                        : null;
                    var tokens = requirement.Elements("enum")
                        .Attributes("name")
                        .Where(x => !Constants.ContainsKey(x.Value) && allEnums.ContainsKey(x.Value))
                        .Select
                        (
                            token => new Token
                            {
                                Attributes = removals.Contains(token.Value)
                                    ? new List<Attribute>
                                    {
                                        new Attribute
                                        {
                                            Arguments = new List<string>
                                                {$"\"Deprecated in version {apiVersion?.ToString(2)}\""},
                                            Name = "System.Obsolete"
                                        }
                                    }
                                    : new List<Attribute>(),
                                Doc = string.Empty,
                                Name = Naming.Translate(TrimName(token.Value, opts), opts.Prefix),
                                NativeName = token.Value,
                                Value = allEnums.ContainsKey
                                    (token.Value)
                                    ? allEnums[token.Value]
                                    : FormatToken(Constants[token.Value].ToString())
                            }
                        )
                        .ToList();
                    foreach (var name in apiName.Split('|'))
                    {
                        var ret = new Enum
                        {
                            Attributes = new List<Attribute>(),
                            ExtensionName = api.Name == "feature"
                                ? "Core"
                                : ExtensionName(api.Attribute("name")?.Value, opts),
                            Name = Naming.Translate(TrimName(api.Attribute("name")?.Value, opts), opts.Prefix),
                            NativeName = api.Attribute("name")?.Value,
                            ProfileName = name,
                            ProfileVersion = apiVersion,
                            Tokens = tokens
                        };

                        yield return ret;
                    }
                }
            }
        }

        private string ExtensionName(string ext, ProfileConverterOptions opts)
        {
            if (ext == "cl_device_partition_property_ext") // spec inconsistency
                return "EXT_device_partition_property";
            if (ext == "ck_khr_mipmap_image")
                return "KHR_mipmap_image";
            var trimmedExt = TrimName(ext, opts);
            var splitTrimmed = trimmedExt.Split('_');
            return splitTrimmed[0].ToUpper() + "_" + string.Join
                       ("_", new ArraySegment<string>(splitTrimmed, 1, splitTrimmed.Length - 1));
        }

        public IEnumerable<Constant> ReadConstants(object obj, ProfileConverterOptions opts)
        {
            return Constants.Select
            (
                x => new Constant
                {
                    Name = Naming.Translate(TrimName(GetName(x.Key, out var type), opts), opts.Prefix),
                    NativeName = GetName(x.Key, out _),
                    Type = new Type {Name = type}, Value = x.Value.ToString()
                }
            );
        }

        private static string GetName(string xKey, out string type)
        {
            var split = xKey.Split('_');
            type = split[0];
            return string.Join("_", new ArraySegment<string>(split, 1, split.Length - 1));
        }

        private static string FormatToken(string token)
        {
            if (token == null)
            {
                return null;
            }
            
            if (token == "CL_TRUE") return 1.ToString();
            if (token == "CL_FALSE") return 0.ToString();
            if (token == "(0x1 << 24)") return (0x1 << 24).ToString();
            if (token == "(0x2 << 24)") return (0x2 << 24).ToString();
            if (token == "(0x3 << 24)") return (0x3 << 24).ToString();
            if (token == "(0x55 << 24)") return (0x55 << 24).ToString();
            if (token == "(0xAA << 24)") return (0xAA << 24).ToString();
            if (token == "(0xFF << 24)") return (0xFF << 24).ToString();
            if (token == "(0x1 << 24)") return (0x1 << 24).ToString();
            if (token == "(0x2 << 24)") return (0x2 << 24).ToString();
            if (token == "(0x1 << 26)") return (0x1 << 26).ToString();
            if (token == "(0x2 << 26)") return (0x2 << 26).ToString();
            if (token == "(0x1 << 28)") return (0x1 << 28).ToString();
            if (token == "(0x2 << 28)") return (0x2 << 28).ToString();
            if (token == "(0x1 << 30)") return (0x1 << 30).ToString();
            if (token == "(0x2 << 30)") return (0x2 << 30).ToString();

            var tokenHex = token.StartsWith("0x") ? token.Substring(2) : token;

            if (!long.TryParse(tokenHex, NumberStyles.HexNumber, CultureInfo.InvariantCulture, out var value))
            {
                if (!long.TryParse(tokenHex, out value))
                {
                    if (!ulong.TryParse(tokenHex, out var uValue))
                    {
                        throw new InvalidDataException("Token value was not in a valid format.");
                    }

                    value = unchecked((long) uValue);
                }
            }

            var valueString = $"0x{value:X}";
            var needsCasting = value > int.MaxValue || value < 0;
            if (needsCasting)
            {
                Debug.WriteLine($"Warning: casting overflowing enum value {token} from 64-bit to 32-bit.");
                valueString = $"unchecked((int){valueString})";
            }

            return valueString;
        }
    }
}
>>>>>>> da004aff
<|MERGE_RESOLUTION|>--- conflicted
+++ resolved
@@ -1,4 +1,3 @@
-<<<<<<< HEAD
 // This file is part of Silk.NET.
 // 
 // You may modify and distribute Silk.NET under the terms
@@ -120,6 +119,13 @@
             {"int_CL_DEVICE_PARTITION_BY_COUNTS_LIST_END", "0x0"},
             {"int_CL_PARTITION_BY_NAMES_LIST_END_EXT", "0 - 1"},
             {"int_CL_PARTITION_BY_NAMES_LIST_END_INTEL", "-1"},
+            
+            // Versioning
+            {"int_CL_VERSION_MAJOR_BITS", "10"},
+            {"int_CL_VERSION_MINOR_BITS", "10"},
+            {"int_CL_VERSION_PATCH_BITS", "12"},
+            {"int_CL_NAME_VERSION_MAX_NAME_SIZE", "64"},
+            
         };
         
         /// <inheritdoc />
@@ -957,8 +963,9 @@
             (
                 x => new Constant
                 {
-                    Name = Naming.Translate(TrimName(GetName(x.Key, out var type), opts), opts.Prefix), NativeName = x.Key,
-                    Type = new Type{Name = type}, Value = x.Value.ToString()
+                    Name = Naming.Translate(TrimName(GetName(x.Key, out var type), opts), opts.Prefix),
+                    NativeName = GetName(x.Key, out _),
+                    Type = new Type {Name = type}, Value = x.Value.ToString()
                 }
             );
         }
@@ -1032,946 +1039,4 @@
             return valueString;
         }
     }
-}
-=======
-// This file is part of Silk.NET.
-// 
-// You may modify and distribute Silk.NET under the terms
-// of the MIT license. See the LICENSE file for details.
-
-using System;
-using System.Collections.Generic;
-using System.Data;
-using System.Diagnostics;
-using System.Globalization;
-using System.IO;
-using System.Linq;
-using System.Xml.Linq;
-using JetBrains.Annotations;
-using Microsoft.CodeAnalysis.CSharp;
-using MoreLinq.Extensions;
-using Silk.NET.BuildTools.Common;
-using Silk.NET.BuildTools.Common.Enums;
-using Silk.NET.BuildTools.Common.Functions;
-using Silk.NET.BuildTools.Common.Structs;
-using Silk.NET.BuildTools.Converters.Khronos;
-using Attribute = Silk.NET.BuildTools.Common.Attribute;
-using Enum = Silk.NET.BuildTools.Common.Enums.Enum;
-using Type = Silk.NET.BuildTools.Common.Functions.Type;
-
-namespace Silk.NET.BuildTools.Converters.Readers
-{
-    public class OpenCLReader : IReader
-    {
-        private static readonly string[] Apis = "opencl".Split('|');
-
-        private static readonly Dictionary<string, string> Constants = new Dictionary<string, string>
-        {
-            // Constants
-            {"int_CL_CHAR_BIT", "8"},
-            {"int_CL_SCHAR_MAX", "127"},
-            {"int_CL_SCHAR_MIN", "-127 - 1"},
-            {"int_CL_CHAR_MAX", "127"},
-            {"int_CL_CHAR_MIN", "-127 - 1"},
-            {"int_CL_UCHAR_MAX", "255"},
-            {"short_CL_SHRT_MAX", "32767"},
-            {"short_CL_SHRT_MIN", "-32767 - 1"},
-            {"ushort_CL_USHRT_MAX", "65535"},
-            {"int_CL_INT_MAX", "2147483647"},
-            {"int_CL_INT_MIN", "-2147483647 - 1"},
-            {"uint_CL_UINT_MAX", "0xffffffffU"},
-            {"long_CL_LONG_MAX", "0x7FFFFFFFFFFFFFFFL"},
-            {"long_CL_LONG_MIN", "-0x7FFFFFFFFFFFFFFFL - 1L"},
-            {"ulong_CL_ULONG_MAX", "0xFFFFFFFFFFFFFFFFUL"},
-            {"float_CL_FLT_DIG", "6"},
-            {"float_CL_FLT_MANT_DIG", "24"},
-            {"float_CL_FLT_MAX_10_EXP", "+38"},
-            {"float_CL_FLT_MAX_EXP", "+128"},
-            {"float_CL_FLT_MIN_10_EXP", "-37"},
-            {"float_CL_FLT_MIN_EXP", "-125"},
-            {"float_CL_FLT_RADIX", "2"},
-            {"float_CL_FLT_MAX", "340282346638528859811704183484516925440.0f"},
-            {"float_CL_FLT_MIN", "1.175494350822287507969e-38f"},
-            {"float_CL_FLT_EPSILON", "1.1920928955078125e-7f"},
-            {"short_CL_HALF_DIG", "3"},
-            {"short_CL_HALF_MANT_DIG", "11"},
-            {"short_CL_HALF_MAX_10_EXP", "+4"},
-            {"short_CL_HALF_MAX_EXP", "+16"},
-            {"short_CL_HALF_MIN_10_EXP", "-4"},
-            {"short_CL_HALF_MIN_EXP", "-13"},
-            {"short_CL_HALF_RADIX", "2"},
-            {"short_CL_HALF_MAX", "unchecked((short)65504.0f)"},
-            {"short_CL_HALF_MIN", "unchecked((short)6.103515625e-05f)"},
-            {"short_CL_HALF_EPSILON", "unchecked((short)9.765625e-04f)"},
-            {"double_CL_DBL_DIG", "15"},
-            {"double_CL_DBL_MANT_DIG", "53"},
-            {"double_CL_DBL_MAX_10_EXP", "+308"},
-            {"double_CL_DBL_MAX_EXP", "+1024"},
-            {"double_CL_DBL_MIN_10_EXP", "-307"},
-            {"double_CL_DBL_MIN_EXP", "-1021"},
-            {"double_CL_DBL_RADIX", "2"},
-            {"double_CL_DBL_MAX", "1.7976931348623158e+308"},
-            {"double_CL_DBL_MIN", "2.225073858507201383090e-308"},
-            {"double_CL_DBL_EPSILON", "2.220446049250313080847e-16"},
-            {"double_CL_M_E", "2.7182818284590452354"},
-            {"double_CL_M_LOG2E", "1.4426950408889634074"},
-            {"double_CL_M_LOG10E", "0.43429448190325182765"},
-            {"double_CL_M_LN2", "0.69314718055994530942"},
-            {"double_CL_M_LN10", "2.30258509299404568402"},
-            {"double_CL_M_PI", "3.14159265358979323846"},
-            {"double_CL_M_PI_2", "1.57079632679489661923"},
-            {"double_CL_M_PI_4", "0.78539816339744830962"},
-            {"double_CL_M_1_PI", "0.31830988618379067154"},
-            {"double_CL_M_2_PI", "0.63661977236758134308"},
-            {"double_CL_M_2_SQRTPI", "1.12837916709551257390"},
-            {"double_CL_M_SQRT2", "1.41421356237309504880"},
-            {"double_CL_M_SQRT1_2", "0.70710678118654752440"},
-            {"float_CL_M_E_F", "2.718281828f"},
-            {"float_CL_M_LOG2E_F", "1.442695041f"},
-            {"float_CL_M_LOG10E_F", "0.434294482f"},
-            {"float_CL_M_LN2_F", "0.693147181f"},
-            {"float_CL_M_LN10_F", "2.302585093f"},
-            {"float_CL_M_PI_F", "3.141592654f"},
-            {"float_CL_M_PI_2_F", "1.570796327f"},
-            {"float_CL_M_PI_4_F", "0.785398163f"},
-            {"float_CL_M_1_PI_F", "0.318309886f"},
-            {"float_CL_M_2_PI_F", "0.636619772f"},
-            {"float_CL_M_2_SQRTPI_F", "1.128379167f"},
-            {"float_CL_M_SQRT2_F", "1.414213562f"},
-            {"float_CL_M_SQRT1_2_F", "0.707106781f"},
-            {"float_CL_NAN", "float.NaN"},
-            {"float_CL_HUGE_VALF", "(float) 1e50"},
-            {"double_CL_HUGE_VAL", "double.PositiveInfinity"},
-            {"float_CL_MAXFLOAT", "float.MaxValue"},
-            {"float_CL_INFINITY", "float.PositiveInfinity"},
-            
-            // MiscNumbers
-            {"int_CL_PROPERTIES_LIST_END_EXT", "0"},
-            {"int_CL_PARTITION_BY_COUNTS_LIST_END_EXT", "0"},
-            {"int_CL_DEVICE_PARTITION_BY_COUNTS_LIST_END", "0x0"},
-            {"int_CL_PARTITION_BY_NAMES_LIST_END_EXT", "0 - 1"},
-            {"int_CL_PARTITION_BY_NAMES_LIST_END_INTEL", "-1"},
-            
-            // Versioning
-            {"int_CL_VERSION_MAJOR_BITS", "10"},
-            {"int_CL_VERSION_MINOR_BITS", "10"},
-            {"int_CL_VERSION_PATCH_BITS", "12"},
-            {"int_CL_NAME_VERSION_MAX_NAME_SIZE", "64"},
-            
-        };
-        public object Load(Stream stream)
-        {
-            return XDocument.Load(stream);
-        }
-
-        public IEnumerable<Struct> ReadStructs(object obj, ProfileConverterOptions opts)
-        {
-            var xd = (XDocument) obj;
-            var rawStructs = xd.Element("registry")?.Element("types")?.Elements("type")
-                .Where(typex => typex.HasCategoryAttribute("struct"))
-                .Select(typex => StructureDefinition.CreateFromXml(typex))
-                .ToArray();
-            var structs = ConvertStructs(rawStructs, opts);
-            foreach (var feature in xd.Element("registry").Elements("feature").Attributes("api").Select(x => x.Value).RemoveDuplicates())
-            {
-                foreach (var (_, s) in structs)
-                {
-                    yield return new Struct
-                    {
-                        Attributes = s.Attributes,
-                        ExtensionName = "Core",
-                        Fields = s.Fields,
-                        Functions = s.Functions,
-                        Name = s.Name,
-                        NativeName = s.NativeName,
-                        ProfileName = feature,
-                        ProfileVersion = null
-                    };
-                }
-            }
-            
-            opts.TypeMaps.Add(structs.ToDictionary(x => x.Key, x => x.Value.Name));
-        }
-
-        private Dictionary<string, Struct> ConvertStructs(StructureDefinition[] spec, ProfileConverterOptions opts)
-        {
-            var prefix = opts.Prefix;
-            var ret = new Dictionary<string, Struct>();
-            foreach (var s in spec)
-            {
-                ret.Add
-                (
-                    s.Name, new Struct
-                    {
-                        Fields = s.Members.Select
-                        (
-                            x => new Field
-                            {
-                                Count = string.IsNullOrEmpty(x.ElementCountSymbolic)
-                                    ? x.ElementCount != 1 ? new Count(x.ElementCount) : null
-                                    : new Count(x.ElementCountSymbolic, false),
-                                Name = Naming.Translate(TrimName(x.Name, opts), prefix),
-                                Doc = $"/// <summary>{x.Comment}</summary>",
-                                NativeName = x.Name,
-                                NativeType = x.Type.ToString(),
-                                Type = ConvertType(x.Type)
-                            }
-                        )
-                        .ToList(),
-                        Name = Naming.TranslateLite(TrimName(s.Name, opts), prefix),
-                        NativeName = s.Name
-                    }
-                );
-            }
-
-            return ret;
-        }
-
-        private Type ConvertType(TypeSpec type)
-        {
-            return new Type
-            {
-                ArrayDimensions = type.ArrayDimensions,
-                IndirectionLevels = type.PointerIndirection,
-                Name = type.Name,
-                OriginalName = type.Name
-            };
-        }
-
-        
-        ////////////////////////////////////////////////////////////////////////////////////////
-        // Function Parsing
-        ////////////////////////////////////////////////////////////////////////////////////////
-
-        public IEnumerable<Function> ReadFunctions(object obj, ProfileConverterOptions opts)
-        {
-            var doc = obj as XDocument;
-            var allFunctions = doc.Element("registry").Elements("commands")
-                .Elements("command")
-                .Select(x => TranslateCommand(x, opts))
-                .ToDictionary(x => x.Attribute("name")?.Value, x => x);
-            var apis = doc.Element("registry").Elements("feature").Concat(doc.Element("registry").Elements("extensions").Elements("extension"));
-            var removals = doc.Element("registry").Elements("feature")
-                .Elements("remove")
-                .Elements("command")
-                .Attributes("name")
-                .Select(x => x.Value)
-                .ToList();
-            foreach (var api in apis)
-            {
-                foreach (var requirement in api.Elements("require"))
-                {
-                    var apiName = requirement.Attribute("api")?.Value ??
-                                  api.Attribute("api")?.Value ??
-                                  api.Attribute("supported")?.Value ??
-                                  "opencl";
-                    var apiVersion = api.Attribute("number") != null
-                        ? Version.Parse(api.Attribute("number").Value)
-                        : null;
-                    foreach (var name in apiName.Split('|'))
-                    {
-                        foreach (var function in requirement.Elements("command")
-                            .Attributes("name")
-                            .Select(x => x.Value))
-                        {
-                            var xf = allFunctions[TrimName(function, opts)];
-
-                            var ret = new Function
-                            {
-                                Attributes = removals.Contains(function)
-                                    ? new List<Attribute>
-                                    {
-                                        new Attribute
-                                        {
-                                            Name = "System.Obsolete",
-                                            Arguments = new List<string>
-                                            {
-                                                $"\"Deprecated in version {apiVersion?.ToString(2)}\""
-                                            }
-                                        }
-                                    }
-                                    : new List<Attribute>(),
-                                Categories = new List<string>{ExtensionName(api.Attribute("name")?.Value, opts)},
-                                Doc = string.Empty,
-                                ExtensionName = api.Name == "feature" ? "Core" : ExtensionName(api.Attribute("name")?.Value, opts),
-                                GenericTypeParameters = new List<GenericTypeParameter>(),
-                                Name = Naming.Translate(NameTrimmer.Trim(TrimName(xf.Attribute("name")?.Value, opts), opts.Prefix), opts.Prefix),
-                                NativeName = function,
-                                Parameters = ParseParameters(xf),
-                                ProfileName = name,
-                                ProfileVersion = apiVersion,
-                                ReturnType = ParseTypeSignature(xf.Element("returns"))
-                            };
-
-                            yield return ret;
-
-                            allFunctions.Remove(function);
-                        }
-                    }
-                }
-            }
-        }
-        
-        [NotNull]
-        public static Type ParseTypeSignature([NotNull] XElement typeElement)
-        {
-            var typeString = typeElement.Attribute("type")?.Value ?? throw new DataException("Couldn't find type.");
-            var group = typeElement.Attribute("group")?.Value;
-
-            var ret = ParseTypeSignature(typeString);
-
-            if (!(group is null))
-            {
-                ret.OriginalGroup = group;
-            }
-
-            return ret;
-        }
-        
-        [NotNull]
-        public static Type ParseTypeSignature([NotNull] string type, string original = null)
-        {
-            if (type.Contains('*') && (type.Contains('[') || type.Contains(']')))
-            {
-                throw new InvalidDataException("A type cannot be both a pointer and an array at the same time.");
-            }
-
-            const string constValueSpecifier = "const ";
-            const string constPointerSpecifier = " const";
-            const string structSpecifier = "struct ";
-
-            // We'll ignore struct and const specifiers for the moment
-            var isConstValue = type.StartsWith(constValueSpecifier);
-            if (isConstValue)
-            {
-                type = type.Remove(0, constValueSpecifier.Length);
-            }
-
-            var isConstPointer = type.EndsWith(constPointerSpecifier);
-            if (isConstPointer)
-            {
-                var specifierIndex = type.LastIndexOf(constPointerSpecifier, StringComparison.Ordinal);
-                type = type.Remove(specifierIndex);
-            }
-
-            var isStruct = type.StartsWith(structSpecifier);
-            if (isStruct)
-            {
-                type = type.Remove(0, structSpecifier.Length);
-            }
-
-            var typeName = new string(type.ToCharArray().Where(c => !char.IsWhiteSpace(c)).ToArray());
-
-            var pointerLevel = 0;
-            var isPointer = type.EndsWith("*");
-            if (isPointer)
-            {
-                var firstPointerLevelIndex = typeName.IndexOf('*');
-                var lastPointerLevelIndex = typeName.LastIndexOf('*');
-
-                pointerLevel = Math.Abs(lastPointerLevelIndex - firstPointerLevelIndex) + 1;
-
-                typeName = typeName.Remove(firstPointerLevelIndex);
-            }
-
-            var arrayLevel = 0;
-            var isArray = typeName.EndsWith("]");
-            if (isArray)
-            {
-                var firstArrayIndex = typeName.IndexOf('[');
-                var lastArrayIndex = typeName.IndexOf(']');
-
-                arrayLevel = Math.Abs(firstArrayIndex - lastArrayIndex);
-
-                typeName = typeName.Remove(firstArrayIndex);
-            }
-
-            return new Type
-            {
-                Name = typeName,
-                OriginalName = original ?? typeName,
-                IndirectionLevels = pointerLevel,
-                ArrayDimensions = arrayLevel
-            };
-        }
-        
-        /// </returns>
-        [CanBeNull]
-        [ContractAnnotation
-        (
-            "hasComputedCount : true => computedCountParameterNames : notnull; hasValueReference : true => valueReferenceName : notnull"
-        )]
-        public static Count ParseCountSignature
-        (
-            [CanBeNull] string countData,
-            out bool hasComputedCount,
-            [CanBeNull] out IReadOnlyList<string> computedCountParameterNames,
-            out bool hasValueReference,
-            [CanBeNull] out string valueReferenceName,
-            [CanBeNull] out string valueReferenceExpression
-        )
-        {
-            computedCountParameterNames = null;
-            valueReferenceName = null;
-            valueReferenceExpression = null;
-
-            hasComputedCount = false;
-            hasValueReference = false;
-
-            if (string.IsNullOrWhiteSpace(countData))
-            {
-                return null;
-            }
-
-            if (int.TryParse(countData, out var staticCount))
-            {
-                return new Count(staticCount);
-            }
-
-            var countDataSpan = countData.AsSpan();
-            if (countDataSpan.StartsWith("COMPSIZE"))
-            {
-                var slice = countDataSpan.Slice(countDataSpan.IndexOf('(') + 1);
-                slice = slice.Slice(0, slice.IndexOf(')'));
-
-                var countList = new List<string>();
-                var record = string.Empty;
-                foreach (var character in slice)
-                {
-                    if (character == ',')
-                    {
-                        countList.Add(record.Trim());
-                        record = string.Empty;
-                        continue;
-                    }
-
-                    record += character;
-                }
-
-                if (!string.IsNullOrWhiteSpace(record))
-                {
-                    countList.Add(record.Trim());
-                }
-
-                return new Count(countList);
-            }
-
-            if (SyntaxFacts.IsValidIdentifier(countData))
-            {
-                // It's a parameter value reference count (that is, taken from the value of another parameter)
-                valueReferenceName = countData;
-
-                hasValueReference = true;
-                return new Count(valueReferenceName);
-            }
-
-            static bool IsMath(ReadOnlySpan<char> span)
-            {
-                for (int i = 0; i < span.Length; i++)
-                {
-                    if (span[i] != '+'
-                        && span[i] != '-'
-                        && span[i] != '*'
-                        && span[i] != '/'
-                        && span[i] != '^'
-                        && span[i] != ' '
-                        && !char.IsDigit(span[i]))
-                    {
-                        return false;
-                    }
-                }
-
-                return true;
-            }
-
-            // check for count with expression.
-            if (char.IsLetter(countDataSpan[0]))
-            {
-                int i = 1;
-                while (char.IsLetterOrDigit(countDataSpan[i]))
-                {
-                    i++;
-                } // at this point there HAS to be some invalid letter there, so no for needed.
-
-                var identifier = new string(countDataSpan.Slice(0, i));
-                var expression = countDataSpan.Slice(i);
-
-                if (SyntaxFacts.IsValidIdentifier(identifier) && IsMath(expression))
-                {
-                    // the rest is likely a mathematical expression
-                    valueReferenceName = identifier;
-                    valueReferenceExpression = new string(expression);
-
-                    hasValueReference = true;
-                    return new Count(valueReferenceName);
-                }
-            }
-            
-            throw new InvalidDataException("No valid count could be parsed from the input.");
-        }
-        
-        private static List<Parameter> ParseParameters([NotNull] XElement functionElement)
-        {
-            var parameterElements = functionElement.Elements().Where(e => e.Name == "param");
-            var parametersWithComputedCounts =
-                new List<(Parameter Parameter, IReadOnlyList<string> ComputedCountParameterNames)>();
-            var parametersWithValueReferenceCounts =
-                new List<(Parameter Parameter, string ParameterReferenceName)>();
-
-            var resultParameters = new List<Parameter>();
-
-            foreach (var parameterElement in parameterElements)
-            {
-                var parameter = ParseParameter
-                (
-                    parameterElement,
-                    out var hasComputedCount,
-                    out var computedCountParameterNames,
-                    out var hasValueReference,
-                    out var valueReferenceName,
-                    out _
-                );
-
-                switch (parameter.Name)
-                {
-                    case "pfn_free_func":
-                    {
-                        resultParameters.Add
-                        (
-                            new Parameter
-                            {
-                                Name = "pfn_free_func",
-                                Attributes = new List<Attribute>
-                                {
-                                    new Attribute
-                                    {
-                                        Name = "Ultz.SuperInvoke.InteropServices.PinObjectAttribute",
-                                        Arguments = new List<string>
-                                            {"Ultz.SuperInvoke.InteropServices.PinMode.UntilNextCall"}
-                                    }
-                                },
-                                Count = null,
-                                Flow = FlowDirection.In,
-                                Type = new Type {Name = "FreeCallback", OriginalName = "CL_CALLBACK"}
-                            }
-                        );
-                        continue;
-                    }
-                    case "pfn_notify":
-                    {
-                        resultParameters.Add
-                        (
-                            new Parameter
-                            {
-                                Name = "pfn_notify",
-                                Attributes = new List<Attribute>
-                                {
-                                    new Attribute
-                                    {
-                                        Name = "Ultz.SuperInvoke.InteropServices.PinObjectAttribute",
-                                        Arguments = new List<string>
-                                            {"Ultz.SuperInvoke.InteropServices.PinMode.UntilNextCall"}
-                                    }
-                                },
-                                Count = null,
-                                Flow = FlowDirection.In,
-                                Type = new Type {Name = "NotifyCallback", OriginalName = "CL_CALLBACK"}
-                            }
-                        );
-                        continue;
-                    }
-                    case "user_func":
-                    {
-                        resultParameters.Add
-                        (
-                            new Parameter
-                            {
-                                Name = "user_func",
-                                Count = null,
-                                Flow = FlowDirection.In,
-                                Type = new Type {Name = "FuncPtr", OriginalName = "CL_CALLBACK"}
-                            }
-                        );
-                        continue;
-                    }
-                }
-
-                if (hasComputedCount)
-                {
-                    parametersWithComputedCounts.Add((parameter, computedCountParameterNames));
-                }
-
-                if (hasValueReference)
-                {
-                    parametersWithValueReferenceCounts.Add((parameter, valueReferenceName));
-
-                    // TODO: Pass on the mathematical expression
-                }
-
-                if (parameter.Type.ToString() == "void")
-                {
-                    // uh-oh, bad parameter alert. Add a pointer to hopefully make it better.
-                    parameter.Type.IndirectionLevels++;
-                }
-
-                resultParameters.Add(parameter);
-            }
-
-            return resultParameters;
-        }
-        
-        private static Parameter ParseParameter
-        (
-            [NotNull] XElement paramElement,
-            out bool hasComputedCount,
-            [CanBeNull] out IReadOnlyList<string> computedCountParameterNames,
-            out bool hasValueReference,
-            [CanBeNull] out string valueReferenceName,
-            [CanBeNull] out string valueReferenceExpression
-        )
-        {
-            var paramName = paramElement.Attribute("name")?.Value ?? throw new DataException("Missing name attribute.");
-
-            // A parameter is technically a type signature (think of it as Parameter : ITypeSignature)
-            var paramType = ParseTypeSignature(paramElement);
-
-            var paramFlowStr = paramElement.Attribute("flow").Value ?? throw new DataException("Missing flow attribute.");
-
-            if (!System.Enum.TryParse<FlowDirection>(paramFlowStr, true, out var paramFlow))
-            {
-                throw new InvalidDataException("Could not parse the parameter flow.");
-            }
-
-            var paramCountStr = paramElement.Attribute("count")?.Value;
-            var countSignature = ParseCountSignature
-            (
-                paramCountStr,
-                out hasComputedCount,
-                out computedCountParameterNames,
-                out hasValueReference,
-                out valueReferenceName,
-                out valueReferenceExpression
-            );
-
-            return new Parameter
-            {
-                Name = Utilities.CSharpKeywords.Contains(paramName) ? $"@{paramName}" : paramName,
-                Flow = paramFlow,
-                Type = paramType,
-                Count = countSignature,
-                Attributes = paramType.Name.StartsWith
-                    ("CL_CALLBACK")
-                    ? new List<Attribute>
-                    {
-                        new Attribute
-                        {
-                            Arguments = new List<string> {"Ultz.SuperInvoke.InteropServices.PinMode.UntilNextCall"},
-                            Name = "Ultz.SuperInvoke.InteropServices.PinObjectAttribute"
-                        }
-                    }
-                    : new List<Attribute>()
-            };
-        }
-
-        private string FunctionName(XElement e, ProfileConverterOptions opts)
-        {
-            return TrimName(e.Element("proto")?.Element("name")?.Value, opts);
-        }
-
-        public string TrimName(string name, ProfileConverterOptions opts)
-        {
-            if (name.ToUpper().StartsWith($"{opts.Prefix.ToUpper()}_"))
-            {
-                return name.Remove(0, opts.Prefix.Length + 1);
-            }
-
-            return name.ToLower().StartsWith(opts.Prefix.ToLower()) ? name.Remove(0, opts.Prefix.Length) : name;
-        }
-
-        private static Random _random = new Random();
-        private static string FunctionParameterType(XElement e)
-        {
-            // Parse the C-like <proto> element. Possible instances:
-            // Return types:
-            // - <proto>void <name>clGetSharpenTexFuncSGIS</name></proto>
-            //   -> <returns>void</returns>
-            // - <proto group="String">const <ptype>clubyte</ptype> *<name>clGetString</name></proto>
-            //   -> <returns>String</returns>
-            // Note: group attribute takes precedence if it exists. This matches the old .spec file format.
-            // Parameter types:
-            // - <param><ptype>clenum</ptype> <name>shadertype</name></param>
-            //   -> <param name="shadertype" type="clenum" />
-            // - <param len="1"><ptype>clsizei</ptype> *<name>length</name></param>
-            //   -> <param name="length" type="clsizei" count="1" />
-            var proto = e.Value;
-            var name = e.Element("name");
-            if (name == null) {
-                Debug.WriteLine($"Warning: Parameter name is null. Element: {e}.");
-            }
-
-            var ret = name is null
-                ? proto
-                : proto.Remove(proto.LastIndexOf(name.Value, StringComparison.Ordinal)).Trim();
-
-            return ret;
-        }
-
-        private int unnamedParameters = 0;
-        private XElement TranslateCommand(XElement command, ProfileConverterOptions opts)
-        {
-            var function = new XElement("function");
-
-            var cmdName = FunctionName(command, opts);
-            var name = new XAttribute("name", cmdName);
-
-            var returns = new XElement
-            (
-                "returns",
-                command.Element("proto").Attribute("group") is null ? new object[]{new XAttribute
-                (
-                    "type",
-                    FunctionParameterType(command.Element("proto"))
-                        .Replace("const", string.Empty)
-                        .Replace("struct", string.Empty)
-                        .Replace("String *", "String")
-                        .Trim()
-                )} : new object[]{new XAttribute
-                (
-                    "type",
-                    FunctionParameterType(command.Element("proto"))
-                        .Replace("const", string.Empty)
-                        .Replace("struct", string.Empty)
-                        .Replace("String *", "String")
-                        .Trim()
-                ), new XAttribute("group", command.Element("proto").Attribute("group").Value)}
-            );
-
-            foreach (var parameter in command.Elements("param"))
-            {
-                var param = FunctionParameterType(parameter);
-
-                var p = new XElement("param");
-                string randomName = null;
-                if (parameter.Element("name") is null)
-                {
-                    Debug.WriteLine($"Warning: Parameter name is null. Element: {parameter}.");
-                    randomName = "unnamedParameter" + unnamedParameters++;
-                    Debug.WriteLine($"Giving it name {randomName}");
-                }
-
-                var pname = new XAttribute("name", parameter.Element("name")?.Value ?? randomName);
-                var type = new XAttribute
-                (
-                    "type",
-                    param
-                        .Replace("const", string.Empty)
-                        .Replace("struct", string.Empty)
-                        .Trim()
-                );
-
-                var count = parameter.Attribute("len") != null
-                    ? new XAttribute("count", parameter.Attribute("len")?.Value ?? throw new NullReferenceException())
-                    : null;
-
-                var flow = new XAttribute
-                (
-                    "flow",
-                    param.Contains("*") && !param.Contains("const") ? "out" : "in"
-                );
-
-                p.Add(pname, type, flow);
-                if (count != null)
-                {
-                    p.Add(count);
-                }
-
-                if (!(parameter.Attribute("group") is null))
-                {
-                    p.Add(new XAttribute("group", parameter.Attribute("group").Value));
-                }
-
-                function.Add(p);
-            }
-
-            function.Add(name);
-            function.Add(returns);
-            return function;
-        }
-        
-        ////////////////////////////////////////////////////////////////////////////////////////
-        // Enum Parsing
-        ////////////////////////////////////////////////////////////////////////////////////////
-
-        public IEnumerable<Enum> ReadEnums(object obj, ProfileConverterOptions opts)
-        {
-            var doc = obj as XDocument;
-            var allEnums = doc.Element("registry")
-                .Elements("enums")
-                .Elements("enum")
-                .DistinctBy(x => x.Attribute("name")?.Value)
-                .Where
-                (
-                    x => x.Parent?.Attribute("name")?.Value != "Constants" &&
-                         x.Parent?.Attribute("name")?.Value != "MiscNumbers"
-                )
-                .ToDictionary
-                (
-                    x => x.Attribute("name")?.Value,
-                    x => FormatToken
-                    (
-                        x.Attribute("value")?.Value ?? (x.Attribute("bitpos") is null
-                            ? null
-                            : (1 << int.Parse(x.Attribute("bitpos").Value)).ToString())
-                    )
-                );
-            var apis = doc.Element("registry").Elements("feature").Concat(doc.Element("registry").Elements("extensions").Elements("extension"));
-            var removals = doc.Element("registry").Elements("feature")
-                .Elements("remove")
-                .Elements("enum")
-                .Attributes("name")
-                .Select(x => x.Value)
-                .ToList();
-            foreach (var api in apis)
-            {
-                foreach (var requirement in api.Elements("require"))
-                {
-                    var apiName = requirement.Attribute("api")?.Value ??
-                                  api.Attribute("api")?.Value ??
-                                  api.Attribute("supported")?.Value ??
-                                  "opencl";
-                    var apiVersion = api.Attribute("number") != null
-                        ? Version.Parse(api.Attribute("number").Value)
-                        : null;
-                    var tokens = requirement.Elements("enum")
-                        .Attributes("name")
-                        .Where(x => !Constants.ContainsKey(x.Value) && allEnums.ContainsKey(x.Value))
-                        .Select
-                        (
-                            token => new Token
-                            {
-                                Attributes = removals.Contains(token.Value)
-                                    ? new List<Attribute>
-                                    {
-                                        new Attribute
-                                        {
-                                            Arguments = new List<string>
-                                                {$"\"Deprecated in version {apiVersion?.ToString(2)}\""},
-                                            Name = "System.Obsolete"
-                                        }
-                                    }
-                                    : new List<Attribute>(),
-                                Doc = string.Empty,
-                                Name = Naming.Translate(TrimName(token.Value, opts), opts.Prefix),
-                                NativeName = token.Value,
-                                Value = allEnums.ContainsKey
-                                    (token.Value)
-                                    ? allEnums[token.Value]
-                                    : FormatToken(Constants[token.Value].ToString())
-                            }
-                        )
-                        .ToList();
-                    foreach (var name in apiName.Split('|'))
-                    {
-                        var ret = new Enum
-                        {
-                            Attributes = new List<Attribute>(),
-                            ExtensionName = api.Name == "feature"
-                                ? "Core"
-                                : ExtensionName(api.Attribute("name")?.Value, opts),
-                            Name = Naming.Translate(TrimName(api.Attribute("name")?.Value, opts), opts.Prefix),
-                            NativeName = api.Attribute("name")?.Value,
-                            ProfileName = name,
-                            ProfileVersion = apiVersion,
-                            Tokens = tokens
-                        };
-
-                        yield return ret;
-                    }
-                }
-            }
-        }
-
-        private string ExtensionName(string ext, ProfileConverterOptions opts)
-        {
-            if (ext == "cl_device_partition_property_ext") // spec inconsistency
-                return "EXT_device_partition_property";
-            if (ext == "ck_khr_mipmap_image")
-                return "KHR_mipmap_image";
-            var trimmedExt = TrimName(ext, opts);
-            var splitTrimmed = trimmedExt.Split('_');
-            return splitTrimmed[0].ToUpper() + "_" + string.Join
-                       ("_", new ArraySegment<string>(splitTrimmed, 1, splitTrimmed.Length - 1));
-        }
-
-        public IEnumerable<Constant> ReadConstants(object obj, ProfileConverterOptions opts)
-        {
-            return Constants.Select
-            (
-                x => new Constant
-                {
-                    Name = Naming.Translate(TrimName(GetName(x.Key, out var type), opts), opts.Prefix),
-                    NativeName = GetName(x.Key, out _),
-                    Type = new Type {Name = type}, Value = x.Value.ToString()
-                }
-            );
-        }
-
-        private static string GetName(string xKey, out string type)
-        {
-            var split = xKey.Split('_');
-            type = split[0];
-            return string.Join("_", new ArraySegment<string>(split, 1, split.Length - 1));
-        }
-
-        private static string FormatToken(string token)
-        {
-            if (token == null)
-            {
-                return null;
-            }
-            
-            if (token == "CL_TRUE") return 1.ToString();
-            if (token == "CL_FALSE") return 0.ToString();
-            if (token == "(0x1 << 24)") return (0x1 << 24).ToString();
-            if (token == "(0x2 << 24)") return (0x2 << 24).ToString();
-            if (token == "(0x3 << 24)") return (0x3 << 24).ToString();
-            if (token == "(0x55 << 24)") return (0x55 << 24).ToString();
-            if (token == "(0xAA << 24)") return (0xAA << 24).ToString();
-            if (token == "(0xFF << 24)") return (0xFF << 24).ToString();
-            if (token == "(0x1 << 24)") return (0x1 << 24).ToString();
-            if (token == "(0x2 << 24)") return (0x2 << 24).ToString();
-            if (token == "(0x1 << 26)") return (0x1 << 26).ToString();
-            if (token == "(0x2 << 26)") return (0x2 << 26).ToString();
-            if (token == "(0x1 << 28)") return (0x1 << 28).ToString();
-            if (token == "(0x2 << 28)") return (0x2 << 28).ToString();
-            if (token == "(0x1 << 30)") return (0x1 << 30).ToString();
-            if (token == "(0x2 << 30)") return (0x2 << 30).ToString();
-
-            var tokenHex = token.StartsWith("0x") ? token.Substring(2) : token;
-
-            if (!long.TryParse(tokenHex, NumberStyles.HexNumber, CultureInfo.InvariantCulture, out var value))
-            {
-                if (!long.TryParse(tokenHex, out value))
-                {
-                    if (!ulong.TryParse(tokenHex, out var uValue))
-                    {
-                        throw new InvalidDataException("Token value was not in a valid format.");
-                    }
-
-                    value = unchecked((long) uValue);
-                }
-            }
-
-            var valueString = $"0x{value:X}";
-            var needsCasting = value > int.MaxValue || value < 0;
-            if (needsCasting)
-            {
-                Debug.WriteLine($"Warning: casting overflowing enum value {token} from 64-bit to 32-bit.");
-                valueString = $"unchecked((int){valueString})";
-            }
-
-            return valueString;
-        }
-    }
-}
->>>>>>> da004aff
+}