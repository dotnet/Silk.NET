// Licensed to the .NET Foundation under one or more agreements.
// The .NET Foundation licenses this file to you under the MIT license.

using System;
using System.Collections.Concurrent;
using System.Collections.Generic;
using System.Diagnostics;
using System.Reflection;
using System.Runtime.CompilerServices;
using System.Runtime.InteropServices;
using System.Text;

namespace Silk.NET.Core.Native
{
    /// <summary>
    /// A helper class that marshals between native and managed types.
    /// </summary>
    public static class SilkMarshal
    {
        /// <summary>
        /// Gets a value indicating whether <see cref="CallingConvention.Winapi"/> is equivalent to
        /// <see cref="CallingConvention.StdCall"/>.
        /// </summary>
        /// <remarks>
        /// If false, <see cref="CallingConvention.Winapi"/> can be generally assumed to be equivalent to
        /// <see cref="CallingConvention.Cdecl"/>.
        /// </remarks>
        public static readonly bool IsWinapiStdcall;

        static SilkMarshal()
        {
#if NET5_0_OR_GREATER
            IsWinapiStdcall = OperatingSystem.IsWindows();
#else
            IsWinapiStdcall = RuntimeInformation.IsOSPlatform(OSPlatform.Windows);
#endif
        }
    
        /// <summary>
        /// Allocate a new BStr pointer.
        /// </summary>
        /// <param name="length">The length of the string pointer, in bytes.</param>
        /// <returns>A pointer to the created string.</returns>
        public static nint AllocBStr(int length) => Marshal.StringToBSTR(new('\0', length));

        /// <summary>
        /// Free a BStr pointer
        /// </summary>
        /// <param name="ptr">The pointer to be freed.</param>
        public static void FreeBStr(nint ptr) => Marshal.FreeBSTR(ptr);

        // Store the GlobalMemory instances so that on .NET 5 the pinned object heap isn't prematurely garbage collected
        // This means that the GlobalMemory is only freed when the user calls Free.
        private static readonly ConcurrentDictionary<nint, GlobalMemory> _marshalledMemory = new();

        // Other kinds of GCHandle-pinned pointers may be passed into Free, like delegate pointers for example which
        // must have GCHandles allocated on older runtimes to avoid an ExecutionEngineException.
        // We should keep track of those.
        private static readonly ConcurrentDictionary<nint, GCHandle> _otherGCHandles = new();

        private static nint RegisterMemory(GlobalMemory memory) => (_marshalledMemory[memory.Handle] = memory).Handle;

        /// <summary>
        /// Allocates a block of global memory of the given size.
        /// </summary>
        /// <remarks>
        /// The allocated memory must be manually freed using <see cref="Free"/>.
        /// </remarks>
        /// <param name="length">The number of bytes to allocate.</param>
        /// <returns>The allocated bytes.</returns>
        public static nint Allocate(int length) => RegisterMemory(GlobalMemory.Allocate(length));

        /// <summary>
        /// Frees the unmanaged construct represented by this pointer.
        /// </summary>
        /// <param name="ptr">The item to free.</param>
        /// <returns>
        /// Whether the operation was successful or not. If false, the pointer likely didn't originate from a
        /// <see cref="SilkMarshal"/> method.
        /// </returns>
        public static bool Free(nint ptr)
        {
            var ret = _otherGCHandles.TryRemove(ptr, out var gcHandle);
            if (ret)
            {
                gcHandle.Free();
            }

            ret = _marshalledMemory.TryRemove(ptr, out var val);
            if (val is null)
            {
                return ret;
            }

            val.Dispose();
            return ret;
        }

        [DebuggerHidden]
        [DebuggerStepThrough]
        private static T ThrowInvalidEncoding<T>()
        {
            throw new ArgumentOutOfRangeException("encoding");
        }

        /// <summary>
        /// Gets a <see cref="GlobalMemory"/> object containing a copy of the input string marshalled per the specified
        /// native string encoding.
        /// </summary>
        /// <param name="input">The string to marshal.</param>
        /// <param name="encoding">The target native string encoding.</param>
        /// <returns>The <see cref="GlobalMemory"/> object containing the marshalled string array.</returns>
        public static GlobalMemory StringToMemory
        (
            string input,
            NativeStringEncoding encoding = NativeStringEncoding.Ansi
        )
        {
            if (encoding == NativeStringEncoding.BStr)
            {
                return BStrToMemory(Marshal.StringToBSTR(input), input.Length);
            }
            
            var memory = GlobalMemory.Allocate(GetMaxSizeOf(input, encoding));
            StringIntoSpan(input, memory.AsSpan<byte>(), encoding);
            return memory;
        }

#nullable enable

        /// <summary>
        /// Gets the maximum bytes this string can consume in memory once marshalled using the given native
        /// encoding (including any null terminators)
        /// </summary>
        /// <param name="input">The string to get the maximum potential byte consumption of.</param>
        /// <param name="encoding">The native string encoding in question.</param>
        /// <returns>
        /// The number of bytes this string can consume in memory when marshalled, or <c>-1</c> if the given
        /// <paramref name="encoding"/> is not supported.
        /// </returns>
        public static int GetMaxSizeOf(string? input, NativeStringEncoding encoding = NativeStringEncoding.Ansi)
            => encoding switch
            {
                NativeStringEncoding.BStr => -1,
                NativeStringEncoding.LPStr or NativeStringEncoding.LPTStr or NativeStringEncoding.LPUTF8Str
                    => (input is null ? 0 : Encoding.UTF8.GetMaxByteCount(input.Length)) + 1,
                NativeStringEncoding.LPWStr => ((input?.Length ?? 0) + 1) * 2,
                _ => -1
            };

        /// <summary>
        /// Marshals the input string per the specified native string encoding, and stores the marshalled bytes into
        /// the given span
        /// </summary>
        /// <param name="input">The string to marshal.</param>
        /// <param name="span">The span to marshal the string into.</param>
        /// <param name="encoding">The target native string encoding.</param>
        /// <returns>The number of bytes copied into the span including the null terminator.</returns>
        public static unsafe int StringIntoSpan
        (
            string? input,
            Span<byte> span,
            NativeStringEncoding encoding = NativeStringEncoding.Ansi
        )
        {
            if (input is null)
            {
                span[0] = 0;
                return 1;
            }
            
            switch (encoding)
            {
                case NativeStringEncoding.BStr:
                {
                    static void ThrowNoBStr() => throw new InvalidOperationException
                    (
                        "BSTR encoded strings can only be marshalled into known BSTR memory."
                    );
                    
                    ThrowNoBStr();
                    return -1;
                }
                case NativeStringEncoding.LPStr:
                case NativeStringEncoding.LPTStr:
                case NativeStringEncoding.LPUTF8Str:
                {
                    int convertedBytes;

                    fixed (char* firstChar = input)
                    {
                        fixed (byte* bytes = span)
                        {
                            convertedBytes = Encoding.UTF8.GetBytes(firstChar, input.Length, bytes, span.Length - 1);
                        }
                    }

                    span[convertedBytes] = 0;
                    return ++convertedBytes;
                }
                case NativeStringEncoding.LPWStr:
                {
                    fixed (char* firstChar = input)
                    {
                        fixed (byte* bytes = span)
                        {
                            Buffer.MemoryCopy(firstChar, bytes, span.Length, input.Length * 2);
                            ((char*)bytes)[input.Length] = default;
                        }
                    }

                    return input.Length + 1;
                }
                default:
                {
                    ThrowInvalidEncoding<GlobalMemory>();
                    return -1;
                }
            }
        }

#nullable disable

        /// <summary>
        /// Allocates a string pointer
        /// </summary>
        /// <param name="length">Length of the memory to be allocated</param>
        /// <param name="encoding">The encoding of the string stored in this memory region</param>
        /// <returns>The pointer to the allocated memory</returns>
        /// <seealso cref="FreeString"/>
        public static nint AllocateString(int length, NativeStringEncoding encoding = NativeStringEncoding.Ansi)
            => encoding switch
            {
                NativeStringEncoding.BStr => AllocBStr(length),
                NativeStringEncoding.LPStr => Allocate(length),
                NativeStringEncoding.LPTStr => Allocate(length),
                NativeStringEncoding.LPUTF8Str => Allocate(length),
                NativeStringEncoding.LPWStr => Allocate(length),
                _ => ThrowInvalidEncoding<nint>()
            };

        /// <summary>
        /// Free a string pointer
        /// </summary>
        /// <param name="ptr">The pointer to be freed</param>
        /// <param name="encoding">The encoding used to allocate this pointer</param>
        /// <seealso cref="AllocateString"/>
        public static void FreeString(nint ptr, NativeStringEncoding encoding = NativeStringEncoding.Ansi)
        {
            switch (encoding)
            {
                case NativeStringEncoding.BStr:
                    FreeBStr(ptr);
                    break;
                case NativeStringEncoding.LPStr:
                case NativeStringEncoding.LPTStr:
                case NativeStringEncoding.LPUTF8Str:
                case NativeStringEncoding.LPWStr:
                    Free(ptr);
                    break;
                default:
                    ThrowInvalidEncoding<nint>();
                    break;
            }
        }

#nullable enable

        /// <summary>
        /// Gets a pointer to memory containing a copy of the input string marshalled per the specified
        /// native string encoding.
        /// </summary>
        /// <remarks>
        /// The allocated memory must be manually freed using <see cref="Free"/>.
        /// </remarks>
        /// <param name="input">The string to marshal.</param>
        /// <param name="encoding">The target native string encoding.</param>
        /// <returns>A pointer to the memory containing the marshalled string array.</returns>
        public static unsafe nint StringToPtr(string? input, NativeStringEncoding encoding = NativeStringEncoding.Ansi)
            => input is null ? 0 : encoding switch
            {
                NativeStringEncoding.WinString => (nint)new WinString(input).HString,
                _ => RegisterMemory(StringToMemory(input, encoding))
            };

        /// <summary>
        /// Reads a null-terminated string from unmanaged memory, with the given native encoding.
        /// </summary>
        /// <param name="input">A pointer to memory containing a null-terminated string.</param>
        /// <param name="encoding">The encoding of the string in memory.</param>
        /// <returns>The string read from memory.</returns>
        public static unsafe string? PtrToString(nint input, NativeStringEncoding encoding = NativeStringEncoding.Ansi)
        {
            Console.WriteLine($"in ptr to string: {input}");
            if (input == 0)
            {
                Console.WriteLine($"null");
                return null;
            }
            
            Console.WriteLine("got to the decoding part, sick");
            var var = encoding switch
            {
                NativeStringEncoding.BStr      => BStrToString(input),
                NativeStringEncoding.LPStr     => AnsiToString(input),
                NativeStringEncoding.LPTStr    => Utf8PtrToString(input),
                NativeStringEncoding.LPUTF8Str => Utf8PtrToString(input),
<<<<<<< HEAD
                NativeStringEncoding.LPWStr    => WideToString(input),
                _                              => ThrowInvalidEncoding<string>()
=======
                NativeStringEncoding.LPWStr => WideToString(input),
                NativeStringEncoding.WinString => (*(WinString*)&input).ToString(),
                _ => ThrowInvalidEncoding<string>()
>>>>>>> 6095c712
            };
            Console.WriteLine($"got {var}");
            return var;

            static unsafe string BStrToString(nint ptr)
                => new string((char*) ptr, 0, (int) (*((uint*) ptr - 1) / sizeof(char)));

            static unsafe string AnsiToString(nint ptr) => new string((sbyte*) ptr);
            static unsafe string WideToString(nint ptr) => new string((char*) ptr);
        }

        /// <summary>
        /// Reads a null-terminated string from global memory, with the given native encoding.
        /// </summary>
        /// <param name="input">Global memory containing a null-terminated string.</param>
        /// <param name="e">The encoding of the string in memory.</param>
        /// <returns>The string read from memory.</returns>
        public static string MemoryToString(GlobalMemory input, NativeStringEncoding e = NativeStringEncoding.Ansi)
            => PtrToString(input.Handle, e)!; // TODO tolerate a GlobalMemory.Null if we introduce one in the future?

        /// <summary>
        /// Reads a null-terminated string from the given span, with the given native encoding.
        /// </summary>
        /// <param name="input">A span containing a null-terminated string.</param>
        /// <param name="encoding">The encoding of the string in memory.</param>
        /// <returns>The string read from memory.</returns>
        public static unsafe string SpanToString
        (
            Span<byte> input,
            NativeStringEncoding encoding = NativeStringEncoding.Ansi
        )
        {
            fixed (byte* ptr = input)
            {
                return PtrToString((nint) ptr, encoding)!;
            }
        }
        
#nullable disable

        /// <summary>
        /// Returns a copy of the given string array in global memory, marshalled using the specified encoding.
        /// </summary>
        /// <param name="input">The input array.</param>
        /// <param name="e">The encoding of the resultant string array.</param>
        /// <returns>Global memory containing the marshalled string array.</returns>
        public static GlobalMemory StringArrayToMemory
        (
            IReadOnlyList<string> input,
            NativeStringEncoding e = NativeStringEncoding.Ansi
        )
        {
            var memory = GlobalMemory.AllocateForStringArray(input.Count * IntPtr.Size, input.Count);
            var span = memory.AsSpan<nint>();
            for (var i = 0; i < input.Count; i++)
            {
                span[i] = StringToPtr(input[i], e);
            }

            return memory;
        }

        /// <summary>
        /// Returns a copy of the given string array in global memory, marshalled using the specified custom marshaller.
        /// </summary>
        /// <param name="input">The input array.</param>
        /// <param name="customStringMarshaller">The custom string-to-pointer marshaller to use.</param>
        /// <returns>Global memory containing the marshalled string array.</returns>
        public static GlobalMemory StringArrayToMemory
        (
            IReadOnlyList<string> input,
            Func<string, nint> customStringMarshaller
        )
        {
            var memory = GlobalMemory.AllocateForStringArray(input.Count * IntPtr.Size, input.Count);
            var span = memory.AsSpan<nint>();
            for (var i = 0; i < input.Count; i++)
            {
                span[i] = customStringMarshaller(input[i]);
            }

            return memory;
        }

        /// <summary>
        /// Returns a copy of the given string array in memory, marshalled using the specified encoding.
        /// </summary>
        /// <param name="input">The input array.</param>
        /// <param name="encoding">The encoding of the resultant string array.</param>
        /// <returns>A pointer to memory containing the marshalled string array.</returns>
        public static nint StringArrayToPtr
        (
            IReadOnlyList<string> input,
            NativeStringEncoding encoding = NativeStringEncoding.Ansi
        )
        {
            var memory = StringArrayToMemory(input, encoding);
            return RegisterMemory(memory);
        }

        /// <summary>
        /// Returns a copy of the given string array in memory, marshalled using the given custom string marshaller.
        /// </summary>
        /// <param name="input">The input array.</param>
        /// <param name="customStringMarshaller">The marshaller to use for the individual strings in the array.</param>
        /// <returns>A pointer to memory containing the marshalled string array.</returns>
        public static nint StringArrayToPtr
        (
            IReadOnlyList<string> input,
            Func<string, nint> customStringMarshaller
        )
        {
            var memory = StringArrayToMemory(input, customStringMarshaller);
            return RegisterMemory(memory);
        }

        /// <summary>
        /// Converts & copies a pointer to an array of strings.
        /// </summary>
        /// <param name="ptr">The pointer to convert.</param>
        /// <param name="arr">The array to fill with strings.</param>
        /// <param name="encoding">The encoding of the string in memory</param>
        public static unsafe void CopyPtrToStringArray
        (
            nint ptr,
            string[] arr,
            NativeStringEncoding encoding = NativeStringEncoding.Ansi
        )
        {
            for (var i = 0; i < arr.Length; i++)
            {
                arr[i] = PtrToString(((nint*) ptr)![i]);
            }
        }

        /// <summary>
        /// Reads an array null-terminated string from unmanaged memory, with the given native encoding.
        /// </summary>
        /// <param name="input">A pointer to unmanaged memory containing a string array.</param>
        /// <param name="numStrings">The number of strings contained within the string array.</param>
        /// <param name="encoding">The encoding of the strings in memory.</param>
        /// <returns>The read string array.</returns>
        public static unsafe string[] PtrToStringArray
        (
            nint input,
            int numStrings,
            NativeStringEncoding encoding = NativeStringEncoding.Ansi
        )
        {
            var ret = new string[numStrings];
            var ptrs = (nint*) input;
            for (var i = 0; i < numStrings; i++)
            {
                ret[i] = PtrToString(ptrs![i]);
            }

            return ret;
        }

        /// <summary>
        /// Reads an array null-terminated string from unmanaged memory, with the given custom pointer-to-string
        /// marshaller.
        /// </summary>
        /// <param name="input">A pointer to unmanaged memory containing a string array.</param>
        /// <param name="numStrings">The number of strings contained within the string array.</param>
        /// <param name="customUnmarshaller">The pointer-to-string marshaller to use.</param>
        /// <returns>The read string array.</returns>
        public static unsafe string[] PtrToStringArray
        (
            nint input,
            int numStrings,
            Func<nint, string> customUnmarshaller
        )
        {
            var ret = new string[numStrings];
            var ptrs = (nint*) input;
            for (var i = 0; i < numStrings; i++)
            {
                ret[i] = customUnmarshaller(ptrs![i]);
            }

            return ret;
        }

        /// <summary>
        /// Reads an array null-terminated string from global memory, with the given native encoding.
        /// </summary>
        /// <param name="input">Global memory containing a string array.</param>
        /// <param name="encoding">The encoding of the strings in memory.</param>
        /// <returns>The read string array.</returns>
        public static string[] MemoryToStringArray
        (
            GlobalMemory input,
            NativeStringEncoding encoding = NativeStringEncoding.Ansi
        ) => PtrToStringArray(input, input.Length / IntPtr.Size, encoding);


        /// <summary>
        /// Reads an array null-terminated string from global memory, with the given pointer-to-string marshaller.
        /// </summary>
        /// <param name="input">Global memory containing a string array.</param>
        /// <param name="customUnmarshaller">The pointer-to-string marshaller to use.</param>
        /// <returns>The read string array.</returns>
        public static string[] MemoryToStringArray
        (
            GlobalMemory input,
            Func<nint, string> customUnmarshaller
        ) => PtrToStringArray(input, input.Length / IntPtr.Size, customUnmarshaller);

        private static unsafe string Utf8PtrToString(nint ptr)
        {
            var span = new Span<byte>((void*) ptr, int.MaxValue);
            span = span.Slice(0, span.IndexOf(default(byte)));
            if (span.Length == 0)
            {
                return string.Empty;
            }

            fixed (byte* bytes = span)
            {
                return Encoding.UTF8.GetString(bytes, span.Length);
            }
        }

        // "Unsafe" methods
        /// <summary>
        /// Gets a <see cref="GlobalMemory"/> object representing this HGlobal.
        /// </summary>
        /// <param name="hGlobal">The HGlobal to wrap.</param>
        /// <param name="length">The length of this HGlobal in bytes.</param>
        /// <returns>An object representing this HGlobal.</returns>
        public static GlobalMemory HGlobalToMemory(nint hGlobal, int length)
            => GlobalMemory.FromHGlobal(hGlobal, length);

        /// <summary>
        /// Gets a <see cref="GlobalMemory"/> object representing this BStr.
        /// </summary>
        /// <param name="bStr">The BStr to wrap.</param>
        /// <param name="length">The length of this BStr in bytes.</param>
        /// <returns>An object representing this BStr.</returns>
        public static GlobalMemory BStrToMemory(nint bStr, int length)
            => GlobalMemory.FromBStr(bStr, length);

        /// <summary>
        /// Gets a <see cref="GlobalMemory"/> object representing this pointer.
        /// </summary>
        /// <param name="ptr">The pointer to wrap.</param>
        /// <param name="length">The length of this pointer in bytes.</param>
        /// <returns>An object representing this pointer.</returns>
        /// <remarks>
        /// This is not recommended for use as it may be implied that freeing occurs when this object goes out of scope,
        /// even though this is not the case. If the pointer is a HGlobal or a BStr, use one of the other methods;
        /// otherwise, this method should only be used for accessing <see cref="GlobalMemory"/>'s rich set of APIs and
        /// not to manage lifetime.
        /// </remarks>
        public static GlobalMemory PtrToMemory(nint ptr, int length)
            => GlobalMemory.FromHGlobal(ptr, length);

        /// <summary>
        /// Gets a function pointer for the given delegate.
        /// </summary>
        /// <param name="delegate">The delegate to get a function pointer to.</param>
        /// <param name="kind">
        /// The method by which SilkMarshal should retrieve the pointer. If <see cref="DelegatePointerKind.Stub"/>, the
        /// pointer is retrieved using <see cref="Marshal"/>'s <see cref="Marshal.GetFunctionPointerForDelegate"/> which
        /// will generate an unmanaged-to-managed transition runtime stub. This may have some overhead, but is critical
        /// if you want to pass this pointer to native code. If this pointer is not being sent to native code, and you
        /// just want to use this delegate as a managed function pointer, <see cref="DelegatePointerKind.Passthrough"/>
        /// may be used which will return a function pointer directly to the method instead of going through an
        /// unmanaged stub. The method represented by the delegate must be static, however.
        /// </param>
        /// <param name="pinned">
        /// Whether to pin the delegate such that the returned pointer remains valid for long periods of time.
        /// </param>
        /// <returns>A function pointer to the given delegate.</returns>
        public static nint DelegateToPtr
        (
            Delegate @delegate,
            DelegatePointerKind kind = DelegatePointerKind.Stub,
            bool pinned = true
        )
        {
            if (kind == DelegatePointerKind.Passthrough)
            {
                var method = @delegate.Method;
                if (!method.IsStatic)
                {
                    ThrowManagedNonStatic();
                }

                return method.MethodHandle.GetFunctionPointer();
            }

            if (pinned)
            {
                var gcHandle = GCHandle.Alloc(@delegate);
                var ret = Marshal.GetFunctionPointerForDelegate(@delegate);
                _otherGCHandles.TryAdd(ret, gcHandle);
                return ret;
            }

            return Marshal.GetFunctionPointerForDelegate(@delegate);

            static void ThrowManagedNonStatic()
                => throw new InvalidOperationException("Can't get a passthrough pointer to a non-static method group.");
        }

        private static void DelegateSafetyCheck(Delegate @delegate, CallingConvention conv)
        {
            var attr = @delegate.Method.GetCustomAttribute<UnmanagedFunctionPointerAttribute>();
            var callConv = attr?.CallingConvention ?? CallingConvention.Winapi;
            if (callConv == CallingConvention.Winapi && conv != CallingConvention.Winapi)
            {
                callConv = RuntimeInformation.IsOSPlatform(OSPlatform.Linux)
                    ? CallingConvention.Cdecl
                    : CallingConvention.StdCall;
            }

            if (callConv != conv)
            {
                Throw(nameof(conv), callConv, conv);
            }

            static void Throw(string nameof, CallingConvention delegateConv, CallingConvention desiredConv)
                => throw new ArgumentException
                (
                    $"Attempted to create a {desiredConv} function pointer from a " +
                    $"{delegateConv} delegate.", nameof
                );
        }

        public static unsafe delegate*<void> DelegateToManaged(Delegate @delegate, bool pinned = true)
            => (delegate*<void>) DelegateToPtr(@delegate, DelegatePointerKind.Passthrough);

        /// <summary>
        /// Gets a function pointer for the given delegate using the <c>__cdecl</c> calling convention.
        /// </summary>
        /// <param name="delegate">The delegate to get a function pointer to.</param>
        /// <param name="kind">
        /// The method by which SilkMarshal should retrieve the pointer. Should always be
        /// <see cref="DelegatePointerKind.Stub"/> except in very rare edge cases.
        /// </param>
        /// <param name="pinned">
        /// Whether to pin the delegate such that the returned pointer remains valid for long periods of time.
        /// </param>
        /// <param name="ignoreValidityChecks">
        /// Whether to skip validity checks, such as calling convention mismatch checks. 
        /// </param>
        /// <returns>A function pointer to the given delegate.</returns>
        public static unsafe delegate* unmanaged[Cdecl]<void> DelegateToCdecl
        (
            Delegate @delegate,
            DelegatePointerKind kind = DelegatePointerKind.Stub,
            bool pinned = true,
            bool ignoreValidityChecks = false
        )
        {
            if (!ignoreValidityChecks)
            {
                DelegateSafetyCheck(@delegate, CallingConvention.Cdecl);
            }

            return (delegate* unmanaged[Cdecl]<void>) DelegateToPtr(@delegate, kind, pinned);
        }

        /// <summary>
        /// Gets a function pointer for the given delegate using the <c>__stdcall</c> calling convention.
        /// </summary>
        /// <param name="delegate">The delegate to get a function pointer to.</param>
        /// <param name="kind">
        /// The method by which SilkMarshal should retrieve the pointer. Should always be
        /// <see cref="DelegatePointerKind.Stub"/> except in very rare edge cases.
        /// </param>
        /// <param name="pinned">
        /// Whether to pin the delegate such that the returned pointer remains valid for long periods of time.
        /// </param>
        /// <param name="ignoreValidityChecks">
        /// Whether to skip validity checks, such as calling convention mismatch checks. 
        /// </param>
        /// <returns>A function pointer to the given delegate.</returns>
        public static unsafe delegate* unmanaged[Stdcall]<void> DelegateToStdcall
        (
            Delegate @delegate,
            DelegatePointerKind kind = DelegatePointerKind.Stub,
            bool pinned = true,
            bool ignoreValidityChecks = false
        )
        {
            if (!ignoreValidityChecks)
            {
                DelegateSafetyCheck(@delegate, CallingConvention.StdCall);
            }

            return (delegate* unmanaged[Stdcall]<void>) DelegateToPtr(@delegate, kind, pinned);
        }

        /// <summary>
        /// Gets a function pointer for the given delegate using the <c>__fastcall</c> calling convention.
        /// </summary>
        /// <param name="delegate">The delegate to get a function pointer to.</param>
        /// <param name="kind">
        /// The method by which SilkMarshal should retrieve the pointer. Should always be
        /// <see cref="DelegatePointerKind.Stub"/> except in very rare edge cases.
        /// </param>
        /// <param name="pinned">
        /// Whether to pin the delegate such that the returned pointer remains valid for long periods of time.
        /// </param>
        /// <param name="ignoreValidityChecks">
        /// Whether to skip validity checks, such as calling convention mismatch checks. 
        /// </param>
        /// <returns>A function pointer to the given delegate.</returns>
        public static unsafe delegate* unmanaged[Fastcall]<void> DelegateToFastcall
        (
            Delegate @delegate,
            DelegatePointerKind kind = DelegatePointerKind.Stub,
            bool pinned = true,
            bool ignoreValidityChecks = false
        )
        {
            if (!ignoreValidityChecks)
            {
                DelegateSafetyCheck(@delegate, CallingConvention.FastCall);
            }

            return (delegate* unmanaged[Fastcall]<void>) DelegateToPtr(@delegate, kind, pinned);
        }

        /// <summary>
        /// Gets a function pointer for the given delegate using the <c>__thiscall</c> calling convention.
        /// </summary>
        /// <param name="delegate">The delegate to get a function pointer to.</param>
        /// <param name="kind">
        /// The method by which SilkMarshal should retrieve the pointer. Should always be
        /// <see cref="DelegatePointerKind.Stub"/> except in very rare edge cases.
        /// </param>
        /// <param name="pinned">
        /// Whether to pin the delegate such that the returned pointer remains valid for long periods of time.
        /// </param>
        /// <param name="ignoreValidityChecks">
        /// Whether to skip validity checks, such as calling convention mismatch checks. 
        /// </param>
        /// <returns>A function pointer to the given delegate.</returns>
        public static unsafe delegate* unmanaged[Thiscall]<void> DelegateToThiscall
        (
            Delegate @delegate,
            DelegatePointerKind kind = DelegatePointerKind.Stub,
            bool pinned = true,
            bool ignoreValidityChecks = false
        )
        {
            if (!ignoreValidityChecks)
            {
                DelegateSafetyCheck(@delegate, CallingConvention.ThisCall);
            }

            return (delegate* unmanaged[Thiscall]<void>) DelegateToPtr(@delegate, kind, pinned);
        }

        public static T PtrToDelegate<T>(nint p) where T : Delegate => Marshal.GetDelegateForFunctionPointer<T>(p);

        [MethodImpl((MethodImplOptions) 768)]
        public static unsafe ref Guid GuidOf<T>() => ref *TypeGuid<T>.Riid;

        [MethodImpl((MethodImplOptions) 768)]
        public static unsafe Guid* GuidPtrOf<T>() => TypeGuid<T>.Riid;

        // Begin adapted TerraFX code
        // Copyright © Tanner Gooding and Contributors. Licensed under the MIT License (MIT).
        // See License.md in the repository root for more information.
        // Ported from shared/uuids.h in the Windows SDK for Windows 10.0.19041.0
        // Original source is Copyright © Microsoft. All rights reserved.

        private static unsafe class TypeGuid<T>
        {
            public static readonly Guid* Riid = CreateRiid();

            private static Guid* CreateRiid()
            {
#if NET5_0_OR_GREATER
                var p = (Guid*) RuntimeHelpers.AllocateTypeAssociatedMemory(typeof(T), sizeof(Guid));
#else
                var p = (Guid*) Allocate(sizeof(Guid));
#endif

                *p = typeof(T).GUID;

                return p;
            }
        }

        // End adapted TerraFX code

        /// <summary>
        /// Converts the specified HRESULT error code to a corresponding <see cref="T:System.Exception"></see> object
        /// and throws if a match was found.
        /// </summary>
        /// <param name="hResult">The HRESULT to be converted.</param>
        public static void ThrowHResult(int hResult)
        {
            var ex = Marshal.GetExceptionForHR(hResult);
            if (ex is not null)
            {
                throw ex;
            }
        }

        [DllImport("kernel32", EntryPoint = "CreateEventW", ExactSpelling = true, SetLastError = true)]
        private static extern unsafe nint CoreCreateWinEvent
            (SecurityAttributes* lpEventAttributes, int bManualReset, int bInitialState, char* lpName);

        [DllImport("kernel32", EntryPoint = "WaitForSingleObjectEx", ExactSpelling = true,  SetLastError = true)]
        private static extern uint CoreWaitObjects(nint hHandle, uint dwMilliseconds, int bAlertable);

        [DllImport("kernel32", EntryPoint = "WaitForMultipleObjectsEx", ExactSpelling = true, SetLastError = true)]
        private static extern unsafe uint CoreWaitObjects
            (uint nCount, nint* lpHandles, int bWaitAll, uint dwMilliseconds, int bAlertable);
            
        [DllImport("kernel32", EntryPoint = "CloseHandle", ExactSpelling = true, SetLastError = true)]
        public static extern int CloseWindowsHandle(nint hObject);

        public static unsafe nint CreateWindowsEvent
            (SecurityAttributes* lpEventAttributes, bool bManualReset, bool bInitialState, char* lpName)
        {
            var ret = CoreCreateWinEvent(lpEventAttributes, bManualReset ? 1 : 0, bInitialState ? 1 : 0, lpName);
            if (ret == 0)
            {
                ThrowHResult(Marshal.GetHRForLastWin32Error());
            }

            return ret;
        }

        public static uint WaitWindowsObjects(nint @object, uint timeout = unchecked((uint) -1), bool alertable = false) => CoreWaitObjects(@object, timeout, alertable ? 1 : 0);

        public static unsafe uint WaitWindowsObjects
        (
            ReadOnlySpan<nint> objects,
            bool waitAll = true,
            uint timeout = unchecked((uint) -1),
            bool alertable = false
        )
        {
            if (objects.Length == 1)
            {
                return CoreWaitObjects(objects[0], timeout, alertable ? 1 : 0);
            }

            fixed (nint* handles = objects)
            {
                return CoreWaitObjects((uint) objects.Length, handles, waitAll ? 1 : 0, timeout, alertable ? 1 : 0);
            }
        }

        [MethodImpl((MethodImplOptions) 768)]
#if NET5_0_OR_GREATER
        public static ref T NullRef<T>() => ref Unsafe.NullRef<T>();
#else
        public static unsafe ref T NullRef<T>() => ref Unsafe.AsRef<T>((void*) 0);
#endif
    }
}<|MERGE_RESOLUTION|>--- conflicted
+++ resolved
@@ -305,14 +305,9 @@
                 NativeStringEncoding.LPStr     => AnsiToString(input),
                 NativeStringEncoding.LPTStr    => Utf8PtrToString(input),
                 NativeStringEncoding.LPUTF8Str => Utf8PtrToString(input),
-<<<<<<< HEAD
-                NativeStringEncoding.LPWStr    => WideToString(input),
-                _                              => ThrowInvalidEncoding<string>()
-=======
                 NativeStringEncoding.LPWStr => WideToString(input),
                 NativeStringEncoding.WinString => (*(WinString*)&input).ToString(),
                 _ => ThrowInvalidEncoding<string>()
->>>>>>> 6095c712
             };
             Console.WriteLine($"got {var}");
             return var;
