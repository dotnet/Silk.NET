﻿<Project Sdk="Microsoft.NET.Sdk">

    <PropertyGroup>
        <TargetFramework>netstandard2.0</TargetFramework>
        <AllowUnsafeBlocks>true</AllowUnsafeBlocks>
        <LangVersion>8</LangVersion>
    </PropertyGroup>

    <ItemGroup>
        <PackageReference Include="Microsoft.CSharp" Version="4.7.0" />
        <PackageReference Include="System.Memory" Version="4.5.3" />
        <PackageReference Include="System.Reflection.Emit" Version="4.7.0" />
        <PackageReference Include="System.Reflection.Emit.ILGeneration" Version="4.7.0" />
        <PackageReference Include="System.Runtime.CompilerServices.Unsafe" Version="4.7.0" />
        <PackageReference Include="System.Numerics.Vectors" Version="4.6.0-preview5.19224.8" />
<<<<<<< HEAD
        <PackageReference Include="Ultz.SuperInvoke" Version="1.0.2" />
=======
        <PackageReference Include="Ultz.SuperInvoke" Version="1.0.3" />
>>>>>>> 76a89ed3
    </ItemGroup>

    <Import Project="..\..\..\build\props\common.props" />

</Project><|MERGE_RESOLUTION|>--- conflicted
+++ resolved
@@ -13,11 +13,7 @@
         <PackageReference Include="System.Reflection.Emit.ILGeneration" Version="4.7.0" />
         <PackageReference Include="System.Runtime.CompilerServices.Unsafe" Version="4.7.0" />
         <PackageReference Include="System.Numerics.Vectors" Version="4.6.0-preview5.19224.8" />
-<<<<<<< HEAD
-        <PackageReference Include="Ultz.SuperInvoke" Version="1.0.2" />
-=======
         <PackageReference Include="Ultz.SuperInvoke" Version="1.0.3" />
->>>>>>> 76a89ed3
     </ItemGroup>
 
     <Import Project="..\..\..\build\props\common.props" />
