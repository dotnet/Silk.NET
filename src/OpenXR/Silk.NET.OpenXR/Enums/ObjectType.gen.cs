--- conflicted
+++ resolved
@@ -86,11 +86,8 @@
         BodyTrackerHtc = 1000320000,
         [NativeName("Name", "XR_OBJECT_TYPE_BODY_TRACKER_BD")]
         BodyTrackerBD = 1000385000,
-<<<<<<< HEAD
-=======
         [NativeName("Name", "XR_OBJECT_TYPE_FACE_TRACKER_BD")]
         FaceTrackerBD = 1000386000,
->>>>>>> f550aa3f
         [NativeName("Name", "XR_OBJECT_TYPE_SENSE_DATA_PROVIDER_BD")]
         SenseDataProviderBD = 1000389000,
         [NativeName("Name", "XR_OBJECT_TYPE_SENSE_DATA_SNAPSHOT_BD")]
@@ -103,11 +100,8 @@
         TrackableTrackerAndroid = 1000455001,
         [NativeName("Name", "XR_OBJECT_TYPE_DEVICE_ANCHOR_PERSISTENCE_ANDROID")]
         DeviceAnchorPersistenceAndroid = 1000457000,
-<<<<<<< HEAD
-=======
         [NativeName("Name", "XR_OBJECT_TYPE_FACE_TRACKER_ANDROID")]
         FaceTrackerAndroid = 1000458000,
->>>>>>> f550aa3f
         [NativeName("Name", "XR_OBJECT_TYPE_WORLD_MESH_DETECTOR_ML")]
         WorldMeshDetectorML = 1000474000,
         [NativeName("Name", "XR_OBJECT_TYPE_FACIAL_EXPRESSION_CLIENT_ML")]
