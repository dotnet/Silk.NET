// Licensed to the .NET Foundation under one or more agreements.
// The .NET Foundation licenses this file to you under the MIT license.


using System;
using Silk.NET.Core.Attributes;

#pragma warning disable 1591

namespace Silk.NET.OpenXR
{
    [NativeName("Name", "XrResult")]
    public enum Result : int
    {
        [NativeName("Name", "XR_SUCCESS")]
        Success = 0,
        [NativeName("Name", "XR_TIMEOUT_EXPIRED")]
        TimeoutExpired = 1,
        [NativeName("Name", "XR_SESSION_LOSS_PENDING")]
        SessionLossPending = 3,
        [NativeName("Name", "XR_EVENT_UNAVAILABLE")]
        EventUnavailable = 4,
        [NativeName("Name", "XR_SPACE_BOUNDS_UNAVAILABLE")]
        SpaceBoundsUnavailable = 7,
        [NativeName("Name", "XR_SESSION_NOT_FOCUSED")]
        SessionNotFocused = 8,
        [NativeName("Name", "XR_FRAME_DISCARDED")]
        FrameDiscarded = 9,
        [NativeName("Name", "XR_ERROR_VALIDATION_FAILURE")]
        ErrorValidationFailure = unchecked((int) -1),
        [NativeName("Name", "XR_ERROR_RUNTIME_FAILURE")]
        ErrorRuntimeFailure = unchecked((int) -2),
        [NativeName("Name", "XR_ERROR_OUT_OF_MEMORY")]
        ErrorOutOfMemory = unchecked((int) -3),
        [NativeName("Name", "XR_ERROR_API_VERSION_UNSUPPORTED")]
        ErrorApiVersionUnsupported = unchecked((int) -4),
        [NativeName("Name", "XR_ERROR_INITIALIZATION_FAILED")]
        ErrorInitializationFailed = unchecked((int) -6),
        [NativeName("Name", "XR_ERROR_FUNCTION_UNSUPPORTED")]
        ErrorFunctionUnsupported = unchecked((int) -7),
        [NativeName("Name", "XR_ERROR_FEATURE_UNSUPPORTED")]
        ErrorFeatureUnsupported = unchecked((int) -8),
        [NativeName("Name", "XR_ERROR_EXTENSION_NOT_PRESENT")]
        ErrorExtensionNotPresent = unchecked((int) -9),
        [NativeName("Name", "XR_ERROR_LIMIT_REACHED")]
        ErrorLimitReached = unchecked((int) -10),
        [NativeName("Name", "XR_ERROR_SIZE_INSUFFICIENT")]
        ErrorSizeInsufficient = unchecked((int) -11),
        [NativeName("Name", "XR_ERROR_HANDLE_INVALID")]
        ErrorHandleInvalid = unchecked((int) -12),
        [NativeName("Name", "XR_ERROR_INSTANCE_LOST")]
        ErrorInstanceLost = unchecked((int) -13),
        [NativeName("Name", "XR_ERROR_SESSION_RUNNING")]
        ErrorSessionRunning = unchecked((int) -14),
        [NativeName("Name", "XR_ERROR_SESSION_NOT_RUNNING")]
        ErrorSessionNotRunning = unchecked((int) -16),
        [NativeName("Name", "XR_ERROR_SESSION_LOST")]
        ErrorSessionLost = unchecked((int) -17),
        [NativeName("Name", "XR_ERROR_SYSTEM_INVALID")]
        ErrorSystemInvalid = unchecked((int) -18),
        [NativeName("Name", "XR_ERROR_PATH_INVALID")]
        ErrorPathInvalid = unchecked((int) -19),
        [NativeName("Name", "XR_ERROR_PATH_COUNT_EXCEEDED")]
        ErrorPathCountExceeded = unchecked((int) -20),
        [NativeName("Name", "XR_ERROR_PATH_FORMAT_INVALID")]
        ErrorPathFormatInvalid = unchecked((int) -21),
        [NativeName("Name", "XR_ERROR_PATH_UNSUPPORTED")]
        ErrorPathUnsupported = unchecked((int) -22),
        [NativeName("Name", "XR_ERROR_LAYER_INVALID")]
        ErrorLayerInvalid = unchecked((int) -23),
        [NativeName("Name", "XR_ERROR_LAYER_LIMIT_EXCEEDED")]
        ErrorLayerLimitExceeded = unchecked((int) -24),
        [NativeName("Name", "XR_ERROR_SWAPCHAIN_RECT_INVALID")]
        ErrorSwapchainRectInvalid = unchecked((int) -25),
        [NativeName("Name", "XR_ERROR_SWAPCHAIN_FORMAT_UNSUPPORTED")]
        ErrorSwapchainFormatUnsupported = unchecked((int) -26),
        [NativeName("Name", "XR_ERROR_ACTION_TYPE_MISMATCH")]
        ErrorActionTypeMismatch = unchecked((int) -27),
        [NativeName("Name", "XR_ERROR_SESSION_NOT_READY")]
        ErrorSessionNotReady = unchecked((int) -28),
        [NativeName("Name", "XR_ERROR_SESSION_NOT_STOPPING")]
        ErrorSessionNotStopping = unchecked((int) -29),
        [NativeName("Name", "XR_ERROR_TIME_INVALID")]
        ErrorTimeInvalid = unchecked((int) -30),
        [NativeName("Name", "XR_ERROR_REFERENCE_SPACE_UNSUPPORTED")]
        ErrorReferenceSpaceUnsupported = unchecked((int) -31),
        [NativeName("Name", "XR_ERROR_FILE_ACCESS_ERROR")]
        ErrorFileAccessError = unchecked((int) -32),
        [NativeName("Name", "XR_ERROR_FILE_CONTENTS_INVALID")]
        ErrorFileContentsInvalid = unchecked((int) -33),
        [NativeName("Name", "XR_ERROR_FORM_FACTOR_UNSUPPORTED")]
        ErrorFormFactorUnsupported = unchecked((int) -34),
        [NativeName("Name", "XR_ERROR_FORM_FACTOR_UNAVAILABLE")]
        ErrorFormFactorUnavailable = unchecked((int) -35),
        [NativeName("Name", "XR_ERROR_API_LAYER_NOT_PRESENT")]
        ErrorApiLayerNotPresent = unchecked((int) -36),
        [NativeName("Name", "XR_ERROR_CALL_ORDER_INVALID")]
        ErrorCallOrderInvalid = unchecked((int) -37),
        [NativeName("Name", "XR_ERROR_GRAPHICS_DEVICE_INVALID")]
        ErrorGraphicsDeviceInvalid = unchecked((int) -38),
        [NativeName("Name", "XR_ERROR_POSE_INVALID")]
        ErrorPoseInvalid = unchecked((int) -39),
        [NativeName("Name", "XR_ERROR_INDEX_OUT_OF_RANGE")]
        ErrorIndexOutOfRange = unchecked((int) -40),
        [NativeName("Name", "XR_ERROR_VIEW_CONFIGURATION_TYPE_UNSUPPORTED")]
        ErrorViewConfigurationTypeUnsupported = unchecked((int) -41),
        [NativeName("Name", "XR_ERROR_ENVIRONMENT_BLEND_MODE_UNSUPPORTED")]
        ErrorEnvironmentBlendModeUnsupported = unchecked((int) -42),
        [NativeName("Name", "XR_ERROR_NAME_DUPLICATED")]
        ErrorNameDuplicated = unchecked((int) -44),
        [NativeName("Name", "XR_ERROR_NAME_INVALID")]
        ErrorNameInvalid = unchecked((int) -45),
        [NativeName("Name", "XR_ERROR_ACTIONSET_NOT_ATTACHED")]
        ErrorActionsetNotAttached = unchecked((int) -46),
        [NativeName("Name", "XR_ERROR_ACTIONSETS_ALREADY_ATTACHED")]
        ErrorActionsetsAlreadyAttached = unchecked((int) -47),
        [NativeName("Name", "XR_ERROR_LOCALIZED_NAME_DUPLICATED")]
        ErrorLocalizedNameDuplicated = unchecked((int) -48),
        [NativeName("Name", "XR_ERROR_LOCALIZED_NAME_INVALID")]
        ErrorLocalizedNameInvalid = unchecked((int) -49),
        [NativeName("Name", "XR_ERROR_GRAPHICS_REQUIREMENTS_CALL_MISSING")]
        ErrorGraphicsRequirementsCallMissing = unchecked((int) -50),
        [NativeName("Name", "XR_ERROR_RUNTIME_UNAVAILABLE")]
        ErrorRuntimeUnavailable = unchecked((int) -51),
        [NativeName("Name", "XR_ERROR_ANDROID_THREAD_SETTINGS_ID_INVALID_KHR")]
        ErrorAndroidThreadSettingsIDInvalidKhr = unchecked((int) -1000003000),
        [NativeName("Name", "XR_ERROR_ANDROID_THREAD_SETTINGS_FAILURE_KHR")]
        ErrorAndroidThreadSettingsFailureKhr = unchecked((int) -1000003001),
        [NativeName("Name", "XR_ERROR_CREATE_SPATIAL_ANCHOR_FAILED_MSFT")]
        ErrorCreateSpatialAnchorFailedMsft = unchecked((int) -1000039001),
        [NativeName("Name", "XR_ERROR_SECONDARY_VIEW_CONFIGURATION_TYPE_NOT_ENABLED_MSFT")]
        ErrorSecondaryViewConfigurationTypeNotEnabledMsft = unchecked((int) -1000053000),
        [NativeName("Name", "XR_ERROR_CONTROLLER_MODEL_KEY_INVALID_MSFT")]
        ErrorControllerModelKeyInvalidMsft = unchecked((int) -1000055000),
        [NativeName("Name", "XR_ERROR_REPROJECTION_MODE_UNSUPPORTED_MSFT")]
        ErrorReprojectionModeUnsupportedMsft = unchecked((int) -1000066000),
        [NativeName("Name", "XR_ERROR_COMPUTE_NEW_SCENE_NOT_COMPLETED_MSFT")]
        ErrorComputeNewSceneNotCompletedMsft = unchecked((int) -1000097000),
        [NativeName("Name", "XR_ERROR_SCENE_COMPONENT_ID_INVALID_MSFT")]
        ErrorSceneComponentIDInvalidMsft = unchecked((int) -1000097001),
        [NativeName("Name", "XR_ERROR_SCENE_COMPONENT_TYPE_MISMATCH_MSFT")]
        ErrorSceneComponentTypeMismatchMsft = unchecked((int) -1000097002),
        [NativeName("Name", "XR_ERROR_SCENE_MESH_BUFFER_ID_INVALID_MSFT")]
        ErrorSceneMeshBufferIDInvalidMsft = unchecked((int) -1000097003),
        [NativeName("Name", "XR_ERROR_SCENE_COMPUTE_FEATURE_INCOMPATIBLE_MSFT")]
        ErrorSceneComputeFeatureIncompatibleMsft = unchecked((int) -1000097004),
        [NativeName("Name", "XR_ERROR_SCENE_COMPUTE_CONSISTENCY_MISMATCH_MSFT")]
        ErrorSceneComputeConsistencyMismatchMsft = unchecked((int) -1000097005),
        [NativeName("Name", "XR_ERROR_DISPLAY_REFRESH_RATE_UNSUPPORTED_FB")]
        ErrorDisplayRefreshRateUnsupportedFB = unchecked((int) -1000101000),
        [NativeName("Name", "XR_ERROR_COLOR_SPACE_UNSUPPORTED_FB")]
        ErrorColorSpaceUnsupportedFB = unchecked((int) -1000108000),
        [NativeName("Name", "XR_ERROR_SPACE_COMPONENT_NOT_SUPPORTED_FB")]
        ErrorSpaceComponentNotSupportedFB = unchecked((int) -1000113000),
        [NativeName("Name", "XR_ERROR_SPACE_COMPONENT_NOT_ENABLED_FB")]
        ErrorSpaceComponentNotEnabledFB = unchecked((int) -1000113001),
        [NativeName("Name", "XR_ERROR_SPACE_COMPONENT_STATUS_PENDING_FB")]
        ErrorSpaceComponentStatusPendingFB = unchecked((int) -1000113002),
        [NativeName("Name", "XR_ERROR_SPACE_COMPONENT_STATUS_ALREADY_SET_FB")]
        ErrorSpaceComponentStatusAlreadySetFB = unchecked((int) -1000113003),
        [NativeName("Name", "XR_ERROR_UNEXPECTED_STATE_PASSTHROUGH_FB")]
        ErrorUnexpectedStatePassthroughFB = unchecked((int) -1000118000),
        [NativeName("Name", "XR_ERROR_FEATURE_ALREADY_CREATED_PASSTHROUGH_FB")]
        ErrorFeatureAlreadyCreatedPassthroughFB = unchecked((int) -1000118001),
        [NativeName("Name", "XR_ERROR_FEATURE_REQUIRED_PASSTHROUGH_FB")]
        ErrorFeatureRequiredPassthroughFB = unchecked((int) -1000118002),
        [NativeName("Name", "XR_ERROR_NOT_PERMITTED_PASSTHROUGH_FB")]
        ErrorNotPermittedPassthroughFB = unchecked((int) -1000118003),
        [NativeName("Name", "XR_ERROR_INSUFFICIENT_RESOURCES_PASSTHROUGH_FB")]
        ErrorInsufficientResourcesPassthroughFB = unchecked((int) -1000118004),
        [NativeName("Name", "XR_ERROR_UNKNOWN_PASSTHROUGH_FB")]
        ErrorUnknownPassthroughFB = unchecked((int) -1000118050),
        [NativeName("Name", "XR_ERROR_RENDER_MODEL_KEY_INVALID_FB")]
        ErrorRenderModelKeyInvalidFB = unchecked((int) -1000119000),
        [NativeName("Name", "XR_RENDER_MODEL_UNAVAILABLE_FB")]
        RenderModelUnavailableFB = 1000119020,
        [NativeName("Name", "XR_ERROR_MARKER_NOT_TRACKED_VARJO")]
        ErrorMarkerNotTrackedVarjo = unchecked((int) -1000124000),
        [NativeName("Name", "XR_ERROR_MARKER_ID_INVALID_VARJO")]
        ErrorMarkerIDInvalidVarjo = unchecked((int) -1000124001),
        [NativeName("Name", "XR_ERROR_MARKER_DETECTOR_PERMISSION_DENIED_ML")]
        ErrorMarkerDetectorPermissionDeniedML = unchecked((int) -1000138000),
        [NativeName("Name", "XR_ERROR_MARKER_DETECTOR_LOCATE_FAILED_ML")]
        ErrorMarkerDetectorLocateFailedML = unchecked((int) -1000138001),
        [NativeName("Name", "XR_ERROR_MARKER_DETECTOR_INVALID_DATA_QUERY_ML")]
        ErrorMarkerDetectorInvalidDataQueryML = unchecked((int) -1000138002),
        [NativeName("Name", "XR_ERROR_MARKER_DETECTOR_INVALID_CREATE_INFO_ML")]
        ErrorMarkerDetectorInvalidCreateInfoML = unchecked((int) -1000138003),
        [NativeName("Name", "XR_ERROR_MARKER_INVALID_ML")]
        ErrorMarkerInvalidML = unchecked((int) -1000138004),
        [NativeName("Name", "XR_ERROR_LOCALIZATION_MAP_INCOMPATIBLE_ML")]
        ErrorLocalizationMapIncompatibleML = unchecked((int) -1000139000),
        [NativeName("Name", "XR_ERROR_LOCALIZATION_MAP_UNAVAILABLE_ML")]
        ErrorLocalizationMapUnavailableML = unchecked((int) -1000139001),
        [NativeName("Name", "XR_ERROR_LOCALIZATION_MAP_FAIL_ML")]
        ErrorLocalizationMapFailML = unchecked((int) -1000139002),
        [NativeName("Name", "XR_ERROR_LOCALIZATION_MAP_IMPORT_EXPORT_PERMISSION_DENIED_ML")]
        ErrorLocalizationMapImportExportPermissionDeniedML = unchecked((int) -1000139003),
        [NativeName("Name", "XR_ERROR_LOCALIZATION_MAP_PERMISSION_DENIED_ML")]
        ErrorLocalizationMapPermissionDeniedML = unchecked((int) -1000139004),
        [NativeName("Name", "XR_ERROR_LOCALIZATION_MAP_ALREADY_EXISTS_ML")]
        ErrorLocalizationMapAlreadyExistsML = unchecked((int) -1000139005),
        [NativeName("Name", "XR_ERROR_LOCALIZATION_MAP_CANNOT_EXPORT_CLOUD_MAP_ML")]
        ErrorLocalizationMapCannotExportCloudMapML = unchecked((int) -1000139006),
        [NativeName("Name", "XR_ERROR_SPATIAL_ANCHORS_PERMISSION_DENIED_ML")]
        ErrorSpatialAnchorsPermissionDeniedML = unchecked((int) -1000140000),
        [NativeName("Name", "XR_ERROR_SPATIAL_ANCHORS_NOT_LOCALIZED_ML")]
        ErrorSpatialAnchorsNotLocalizedML = unchecked((int) -1000140001),
        [NativeName("Name", "XR_ERROR_SPATIAL_ANCHORS_OUT_OF_MAP_BOUNDS_ML")]
        ErrorSpatialAnchorsOutOfMapBoundsML = unchecked((int) -1000140002),
        [NativeName("Name", "XR_ERROR_SPATIAL_ANCHORS_SPACE_NOT_LOCATABLE_ML")]
        ErrorSpatialAnchorsSpaceNotLocatableML = unchecked((int) -1000140003),
        [NativeName("Name", "XR_ERROR_SPATIAL_ANCHORS_ANCHOR_NOT_FOUND_ML")]
        ErrorSpatialAnchorsAnchorNotFoundML = unchecked((int) -1000141000),
        [NativeName("Name", "XR_ERROR_SPATIAL_ANCHOR_NAME_NOT_FOUND_MSFT")]
        ErrorSpatialAnchorNameNotFoundMsft = unchecked((int) -1000142001),
        [NativeName("Name", "XR_ERROR_SPATIAL_ANCHOR_NAME_INVALID_MSFT")]
        ErrorSpatialAnchorNameInvalidMsft = unchecked((int) -1000142002),
        [NativeName("Name", "XR_SCENE_MARKER_DATA_NOT_STRING_MSFT")]
        SceneMarkerDataNotStringMsft = 1000147000,
        [NativeName("Name", "XR_ERROR_SPACE_MAPPING_INSUFFICIENT_FB")]
        ErrorSpaceMappingInsufficientFB = unchecked((int) -1000169000),
        [NativeName("Name", "XR_ERROR_SPACE_LOCALIZATION_FAILED_FB")]
        ErrorSpaceLocalizationFailedFB = unchecked((int) -1000169001),
        [NativeName("Name", "XR_ERROR_SPACE_NETWORK_TIMEOUT_FB")]
        ErrorSpaceNetworkTimeoutFB = unchecked((int) -1000169002),
        [NativeName("Name", "XR_ERROR_SPACE_NETWORK_REQUEST_FAILED_FB")]
        ErrorSpaceNetworkRequestFailedFB = unchecked((int) -1000169003),
        [NativeName("Name", "XR_ERROR_SPACE_CLOUD_STORAGE_DISABLED_FB")]
        ErrorSpaceCloudStorageDisabledFB = unchecked((int) -1000169004),
        [NativeName("Name", "XR_ERROR_SPACE_INSUFFICIENT_RESOURCES_META")]
        ErrorSpaceInsufficientResourcesMeta = unchecked((int) -1000259000),
        [NativeName("Name", "XR_ERROR_SPACE_STORAGE_AT_CAPACITY_META")]
        ErrorSpaceStorageATCapacityMeta = unchecked((int) -1000259001),
        [NativeName("Name", "XR_ERROR_SPACE_INSUFFICIENT_VIEW_META")]
        ErrorSpaceInsufficientViewMeta = unchecked((int) -1000259002),
        [NativeName("Name", "XR_ERROR_SPACE_PERMISSION_INSUFFICIENT_META")]
        ErrorSpacePermissionInsufficientMeta = unchecked((int) -1000259003),
        [NativeName("Name", "XR_ERROR_SPACE_RATE_LIMITED_META")]
        ErrorSpaceRateLimitedMeta = unchecked((int) -1000259004),
        [NativeName("Name", "XR_ERROR_SPACE_TOO_DARK_META")]
        ErrorSpaceTooDarkMeta = unchecked((int) -1000259005),
        [NativeName("Name", "XR_ERROR_SPACE_TOO_BRIGHT_META")]
        ErrorSpaceTooBrightMeta = unchecked((int) -1000259006),
        [NativeName("Name", "XR_ERROR_PASSTHROUGH_COLOR_LUT_BUFFER_SIZE_MISMATCH_META")]
        ErrorPassthroughColorLutBufferSizeMismatchMeta = unchecked((int) -1000266000),
        [NativeName("Name", "XR_ENVIRONMENT_DEPTH_NOT_AVAILABLE_META")]
        EnvironmentDepthNotAvailableMeta = 1000291000,
        [NativeName("Name", "XR_ERROR_RENDER_MODEL_ID_INVALID_EXT")]
        ErrorRenderModelIDInvalidExt = unchecked((int) -1000300000),
        [NativeName("Name", "XR_ERROR_RENDER_MODEL_ASSET_UNAVAILABLE_EXT")]
        ErrorRenderModelAssetUnavailableExt = unchecked((int) -1000300001),
        [NativeName("Name", "XR_ERROR_RENDER_MODEL_GLTF_EXTENSION_REQUIRED_EXT")]
        ErrorRenderModelGltfExtensionRequiredExt = unchecked((int) -1000300002),
        [NativeName("Name", "XR_ERROR_NOT_INTERACTION_RENDER_MODEL_EXT")]
        ErrorNotInteractionRenderModelExt = unchecked((int) -1000301000),
        [NativeName("Name", "XR_ERROR_HINT_ALREADY_SET_QCOM")]
        ErrorHintAlreadySetQCom = unchecked((int) -1000306000),
        [NativeName("Name", "XR_ERROR_NOT_AN_ANCHOR_HTC")]
        ErrorNotANAnchorHtc = unchecked((int) -1000319000),
        [NativeName("Name", "XR_ERROR_SPATIAL_ENTITY_ID_INVALID_BD")]
        ErrorSpatialEntityIDInvalidBD = unchecked((int) -1000389000),
        [NativeName("Name", "XR_ERROR_SPATIAL_SENSING_SERVICE_UNAVAILABLE_BD")]
        ErrorSpatialSensingServiceUnavailableBD = unchecked((int) -1000389001),
        [NativeName("Name", "XR_ERROR_ANCHOR_NOT_SUPPORTED_FOR_ENTITY_BD")]
        ErrorAnchorNotSupportedForEntityBD = unchecked((int) -1000389002),
        [NativeName("Name", "XR_ERROR_SPATIAL_ANCHOR_NOT_FOUND_BD")]
        ErrorSpatialAnchorNotFoundBD = unchecked((int) -1000390000),
        [NativeName("Name", "XR_ERROR_SPATIAL_ANCHOR_SHARING_NETWORK_TIMEOUT_BD")]
        ErrorSpatialAnchorSharingNetworkTimeoutBD = unchecked((int) -1000391000),
        [NativeName("Name", "XR_ERROR_SPATIAL_ANCHOR_SHARING_AUTHENTICATION_FAILURE_BD")]
        ErrorSpatialAnchorSharingAuthenticationFailureBD = unchecked((int) -1000391001),
        [NativeName("Name", "XR_ERROR_SPATIAL_ANCHOR_SHARING_NETWORK_FAILURE_BD")]
        ErrorSpatialAnchorSharingNetworkFailureBD = unchecked((int) -1000391002),
        [NativeName("Name", "XR_ERROR_SPATIAL_ANCHOR_SHARING_LOCALIZATION_FAIL_BD")]
        ErrorSpatialAnchorSharingLocalizationFailBD = unchecked((int) -1000391003),
        [NativeName("Name", "XR_ERROR_SPATIAL_ANCHOR_SHARING_MAP_INSUFFICIENT_BD")]
        ErrorSpatialAnchorSharingMapInsufficientBD = unchecked((int) -1000391004),
        [NativeName("Name", "XR_ERROR_SCENE_CAPTURE_FAILURE_BD")]
        ErrorSceneCaptureFailureBD = unchecked((int) -1000392000),
        [NativeName("Name", "XR_ERROR_SPACE_NOT_LOCATABLE_EXT")]
        ErrorSpaceNotLocatableExt = unchecked((int) -1000429000),
        [NativeName("Name", "XR_ERROR_PLANE_DETECTION_PERMISSION_DENIED_EXT")]
        ErrorPlaneDetectionPermissionDeniedExt = unchecked((int) -1000429001),
        [NativeName("Name", "XR_ERROR_MISMATCHING_TRACKABLE_TYPE_ANDROID")]
        ErrorMismatchingTrackableTypeAndroid = unchecked((int) -1000455000),
        [NativeName("Name", "XR_ERROR_TRACKABLE_TYPE_NOT_SUPPORTED_ANDROID")]
        ErrorTrackableTypeNotSupportedAndroid = unchecked((int) -1000455001),
        [NativeName("Name", "XR_ERROR_ANCHOR_ID_NOT_FOUND_ANDROID")]
        ErrorAnchorIDNotFoundAndroid = unchecked((int) -1000457000),
        [NativeName("Name", "XR_ERROR_ANCHOR_ALREADY_PERSISTED_ANDROID")]
        ErrorAnchorAlreadyPersistedAndroid = unchecked((int) -1000457001),
        [NativeName("Name", "XR_ERROR_ANCHOR_NOT_TRACKING_ANDROID")]
        ErrorAnchorNotTrackingAndroid = unchecked((int) -1000457002),
        [NativeName("Name", "XR_ERROR_PERSISTED_DATA_NOT_READY_ANDROID")]
        ErrorPersistedDataNotReadyAndroid = unchecked((int) -1000457003),
<<<<<<< HEAD
=======
        [NativeName("Name", "XR_ERROR_SERVICE_NOT_READY_ANDROID")]
        ErrorServiceNotReadyAndroid = unchecked((int) -1000458000),
>>>>>>> f550aa3f
        [NativeName("Name", "XR_ERROR_FUTURE_PENDING_EXT")]
        ErrorFuturePendingExt = unchecked((int) -1000469001),
        [NativeName("Name", "XR_ERROR_FUTURE_INVALID_EXT")]
        ErrorFutureInvalidExt = unchecked((int) -1000469002),
        [NativeName("Name", "XR_ERROR_SYSTEM_NOTIFICATION_PERMISSION_DENIED_ML")]
        ErrorSystemNotificationPermissionDeniedML = unchecked((int) -1000473000),
        [NativeName("Name", "XR_ERROR_SYSTEM_NOTIFICATION_INCOMPATIBLE_SKU_ML")]
        ErrorSystemNotificationIncompatibleSkuML = unchecked((int) -1000473001),
        [NativeName("Name", "XR_ERROR_WORLD_MESH_DETECTOR_PERMISSION_DENIED_ML")]
        ErrorWorldMeshDetectorPermissionDeniedML = unchecked((int) -1000474000),
        [NativeName("Name", "XR_ERROR_WORLD_MESH_DETECTOR_SPACE_NOT_LOCATABLE_ML")]
        ErrorWorldMeshDetectorSpaceNotLocatableML = unchecked((int) -1000474001),
        [NativeName("Name", "XR_ERROR_FACIAL_EXPRESSION_PERMISSION_DENIED_ML")]
        ErrorFacialExpressionPermissionDeniedML = 1000482000,
        [NativeName("Name", "XR_ERROR_COLOCATION_DISCOVERY_NETWORK_FAILED_META")]
        ErrorColocationDiscoveryNetworkFailedMeta = unchecked((int) -1000571001),
        [NativeName("Name", "XR_ERROR_COLOCATION_DISCOVERY_NO_DISCOVERY_METHOD_META")]
        ErrorColocationDiscoveryNoDiscoveryMethodMeta = unchecked((int) -1000571002),
        [NativeName("Name", "XR_COLOCATION_DISCOVERY_ALREADY_ADVERTISING_META")]
        ColocationDiscoveryAlreadyAdvertisingMeta = 1000571003,
        [NativeName("Name", "XR_COLOCATION_DISCOVERY_ALREADY_DISCOVERING_META")]
        ColocationDiscoveryAlreadyDiscoveringMeta = 1000571004,
        [NativeName("Name", "XR_ERROR_SPACE_GROUP_NOT_FOUND_META")]
        ErrorSpaceGroupNotFoundMeta = unchecked((int) -1000572002),
        [NativeName("Name", "XR_ERROR_ANCHOR_NOT_OWNED_BY_CALLER_ANDROID")]
        ErrorAnchorNotOwnedByCallerAndroid = unchecked((int) -1000701000),
        [NativeName("Name", "XR_ERROR_EXTENSION_DEPENDENCY_NOT_ENABLED_KHR")]
        ErrorExtensionDependencyNotEnabledKhr = unchecked((int) -1000710001),
        [NativeName("Name", "XR_ERROR_PERMISSION_INSUFFICIENT_KHR")]
        ErrorPermissionInsufficientKhr = unchecked((int) -1000710000),
        [NativeName("Name", "XR_ERROR_SPATIAL_CAPABILITY_UNSUPPORTED_EXT")]
        ErrorSpatialCapabilityUnsupportedExt = unchecked((int) -1000740001),
        [NativeName("Name", "XR_ERROR_SPATIAL_ENTITY_ID_INVALID_EXT")]
        ErrorSpatialEntityIDInvalidExt = unchecked((int) -1000740002),
        [NativeName("Name", "XR_ERROR_SPATIAL_BUFFER_ID_INVALID_EXT")]
        ErrorSpatialBufferIDInvalidExt = unchecked((int) -1000740003),
        [NativeName("Name", "XR_ERROR_SPATIAL_COMPONENT_UNSUPPORTED_FOR_CAPABILITY_EXT")]
        ErrorSpatialComponentUnsupportedForCapabilityExt = unchecked((int) -1000740004),
        [NativeName("Name", "XR_ERROR_SPATIAL_CAPABILITY_CONFIGURATION_INVALID_EXT")]
        ErrorSpatialCapabilityConfigurationInvalidExt = unchecked((int) -1000740005),
        [NativeName("Name", "XR_ERROR_SPATIAL_COMPONENT_NOT_ENABLED_EXT")]
        ErrorSpatialComponentNotEnabledExt = unchecked((int) -1000740006),
        [NativeName("Name", "XR_ERROR_SPATIAL_PERSISTENCE_SCOPE_UNSUPPORTED_EXT")]
        ErrorSpatialPersistenceScopeUnsupportedExt = unchecked((int) -1000763001),
        [NativeName("Name", "XR_ERROR_SPATIAL_PERSISTENCE_SCOPE_INCOMPATIBLE_EXT")]
        ErrorSpatialPersistenceScopeIncompatibleExt = unchecked((int) -1000781001),
        [NativeName("Name", "XR_ERROR_EXTENSION_DEPENDENCY_NOT_ENABLED")]
        ErrorExtensionDependencyNotEnabled = unchecked((int) -1000710001),
        [NativeName("Name", "XR_ERROR_PERMISSION_INSUFFICIENT")]
        ErrorPermissionInsufficient = unchecked((int) -1000710000),
    }
}<|MERGE_RESOLUTION|>--- conflicted
+++ resolved
@@ -294,11 +294,8 @@
         ErrorAnchorNotTrackingAndroid = unchecked((int) -1000457002),
         [NativeName("Name", "XR_ERROR_PERSISTED_DATA_NOT_READY_ANDROID")]
         ErrorPersistedDataNotReadyAndroid = unchecked((int) -1000457003),
-<<<<<<< HEAD
-=======
         [NativeName("Name", "XR_ERROR_SERVICE_NOT_READY_ANDROID")]
         ErrorServiceNotReadyAndroid = unchecked((int) -1000458000),
->>>>>>> f550aa3f
         [NativeName("Name", "XR_ERROR_FUTURE_PENDING_EXT")]
         ErrorFuturePendingExt = unchecked((int) -1000469001),
         [NativeName("Name", "XR_ERROR_FUTURE_INVALID_EXT")]
