// Licensed to the .NET Foundation under one or more agreements.
// The .NET Foundation licenses this file to you under the MIT license.


using System;
using Silk.NET.Core.Attributes;

#pragma warning disable 1591

namespace Silk.NET.OpenXR
{
    [NativeName("Name", "XrStructureType")]
    public enum StructureType : int
    {
        [Obsolete("Deprecated in favour of \"Unknown\"")]
        [NativeName("Name", "XR_TYPE_UNKNOWN")]
        TypeUnknown = 0,
        [Obsolete("Deprecated in favour of \"ApiLayerProperties\"")]
        [NativeName("Name", "XR_TYPE_API_LAYER_PROPERTIES")]
        TypeApiLayerProperties = 1,
        [Obsolete("Deprecated in favour of \"ExtensionProperties\"")]
        [NativeName("Name", "XR_TYPE_EXTENSION_PROPERTIES")]
        TypeExtensionProperties = 2,
        [Obsolete("Deprecated in favour of \"InstanceCreateInfo\"")]
        [NativeName("Name", "XR_TYPE_INSTANCE_CREATE_INFO")]
        TypeInstanceCreateInfo = 3,
        [Obsolete("Deprecated in favour of \"SystemGetInfo\"")]
        [NativeName("Name", "XR_TYPE_SYSTEM_GET_INFO")]
        TypeSystemGetInfo = 4,
        [Obsolete("Deprecated in favour of \"SystemProperties\"")]
        [NativeName("Name", "XR_TYPE_SYSTEM_PROPERTIES")]
        TypeSystemProperties = 5,
        [Obsolete("Deprecated in favour of \"ViewLocateInfo\"")]
        [NativeName("Name", "XR_TYPE_VIEW_LOCATE_INFO")]
        TypeViewLocateInfo = 6,
        [Obsolete("Deprecated in favour of \"View\"")]
        [NativeName("Name", "XR_TYPE_VIEW")]
        TypeView = 7,
        [Obsolete("Deprecated in favour of \"SessionCreateInfo\"")]
        [NativeName("Name", "XR_TYPE_SESSION_CREATE_INFO")]
        TypeSessionCreateInfo = 8,
        [Obsolete("Deprecated in favour of \"SwapchainCreateInfo\"")]
        [NativeName("Name", "XR_TYPE_SWAPCHAIN_CREATE_INFO")]
        TypeSwapchainCreateInfo = 9,
        [Obsolete("Deprecated in favour of \"SessionBeginInfo\"")]
        [NativeName("Name", "XR_TYPE_SESSION_BEGIN_INFO")]
        TypeSessionBeginInfo = 10,
        [Obsolete("Deprecated in favour of \"ViewState\"")]
        [NativeName("Name", "XR_TYPE_VIEW_STATE")]
        TypeViewState = 11,
        [Obsolete("Deprecated in favour of \"FrameEndInfo\"")]
        [NativeName("Name", "XR_TYPE_FRAME_END_INFO")]
        TypeFrameEndInfo = 12,
        [Obsolete("Deprecated in favour of \"HapticVibration\"")]
        [NativeName("Name", "XR_TYPE_HAPTIC_VIBRATION")]
        TypeHapticVibration = 13,
        [Obsolete("Deprecated in favour of \"EventDataBuffer\"")]
        [NativeName("Name", "XR_TYPE_EVENT_DATA_BUFFER")]
        TypeEventDataBuffer = 16,
        [Obsolete("Deprecated in favour of \"EventDataInstanceLossPending\"")]
        [NativeName("Name", "XR_TYPE_EVENT_DATA_INSTANCE_LOSS_PENDING")]
        TypeEventDataInstanceLossPending = 17,
        [Obsolete("Deprecated in favour of \"EventDataSessionStateChanged\"")]
        [NativeName("Name", "XR_TYPE_EVENT_DATA_SESSION_STATE_CHANGED")]
        TypeEventDataSessionStateChanged = 18,
        [Obsolete("Deprecated in favour of \"ActionStateBoolean\"")]
        [NativeName("Name", "XR_TYPE_ACTION_STATE_BOOLEAN")]
        TypeActionStateBoolean = 23,
        [Obsolete("Deprecated in favour of \"ActionStateFloat\"")]
        [NativeName("Name", "XR_TYPE_ACTION_STATE_FLOAT")]
        TypeActionStateFloat = 24,
        [Obsolete("Deprecated in favour of \"ActionStateVector2f\"")]
        [NativeName("Name", "XR_TYPE_ACTION_STATE_VECTOR2F")]
        TypeActionStateVector2f = 25,
        [Obsolete("Deprecated in favour of \"ActionStatePose\"")]
        [NativeName("Name", "XR_TYPE_ACTION_STATE_POSE")]
        TypeActionStatePose = 27,
        [Obsolete("Deprecated in favour of \"ActionSetCreateInfo\"")]
        [NativeName("Name", "XR_TYPE_ACTION_SET_CREATE_INFO")]
        TypeActionSetCreateInfo = 28,
        [Obsolete("Deprecated in favour of \"ActionCreateInfo\"")]
        [NativeName("Name", "XR_TYPE_ACTION_CREATE_INFO")]
        TypeActionCreateInfo = 29,
        [Obsolete("Deprecated in favour of \"InstanceProperties\"")]
        [NativeName("Name", "XR_TYPE_INSTANCE_PROPERTIES")]
        TypeInstanceProperties = 32,
        [Obsolete("Deprecated in favour of \"FrameWaitInfo\"")]
        [NativeName("Name", "XR_TYPE_FRAME_WAIT_INFO")]
        TypeFrameWaitInfo = 33,
        [Obsolete("Deprecated in favour of \"CompositionLayerProjection\"")]
        [NativeName("Name", "XR_TYPE_COMPOSITION_LAYER_PROJECTION")]
        TypeCompositionLayerProjection = 35,
        [Obsolete("Deprecated in favour of \"CompositionLayerQuad\"")]
        [NativeName("Name", "XR_TYPE_COMPOSITION_LAYER_QUAD")]
        TypeCompositionLayerQuad = 36,
        [Obsolete("Deprecated in favour of \"ReferenceSpaceCreateInfo\"")]
        [NativeName("Name", "XR_TYPE_REFERENCE_SPACE_CREATE_INFO")]
        TypeReferenceSpaceCreateInfo = 37,
        [Obsolete("Deprecated in favour of \"ActionSpaceCreateInfo\"")]
        [NativeName("Name", "XR_TYPE_ACTION_SPACE_CREATE_INFO")]
        TypeActionSpaceCreateInfo = 38,
        [Obsolete("Deprecated in favour of \"EventDataReferenceSpaceChangePending\"")]
        [NativeName("Name", "XR_TYPE_EVENT_DATA_REFERENCE_SPACE_CHANGE_PENDING")]
        TypeEventDataReferenceSpaceChangePending = 40,
        [Obsolete("Deprecated in favour of \"ViewConfigurationView\"")]
        [NativeName("Name", "XR_TYPE_VIEW_CONFIGURATION_VIEW")]
        TypeViewConfigurationView = 41,
        [Obsolete("Deprecated in favour of \"SpaceLocation\"")]
        [NativeName("Name", "XR_TYPE_SPACE_LOCATION")]
        TypeSpaceLocation = 42,
        [Obsolete("Deprecated in favour of \"SpaceVelocity\"")]
        [NativeName("Name", "XR_TYPE_SPACE_VELOCITY")]
        TypeSpaceVelocity = 43,
        [Obsolete("Deprecated in favour of \"FrameState\"")]
        [NativeName("Name", "XR_TYPE_FRAME_STATE")]
        TypeFrameState = 44,
        [Obsolete("Deprecated in favour of \"ViewConfigurationProperties\"")]
        [NativeName("Name", "XR_TYPE_VIEW_CONFIGURATION_PROPERTIES")]
        TypeViewConfigurationProperties = 45,
        [Obsolete("Deprecated in favour of \"FrameBeginInfo\"")]
        [NativeName("Name", "XR_TYPE_FRAME_BEGIN_INFO")]
        TypeFrameBeginInfo = 46,
        [Obsolete("Deprecated in favour of \"CompositionLayerProjectionView\"")]
        [NativeName("Name", "XR_TYPE_COMPOSITION_LAYER_PROJECTION_VIEW")]
        TypeCompositionLayerProjectionView = 48,
        [Obsolete("Deprecated in favour of \"EventDataEventsLost\"")]
        [NativeName("Name", "XR_TYPE_EVENT_DATA_EVENTS_LOST")]
        TypeEventDataEventsLost = 49,
        [Obsolete("Deprecated in favour of \"InteractionProfileSuggestedBinding\"")]
        [NativeName("Name", "XR_TYPE_INTERACTION_PROFILE_SUGGESTED_BINDING")]
        TypeInteractionProfileSuggestedBinding = 51,
        [Obsolete("Deprecated in favour of \"EventDataInteractionProfileChanged\"")]
        [NativeName("Name", "XR_TYPE_EVENT_DATA_INTERACTION_PROFILE_CHANGED")]
        TypeEventDataInteractionProfileChanged = 52,
        [Obsolete("Deprecated in favour of \"InteractionProfileState\"")]
        [NativeName("Name", "XR_TYPE_INTERACTION_PROFILE_STATE")]
        TypeInteractionProfileState = 53,
        [Obsolete("Deprecated in favour of \"SwapchainImageAcquireInfo\"")]
        [NativeName("Name", "XR_TYPE_SWAPCHAIN_IMAGE_ACQUIRE_INFO")]
        TypeSwapchainImageAcquireInfo = 55,
        [Obsolete("Deprecated in favour of \"SwapchainImageWaitInfo\"")]
        [NativeName("Name", "XR_TYPE_SWAPCHAIN_IMAGE_WAIT_INFO")]
        TypeSwapchainImageWaitInfo = 56,
        [Obsolete("Deprecated in favour of \"SwapchainImageReleaseInfo\"")]
        [NativeName("Name", "XR_TYPE_SWAPCHAIN_IMAGE_RELEASE_INFO")]
        TypeSwapchainImageReleaseInfo = 57,
        [Obsolete("Deprecated in favour of \"ActionStateGetInfo\"")]
        [NativeName("Name", "XR_TYPE_ACTION_STATE_GET_INFO")]
        TypeActionStateGetInfo = 58,
        [Obsolete("Deprecated in favour of \"HapticActionInfo\"")]
        [NativeName("Name", "XR_TYPE_HAPTIC_ACTION_INFO")]
        TypeHapticActionInfo = 59,
        [Obsolete("Deprecated in favour of \"SessionActionSetsAttachInfo\"")]
        [NativeName("Name", "XR_TYPE_SESSION_ACTION_SETS_ATTACH_INFO")]
        TypeSessionActionSetsAttachInfo = 60,
        [Obsolete("Deprecated in favour of \"ActionsSyncInfo\"")]
        [NativeName("Name", "XR_TYPE_ACTIONS_SYNC_INFO")]
        TypeActionsSyncInfo = 61,
        [Obsolete("Deprecated in favour of \"BoundSourcesForActionEnumerateInfo\"")]
        [NativeName("Name", "XR_TYPE_BOUND_SOURCES_FOR_ACTION_ENUMERATE_INFO")]
        TypeBoundSourcesForActionEnumerateInfo = 62,
        [Obsolete("Deprecated in favour of \"InputSourceLocalizedNameGetInfo\"")]
        [NativeName("Name", "XR_TYPE_INPUT_SOURCE_LOCALIZED_NAME_GET_INFO")]
        TypeInputSourceLocalizedNameGetInfo = 63,
        [Obsolete("Deprecated in favour of \"CompositionLayerCubeKhr\"")]
        [NativeName("Name", "XR_TYPE_COMPOSITION_LAYER_CUBE_KHR")]
        TypeCompositionLayerCubeKhr = 1000006000,
        [Obsolete("Deprecated in favour of \"InstanceCreateInfoAndroidKhr\"")]
        [NativeName("Name", "XR_TYPE_INSTANCE_CREATE_INFO_ANDROID_KHR")]
        TypeInstanceCreateInfoAndroidKhr = 1000008000,
        [Obsolete("Deprecated in favour of \"CompositionLayerDepthInfoKhr\"")]
        [NativeName("Name", "XR_TYPE_COMPOSITION_LAYER_DEPTH_INFO_KHR")]
        TypeCompositionLayerDepthInfoKhr = 1000010000,
        [Obsolete("Deprecated in favour of \"VulkanSwapchainFormatListCreateInfoKhr\"")]
        [NativeName("Name", "XR_TYPE_VULKAN_SWAPCHAIN_FORMAT_LIST_CREATE_INFO_KHR")]
        TypeVulkanSwapchainFormatListCreateInfoKhr = 1000014000,
        [Obsolete("Deprecated in favour of \"EventDataPerfSettingsExt\"")]
        [NativeName("Name", "XR_TYPE_EVENT_DATA_PERF_SETTINGS_EXT")]
        TypeEventDataPerfSettingsExt = 1000015000,
        [Obsolete("Deprecated in favour of \"CompositionLayerCylinderKhr\"")]
        [NativeName("Name", "XR_TYPE_COMPOSITION_LAYER_CYLINDER_KHR")]
        TypeCompositionLayerCylinderKhr = 1000017000,
        [Obsolete("Deprecated in favour of \"CompositionLayerEquirectKhr\"")]
        [NativeName("Name", "XR_TYPE_COMPOSITION_LAYER_EQUIRECT_KHR")]
        TypeCompositionLayerEquirectKhr = 1000018000,
        [Obsolete("Deprecated in favour of \"DebugUtilsObjectNameInfoExt\"")]
        [NativeName("Name", "XR_TYPE_DEBUG_UTILS_OBJECT_NAME_INFO_EXT")]
        TypeDebugUtilsObjectNameInfoExt = 1000019000,
        [Obsolete("Deprecated in favour of \"DebugUtilsMessengerCallbackDataExt\"")]
        [NativeName("Name", "XR_TYPE_DEBUG_UTILS_MESSENGER_CALLBACK_DATA_EXT")]
        TypeDebugUtilsMessengerCallbackDataExt = 1000019001,
        [Obsolete("Deprecated in favour of \"DebugUtilsMessengerCreateInfoExt\"")]
        [NativeName("Name", "XR_TYPE_DEBUG_UTILS_MESSENGER_CREATE_INFO_EXT")]
        TypeDebugUtilsMessengerCreateInfoExt = 1000019002,
        [Obsolete("Deprecated in favour of \"DebugUtilsLabelExt\"")]
        [NativeName("Name", "XR_TYPE_DEBUG_UTILS_LABEL_EXT")]
        TypeDebugUtilsLabelExt = 1000019003,
        [Obsolete("Deprecated in favour of \"GraphicsBindingOpenglWin32Khr\"")]
        [NativeName("Name", "XR_TYPE_GRAPHICS_BINDING_OPENGL_WIN32_KHR")]
        TypeGraphicsBindingOpenglWin32Khr = 1000023000,
        [Obsolete("Deprecated in favour of \"GraphicsBindingOpenglXlibKhr\"")]
        [NativeName("Name", "XR_TYPE_GRAPHICS_BINDING_OPENGL_XLIB_KHR")]
        TypeGraphicsBindingOpenglXlibKhr = 1000023001,
        [Obsolete("Deprecated in favour of \"GraphicsBindingOpenglXcbKhr\"")]
        [NativeName("Name", "XR_TYPE_GRAPHICS_BINDING_OPENGL_XCB_KHR")]
        TypeGraphicsBindingOpenglXcbKhr = 1000023002,
        [Obsolete("Deprecated in favour of \"GraphicsBindingOpenglWaylandKhr\"")]
        [NativeName("Name", "XR_TYPE_GRAPHICS_BINDING_OPENGL_WAYLAND_KHR")]
        TypeGraphicsBindingOpenglWaylandKhr = 1000023003,
        [Obsolete("Deprecated in favour of \"SwapchainImageOpenglKhr\"")]
        [NativeName("Name", "XR_TYPE_SWAPCHAIN_IMAGE_OPENGL_KHR")]
        TypeSwapchainImageOpenglKhr = 1000023004,
        [Obsolete("Deprecated in favour of \"GraphicsRequirementsOpenglKhr\"")]
        [NativeName("Name", "XR_TYPE_GRAPHICS_REQUIREMENTS_OPENGL_KHR")]
        TypeGraphicsRequirementsOpenglKhr = 1000023005,
        [Obsolete("Deprecated in favour of \"GraphicsBindingOpenglESAndroidKhr\"")]
        [NativeName("Name", "XR_TYPE_GRAPHICS_BINDING_OPENGL_ES_ANDROID_KHR")]
        TypeGraphicsBindingOpenglESAndroidKhr = 1000024001,
        [Obsolete("Deprecated in favour of \"SwapchainImageOpenglESKhr\"")]
        [NativeName("Name", "XR_TYPE_SWAPCHAIN_IMAGE_OPENGL_ES_KHR")]
        TypeSwapchainImageOpenglESKhr = 1000024002,
        [Obsolete("Deprecated in favour of \"GraphicsRequirementsOpenglESKhr\"")]
        [NativeName("Name", "XR_TYPE_GRAPHICS_REQUIREMENTS_OPENGL_ES_KHR")]
        TypeGraphicsRequirementsOpenglESKhr = 1000024003,
        [Obsolete("Deprecated in favour of \"GraphicsBindingVulkanKhr\"")]
        [NativeName("Name", "XR_TYPE_GRAPHICS_BINDING_VULKAN_KHR")]
        TypeGraphicsBindingVulkanKhr = 1000025000,
        [Obsolete("Deprecated in favour of \"SwapchainImageVulkanKhr\"")]
        [NativeName("Name", "XR_TYPE_SWAPCHAIN_IMAGE_VULKAN_KHR")]
        TypeSwapchainImageVulkanKhr = 1000025001,
        [Obsolete("Deprecated in favour of \"GraphicsRequirementsVulkanKhr\"")]
        [NativeName("Name", "XR_TYPE_GRAPHICS_REQUIREMENTS_VULKAN_KHR")]
        TypeGraphicsRequirementsVulkanKhr = 1000025002,
        [Obsolete("Deprecated in favour of \"GraphicsBindingD3D11Khr\"")]
        [NativeName("Name", "XR_TYPE_GRAPHICS_BINDING_D3D11_KHR")]
        TypeGraphicsBindingD3D11Khr = 1000027000,
        [Obsolete("Deprecated in favour of \"SwapchainImageD3D11Khr\"")]
        [NativeName("Name", "XR_TYPE_SWAPCHAIN_IMAGE_D3D11_KHR")]
        TypeSwapchainImageD3D11Khr = 1000027001,
        [Obsolete("Deprecated in favour of \"GraphicsRequirementsD3D11Khr\"")]
        [NativeName("Name", "XR_TYPE_GRAPHICS_REQUIREMENTS_D3D11_KHR")]
        TypeGraphicsRequirementsD3D11Khr = 1000027002,
        [Obsolete("Deprecated in favour of \"GraphicsBindingD3D12Khr\"")]
        [NativeName("Name", "XR_TYPE_GRAPHICS_BINDING_D3D12_KHR")]
        TypeGraphicsBindingD3D12Khr = 1000028000,
        [Obsolete("Deprecated in favour of \"SwapchainImageD3D12Khr\"")]
        [NativeName("Name", "XR_TYPE_SWAPCHAIN_IMAGE_D3D12_KHR")]
        TypeSwapchainImageD3D12Khr = 1000028001,
        [Obsolete("Deprecated in favour of \"GraphicsRequirementsD3D12Khr\"")]
        [NativeName("Name", "XR_TYPE_GRAPHICS_REQUIREMENTS_D3D12_KHR")]
        TypeGraphicsRequirementsD3D12Khr = 1000028002,
        [Obsolete("Deprecated in favour of \"GraphicsBindingMetalKhr\"")]
        [NativeName("Name", "XR_TYPE_GRAPHICS_BINDING_METAL_KHR")]
        TypeGraphicsBindingMetalKhr = 1000029000,
        [Obsolete("Deprecated in favour of \"SwapchainImageMetalKhr\"")]
        [NativeName("Name", "XR_TYPE_SWAPCHAIN_IMAGE_METAL_KHR")]
        TypeSwapchainImageMetalKhr = 1000029001,
        [Obsolete("Deprecated in favour of \"GraphicsRequirementsMetalKhr\"")]
        [NativeName("Name", "XR_TYPE_GRAPHICS_REQUIREMENTS_METAL_KHR")]
        TypeGraphicsRequirementsMetalKhr = 1000029002,
        [Obsolete("Deprecated in favour of \"SystemEyeGazeInteractionPropertiesExt\"")]
        [NativeName("Name", "XR_TYPE_SYSTEM_EYE_GAZE_INTERACTION_PROPERTIES_EXT")]
        TypeSystemEyeGazeInteractionPropertiesExt = 1000030000,
        [Obsolete("Deprecated in favour of \"EyeGazeSampleTimeExt\"")]
        [NativeName("Name", "XR_TYPE_EYE_GAZE_SAMPLE_TIME_EXT")]
        TypeEyeGazeSampleTimeExt = 1000030001,
        [Obsolete("Deprecated in favour of \"VisibilityMaskKhr\"")]
        [NativeName("Name", "XR_TYPE_VISIBILITY_MASK_KHR")]
        TypeVisibilityMaskKhr = 1000031000,
        [Obsolete("Deprecated in favour of \"EventDataVisibilityMaskChangedKhr\"")]
        [NativeName("Name", "XR_TYPE_EVENT_DATA_VISIBILITY_MASK_CHANGED_KHR")]
        TypeEventDataVisibilityMaskChangedKhr = 1000031001,
        [Obsolete("Deprecated in favour of \"SessionCreateInfoOverlayExtx\"")]
        [NativeName("Name", "XR_TYPE_SESSION_CREATE_INFO_OVERLAY_EXTX")]
        TypeSessionCreateInfoOverlayExtx = 1000033000,
        [Obsolete("Deprecated in favour of \"EventDataMainSessionVisibilityChangedExtx\"")]
        [NativeName("Name", "XR_TYPE_EVENT_DATA_MAIN_SESSION_VISIBILITY_CHANGED_EXTX")]
        TypeEventDataMainSessionVisibilityChangedExtx = 1000033003,
        [Obsolete("Deprecated in favour of \"CompositionLayerColorScaleBiasKhr\"")]
        [NativeName("Name", "XR_TYPE_COMPOSITION_LAYER_COLOR_SCALE_BIAS_KHR")]
        TypeCompositionLayerColorScaleBiasKhr = 1000034000,
        [Obsolete("Deprecated in favour of \"SpatialAnchorCreateInfoMsft\"")]
        [NativeName("Name", "XR_TYPE_SPATIAL_ANCHOR_CREATE_INFO_MSFT")]
        TypeSpatialAnchorCreateInfoMsft = 1000039000,
        [Obsolete("Deprecated in favour of \"SpatialAnchorSpaceCreateInfoMsft\"")]
        [NativeName("Name", "XR_TYPE_SPATIAL_ANCHOR_SPACE_CREATE_INFO_MSFT")]
        TypeSpatialAnchorSpaceCreateInfoMsft = 1000039001,
        [Obsolete("Deprecated in favour of \"CompositionLayerImageLayoutFB\"")]
        [NativeName("Name", "XR_TYPE_COMPOSITION_LAYER_IMAGE_LAYOUT_FB")]
        TypeCompositionLayerImageLayoutFB = 1000040000,
        [Obsolete("Deprecated in favour of \"CompositionLayerAlphaBlendFB\"")]
        [NativeName("Name", "XR_TYPE_COMPOSITION_LAYER_ALPHA_BLEND_FB")]
        TypeCompositionLayerAlphaBlendFB = 1000041001,
        [Obsolete("Deprecated in favour of \"ViewConfigurationDepthRangeExt\"")]
        [NativeName("Name", "XR_TYPE_VIEW_CONFIGURATION_DEPTH_RANGE_EXT")]
        TypeViewConfigurationDepthRangeExt = 1000046000,
        [Obsolete("Deprecated in favour of \"GraphicsBindingEglMndx\"")]
        [NativeName("Name", "XR_TYPE_GRAPHICS_BINDING_EGL_MNDX")]
        TypeGraphicsBindingEglMndx = 1000048004,
        [Obsolete("Deprecated in favour of \"SpatialGraphNodeSpaceCreateInfoMsft\"")]
        [NativeName("Name", "XR_TYPE_SPATIAL_GRAPH_NODE_SPACE_CREATE_INFO_MSFT")]
        TypeSpatialGraphNodeSpaceCreateInfoMsft = 1000049000,
        [Obsolete("Deprecated in favour of \"SpatialGraphStaticNodeBindingCreateInfoMsft\"")]
        [NativeName("Name", "XR_TYPE_SPATIAL_GRAPH_STATIC_NODE_BINDING_CREATE_INFO_MSFT")]
        TypeSpatialGraphStaticNodeBindingCreateInfoMsft = 1000049001,
        [Obsolete("Deprecated in favour of \"SpatialGraphNodeBindingPropertiesGetInfoMsft\"")]
        [NativeName("Name", "XR_TYPE_SPATIAL_GRAPH_NODE_BINDING_PROPERTIES_GET_INFO_MSFT")]
        TypeSpatialGraphNodeBindingPropertiesGetInfoMsft = 1000049002,
        [Obsolete("Deprecated in favour of \"SpatialGraphNodeBindingPropertiesMsft\"")]
        [NativeName("Name", "XR_TYPE_SPATIAL_GRAPH_NODE_BINDING_PROPERTIES_MSFT")]
        TypeSpatialGraphNodeBindingPropertiesMsft = 1000049003,
        [Obsolete("Deprecated in favour of \"SystemHandTrackingPropertiesExt\"")]
        [NativeName("Name", "XR_TYPE_SYSTEM_HAND_TRACKING_PROPERTIES_EXT")]
        TypeSystemHandTrackingPropertiesExt = 1000051000,
        [Obsolete("Deprecated in favour of \"HandTrackerCreateInfoExt\"")]
        [NativeName("Name", "XR_TYPE_HAND_TRACKER_CREATE_INFO_EXT")]
        TypeHandTrackerCreateInfoExt = 1000051001,
        [Obsolete("Deprecated in favour of \"HandJointsLocateInfoExt\"")]
        [NativeName("Name", "XR_TYPE_HAND_JOINTS_LOCATE_INFO_EXT")]
        TypeHandJointsLocateInfoExt = 1000051002,
        [Obsolete("Deprecated in favour of \"HandJointLocationsExt\"")]
        [NativeName("Name", "XR_TYPE_HAND_JOINT_LOCATIONS_EXT")]
        TypeHandJointLocationsExt = 1000051003,
        [Obsolete("Deprecated in favour of \"HandJointVelocitiesExt\"")]
        [NativeName("Name", "XR_TYPE_HAND_JOINT_VELOCITIES_EXT")]
        TypeHandJointVelocitiesExt = 1000051004,
        [Obsolete("Deprecated in favour of \"SystemHandTrackingMeshPropertiesMsft\"")]
        [NativeName("Name", "XR_TYPE_SYSTEM_HAND_TRACKING_MESH_PROPERTIES_MSFT")]
        TypeSystemHandTrackingMeshPropertiesMsft = 1000052000,
        [Obsolete("Deprecated in favour of \"HandMeshSpaceCreateInfoMsft\"")]
        [NativeName("Name", "XR_TYPE_HAND_MESH_SPACE_CREATE_INFO_MSFT")]
        TypeHandMeshSpaceCreateInfoMsft = 1000052001,
        [Obsolete("Deprecated in favour of \"HandMeshUpdateInfoMsft\"")]
        [NativeName("Name", "XR_TYPE_HAND_MESH_UPDATE_INFO_MSFT")]
        TypeHandMeshUpdateInfoMsft = 1000052002,
        [Obsolete("Deprecated in favour of \"HandMeshMsft\"")]
        [NativeName("Name", "XR_TYPE_HAND_MESH_MSFT")]
        TypeHandMeshMsft = 1000052003,
        [Obsolete("Deprecated in favour of \"HandPoseTypeInfoMsft\"")]
        [NativeName("Name", "XR_TYPE_HAND_POSE_TYPE_INFO_MSFT")]
        TypeHandPoseTypeInfoMsft = 1000052004,
        [Obsolete("Deprecated in favour of \"SecondaryViewConfigurationSessionBeginInfoMsft\"")]
        [NativeName("Name", "XR_TYPE_SECONDARY_VIEW_CONFIGURATION_SESSION_BEGIN_INFO_MSFT")]
        TypeSecondaryViewConfigurationSessionBeginInfoMsft = 1000053000,
        [Obsolete("Deprecated in favour of \"SecondaryViewConfigurationStateMsft\"")]
        [NativeName("Name", "XR_TYPE_SECONDARY_VIEW_CONFIGURATION_STATE_MSFT")]
        TypeSecondaryViewConfigurationStateMsft = 1000053001,
        [Obsolete("Deprecated in favour of \"SecondaryViewConfigurationFrameStateMsft\"")]
        [NativeName("Name", "XR_TYPE_SECONDARY_VIEW_CONFIGURATION_FRAME_STATE_MSFT")]
        TypeSecondaryViewConfigurationFrameStateMsft = 1000053002,
        [Obsolete("Deprecated in favour of \"SecondaryViewConfigurationFrameEndInfoMsft\"")]
        [NativeName("Name", "XR_TYPE_SECONDARY_VIEW_CONFIGURATION_FRAME_END_INFO_MSFT")]
        TypeSecondaryViewConfigurationFrameEndInfoMsft = 1000053003,
        [Obsolete("Deprecated in favour of \"SecondaryViewConfigurationLayerInfoMsft\"")]
        [NativeName("Name", "XR_TYPE_SECONDARY_VIEW_CONFIGURATION_LAYER_INFO_MSFT")]
        TypeSecondaryViewConfigurationLayerInfoMsft = 1000053004,
        [Obsolete("Deprecated in favour of \"SecondaryViewConfigurationSwapchainCreateInfoMsft\"")]
        [NativeName("Name", "XR_TYPE_SECONDARY_VIEW_CONFIGURATION_SWAPCHAIN_CREATE_INFO_MSFT")]
        TypeSecondaryViewConfigurationSwapchainCreateInfoMsft = 1000053005,
        [Obsolete("Deprecated in favour of \"ControllerModelKeyStateMsft\"")]
        [NativeName("Name", "XR_TYPE_CONTROLLER_MODEL_KEY_STATE_MSFT")]
        TypeControllerModelKeyStateMsft = 1000055000,
        [Obsolete("Deprecated in favour of \"ControllerModelNodePropertiesMsft\"")]
        [NativeName("Name", "XR_TYPE_CONTROLLER_MODEL_NODE_PROPERTIES_MSFT")]
        TypeControllerModelNodePropertiesMsft = 1000055001,
        [Obsolete("Deprecated in favour of \"ControllerModelPropertiesMsft\"")]
        [NativeName("Name", "XR_TYPE_CONTROLLER_MODEL_PROPERTIES_MSFT")]
        TypeControllerModelPropertiesMsft = 1000055002,
        [Obsolete("Deprecated in favour of \"ControllerModelNodeStateMsft\"")]
        [NativeName("Name", "XR_TYPE_CONTROLLER_MODEL_NODE_STATE_MSFT")]
        TypeControllerModelNodeStateMsft = 1000055003,
        [Obsolete("Deprecated in favour of \"ControllerModelStateMsft\"")]
        [NativeName("Name", "XR_TYPE_CONTROLLER_MODEL_STATE_MSFT")]
        TypeControllerModelStateMsft = 1000055004,
        [Obsolete("Deprecated in favour of \"ViewConfigurationViewFovEpic\"")]
        [NativeName("Name", "XR_TYPE_VIEW_CONFIGURATION_VIEW_FOV_EPIC")]
        TypeViewConfigurationViewFovEpic = 1000059000,
        [Obsolete("Deprecated in favour of \"HolographicWindowAttachmentMsft\"")]
        [NativeName("Name", "XR_TYPE_HOLOGRAPHIC_WINDOW_ATTACHMENT_MSFT")]
        TypeHolographicWindowAttachmentMsft = 1000063000,
        [Obsolete("Deprecated in favour of \"CompositionLayerReprojectionInfoMsft\"")]
        [NativeName("Name", "XR_TYPE_COMPOSITION_LAYER_REPROJECTION_INFO_MSFT")]
        TypeCompositionLayerReprojectionInfoMsft = 1000066000,
        [Obsolete("Deprecated in favour of \"CompositionLayerReprojectionPlaneOverrideMsft\"")]
        [NativeName("Name", "XR_TYPE_COMPOSITION_LAYER_REPROJECTION_PLANE_OVERRIDE_MSFT")]
        TypeCompositionLayerReprojectionPlaneOverrideMsft = 1000066001,
        [Obsolete("Deprecated in favour of \"AndroidSurfaceSwapchainCreateInfoFB\"")]
        [NativeName("Name", "XR_TYPE_ANDROID_SURFACE_SWAPCHAIN_CREATE_INFO_FB")]
        TypeAndroidSurfaceSwapchainCreateInfoFB = 1000070000,
        [Obsolete("Deprecated in favour of \"CompositionLayerSecureContentFB\"")]
        [NativeName("Name", "XR_TYPE_COMPOSITION_LAYER_SECURE_CONTENT_FB")]
        TypeCompositionLayerSecureContentFB = 1000072000,
        [Obsolete("Deprecated in favour of \"BodyTrackerCreateInfoFB\"")]
        [NativeName("Name", "XR_TYPE_BODY_TRACKER_CREATE_INFO_FB")]
        TypeBodyTrackerCreateInfoFB = 1000076001,
        [Obsolete("Deprecated in favour of \"BodyJointsLocateInfoFB\"")]
        [NativeName("Name", "XR_TYPE_BODY_JOINTS_LOCATE_INFO_FB")]
        TypeBodyJointsLocateInfoFB = 1000076002,
        [Obsolete("Deprecated in favour of \"SystemBodyTrackingPropertiesFB\"")]
        [NativeName("Name", "XR_TYPE_SYSTEM_BODY_TRACKING_PROPERTIES_FB")]
        TypeSystemBodyTrackingPropertiesFB = 1000076004,
        [Obsolete("Deprecated in favour of \"BodyJointLocationsFB\"")]
        [NativeName("Name", "XR_TYPE_BODY_JOINT_LOCATIONS_FB")]
        TypeBodyJointLocationsFB = 1000076005,
        [Obsolete("Deprecated in favour of \"BodySkeletonFB\"")]
        [NativeName("Name", "XR_TYPE_BODY_SKELETON_FB")]
        TypeBodySkeletonFB = 1000076006,
        [Obsolete("Deprecated in favour of \"InteractionProfileDpadBindingExt\"")]
        [NativeName("Name", "XR_TYPE_INTERACTION_PROFILE_DPAD_BINDING_EXT")]
        TypeInteractionProfileDpadBindingExt = 1000078000,
        [Obsolete("Deprecated in favour of \"InteractionProfileAnalogThresholdValve\"")]
        [NativeName("Name", "XR_TYPE_INTERACTION_PROFILE_ANALOG_THRESHOLD_VALVE")]
        TypeInteractionProfileAnalogThresholdValve = 1000079000,
        [Obsolete("Deprecated in favour of \"HandJointsMotionRangeInfoExt\"")]
        [NativeName("Name", "XR_TYPE_HAND_JOINTS_MOTION_RANGE_INFO_EXT")]
        TypeHandJointsMotionRangeInfoExt = 1000080000,
        [Obsolete("Deprecated in favour of \"LoaderInitInfoAndroidKhr\"")]
        [NativeName("Name", "XR_TYPE_LOADER_INIT_INFO_ANDROID_KHR")]
        TypeLoaderInitInfoAndroidKhr = 1000089000,
        [Obsolete("Deprecated in favour of \"VulkanInstanceCreateInfoKhr\"")]
        [NativeName("Name", "XR_TYPE_VULKAN_INSTANCE_CREATE_INFO_KHR")]
        TypeVulkanInstanceCreateInfoKhr = 1000090000,
        [Obsolete("Deprecated in favour of \"VulkanDeviceCreateInfoKhr\"")]
        [NativeName("Name", "XR_TYPE_VULKAN_DEVICE_CREATE_INFO_KHR")]
        TypeVulkanDeviceCreateInfoKhr = 1000090001,
        [Obsolete("Deprecated in favour of \"VulkanGraphicsDeviceGetInfoKhr\"")]
        [NativeName("Name", "XR_TYPE_VULKAN_GRAPHICS_DEVICE_GET_INFO_KHR")]
        TypeVulkanGraphicsDeviceGetInfoKhr = 1000090003,
        [Obsolete("Deprecated in favour of \"GraphicsBindingVulkan2Khr\"")]
        [NativeName("Name", "XR_TYPE_GRAPHICS_BINDING_VULKAN2_KHR")]
        TypeGraphicsBindingVulkan2Khr = 1000090000,
        [Obsolete("Deprecated in favour of \"SwapchainImageVulkan2Khr\"")]
        [NativeName("Name", "XR_TYPE_SWAPCHAIN_IMAGE_VULKAN2_KHR")]
        TypeSwapchainImageVulkan2Khr = 1000090001,
        [Obsolete("Deprecated in favour of \"GraphicsRequirementsVulkan2Khr\"")]
        [NativeName("Name", "XR_TYPE_GRAPHICS_REQUIREMENTS_VULKAN2_KHR")]
        TypeGraphicsRequirementsVulkan2Khr = 1000090002,
        [Obsolete("Deprecated in favour of \"CompositionLayerEquirect2Khr\"")]
        [NativeName("Name", "XR_TYPE_COMPOSITION_LAYER_EQUIRECT2_KHR")]
        TypeCompositionLayerEquirect2Khr = 1000091000,
        [Obsolete("Deprecated in favour of \"SceneObserverCreateInfoMsft\"")]
        [NativeName("Name", "XR_TYPE_SCENE_OBSERVER_CREATE_INFO_MSFT")]
        TypeSceneObserverCreateInfoMsft = 1000097000,
        [Obsolete("Deprecated in favour of \"SceneCreateInfoMsft\"")]
        [NativeName("Name", "XR_TYPE_SCENE_CREATE_INFO_MSFT")]
        TypeSceneCreateInfoMsft = 1000097001,
        [Obsolete("Deprecated in favour of \"NewSceneComputeInfoMsft\"")]
        [NativeName("Name", "XR_TYPE_NEW_SCENE_COMPUTE_INFO_MSFT")]
        TypeNewSceneComputeInfoMsft = 1000097002,
        [Obsolete("Deprecated in favour of \"VisualMeshComputeLodInfoMsft\"")]
        [NativeName("Name", "XR_TYPE_VISUAL_MESH_COMPUTE_LOD_INFO_MSFT")]
        TypeVisualMeshComputeLodInfoMsft = 1000097003,
        [Obsolete("Deprecated in favour of \"SceneComponentsMsft\"")]
        [NativeName("Name", "XR_TYPE_SCENE_COMPONENTS_MSFT")]
        TypeSceneComponentsMsft = 1000097004,
        [Obsolete("Deprecated in favour of \"SceneComponentsGetInfoMsft\"")]
        [NativeName("Name", "XR_TYPE_SCENE_COMPONENTS_GET_INFO_MSFT")]
        TypeSceneComponentsGetInfoMsft = 1000097005,
        [Obsolete("Deprecated in favour of \"SceneComponentLocationsMsft\"")]
        [NativeName("Name", "XR_TYPE_SCENE_COMPONENT_LOCATIONS_MSFT")]
        TypeSceneComponentLocationsMsft = 1000097006,
        [Obsolete("Deprecated in favour of \"SceneComponentsLocateInfoMsft\"")]
        [NativeName("Name", "XR_TYPE_SCENE_COMPONENTS_LOCATE_INFO_MSFT")]
        TypeSceneComponentsLocateInfoMsft = 1000097007,
        [Obsolete("Deprecated in favour of \"SceneObjectsMsft\"")]
        [NativeName("Name", "XR_TYPE_SCENE_OBJECTS_MSFT")]
        TypeSceneObjectsMsft = 1000097008,
        [Obsolete("Deprecated in favour of \"SceneComponentParentFilterInfoMsft\"")]
        [NativeName("Name", "XR_TYPE_SCENE_COMPONENT_PARENT_FILTER_INFO_MSFT")]
        TypeSceneComponentParentFilterInfoMsft = 1000097009,
        [Obsolete("Deprecated in favour of \"SceneObjectTypesFilterInfoMsft\"")]
        [NativeName("Name", "XR_TYPE_SCENE_OBJECT_TYPES_FILTER_INFO_MSFT")]
        TypeSceneObjectTypesFilterInfoMsft = 1000097010,
        [Obsolete("Deprecated in favour of \"ScenePlanesMsft\"")]
        [NativeName("Name", "XR_TYPE_SCENE_PLANES_MSFT")]
        TypeScenePlanesMsft = 1000097011,
        [Obsolete("Deprecated in favour of \"ScenePlaneAlignmentFilterInfoMsft\"")]
        [NativeName("Name", "XR_TYPE_SCENE_PLANE_ALIGNMENT_FILTER_INFO_MSFT")]
        TypeScenePlaneAlignmentFilterInfoMsft = 1000097012,
        [Obsolete("Deprecated in favour of \"SceneMeshesMsft\"")]
        [NativeName("Name", "XR_TYPE_SCENE_MESHES_MSFT")]
        TypeSceneMeshesMsft = 1000097013,
        [Obsolete("Deprecated in favour of \"SceneMeshBuffersGetInfoMsft\"")]
        [NativeName("Name", "XR_TYPE_SCENE_MESH_BUFFERS_GET_INFO_MSFT")]
        TypeSceneMeshBuffersGetInfoMsft = 1000097014,
        [Obsolete("Deprecated in favour of \"SceneMeshBuffersMsft\"")]
        [NativeName("Name", "XR_TYPE_SCENE_MESH_BUFFERS_MSFT")]
        TypeSceneMeshBuffersMsft = 1000097015,
        [Obsolete("Deprecated in favour of \"SceneMeshVertexBufferMsft\"")]
        [NativeName("Name", "XR_TYPE_SCENE_MESH_VERTEX_BUFFER_MSFT")]
        TypeSceneMeshVertexBufferMsft = 1000097016,
        [Obsolete("Deprecated in favour of \"SceneMeshIndicesUint32Msft\"")]
        [NativeName("Name", "XR_TYPE_SCENE_MESH_INDICES_UINT32_MSFT")]
        TypeSceneMeshIndicesUint32Msft = 1000097017,
        [Obsolete("Deprecated in favour of \"SceneMeshIndicesUint16Msft\"")]
        [NativeName("Name", "XR_TYPE_SCENE_MESH_INDICES_UINT16_MSFT")]
        TypeSceneMeshIndicesUint16Msft = 1000097018,
        [Obsolete("Deprecated in favour of \"SerializedSceneFragmentDataGetInfoMsft\"")]
        [NativeName("Name", "XR_TYPE_SERIALIZED_SCENE_FRAGMENT_DATA_GET_INFO_MSFT")]
        TypeSerializedSceneFragmentDataGetInfoMsft = 1000098000,
        [Obsolete("Deprecated in favour of \"SceneDeserializeInfoMsft\"")]
        [NativeName("Name", "XR_TYPE_SCENE_DESERIALIZE_INFO_MSFT")]
        TypeSceneDeserializeInfoMsft = 1000098001,
        [Obsolete("Deprecated in favour of \"EventDataDisplayRefreshRateChangedFB\"")]
        [NativeName("Name", "XR_TYPE_EVENT_DATA_DISPLAY_REFRESH_RATE_CHANGED_FB")]
        TypeEventDataDisplayRefreshRateChangedFB = 1000101000,
        [Obsolete("Deprecated in favour of \"ViveTrackerPathsHtcx\"")]
        [NativeName("Name", "XR_TYPE_VIVE_TRACKER_PATHS_HTCX")]
        TypeViveTrackerPathsHtcx = 1000103000,
        [Obsolete("Deprecated in favour of \"EventDataViveTrackerConnectedHtcx\"")]
        [NativeName("Name", "XR_TYPE_EVENT_DATA_VIVE_TRACKER_CONNECTED_HTCX")]
        TypeEventDataViveTrackerConnectedHtcx = 1000103001,
        [Obsolete("Deprecated in favour of \"SystemFacialTrackingPropertiesHtc\"")]
        [NativeName("Name", "XR_TYPE_SYSTEM_FACIAL_TRACKING_PROPERTIES_HTC")]
        TypeSystemFacialTrackingPropertiesHtc = 1000104000,
        [Obsolete("Deprecated in favour of \"FacialTrackerCreateInfoHtc\"")]
        [NativeName("Name", "XR_TYPE_FACIAL_TRACKER_CREATE_INFO_HTC")]
        TypeFacialTrackerCreateInfoHtc = 1000104001,
        [Obsolete("Deprecated in favour of \"FacialExpressionsHtc\"")]
        [NativeName("Name", "XR_TYPE_FACIAL_EXPRESSIONS_HTC")]
        TypeFacialExpressionsHtc = 1000104002,
        [Obsolete("Deprecated in favour of \"SystemColorSpacePropertiesFB\"")]
        [NativeName("Name", "XR_TYPE_SYSTEM_COLOR_SPACE_PROPERTIES_FB")]
        TypeSystemColorSpacePropertiesFB = 1000108000,
        [Obsolete("Deprecated in favour of \"HandTrackingMeshFB\"")]
        [NativeName("Name", "XR_TYPE_HAND_TRACKING_MESH_FB")]
        TypeHandTrackingMeshFB = 1000110001,
        [Obsolete("Deprecated in favour of \"HandTrackingScaleFB\"")]
        [NativeName("Name", "XR_TYPE_HAND_TRACKING_SCALE_FB")]
        TypeHandTrackingScaleFB = 1000110003,
        [Obsolete("Deprecated in favour of \"HandTrackingAimStateFB\"")]
        [NativeName("Name", "XR_TYPE_HAND_TRACKING_AIM_STATE_FB")]
        TypeHandTrackingAimStateFB = 1000111001,
        [Obsolete("Deprecated in favour of \"HandTrackingCapsulesStateFB\"")]
        [NativeName("Name", "XR_TYPE_HAND_TRACKING_CAPSULES_STATE_FB")]
        TypeHandTrackingCapsulesStateFB = 1000112000,
        [Obsolete("Deprecated in favour of \"SystemSpatialEntityPropertiesFB\"")]
        [NativeName("Name", "XR_TYPE_SYSTEM_SPATIAL_ENTITY_PROPERTIES_FB")]
        TypeSystemSpatialEntityPropertiesFB = 1000113004,
        [Obsolete("Deprecated in favour of \"SpatialAnchorCreateInfoFB\"")]
        [NativeName("Name", "XR_TYPE_SPATIAL_ANCHOR_CREATE_INFO_FB")]
        TypeSpatialAnchorCreateInfoFB = 1000113003,
        [Obsolete("Deprecated in favour of \"SpaceComponentStatusSetInfoFB\"")]
        [NativeName("Name", "XR_TYPE_SPACE_COMPONENT_STATUS_SET_INFO_FB")]
        TypeSpaceComponentStatusSetInfoFB = 1000113007,
        [Obsolete("Deprecated in favour of \"SpaceComponentStatusFB\"")]
        [NativeName("Name", "XR_TYPE_SPACE_COMPONENT_STATUS_FB")]
        TypeSpaceComponentStatusFB = 1000113001,
        [Obsolete("Deprecated in favour of \"EventDataSpatialAnchorCreateCompleteFB\"")]
        [NativeName("Name", "XR_TYPE_EVENT_DATA_SPATIAL_ANCHOR_CREATE_COMPLETE_FB")]
        TypeEventDataSpatialAnchorCreateCompleteFB = 1000113005,
        [Obsolete("Deprecated in favour of \"EventDataSpaceSetStatusCompleteFB\"")]
        [NativeName("Name", "XR_TYPE_EVENT_DATA_SPACE_SET_STATUS_COMPLETE_FB")]
        TypeEventDataSpaceSetStatusCompleteFB = 1000113006,
        [Obsolete("Deprecated in favour of \"FoveationProfileCreateInfoFB\"")]
        [NativeName("Name", "XR_TYPE_FOVEATION_PROFILE_CREATE_INFO_FB")]
        TypeFoveationProfileCreateInfoFB = 1000114000,
        [Obsolete("Deprecated in favour of \"SwapchainCreateInfoFoveationFB\"")]
        [NativeName("Name", "XR_TYPE_SWAPCHAIN_CREATE_INFO_FOVEATION_FB")]
        TypeSwapchainCreateInfoFoveationFB = 1000114001,
        [Obsolete("Deprecated in favour of \"SwapchainStateFoveationFB\"")]
        [NativeName("Name", "XR_TYPE_SWAPCHAIN_STATE_FOVEATION_FB")]
        TypeSwapchainStateFoveationFB = 1000114002,
        [Obsolete("Deprecated in favour of \"FoveationLevelProfileCreateInfoFB\"")]
        [NativeName("Name", "XR_TYPE_FOVEATION_LEVEL_PROFILE_CREATE_INFO_FB")]
        TypeFoveationLevelProfileCreateInfoFB = 1000115000,
        [Obsolete("Deprecated in favour of \"KeyboardSpaceCreateInfoFB\"")]
        [NativeName("Name", "XR_TYPE_KEYBOARD_SPACE_CREATE_INFO_FB")]
        TypeKeyboardSpaceCreateInfoFB = 1000116009,
        [Obsolete("Deprecated in favour of \"KeyboardTrackingQueryFB\"")]
        [NativeName("Name", "XR_TYPE_KEYBOARD_TRACKING_QUERY_FB")]
        TypeKeyboardTrackingQueryFB = 1000116004,
        [Obsolete("Deprecated in favour of \"SystemKeyboardTrackingPropertiesFB\"")]
        [NativeName("Name", "XR_TYPE_SYSTEM_KEYBOARD_TRACKING_PROPERTIES_FB")]
        TypeSystemKeyboardTrackingPropertiesFB = 1000116002,
        [Obsolete("Deprecated in favour of \"TriangleMeshCreateInfoFB\"")]
        [NativeName("Name", "XR_TYPE_TRIANGLE_MESH_CREATE_INFO_FB")]
        TypeTriangleMeshCreateInfoFB = 1000117001,
        [Obsolete("Deprecated in favour of \"SystemPassthroughPropertiesFB\"")]
        [NativeName("Name", "XR_TYPE_SYSTEM_PASSTHROUGH_PROPERTIES_FB")]
        TypeSystemPassthroughPropertiesFB = 1000118000,
        [Obsolete("Deprecated in favour of \"PassthroughCreateInfoFB\"")]
        [NativeName("Name", "XR_TYPE_PASSTHROUGH_CREATE_INFO_FB")]
        TypePassthroughCreateInfoFB = 1000118001,
        [Obsolete("Deprecated in favour of \"PassthroughLayerCreateInfoFB\"")]
        [NativeName("Name", "XR_TYPE_PASSTHROUGH_LAYER_CREATE_INFO_FB")]
        TypePassthroughLayerCreateInfoFB = 1000118002,
        [Obsolete("Deprecated in favour of \"CompositionLayerPassthroughFB\"")]
        [NativeName("Name", "XR_TYPE_COMPOSITION_LAYER_PASSTHROUGH_FB")]
        TypeCompositionLayerPassthroughFB = 1000118003,
        [Obsolete("Deprecated in favour of \"GeometryInstanceCreateInfoFB\"")]
        [NativeName("Name", "XR_TYPE_GEOMETRY_INSTANCE_CREATE_INFO_FB")]
        TypeGeometryInstanceCreateInfoFB = 1000118004,
        [Obsolete("Deprecated in favour of \"GeometryInstanceTransformFB\"")]
        [NativeName("Name", "XR_TYPE_GEOMETRY_INSTANCE_TRANSFORM_FB")]
        TypeGeometryInstanceTransformFB = 1000118005,
        [Obsolete("Deprecated in favour of \"SystemPassthroughProperties2FB\"")]
        [NativeName("Name", "XR_TYPE_SYSTEM_PASSTHROUGH_PROPERTIES2_FB")]
        TypeSystemPassthroughProperties2FB = 1000118006,
        [Obsolete("Deprecated in favour of \"PassthroughStyleFB\"")]
        [NativeName("Name", "XR_TYPE_PASSTHROUGH_STYLE_FB")]
        TypePassthroughStyleFB = 1000118020,
        [Obsolete("Deprecated in favour of \"PassthroughColorMapMonoToRgbaFB\"")]
        [NativeName("Name", "XR_TYPE_PASSTHROUGH_COLOR_MAP_MONO_TO_RGBA_FB")]
        TypePassthroughColorMapMonoToRgbaFB = 1000118021,
        [Obsolete("Deprecated in favour of \"PassthroughColorMapMonoToMonoFB\"")]
        [NativeName("Name", "XR_TYPE_PASSTHROUGH_COLOR_MAP_MONO_TO_MONO_FB")]
        TypePassthroughColorMapMonoToMonoFB = 1000118022,
        [Obsolete("Deprecated in favour of \"PassthroughBrightnessContrastSaturationFB\"")]
        [NativeName("Name", "XR_TYPE_PASSTHROUGH_BRIGHTNESS_CONTRAST_SATURATION_FB")]
        TypePassthroughBrightnessContrastSaturationFB = 1000118023,
        [Obsolete("Deprecated in favour of \"EventDataPassthroughStateChangedFB\"")]
        [NativeName("Name", "XR_TYPE_EVENT_DATA_PASSTHROUGH_STATE_CHANGED_FB")]
        TypeEventDataPassthroughStateChangedFB = 1000118030,
        [Obsolete("Deprecated in favour of \"RenderModelPathInfoFB\"")]
        [NativeName("Name", "XR_TYPE_RENDER_MODEL_PATH_INFO_FB")]
        TypeRenderModelPathInfoFB = 1000119000,
        [Obsolete("Deprecated in favour of \"RenderModelPropertiesFB\"")]
        [NativeName("Name", "XR_TYPE_RENDER_MODEL_PROPERTIES_FB")]
        TypeRenderModelPropertiesFB = 1000119001,
        [Obsolete("Deprecated in favour of \"RenderModelBufferFB\"")]
        [NativeName("Name", "XR_TYPE_RENDER_MODEL_BUFFER_FB")]
        TypeRenderModelBufferFB = 1000119002,
        [Obsolete("Deprecated in favour of \"RenderModelLoadInfoFB\"")]
        [NativeName("Name", "XR_TYPE_RENDER_MODEL_LOAD_INFO_FB")]
        TypeRenderModelLoadInfoFB = 1000119003,
        [Obsolete("Deprecated in favour of \"SystemRenderModelPropertiesFB\"")]
        [NativeName("Name", "XR_TYPE_SYSTEM_RENDER_MODEL_PROPERTIES_FB")]
        TypeSystemRenderModelPropertiesFB = 1000119004,
        [Obsolete("Deprecated in favour of \"RenderModelCapabilitiesRequestFB\"")]
        [NativeName("Name", "XR_TYPE_RENDER_MODEL_CAPABILITIES_REQUEST_FB")]
        TypeRenderModelCapabilitiesRequestFB = 1000119005,
        [Obsolete("Deprecated in favour of \"BindingModificationsKhr\"")]
        [NativeName("Name", "XR_TYPE_BINDING_MODIFICATIONS_KHR")]
        TypeBindingModificationsKhr = 1000120000,
        [Obsolete("Deprecated in favour of \"ViewLocateFoveatedRenderingVarjo\"")]
        [NativeName("Name", "XR_TYPE_VIEW_LOCATE_FOVEATED_RENDERING_VARJO")]
        TypeViewLocateFoveatedRenderingVarjo = 1000121000,
        [Obsolete("Deprecated in favour of \"FoveatedViewConfigurationViewVarjo\"")]
        [NativeName("Name", "XR_TYPE_FOVEATED_VIEW_CONFIGURATION_VIEW_VARJO")]
        TypeFoveatedViewConfigurationViewVarjo = 1000121001,
        [Obsolete("Deprecated in favour of \"SystemFoveatedRenderingPropertiesVarjo\"")]
        [NativeName("Name", "XR_TYPE_SYSTEM_FOVEATED_RENDERING_PROPERTIES_VARJO")]
        TypeSystemFoveatedRenderingPropertiesVarjo = 1000121002,
        [Obsolete("Deprecated in favour of \"CompositionLayerDepthTestVarjo\"")]
        [NativeName("Name", "XR_TYPE_COMPOSITION_LAYER_DEPTH_TEST_VARJO")]
        TypeCompositionLayerDepthTestVarjo = 1000122000,
        [Obsolete("Deprecated in favour of \"SystemMarkerTrackingPropertiesVarjo\"")]
        [NativeName("Name", "XR_TYPE_SYSTEM_MARKER_TRACKING_PROPERTIES_VARJO")]
        TypeSystemMarkerTrackingPropertiesVarjo = 1000124000,
        [Obsolete("Deprecated in favour of \"EventDataMarkerTrackingUpdateVarjo\"")]
        [NativeName("Name", "XR_TYPE_EVENT_DATA_MARKER_TRACKING_UPDATE_VARJO")]
        TypeEventDataMarkerTrackingUpdateVarjo = 1000124001,
        [Obsolete("Deprecated in favour of \"MarkerSpaceCreateInfoVarjo\"")]
        [NativeName("Name", "XR_TYPE_MARKER_SPACE_CREATE_INFO_VARJO")]
        TypeMarkerSpaceCreateInfoVarjo = 1000124002,
        [Obsolete("Deprecated in favour of \"FrameEndInfoML\"")]
        [NativeName("Name", "XR_TYPE_FRAME_END_INFO_ML")]
        TypeFrameEndInfoML = 1000135000,
        [Obsolete("Deprecated in favour of \"GlobalDimmerFrameEndInfoML\"")]
        [NativeName("Name", "XR_TYPE_GLOBAL_DIMMER_FRAME_END_INFO_ML")]
        TypeGlobalDimmerFrameEndInfoML = 1000136000,
        [Obsolete("Deprecated in favour of \"CoordinateSpaceCreateInfoML\"")]
        [NativeName("Name", "XR_TYPE_COORDINATE_SPACE_CREATE_INFO_ML")]
        TypeCoordinateSpaceCreateInfoML = 1000137000,
        [Obsolete("Deprecated in favour of \"SystemMarkerUnderstandingPropertiesML\"")]
        [NativeName("Name", "XR_TYPE_SYSTEM_MARKER_UNDERSTANDING_PROPERTIES_ML")]
        TypeSystemMarkerUnderstandingPropertiesML = 1000138000,
        [Obsolete("Deprecated in favour of \"MarkerDetectorCreateInfoML\"")]
        [NativeName("Name", "XR_TYPE_MARKER_DETECTOR_CREATE_INFO_ML")]
        TypeMarkerDetectorCreateInfoML = 1000138001,
        [Obsolete("Deprecated in favour of \"MarkerDetectorArucoInfoML\"")]
        [NativeName("Name", "XR_TYPE_MARKER_DETECTOR_ARUCO_INFO_ML")]
        TypeMarkerDetectorArucoInfoML = 1000138002,
        [Obsolete("Deprecated in favour of \"MarkerDetectorSizeInfoML\"")]
        [NativeName("Name", "XR_TYPE_MARKER_DETECTOR_SIZE_INFO_ML")]
        TypeMarkerDetectorSizeInfoML = 1000138003,
        [Obsolete("Deprecated in favour of \"MarkerDetectorAprilTagInfoML\"")]
        [NativeName("Name", "XR_TYPE_MARKER_DETECTOR_APRIL_TAG_INFO_ML")]
        TypeMarkerDetectorAprilTagInfoML = 1000138004,
        [Obsolete("Deprecated in favour of \"MarkerDetectorCustomProfileInfoML\"")]
        [NativeName("Name", "XR_TYPE_MARKER_DETECTOR_CUSTOM_PROFILE_INFO_ML")]
        TypeMarkerDetectorCustomProfileInfoML = 1000138005,
        [Obsolete("Deprecated in favour of \"MarkerDetectorSnapshotInfoML\"")]
        [NativeName("Name", "XR_TYPE_MARKER_DETECTOR_SNAPSHOT_INFO_ML")]
        TypeMarkerDetectorSnapshotInfoML = 1000138006,
        [Obsolete("Deprecated in favour of \"MarkerDetectorStateML\"")]
        [NativeName("Name", "XR_TYPE_MARKER_DETECTOR_STATE_ML")]
        TypeMarkerDetectorStateML = 1000138007,
        [Obsolete("Deprecated in favour of \"MarkerSpaceCreateInfoML\"")]
        [NativeName("Name", "XR_TYPE_MARKER_SPACE_CREATE_INFO_ML")]
        TypeMarkerSpaceCreateInfoML = 1000138008,
        [Obsolete("Deprecated in favour of \"LocalizationMapML\"")]
        [NativeName("Name", "XR_TYPE_LOCALIZATION_MAP_ML")]
        TypeLocalizationMapML = 1000139000,
        [Obsolete("Deprecated in favour of \"EventDataLocalizationChangedML\"")]
        [NativeName("Name", "XR_TYPE_EVENT_DATA_LOCALIZATION_CHANGED_ML")]
        TypeEventDataLocalizationChangedML = 1000139001,
        [Obsolete("Deprecated in favour of \"MapLocalizationRequestInfoML\"")]
        [NativeName("Name", "XR_TYPE_MAP_LOCALIZATION_REQUEST_INFO_ML")]
        TypeMapLocalizationRequestInfoML = 1000139002,
        [Obsolete("Deprecated in favour of \"LocalizationMapImportInfoML\"")]
        [NativeName("Name", "XR_TYPE_LOCALIZATION_MAP_IMPORT_INFO_ML")]
        TypeLocalizationMapImportInfoML = 1000139003,
        [Obsolete("Deprecated in favour of \"LocalizationEnableEventsInfoML\"")]
        [NativeName("Name", "XR_TYPE_LOCALIZATION_ENABLE_EVENTS_INFO_ML")]
        TypeLocalizationEnableEventsInfoML = 1000139004,
        [Obsolete("Deprecated in favour of \"SpatialAnchorsCreateInfoFromPoseML\"")]
        [NativeName("Name", "XR_TYPE_SPATIAL_ANCHORS_CREATE_INFO_FROM_POSE_ML")]
        TypeSpatialAnchorsCreateInfoFromPoseML = 1000140000,
        [Obsolete("Deprecated in favour of \"CreateSpatialAnchorsCompletionML\"")]
        [NativeName("Name", "XR_TYPE_CREATE_SPATIAL_ANCHORS_COMPLETION_ML")]
        TypeCreateSpatialAnchorsCompletionML = 1000140001,
        [Obsolete("Deprecated in favour of \"SpatialAnchorStateML\"")]
        [NativeName("Name", "XR_TYPE_SPATIAL_ANCHOR_STATE_ML")]
        TypeSpatialAnchorStateML = 1000140002,
        [Obsolete("Deprecated in favour of \"SpatialAnchorsCreateStorageInfoML\"")]
        [NativeName("Name", "XR_TYPE_SPATIAL_ANCHORS_CREATE_STORAGE_INFO_ML")]
        TypeSpatialAnchorsCreateStorageInfoML = 1000141000,
        [Obsolete("Deprecated in favour of \"SpatialAnchorsQueryInfoRadiusML\"")]
        [NativeName("Name", "XR_TYPE_SPATIAL_ANCHORS_QUERY_INFO_RADIUS_ML")]
        TypeSpatialAnchorsQueryInfoRadiusML = 1000141001,
        [Obsolete("Deprecated in favour of \"SpatialAnchorsQueryCompletionML\"")]
        [NativeName("Name", "XR_TYPE_SPATIAL_ANCHORS_QUERY_COMPLETION_ML")]
        TypeSpatialAnchorsQueryCompletionML = 1000141002,
        [Obsolete("Deprecated in favour of \"SpatialAnchorsCreateInfoFromUuidsML\"")]
        [NativeName("Name", "XR_TYPE_SPATIAL_ANCHORS_CREATE_INFO_FROM_UUIDS_ML")]
        TypeSpatialAnchorsCreateInfoFromUuidsML = 1000141003,
        [Obsolete("Deprecated in favour of \"SpatialAnchorsPublishInfoML\"")]
        [NativeName("Name", "XR_TYPE_SPATIAL_ANCHORS_PUBLISH_INFO_ML")]
        TypeSpatialAnchorsPublishInfoML = 1000141004,
        [Obsolete("Deprecated in favour of \"SpatialAnchorsPublishCompletionML\"")]
        [NativeName("Name", "XR_TYPE_SPATIAL_ANCHORS_PUBLISH_COMPLETION_ML")]
        TypeSpatialAnchorsPublishCompletionML = 1000141005,
        [Obsolete("Deprecated in favour of \"SpatialAnchorsDeleteInfoML\"")]
        [NativeName("Name", "XR_TYPE_SPATIAL_ANCHORS_DELETE_INFO_ML")]
        TypeSpatialAnchorsDeleteInfoML = 1000141006,
        [Obsolete("Deprecated in favour of \"SpatialAnchorsDeleteCompletionML\"")]
        [NativeName("Name", "XR_TYPE_SPATIAL_ANCHORS_DELETE_COMPLETION_ML")]
        TypeSpatialAnchorsDeleteCompletionML = 1000141007,
        [Obsolete("Deprecated in favour of \"SpatialAnchorsUpdateExpirationInfoML\"")]
        [NativeName("Name", "XR_TYPE_SPATIAL_ANCHORS_UPDATE_EXPIRATION_INFO_ML")]
        TypeSpatialAnchorsUpdateExpirationInfoML = 1000141008,
        [Obsolete("Deprecated in favour of \"SpatialAnchorsUpdateExpirationCompletionML\"")]
        [NativeName("Name", "XR_TYPE_SPATIAL_ANCHORS_UPDATE_EXPIRATION_COMPLETION_ML")]
        TypeSpatialAnchorsUpdateExpirationCompletionML = 1000141009,
        [Obsolete("Deprecated in favour of \"SpatialAnchorsPublishCompletionDetailsML\"")]
        [NativeName("Name", "XR_TYPE_SPATIAL_ANCHORS_PUBLISH_COMPLETION_DETAILS_ML")]
        TypeSpatialAnchorsPublishCompletionDetailsML = 1000141010,
        [Obsolete("Deprecated in favour of \"SpatialAnchorsDeleteCompletionDetailsML\"")]
        [NativeName("Name", "XR_TYPE_SPATIAL_ANCHORS_DELETE_COMPLETION_DETAILS_ML")]
        TypeSpatialAnchorsDeleteCompletionDetailsML = 1000141011,
        [Obsolete("Deprecated in favour of \"SpatialAnchorsUpdateExpirationCompletionDetailsML\"")]
        [NativeName("Name", "XR_TYPE_SPATIAL_ANCHORS_UPDATE_EXPIRATION_COMPLETION_DETAILS_ML")]
        TypeSpatialAnchorsUpdateExpirationCompletionDetailsML = 1000141012,
        [Obsolete("Deprecated in favour of \"EventDataHeadsetFitChangedML\"")]
        [NativeName("Name", "XR_TYPE_EVENT_DATA_HEADSET_FIT_CHANGED_ML")]
        TypeEventDataHeadsetFitChangedML = 1000472000,
        [Obsolete("Deprecated in favour of \"EventDataEyeCalibrationChangedML\"")]
        [NativeName("Name", "XR_TYPE_EVENT_DATA_EYE_CALIBRATION_CHANGED_ML")]
        TypeEventDataEyeCalibrationChangedML = 1000472001,
        [Obsolete("Deprecated in favour of \"UserCalibrationEnableEventsInfoML\"")]
        [NativeName("Name", "XR_TYPE_USER_CALIBRATION_ENABLE_EVENTS_INFO_ML")]
        TypeUserCalibrationEnableEventsInfoML = 1000472002,
        [Obsolete("Deprecated in favour of \"SpatialAnchorPersistenceInfoMsft\"")]
        [NativeName("Name", "XR_TYPE_SPATIAL_ANCHOR_PERSISTENCE_INFO_MSFT")]
        TypeSpatialAnchorPersistenceInfoMsft = 1000142000,
        [Obsolete("Deprecated in favour of \"SpatialAnchorFromPersistedAnchorCreateInfoMsft\"")]
        [NativeName("Name", "XR_TYPE_SPATIAL_ANCHOR_FROM_PERSISTED_ANCHOR_CREATE_INFO_MSFT")]
        TypeSpatialAnchorFromPersistedAnchorCreateInfoMsft = 1000142001,
        [Obsolete("Deprecated in favour of \"SceneMarkersMsft\"")]
        [NativeName("Name", "XR_TYPE_SCENE_MARKERS_MSFT")]
        TypeSceneMarkersMsft = 1000147000,
        [Obsolete("Deprecated in favour of \"SceneMarkerTypeFilterMsft\"")]
        [NativeName("Name", "XR_TYPE_SCENE_MARKER_TYPE_FILTER_MSFT")]
        TypeSceneMarkerTypeFilterMsft = 1000147001,
        [Obsolete("Deprecated in favour of \"SceneMarkerQRCodesMsft\"")]
        [NativeName("Name", "XR_TYPE_SCENE_MARKER_QR_CODES_MSFT")]
        TypeSceneMarkerQRCodesMsft = 1000147002,
        [Obsolete("Deprecated in favour of \"SpaceQueryInfoFB\"")]
        [NativeName("Name", "XR_TYPE_SPACE_QUERY_INFO_FB")]
        TypeSpaceQueryInfoFB = 1000156001,
        [Obsolete("Deprecated in favour of \"SpaceQueryResultsFB\"")]
        [NativeName("Name", "XR_TYPE_SPACE_QUERY_RESULTS_FB")]
        TypeSpaceQueryResultsFB = 1000156002,
        [Obsolete("Deprecated in favour of \"SpaceStorageLocationFilterInfoFB\"")]
        [NativeName("Name", "XR_TYPE_SPACE_STORAGE_LOCATION_FILTER_INFO_FB")]
        TypeSpaceStorageLocationFilterInfoFB = 1000156003,
        [Obsolete("Deprecated in favour of \"SpaceUuidFilterInfoFB\"")]
        [NativeName("Name", "XR_TYPE_SPACE_UUID_FILTER_INFO_FB")]
        TypeSpaceUuidFilterInfoFB = 1000156054,
        [Obsolete("Deprecated in favour of \"SpaceComponentFilterInfoFB\"")]
        [NativeName("Name", "XR_TYPE_SPACE_COMPONENT_FILTER_INFO_FB")]
        TypeSpaceComponentFilterInfoFB = 1000156052,
        [Obsolete("Deprecated in favour of \"EventDataSpaceQueryResultsAvailableFB\"")]
        [NativeName("Name", "XR_TYPE_EVENT_DATA_SPACE_QUERY_RESULTS_AVAILABLE_FB")]
        TypeEventDataSpaceQueryResultsAvailableFB = 1000156103,
        [Obsolete("Deprecated in favour of \"EventDataSpaceQueryCompleteFB\"")]
        [NativeName("Name", "XR_TYPE_EVENT_DATA_SPACE_QUERY_COMPLETE_FB")]
        TypeEventDataSpaceQueryCompleteFB = 1000156104,
        [Obsolete("Deprecated in favour of \"SpaceSaveInfoFB\"")]
        [NativeName("Name", "XR_TYPE_SPACE_SAVE_INFO_FB")]
        TypeSpaceSaveInfoFB = 1000158000,
        [Obsolete("Deprecated in favour of \"SpaceEraseInfoFB\"")]
        [NativeName("Name", "XR_TYPE_SPACE_ERASE_INFO_FB")]
        TypeSpaceEraseInfoFB = 1000158001,
        [Obsolete("Deprecated in favour of \"EventDataSpaceSaveCompleteFB\"")]
        [NativeName("Name", "XR_TYPE_EVENT_DATA_SPACE_SAVE_COMPLETE_FB")]
        TypeEventDataSpaceSaveCompleteFB = 1000158106,
        [Obsolete("Deprecated in favour of \"EventDataSpaceEraseCompleteFB\"")]
        [NativeName("Name", "XR_TYPE_EVENT_DATA_SPACE_ERASE_COMPLETE_FB")]
        TypeEventDataSpaceEraseCompleteFB = 1000158107,
        [Obsolete("Deprecated in favour of \"SwapchainImageFoveationVulkanFB\"")]
        [NativeName("Name", "XR_TYPE_SWAPCHAIN_IMAGE_FOVEATION_VULKAN_FB")]
        TypeSwapchainImageFoveationVulkanFB = 1000160000,
        [Obsolete("Deprecated in favour of \"SwapchainStateAndroidSurfaceDimensionsFB\"")]
        [NativeName("Name", "XR_TYPE_SWAPCHAIN_STATE_ANDROID_SURFACE_DIMENSIONS_FB")]
        TypeSwapchainStateAndroidSurfaceDimensionsFB = 1000161000,
        [Obsolete("Deprecated in favour of \"SwapchainStateSamplerOpenglESFB\"")]
        [NativeName("Name", "XR_TYPE_SWAPCHAIN_STATE_SAMPLER_OPENGL_ES_FB")]
        TypeSwapchainStateSamplerOpenglESFB = 1000162000,
        [Obsolete("Deprecated in favour of \"SwapchainStateSamplerVulkanFB\"")]
        [NativeName("Name", "XR_TYPE_SWAPCHAIN_STATE_SAMPLER_VULKAN_FB")]
        TypeSwapchainStateSamplerVulkanFB = 1000163000,
        [Obsolete("Deprecated in favour of \"SpaceShareInfoFB\"")]
        [NativeName("Name", "XR_TYPE_SPACE_SHARE_INFO_FB")]
        TypeSpaceShareInfoFB = 1000169001,
        [Obsolete("Deprecated in favour of \"EventDataSpaceShareCompleteFB\"")]
        [NativeName("Name", "XR_TYPE_EVENT_DATA_SPACE_SHARE_COMPLETE_FB")]
        TypeEventDataSpaceShareCompleteFB = 1000169002,
        [Obsolete("Deprecated in favour of \"CompositionLayerSpaceWarpInfoFB\"")]
        [NativeName("Name", "XR_TYPE_COMPOSITION_LAYER_SPACE_WARP_INFO_FB")]
        TypeCompositionLayerSpaceWarpInfoFB = 1000171000,
        [Obsolete("Deprecated in favour of \"SystemSpaceWarpPropertiesFB\"")]
        [NativeName("Name", "XR_TYPE_SYSTEM_SPACE_WARP_PROPERTIES_FB")]
        TypeSystemSpaceWarpPropertiesFB = 1000171001,
        [Obsolete("Deprecated in favour of \"HapticAmplitudeEnvelopeVibrationFB\"")]
        [NativeName("Name", "XR_TYPE_HAPTIC_AMPLITUDE_ENVELOPE_VIBRATION_FB")]
        TypeHapticAmplitudeEnvelopeVibrationFB = 1000173001,
        [Obsolete("Deprecated in favour of \"SemanticLabelsFB\"")]
        [NativeName("Name", "XR_TYPE_SEMANTIC_LABELS_FB")]
        TypeSemanticLabelsFB = 1000175000,
        [Obsolete("Deprecated in favour of \"RoomLayoutFB\"")]
        [NativeName("Name", "XR_TYPE_ROOM_LAYOUT_FB")]
        TypeRoomLayoutFB = 1000175001,
        [Obsolete("Deprecated in favour of \"Boundary2DFB\"")]
        [NativeName("Name", "XR_TYPE_BOUNDARY_2D_FB")]
        TypeBoundary2DFB = 1000175002,
        [Obsolete("Deprecated in favour of \"SemanticLabelsSupportInfoFB\"")]
        [NativeName("Name", "XR_TYPE_SEMANTIC_LABELS_SUPPORT_INFO_FB")]
        TypeSemanticLabelsSupportInfoFB = 1000175010,
        [Obsolete("Deprecated in favour of \"DigitalLensControlAlmalence\"")]
        [NativeName("Name", "XR_TYPE_DIGITAL_LENS_CONTROL_ALMALENCE")]
        TypeDigitalLensControlAlmalence = 1000196000,
        [Obsolete("Deprecated in favour of \"EventDataSceneCaptureCompleteFB\"")]
        [NativeName("Name", "XR_TYPE_EVENT_DATA_SCENE_CAPTURE_COMPLETE_FB")]
        TypeEventDataSceneCaptureCompleteFB = 1000198001,
        [Obsolete("Deprecated in favour of \"SceneCaptureRequestInfoFB\"")]
        [NativeName("Name", "XR_TYPE_SCENE_CAPTURE_REQUEST_INFO_FB")]
        TypeSceneCaptureRequestInfoFB = 1000198050,
        [Obsolete("Deprecated in favour of \"SpaceContainerFB\"")]
        [NativeName("Name", "XR_TYPE_SPACE_CONTAINER_FB")]
        TypeSpaceContainerFB = 1000199000,
        [Obsolete("Deprecated in favour of \"FoveationEyeTrackedProfileCreateInfoMeta\"")]
        [NativeName("Name", "XR_TYPE_FOVEATION_EYE_TRACKED_PROFILE_CREATE_INFO_META")]
        TypeFoveationEyeTrackedProfileCreateInfoMeta = 1000200000,
        [Obsolete("Deprecated in favour of \"FoveationEyeTrackedStateMeta\"")]
        [NativeName("Name", "XR_TYPE_FOVEATION_EYE_TRACKED_STATE_META")]
        TypeFoveationEyeTrackedStateMeta = 1000200001,
        [Obsolete("Deprecated in favour of \"SystemFoveationEyeTrackedPropertiesMeta\"")]
        [NativeName("Name", "XR_TYPE_SYSTEM_FOVEATION_EYE_TRACKED_PROPERTIES_META")]
        TypeSystemFoveationEyeTrackedPropertiesMeta = 1000200002,
        [Obsolete("Deprecated in favour of \"SystemFaceTrackingPropertiesFB\"")]
        [NativeName("Name", "XR_TYPE_SYSTEM_FACE_TRACKING_PROPERTIES_FB")]
        TypeSystemFaceTrackingPropertiesFB = 1000201004,
        [Obsolete("Deprecated in favour of \"FaceTrackerCreateInfoFB\"")]
        [NativeName("Name", "XR_TYPE_FACE_TRACKER_CREATE_INFO_FB")]
        TypeFaceTrackerCreateInfoFB = 1000201005,
        [Obsolete("Deprecated in favour of \"FaceExpressionInfoFB\"")]
        [NativeName("Name", "XR_TYPE_FACE_EXPRESSION_INFO_FB")]
        TypeFaceExpressionInfoFB = 1000201002,
        [Obsolete("Deprecated in favour of \"FaceExpressionWeightsFB\"")]
        [NativeName("Name", "XR_TYPE_FACE_EXPRESSION_WEIGHTS_FB")]
        TypeFaceExpressionWeightsFB = 1000201006,
        [Obsolete("Deprecated in favour of \"EyeTrackerCreateInfoFB\"")]
        [NativeName("Name", "XR_TYPE_EYE_TRACKER_CREATE_INFO_FB")]
        TypeEyeTrackerCreateInfoFB = 1000202001,
        [Obsolete("Deprecated in favour of \"EyeGazesInfoFB\"")]
        [NativeName("Name", "XR_TYPE_EYE_GAZES_INFO_FB")]
        TypeEyeGazesInfoFB = 1000202002,
        [Obsolete("Deprecated in favour of \"EyeGazesFB\"")]
        [NativeName("Name", "XR_TYPE_EYE_GAZES_FB")]
        TypeEyeGazesFB = 1000202003,
        [Obsolete("Deprecated in favour of \"SystemEyeTrackingPropertiesFB\"")]
        [NativeName("Name", "XR_TYPE_SYSTEM_EYE_TRACKING_PROPERTIES_FB")]
        TypeSystemEyeTrackingPropertiesFB = 1000202004,
        [Obsolete("Deprecated in favour of \"PassthroughKeyboardHandsIntensityFB\"")]
        [NativeName("Name", "XR_TYPE_PASSTHROUGH_KEYBOARD_HANDS_INTENSITY_FB")]
        TypePassthroughKeyboardHandsIntensityFB = 1000203002,
        [Obsolete("Deprecated in favour of \"CompositionLayerSettingsFB\"")]
        [NativeName("Name", "XR_TYPE_COMPOSITION_LAYER_SETTINGS_FB")]
        TypeCompositionLayerSettingsFB = 1000204000,
        [Obsolete("Deprecated in favour of \"HapticPcmVibrationFB\"")]
        [NativeName("Name", "XR_TYPE_HAPTIC_PCM_VIBRATION_FB")]
        TypeHapticPcmVibrationFB = 1000209001,
        [Obsolete("Deprecated in favour of \"DevicePcmSampleRateStateFB\"")]
        [NativeName("Name", "XR_TYPE_DEVICE_PCM_SAMPLE_RATE_STATE_FB")]
        TypeDevicePcmSampleRateStateFB = 1000209002,
        [Obsolete("Deprecated in favour of \"DevicePcmSampleRateGetInfoFB\"")]
        [NativeName("Name", "XR_TYPE_DEVICE_PCM_SAMPLE_RATE_GET_INFO_FB")]
        TypeDevicePcmSampleRateGetInfoFB = 1000209002,
        [Obsolete("Deprecated in favour of \"FrameSynthesisInfoExt\"")]
        [NativeName("Name", "XR_TYPE_FRAME_SYNTHESIS_INFO_EXT")]
        TypeFrameSynthesisInfoExt = 1000211000,
        [Obsolete("Deprecated in favour of \"FrameSynthesisConfigViewExt\"")]
        [NativeName("Name", "XR_TYPE_FRAME_SYNTHESIS_CONFIG_VIEW_EXT")]
        TypeFrameSynthesisConfigViewExt = 1000211001,
        [Obsolete("Deprecated in favour of \"CompositionLayerDepthTestFB\"")]
        [NativeName("Name", "XR_TYPE_COMPOSITION_LAYER_DEPTH_TEST_FB")]
        TypeCompositionLayerDepthTestFB = 1000212000,
        [Obsolete("Deprecated in favour of \"LocalDimmingFrameEndInfoMeta\"")]
        [NativeName("Name", "XR_TYPE_LOCAL_DIMMING_FRAME_END_INFO_META")]
        TypeLocalDimmingFrameEndInfoMeta = 1000216000,
        [Obsolete("Deprecated in favour of \"PassthroughPreferencesMeta\"")]
        [NativeName("Name", "XR_TYPE_PASSTHROUGH_PREFERENCES_META")]
        TypePassthroughPreferencesMeta = 1000217000,
        [Obsolete("Deprecated in favour of \"SystemVirtualKeyboardPropertiesMeta\"")]
        [NativeName("Name", "XR_TYPE_SYSTEM_VIRTUAL_KEYBOARD_PROPERTIES_META")]
        TypeSystemVirtualKeyboardPropertiesMeta = 1000219001,
        [Obsolete("Deprecated in favour of \"VirtualKeyboardCreateInfoMeta\"")]
        [NativeName("Name", "XR_TYPE_VIRTUAL_KEYBOARD_CREATE_INFO_META")]
        TypeVirtualKeyboardCreateInfoMeta = 1000219002,
        [Obsolete("Deprecated in favour of \"VirtualKeyboardSpaceCreateInfoMeta\"")]
        [NativeName("Name", "XR_TYPE_VIRTUAL_KEYBOARD_SPACE_CREATE_INFO_META")]
        TypeVirtualKeyboardSpaceCreateInfoMeta = 1000219003,
        [Obsolete("Deprecated in favour of \"VirtualKeyboardLocationInfoMeta\"")]
        [NativeName("Name", "XR_TYPE_VIRTUAL_KEYBOARD_LOCATION_INFO_META")]
        TypeVirtualKeyboardLocationInfoMeta = 1000219004,
        [Obsolete("Deprecated in favour of \"VirtualKeyboardModelVisibilitySetInfoMeta\"")]
        [NativeName("Name", "XR_TYPE_VIRTUAL_KEYBOARD_MODEL_VISIBILITY_SET_INFO_META")]
        TypeVirtualKeyboardModelVisibilitySetInfoMeta = 1000219005,
        [Obsolete("Deprecated in favour of \"VirtualKeyboardAnimationStateMeta\"")]
        [NativeName("Name", "XR_TYPE_VIRTUAL_KEYBOARD_ANIMATION_STATE_META")]
        TypeVirtualKeyboardAnimationStateMeta = 1000219006,
        [Obsolete("Deprecated in favour of \"VirtualKeyboardModelAnimationStatesMeta\"")]
        [NativeName("Name", "XR_TYPE_VIRTUAL_KEYBOARD_MODEL_ANIMATION_STATES_META")]
        TypeVirtualKeyboardModelAnimationStatesMeta = 1000219007,
        [Obsolete("Deprecated in favour of \"VirtualKeyboardTextureDataMeta\"")]
        [NativeName("Name", "XR_TYPE_VIRTUAL_KEYBOARD_TEXTURE_DATA_META")]
        TypeVirtualKeyboardTextureDataMeta = 1000219009,
        [Obsolete("Deprecated in favour of \"VirtualKeyboardInputInfoMeta\"")]
        [NativeName("Name", "XR_TYPE_VIRTUAL_KEYBOARD_INPUT_INFO_META")]
        TypeVirtualKeyboardInputInfoMeta = 1000219010,
        [Obsolete("Deprecated in favour of \"VirtualKeyboardTextContextChangeInfoMeta\"")]
        [NativeName("Name", "XR_TYPE_VIRTUAL_KEYBOARD_TEXT_CONTEXT_CHANGE_INFO_META")]
        TypeVirtualKeyboardTextContextChangeInfoMeta = 1000219011,
        [Obsolete("Deprecated in favour of \"EventDataVirtualKeyboardCommitTextMeta\"")]
        [NativeName("Name", "XR_TYPE_EVENT_DATA_VIRTUAL_KEYBOARD_COMMIT_TEXT_META")]
        TypeEventDataVirtualKeyboardCommitTextMeta = 1000219014,
        [Obsolete("Deprecated in favour of \"EventDataVirtualKeyboardBackspaceMeta\"")]
        [NativeName("Name", "XR_TYPE_EVENT_DATA_VIRTUAL_KEYBOARD_BACKSPACE_META")]
        TypeEventDataVirtualKeyboardBackspaceMeta = 1000219015,
        [Obsolete("Deprecated in favour of \"EventDataVirtualKeyboardEnterMeta\"")]
        [NativeName("Name", "XR_TYPE_EVENT_DATA_VIRTUAL_KEYBOARD_ENTER_META")]
        TypeEventDataVirtualKeyboardEnterMeta = 1000219016,
        [Obsolete("Deprecated in favour of \"EventDataVirtualKeyboardShownMeta\"")]
        [NativeName("Name", "XR_TYPE_EVENT_DATA_VIRTUAL_KEYBOARD_SHOWN_META")]
        TypeEventDataVirtualKeyboardShownMeta = 1000219017,
        [Obsolete("Deprecated in favour of \"EventDataVirtualKeyboardHiddenMeta\"")]
        [NativeName("Name", "XR_TYPE_EVENT_DATA_VIRTUAL_KEYBOARD_HIDDEN_META")]
        TypeEventDataVirtualKeyboardHiddenMeta = 1000219018,
        [Obsolete("Deprecated in favour of \"ExternalCameraOculus\"")]
        [NativeName("Name", "XR_TYPE_EXTERNAL_CAMERA_OCULUS")]
        TypeExternalCameraOculus = 1000226000,
        [Obsolete("Deprecated in favour of \"VulkanSwapchainCreateInfoMeta\"")]
        [NativeName("Name", "XR_TYPE_VULKAN_SWAPCHAIN_CREATE_INFO_META")]
        TypeVulkanSwapchainCreateInfoMeta = 1000227000,
        [Obsolete("Deprecated in favour of \"PerformanceMetricsStateMeta\"")]
        [NativeName("Name", "XR_TYPE_PERFORMANCE_METRICS_STATE_META")]
        TypePerformanceMetricsStateMeta = 1000232001,
        [Obsolete("Deprecated in favour of \"PerformanceMetricsCounterMeta\"")]
        [NativeName("Name", "XR_TYPE_PERFORMANCE_METRICS_COUNTER_META")]
        TypePerformanceMetricsCounterMeta = 1000232002,
        [Obsolete("Deprecated in favour of \"SpaceListSaveInfoFB\"")]
        [NativeName("Name", "XR_TYPE_SPACE_LIST_SAVE_INFO_FB")]
        TypeSpaceListSaveInfoFB = 1000238000,
        [Obsolete("Deprecated in favour of \"EventDataSpaceListSaveCompleteFB\"")]
        [NativeName("Name", "XR_TYPE_EVENT_DATA_SPACE_LIST_SAVE_COMPLETE_FB")]
        TypeEventDataSpaceListSaveCompleteFB = 1000238001,
        [Obsolete("Deprecated in favour of \"SpaceUserCreateInfoFB\"")]
        [NativeName("Name", "XR_TYPE_SPACE_USER_CREATE_INFO_FB")]
        TypeSpaceUserCreateInfoFB = 1000241001,
        [Obsolete("Deprecated in favour of \"SystemHeadsetIDPropertiesMeta\"")]
        [NativeName("Name", "XR_TYPE_SYSTEM_HEADSET_ID_PROPERTIES_META")]
        TypeSystemHeadsetIDPropertiesMeta = 1000245000,
        [Obsolete("Deprecated in favour of \"SystemSpaceDiscoveryPropertiesMeta\"")]
        [NativeName("Name", "XR_TYPE_SYSTEM_SPACE_DISCOVERY_PROPERTIES_META")]
        TypeSystemSpaceDiscoveryPropertiesMeta = 1000247000,
        [Obsolete("Deprecated in favour of \"SpaceDiscoveryInfoMeta\"")]
        [NativeName("Name", "XR_TYPE_SPACE_DISCOVERY_INFO_META")]
        TypeSpaceDiscoveryInfoMeta = 1000247001,
        [Obsolete("Deprecated in favour of \"SpaceFilterUuidMeta\"")]
        [NativeName("Name", "XR_TYPE_SPACE_FILTER_UUID_META")]
        TypeSpaceFilterUuidMeta = 1000247003,
        [Obsolete("Deprecated in favour of \"SpaceFilterComponentMeta\"")]
        [NativeName("Name", "XR_TYPE_SPACE_FILTER_COMPONENT_META")]
        TypeSpaceFilterComponentMeta = 1000247004,
        [Obsolete("Deprecated in favour of \"SpaceDiscoveryResultMeta\"")]
        [NativeName("Name", "XR_TYPE_SPACE_DISCOVERY_RESULT_META")]
        TypeSpaceDiscoveryResultMeta = 1000247005,
        [Obsolete("Deprecated in favour of \"SpaceDiscoveryResultsMeta\"")]
        [NativeName("Name", "XR_TYPE_SPACE_DISCOVERY_RESULTS_META")]
        TypeSpaceDiscoveryResultsMeta = 1000247006,
        [Obsolete("Deprecated in favour of \"EventDataSpaceDiscoveryResultsAvailableMeta\"")]
        [NativeName("Name", "XR_TYPE_EVENT_DATA_SPACE_DISCOVERY_RESULTS_AVAILABLE_META")]
        TypeEventDataSpaceDiscoveryResultsAvailableMeta = 1000247007,
        [Obsolete("Deprecated in favour of \"EventDataSpaceDiscoveryCompleteMeta\"")]
        [NativeName("Name", "XR_TYPE_EVENT_DATA_SPACE_DISCOVERY_COMPLETE_META")]
        TypeEventDataSpaceDiscoveryCompleteMeta = 1000247008,
        [Obsolete("Deprecated in favour of \"RecommendedLayerResolutionMeta\"")]
        [NativeName("Name", "XR_TYPE_RECOMMENDED_LAYER_RESOLUTION_META")]
        TypeRecommendedLayerResolutionMeta = 1000254000,
        [Obsolete("Deprecated in favour of \"RecommendedLayerResolutionGetInfoMeta\"")]
        [NativeName("Name", "XR_TYPE_RECOMMENDED_LAYER_RESOLUTION_GET_INFO_META")]
        TypeRecommendedLayerResolutionGetInfoMeta = 1000254001,
        [Obsolete("Deprecated in favour of \"SystemSpacePersistencePropertiesMeta\"")]
        [NativeName("Name", "XR_TYPE_SYSTEM_SPACE_PERSISTENCE_PROPERTIES_META")]
        TypeSystemSpacePersistencePropertiesMeta = 1000259000,
        [Obsolete("Deprecated in favour of \"SpacesSaveInfoMeta\"")]
        [NativeName("Name", "XR_TYPE_SPACES_SAVE_INFO_META")]
        TypeSpacesSaveInfoMeta = 1000259001,
        [Obsolete("Deprecated in favour of \"EventDataSpacesSaveResultMeta\"")]
        [NativeName("Name", "XR_TYPE_EVENT_DATA_SPACES_SAVE_RESULT_META")]
        TypeEventDataSpacesSaveResultMeta = 1000259002,
        [Obsolete("Deprecated in favour of \"SpacesEraseInfoMeta\"")]
        [NativeName("Name", "XR_TYPE_SPACES_ERASE_INFO_META")]
        TypeSpacesEraseInfoMeta = 1000259003,
        [Obsolete("Deprecated in favour of \"EventDataSpacesEraseResultMeta\"")]
        [NativeName("Name", "XR_TYPE_EVENT_DATA_SPACES_ERASE_RESULT_META")]
        TypeEventDataSpacesEraseResultMeta = 1000259004,
        [Obsolete("Deprecated in favour of \"SystemPassthroughColorLutPropertiesMeta\"")]
        [NativeName("Name", "XR_TYPE_SYSTEM_PASSTHROUGH_COLOR_LUT_PROPERTIES_META")]
        TypeSystemPassthroughColorLutPropertiesMeta = 1000266000,
        [Obsolete("Deprecated in favour of \"PassthroughColorLutCreateInfoMeta\"")]
        [NativeName("Name", "XR_TYPE_PASSTHROUGH_COLOR_LUT_CREATE_INFO_META")]
        TypePassthroughColorLutCreateInfoMeta = 1000266001,
        [Obsolete("Deprecated in favour of \"PassthroughColorLutUpdateInfoMeta\"")]
        [NativeName("Name", "XR_TYPE_PASSTHROUGH_COLOR_LUT_UPDATE_INFO_META")]
        TypePassthroughColorLutUpdateInfoMeta = 1000266002,
        [Obsolete("Deprecated in favour of \"PassthroughColorMapLutMeta\"")]
        [NativeName("Name", "XR_TYPE_PASSTHROUGH_COLOR_MAP_LUT_META")]
        TypePassthroughColorMapLutMeta = 1000266100,
        [Obsolete("Deprecated in favour of \"PassthroughColorMapInterpolatedLutMeta\"")]
        [NativeName("Name", "XR_TYPE_PASSTHROUGH_COLOR_MAP_INTERPOLATED_LUT_META")]
        TypePassthroughColorMapInterpolatedLutMeta = 1000266101,
        [Obsolete("Deprecated in favour of \"SpaceTriangleMeshGetInfoMeta\"")]
        [NativeName("Name", "XR_TYPE_SPACE_TRIANGLE_MESH_GET_INFO_META")]
        TypeSpaceTriangleMeshGetInfoMeta = 1000269001,
        [Obsolete("Deprecated in favour of \"SpaceTriangleMeshMeta\"")]
        [NativeName("Name", "XR_TYPE_SPACE_TRIANGLE_MESH_META")]
        TypeSpaceTriangleMeshMeta = 1000269002,
        [Obsolete("Deprecated in favour of \"SystemPropertiesBodyTrackingFullBodyMeta\"")]
        [NativeName("Name", "XR_TYPE_SYSTEM_PROPERTIES_BODY_TRACKING_FULL_BODY_META")]
        TypeSystemPropertiesBodyTrackingFullBodyMeta = 1000274000,
        [Obsolete("Deprecated in favour of \"EventDataPassthroughLayerResumedMeta\"")]
        [NativeName("Name", "XR_TYPE_EVENT_DATA_PASSTHROUGH_LAYER_RESUMED_META")]
        TypeEventDataPassthroughLayerResumedMeta = 1000282000,
        [Obsolete("Deprecated in favour of \"BodyTrackingCalibrationInfoMeta\"")]
        [NativeName("Name", "XR_TYPE_BODY_TRACKING_CALIBRATION_INFO_META")]
        TypeBodyTrackingCalibrationInfoMeta = 1000283002,
        [Obsolete("Deprecated in favour of \"BodyTrackingCalibrationStatusMeta\"")]
        [NativeName("Name", "XR_TYPE_BODY_TRACKING_CALIBRATION_STATUS_META")]
        TypeBodyTrackingCalibrationStatusMeta = 1000283003,
        [Obsolete("Deprecated in favour of \"SystemPropertiesBodyTrackingCalibrationMeta\"")]
        [NativeName("Name", "XR_TYPE_SYSTEM_PROPERTIES_BODY_TRACKING_CALIBRATION_META")]
        TypeSystemPropertiesBodyTrackingCalibrationMeta = 1000283004,
        [Obsolete("Deprecated in favour of \"SystemFaceTrackingProperties2FB\"")]
        [NativeName("Name", "XR_TYPE_SYSTEM_FACE_TRACKING_PROPERTIES2_FB")]
        TypeSystemFaceTrackingProperties2FB = 1000287013,
        [Obsolete("Deprecated in favour of \"FaceTrackerCreateInfo2FB\"")]
        [NativeName("Name", "XR_TYPE_FACE_TRACKER_CREATE_INFO2_FB")]
        TypeFaceTrackerCreateInfo2FB = 1000287014,
        [Obsolete("Deprecated in favour of \"FaceExpressionInfo2FB\"")]
        [NativeName("Name", "XR_TYPE_FACE_EXPRESSION_INFO2_FB")]
        TypeFaceExpressionInfo2FB = 1000287015,
        [Obsolete("Deprecated in favour of \"FaceExpressionWeights2FB\"")]
        [NativeName("Name", "XR_TYPE_FACE_EXPRESSION_WEIGHTS2_FB")]
        TypeFaceExpressionWeights2FB = 1000287016,
        [Obsolete("Deprecated in favour of \"SystemSpatialEntitySharingPropertiesMeta\"")]
        [NativeName("Name", "XR_TYPE_SYSTEM_SPATIAL_ENTITY_SHARING_PROPERTIES_META")]
        TypeSystemSpatialEntitySharingPropertiesMeta = 1000290000,
        [Obsolete("Deprecated in favour of \"ShareSpacesInfoMeta\"")]
        [NativeName("Name", "XR_TYPE_SHARE_SPACES_INFO_META")]
        TypeShareSpacesInfoMeta = 1000290001,
        [Obsolete("Deprecated in favour of \"EventDataShareSpacesCompleteMeta\"")]
        [NativeName("Name", "XR_TYPE_EVENT_DATA_SHARE_SPACES_COMPLETE_META")]
        TypeEventDataShareSpacesCompleteMeta = 1000290002,
        [Obsolete("Deprecated in favour of \"EnvironmentDepthProviderCreateInfoMeta\"")]
        [NativeName("Name", "XR_TYPE_ENVIRONMENT_DEPTH_PROVIDER_CREATE_INFO_META")]
        TypeEnvironmentDepthProviderCreateInfoMeta = 1000291000,
        [Obsolete("Deprecated in favour of \"EnvironmentDepthSwapchainCreateInfoMeta\"")]
        [NativeName("Name", "XR_TYPE_ENVIRONMENT_DEPTH_SWAPCHAIN_CREATE_INFO_META")]
        TypeEnvironmentDepthSwapchainCreateInfoMeta = 1000291001,
        [Obsolete("Deprecated in favour of \"EnvironmentDepthSwapchainStateMeta\"")]
        [NativeName("Name", "XR_TYPE_ENVIRONMENT_DEPTH_SWAPCHAIN_STATE_META")]
        TypeEnvironmentDepthSwapchainStateMeta = 1000291002,
        [Obsolete("Deprecated in favour of \"EnvironmentDepthImageAcquireInfoMeta\"")]
        [NativeName("Name", "XR_TYPE_ENVIRONMENT_DEPTH_IMAGE_ACQUIRE_INFO_META")]
        TypeEnvironmentDepthImageAcquireInfoMeta = 1000291003,
        [Obsolete("Deprecated in favour of \"EnvironmentDepthImageViewMeta\"")]
        [NativeName("Name", "XR_TYPE_ENVIRONMENT_DEPTH_IMAGE_VIEW_META")]
        TypeEnvironmentDepthImageViewMeta = 1000291004,
        [Obsolete("Deprecated in favour of \"EnvironmentDepthImageMeta\"")]
        [NativeName("Name", "XR_TYPE_ENVIRONMENT_DEPTH_IMAGE_META")]
        TypeEnvironmentDepthImageMeta = 1000291005,
        [Obsolete("Deprecated in favour of \"EnvironmentDepthHandRemovalSetInfoMeta\"")]
        [NativeName("Name", "XR_TYPE_ENVIRONMENT_DEPTH_HAND_REMOVAL_SET_INFO_META")]
        TypeEnvironmentDepthHandRemovalSetInfoMeta = 1000291006,
        [Obsolete("Deprecated in favour of \"SystemEnvironmentDepthPropertiesMeta\"")]
        [NativeName("Name", "XR_TYPE_SYSTEM_ENVIRONMENT_DEPTH_PROPERTIES_META")]
        TypeSystemEnvironmentDepthPropertiesMeta = 1000291007,
<<<<<<< HEAD
=======
        [Obsolete("Deprecated in favour of \"EnvironmentDepthImageTimestampMeta\"")]
        [NativeName("Name", "XR_TYPE_ENVIRONMENT_DEPTH_IMAGE_TIMESTAMP_META")]
        TypeEnvironmentDepthImageTimestampMeta = 1000291008,
>>>>>>> f550aa3f
        [Obsolete("Deprecated in favour of \"RenderModelCreateInfoExt\"")]
        [NativeName("Name", "XR_TYPE_RENDER_MODEL_CREATE_INFO_EXT")]
        TypeRenderModelCreateInfoExt = 1000300000,
        [Obsolete("Deprecated in favour of \"RenderModelPropertiesGetInfoExt\"")]
        [NativeName("Name", "XR_TYPE_RENDER_MODEL_PROPERTIES_GET_INFO_EXT")]
        TypeRenderModelPropertiesGetInfoExt = 1000300001,
        [Obsolete("Deprecated in favour of \"RenderModelPropertiesExt\"")]
        [NativeName("Name", "XR_TYPE_RENDER_MODEL_PROPERTIES_EXT")]
        TypeRenderModelPropertiesExt = 1000300002,
        [Obsolete("Deprecated in favour of \"RenderModelSpaceCreateInfoExt\"")]
        [NativeName("Name", "XR_TYPE_RENDER_MODEL_SPACE_CREATE_INFO_EXT")]
        TypeRenderModelSpaceCreateInfoExt = 1000300003,
        [Obsolete("Deprecated in favour of \"RenderModelStateGetInfoExt\"")]
        [NativeName("Name", "XR_TYPE_RENDER_MODEL_STATE_GET_INFO_EXT")]
        TypeRenderModelStateGetInfoExt = 1000300004,
        [Obsolete("Deprecated in favour of \"RenderModelStateExt\"")]
        [NativeName("Name", "XR_TYPE_RENDER_MODEL_STATE_EXT")]
        TypeRenderModelStateExt = 1000300005,
        [Obsolete("Deprecated in favour of \"RenderModelAssetCreateInfoExt\"")]
        [NativeName("Name", "XR_TYPE_RENDER_MODEL_ASSET_CREATE_INFO_EXT")]
        TypeRenderModelAssetCreateInfoExt = 1000300006,
        [Obsolete("Deprecated in favour of \"RenderModelAssetDataGetInfoExt\"")]
        [NativeName("Name", "XR_TYPE_RENDER_MODEL_ASSET_DATA_GET_INFO_EXT")]
        TypeRenderModelAssetDataGetInfoExt = 1000300007,
        [Obsolete("Deprecated in favour of \"RenderModelAssetDataExt\"")]
        [NativeName("Name", "XR_TYPE_RENDER_MODEL_ASSET_DATA_EXT")]
        TypeRenderModelAssetDataExt = 1000300008,
        [Obsolete("Deprecated in favour of \"RenderModelAssetPropertiesGetInfoExt\"")]
        [NativeName("Name", "XR_TYPE_RENDER_MODEL_ASSET_PROPERTIES_GET_INFO_EXT")]
        TypeRenderModelAssetPropertiesGetInfoExt = 1000300009,
        [Obsolete("Deprecated in favour of \"RenderModelAssetPropertiesExt\"")]
        [NativeName("Name", "XR_TYPE_RENDER_MODEL_ASSET_PROPERTIES_EXT")]
        TypeRenderModelAssetPropertiesExt = 1000300010,
        [Obsolete("Deprecated in favour of \"InteractionRenderModelIdsEnumerateInfoExt\"")]
        [NativeName("Name", "XR_TYPE_INTERACTION_RENDER_MODEL_IDS_ENUMERATE_INFO_EXT")]
        TypeInteractionRenderModelIdsEnumerateInfoExt = 1000301000,
        [Obsolete("Deprecated in favour of \"InteractionRenderModelSubactionPathInfoExt\"")]
        [NativeName("Name", "XR_TYPE_INTERACTION_RENDER_MODEL_SUBACTION_PATH_INFO_EXT")]
        TypeInteractionRenderModelSubactionPathInfoExt = 1000301001,
        [Obsolete("Deprecated in favour of \"EventDataInteractionRenderModelsChangedExt\"")]
        [NativeName("Name", "XR_TYPE_EVENT_DATA_INTERACTION_RENDER_MODELS_CHANGED_EXT")]
        TypeEventDataInteractionRenderModelsChangedExt = 1000301002,
        [Obsolete("Deprecated in favour of \"InteractionRenderModelTopLevelUserPathGetInfoExt\"")]
        [NativeName("Name", "XR_TYPE_INTERACTION_RENDER_MODEL_TOP_LEVEL_USER_PATH_GET_INFO_EXT")]
        TypeInteractionRenderModelTopLevelUserPathGetInfoExt = 1000301003,
        [Obsolete("Deprecated in favour of \"PassthroughCreateInfoHtc\"")]
        [NativeName("Name", "XR_TYPE_PASSTHROUGH_CREATE_INFO_HTC")]
        TypePassthroughCreateInfoHtc = 1000317001,
        [Obsolete("Deprecated in favour of \"PassthroughColorHtc\"")]
        [NativeName("Name", "XR_TYPE_PASSTHROUGH_COLOR_HTC")]
        TypePassthroughColorHtc = 1000317002,
        [Obsolete("Deprecated in favour of \"PassthroughMeshTransformInfoHtc\"")]
        [NativeName("Name", "XR_TYPE_PASSTHROUGH_MESH_TRANSFORM_INFO_HTC")]
        TypePassthroughMeshTransformInfoHtc = 1000317003,
        [Obsolete("Deprecated in favour of \"CompositionLayerPassthroughHtc\"")]
        [NativeName("Name", "XR_TYPE_COMPOSITION_LAYER_PASSTHROUGH_HTC")]
        TypeCompositionLayerPassthroughHtc = 1000317004,
        [Obsolete("Deprecated in favour of \"FoveationApplyInfoHtc\"")]
        [NativeName("Name", "XR_TYPE_FOVEATION_APPLY_INFO_HTC")]
        TypeFoveationApplyInfoHtc = 1000318000,
        [Obsolete("Deprecated in favour of \"FoveationDynamicModeInfoHtc\"")]
        [NativeName("Name", "XR_TYPE_FOVEATION_DYNAMIC_MODE_INFO_HTC")]
        TypeFoveationDynamicModeInfoHtc = 1000318001,
        [Obsolete("Deprecated in favour of \"FoveationCustomModeInfoHtc\"")]
        [NativeName("Name", "XR_TYPE_FOVEATION_CUSTOM_MODE_INFO_HTC")]
        TypeFoveationCustomModeInfoHtc = 1000318002,
        [Obsolete("Deprecated in favour of \"SystemAnchorPropertiesHtc\"")]
        [NativeName("Name", "XR_TYPE_SYSTEM_ANCHOR_PROPERTIES_HTC")]
        TypeSystemAnchorPropertiesHtc = 1000319000,
        [Obsolete("Deprecated in favour of \"SpatialAnchorCreateInfoHtc\"")]
        [NativeName("Name", "XR_TYPE_SPATIAL_ANCHOR_CREATE_INFO_HTC")]
        TypeSpatialAnchorCreateInfoHtc = 1000319001,
        [Obsolete("Deprecated in favour of \"SystemBodyTrackingPropertiesHtc\"")]
        [NativeName("Name", "XR_TYPE_SYSTEM_BODY_TRACKING_PROPERTIES_HTC")]
        TypeSystemBodyTrackingPropertiesHtc = 1000320000,
        [Obsolete("Deprecated in favour of \"BodyTrackerCreateInfoHtc\"")]
        [NativeName("Name", "XR_TYPE_BODY_TRACKER_CREATE_INFO_HTC")]
        TypeBodyTrackerCreateInfoHtc = 1000320001,
        [Obsolete("Deprecated in favour of \"BodyJointsLocateInfoHtc\"")]
        [NativeName("Name", "XR_TYPE_BODY_JOINTS_LOCATE_INFO_HTC")]
        TypeBodyJointsLocateInfoHtc = 1000320002,
        [Obsolete("Deprecated in favour of \"BodyJointLocationsHtc\"")]
        [NativeName("Name", "XR_TYPE_BODY_JOINT_LOCATIONS_HTC")]
        TypeBodyJointLocationsHtc = 1000320003,
        [Obsolete("Deprecated in favour of \"BodySkeletonHtc\"")]
        [NativeName("Name", "XR_TYPE_BODY_SKELETON_HTC")]
        TypeBodySkeletonHtc = 1000320004,
        [Obsolete("Deprecated in favour of \"ActiveActionSetPrioritiesExt\"")]
        [NativeName("Name", "XR_TYPE_ACTIVE_ACTION_SET_PRIORITIES_EXT")]
        TypeActiveActionSetPrioritiesExt = 1000373000,
        [Obsolete("Deprecated in favour of \"SystemForceFeedbackCurlPropertiesMndx\"")]
        [NativeName("Name", "XR_TYPE_SYSTEM_FORCE_FEEDBACK_CURL_PROPERTIES_MNDX")]
        TypeSystemForceFeedbackCurlPropertiesMndx = 1000375000,
        [Obsolete("Deprecated in favour of \"ForceFeedbackCurlApplyLocationsMndx\"")]
        [NativeName("Name", "XR_TYPE_FORCE_FEEDBACK_CURL_APPLY_LOCATIONS_MNDX")]
        TypeForceFeedbackCurlApplyLocationsMndx = 1000375001,
        [Obsolete("Deprecated in favour of \"BodyTrackerCreateInfoBD\"")]
        [NativeName("Name", "XR_TYPE_BODY_TRACKER_CREATE_INFO_BD")]
        TypeBodyTrackerCreateInfoBD = 1000385001,
        [Obsolete("Deprecated in favour of \"BodyJointsLocateInfoBD\"")]
        [NativeName("Name", "XR_TYPE_BODY_JOINTS_LOCATE_INFO_BD")]
        TypeBodyJointsLocateInfoBD = 1000385002,
        [Obsolete("Deprecated in favour of \"BodyJointLocationsBD\"")]
        [NativeName("Name", "XR_TYPE_BODY_JOINT_LOCATIONS_BD")]
        TypeBodyJointLocationsBD = 1000385003,
        [Obsolete("Deprecated in favour of \"SystemBodyTrackingPropertiesBD\"")]
        [NativeName("Name", "XR_TYPE_SYSTEM_BODY_TRACKING_PROPERTIES_BD")]
        TypeSystemBodyTrackingPropertiesBD = 1000385004,
<<<<<<< HEAD
=======
        [Obsolete("Deprecated in favour of \"SystemFacialSimulationPropertiesBD\"")]
        [NativeName("Name", "XR_TYPE_SYSTEM_FACIAL_SIMULATION_PROPERTIES_BD")]
        TypeSystemFacialSimulationPropertiesBD = 1000386001,
        [Obsolete("Deprecated in favour of \"FaceTrackerCreateInfoBD\"")]
        [NativeName("Name", "XR_TYPE_FACE_TRACKER_CREATE_INFO_BD")]
        TypeFaceTrackerCreateInfoBD = 1000386002,
        [Obsolete("Deprecated in favour of \"FacialSimulationDataGetInfoBD\"")]
        [NativeName("Name", "XR_TYPE_FACIAL_SIMULATION_DATA_GET_INFO_BD")]
        TypeFacialSimulationDataGetInfoBD = 1000386003,
        [Obsolete("Deprecated in favour of \"FacialSimulationDataBD\"")]
        [NativeName("Name", "XR_TYPE_FACIAL_SIMULATION_DATA_BD")]
        TypeFacialSimulationDataBD = 1000386004,
        [Obsolete("Deprecated in favour of \"LipExpressionDataBD\"")]
        [NativeName("Name", "XR_TYPE_LIP_EXPRESSION_DATA_BD")]
        TypeLipExpressionDataBD = 1000386005,
>>>>>>> f550aa3f
        [Obsolete("Deprecated in favour of \"SystemSpatialSensingPropertiesBD\"")]
        [NativeName("Name", "XR_TYPE_SYSTEM_SPATIAL_SENSING_PROPERTIES_BD")]
        TypeSystemSpatialSensingPropertiesBD = 1000389000,
        [Obsolete("Deprecated in favour of \"SpatialEntityComponentGetInfoBD\"")]
        [NativeName("Name", "XR_TYPE_SPATIAL_ENTITY_COMPONENT_GET_INFO_BD")]
        TypeSpatialEntityComponentGetInfoBD = 1000389001,
        [Obsolete("Deprecated in favour of \"SpatialEntityLocationGetInfoBD\"")]
        [NativeName("Name", "XR_TYPE_SPATIAL_ENTITY_LOCATION_GET_INFO_BD")]
        TypeSpatialEntityLocationGetInfoBD = 1000389002,
        [Obsolete("Deprecated in favour of \"SpatialEntityComponentDataLocationBD\"")]
        [NativeName("Name", "XR_TYPE_SPATIAL_ENTITY_COMPONENT_DATA_LOCATION_BD")]
        TypeSpatialEntityComponentDataLocationBD = 1000389003,
        [Obsolete("Deprecated in favour of \"SpatialEntityComponentDataSemanticBD\"")]
        [NativeName("Name", "XR_TYPE_SPATIAL_ENTITY_COMPONENT_DATA_SEMANTIC_BD")]
        TypeSpatialEntityComponentDataSemanticBD = 1000389004,
        [Obsolete("Deprecated in favour of \"SpatialEntityComponentDataBoundingBox2DBD\"")]
        [NativeName("Name", "XR_TYPE_SPATIAL_ENTITY_COMPONENT_DATA_BOUNDING_BOX_2D_BD")]
        TypeSpatialEntityComponentDataBoundingBox2DBD = 1000389005,
        [Obsolete("Deprecated in favour of \"SpatialEntityComponentDataPolygonBD\"")]
        [NativeName("Name", "XR_TYPE_SPATIAL_ENTITY_COMPONENT_DATA_POLYGON_BD")]
        TypeSpatialEntityComponentDataPolygonBD = 1000389006,
        [Obsolete("Deprecated in favour of \"SpatialEntityComponentDataBoundingBox3DBD\"")]
        [NativeName("Name", "XR_TYPE_SPATIAL_ENTITY_COMPONENT_DATA_BOUNDING_BOX_3D_BD")]
        TypeSpatialEntityComponentDataBoundingBox3DBD = 1000389007,
        [Obsolete("Deprecated in favour of \"SpatialEntityComponentDataTriangleMeshBD\"")]
        [NativeName("Name", "XR_TYPE_SPATIAL_ENTITY_COMPONENT_DATA_TRIANGLE_MESH_BD")]
        TypeSpatialEntityComponentDataTriangleMeshBD = 1000389008,
        [Obsolete("Deprecated in favour of \"SenseDataProviderCreateInfoBD\"")]
        [NativeName("Name", "XR_TYPE_SENSE_DATA_PROVIDER_CREATE_INFO_BD")]
        TypeSenseDataProviderCreateInfoBD = 1000389009,
        [Obsolete("Deprecated in favour of \"SenseDataProviderStartInfoBD\"")]
        [NativeName("Name", "XR_TYPE_SENSE_DATA_PROVIDER_START_INFO_BD")]
        TypeSenseDataProviderStartInfoBD = 1000389010,
        [Obsolete("Deprecated in favour of \"EventDataSenseDataProviderStateChangedBD\"")]
        [NativeName("Name", "XR_TYPE_EVENT_DATA_SENSE_DATA_PROVIDER_STATE_CHANGED_BD")]
        TypeEventDataSenseDataProviderStateChangedBD = 1000389011,
        [Obsolete("Deprecated in favour of \"EventDataSenseDataUpdatedBD\"")]
        [NativeName("Name", "XR_TYPE_EVENT_DATA_SENSE_DATA_UPDATED_BD")]
        TypeEventDataSenseDataUpdatedBD = 1000389012,
        [Obsolete("Deprecated in favour of \"SenseDataQueryInfoBD\"")]
        [NativeName("Name", "XR_TYPE_SENSE_DATA_QUERY_INFO_BD")]
        TypeSenseDataQueryInfoBD = 1000389013,
        [Obsolete("Deprecated in favour of \"SenseDataQueryCompletionBD\"")]
        [NativeName("Name", "XR_TYPE_SENSE_DATA_QUERY_COMPLETION_BD")]
        TypeSenseDataQueryCompletionBD = 1000389014,
        [Obsolete("Deprecated in favour of \"SenseDataFilterUuidBD\"")]
        [NativeName("Name", "XR_TYPE_SENSE_DATA_FILTER_UUID_BD")]
        TypeSenseDataFilterUuidBD = 1000389015,
        [Obsolete("Deprecated in favour of \"SenseDataFilterSemanticBD\"")]
        [NativeName("Name", "XR_TYPE_SENSE_DATA_FILTER_SEMANTIC_BD")]
        TypeSenseDataFilterSemanticBD = 1000389016,
        [Obsolete("Deprecated in favour of \"QueriedSenseDataGetInfoBD\"")]
        [NativeName("Name", "XR_TYPE_QUERIED_SENSE_DATA_GET_INFO_BD")]
        TypeQueriedSenseDataGetInfoBD = 1000389017,
        [Obsolete("Deprecated in favour of \"QueriedSenseDataBD\"")]
        [NativeName("Name", "XR_TYPE_QUERIED_SENSE_DATA_BD")]
        TypeQueriedSenseDataBD = 1000389018,
        [Obsolete("Deprecated in favour of \"SpatialEntityStateBD\"")]
        [NativeName("Name", "XR_TYPE_SPATIAL_ENTITY_STATE_BD")]
        TypeSpatialEntityStateBD = 1000389019,
        [Obsolete("Deprecated in favour of \"SpatialEntityAnchorCreateInfoBD\"")]
        [NativeName("Name", "XR_TYPE_SPATIAL_ENTITY_ANCHOR_CREATE_INFO_BD")]
        TypeSpatialEntityAnchorCreateInfoBD = 1000389020,
        [Obsolete("Deprecated in favour of \"AnchorSpaceCreateInfoBD\"")]
        [NativeName("Name", "XR_TYPE_ANCHOR_SPACE_CREATE_INFO_BD")]
        TypeAnchorSpaceCreateInfoBD = 1000389021,
        [Obsolete("Deprecated in favour of \"SystemSpatialAnchorPropertiesBD\"")]
        [NativeName("Name", "XR_TYPE_SYSTEM_SPATIAL_ANCHOR_PROPERTIES_BD")]
        TypeSystemSpatialAnchorPropertiesBD = 1000390000,
        [Obsolete("Deprecated in favour of \"SpatialAnchorCreateInfoBD\"")]
        [NativeName("Name", "XR_TYPE_SPATIAL_ANCHOR_CREATE_INFO_BD")]
        TypeSpatialAnchorCreateInfoBD = 1000390001,
        [Obsolete("Deprecated in favour of \"SpatialAnchorCreateCompletionBD\"")]
        [NativeName("Name", "XR_TYPE_SPATIAL_ANCHOR_CREATE_COMPLETION_BD")]
        TypeSpatialAnchorCreateCompletionBD = 1000390002,
        [Obsolete("Deprecated in favour of \"SpatialAnchorPersistInfoBD\"")]
        [NativeName("Name", "XR_TYPE_SPATIAL_ANCHOR_PERSIST_INFO_BD")]
        TypeSpatialAnchorPersistInfoBD = 1000390003,
        [Obsolete("Deprecated in favour of \"SpatialAnchorUnpersistInfoBD\"")]
        [NativeName("Name", "XR_TYPE_SPATIAL_ANCHOR_UNPERSIST_INFO_BD")]
        TypeSpatialAnchorUnpersistInfoBD = 1000390004,
        [Obsolete("Deprecated in favour of \"SystemSpatialAnchorSharingPropertiesBD\"")]
        [NativeName("Name", "XR_TYPE_SYSTEM_SPATIAL_ANCHOR_SHARING_PROPERTIES_BD")]
        TypeSystemSpatialAnchorSharingPropertiesBD = 1000391000,
        [Obsolete("Deprecated in favour of \"SpatialAnchorShareInfoBD\"")]
        [NativeName("Name", "XR_TYPE_SPATIAL_ANCHOR_SHARE_INFO_BD")]
        TypeSpatialAnchorShareInfoBD = 1000391001,
        [Obsolete("Deprecated in favour of \"SharedSpatialAnchorDownloadInfoBD\"")]
        [NativeName("Name", "XR_TYPE_SHARED_SPATIAL_ANCHOR_DOWNLOAD_INFO_BD")]
        TypeSharedSpatialAnchorDownloadInfoBD = 1000391002,
        [Obsolete("Deprecated in favour of \"SystemSpatialScenePropertiesBD\"")]
        [NativeName("Name", "XR_TYPE_SYSTEM_SPATIAL_SCENE_PROPERTIES_BD")]
        TypeSystemSpatialScenePropertiesBD = 1000392000,
        [Obsolete("Deprecated in favour of \"SceneCaptureInfoBD\"")]
        [NativeName("Name", "XR_TYPE_SCENE_CAPTURE_INFO_BD")]
        TypeSceneCaptureInfoBD = 1000392001,
        [Obsolete("Deprecated in favour of \"SystemSpatialMeshPropertiesBD\"")]
        [NativeName("Name", "XR_TYPE_SYSTEM_SPATIAL_MESH_PROPERTIES_BD")]
        TypeSystemSpatialMeshPropertiesBD = 1000393000,
        [Obsolete("Deprecated in favour of \"SenseDataProviderCreateInfoSpatialMeshBD\"")]
        [NativeName("Name", "XR_TYPE_SENSE_DATA_PROVIDER_CREATE_INFO_SPATIAL_MESH_BD")]
        TypeSenseDataProviderCreateInfoSpatialMeshBD = 1000393001,
        [Obsolete("Deprecated in favour of \"FuturePollResultProgressBD\"")]
        [NativeName("Name", "XR_TYPE_FUTURE_POLL_RESULT_PROGRESS_BD")]
        TypeFuturePollResultProgressBD = 1000394001,
        [Obsolete("Deprecated in favour of \"SystemSpatialPlanePropertiesBD\"")]
        [NativeName("Name", "XR_TYPE_SYSTEM_SPATIAL_PLANE_PROPERTIES_BD")]
        TypeSystemSpatialPlanePropertiesBD = 1000396000,
        [Obsolete("Deprecated in favour of \"SpatialEntityComponentDataPlaneOrientationBD\"")]
        [NativeName("Name", "XR_TYPE_SPATIAL_ENTITY_COMPONENT_DATA_PLANE_ORIENTATION_BD")]
        TypeSpatialEntityComponentDataPlaneOrientationBD = 1000396001,
        [Obsolete("Deprecated in favour of \"SenseDataFilterPlaneOrientationBD\"")]
        [NativeName("Name", "XR_TYPE_SENSE_DATA_FILTER_PLANE_ORIENTATION_BD")]
        TypeSenseDataFilterPlaneOrientationBD = 1000396002,
        [Obsolete("Deprecated in favour of \"HandTrackingDataSourceInfoExt\"")]
        [NativeName("Name", "XR_TYPE_HAND_TRACKING_DATA_SOURCE_INFO_EXT")]
        TypeHandTrackingDataSourceInfoExt = 1000428000,
        [Obsolete("Deprecated in favour of \"HandTrackingDataSourceStateExt\"")]
        [NativeName("Name", "XR_TYPE_HAND_TRACKING_DATA_SOURCE_STATE_EXT")]
        TypeHandTrackingDataSourceStateExt = 1000428001,
        [Obsolete("Deprecated in favour of \"PlaneDetectorCreateInfoExt\"")]
        [NativeName("Name", "XR_TYPE_PLANE_DETECTOR_CREATE_INFO_EXT")]
        TypePlaneDetectorCreateInfoExt = 1000429001,
        [Obsolete("Deprecated in favour of \"PlaneDetectorBeginInfoExt\"")]
        [NativeName("Name", "XR_TYPE_PLANE_DETECTOR_BEGIN_INFO_EXT")]
        TypePlaneDetectorBeginInfoExt = 1000429002,
        [Obsolete("Deprecated in favour of \"PlaneDetectorGetInfoExt\"")]
        [NativeName("Name", "XR_TYPE_PLANE_DETECTOR_GET_INFO_EXT")]
        TypePlaneDetectorGetInfoExt = 1000429003,
        [Obsolete("Deprecated in favour of \"PlaneDetectorLocationsExt\"")]
        [NativeName("Name", "XR_TYPE_PLANE_DETECTOR_LOCATIONS_EXT")]
        TypePlaneDetectorLocationsExt = 1000429004,
        [Obsolete("Deprecated in favour of \"PlaneDetectorLocationExt\"")]
        [NativeName("Name", "XR_TYPE_PLANE_DETECTOR_LOCATION_EXT")]
        TypePlaneDetectorLocationExt = 1000429005,
        [Obsolete("Deprecated in favour of \"PlaneDetectorPolygonBufferExt\"")]
        [NativeName("Name", "XR_TYPE_PLANE_DETECTOR_POLYGON_BUFFER_EXT")]
        TypePlaneDetectorPolygonBufferExt = 1000429006,
        [Obsolete("Deprecated in favour of \"SystemPlaneDetectionPropertiesExt\"")]
        [NativeName("Name", "XR_TYPE_SYSTEM_PLANE_DETECTION_PROPERTIES_EXT")]
        TypeSystemPlaneDetectionPropertiesExt = 1000429007,
        [Obsolete("Deprecated in favour of \"TrackableGetInfoAndroid\"")]
        [NativeName("Name", "XR_TYPE_TRACKABLE_GET_INFO_ANDROID")]
        TypeTrackableGetInfoAndroid = 1000455000,
        [Obsolete("Deprecated in favour of \"AnchorSpaceCreateInfoAndroid\"")]
        [NativeName("Name", "XR_TYPE_ANCHOR_SPACE_CREATE_INFO_ANDROID")]
        TypeAnchorSpaceCreateInfoAndroid = 1000455001,
        [Obsolete("Deprecated in favour of \"TrackablePlaneAndroid\"")]
        [NativeName("Name", "XR_TYPE_TRACKABLE_PLANE_ANDROID")]
        TypeTrackablePlaneAndroid = 1000455003,
        [Obsolete("Deprecated in favour of \"TrackableTrackerCreateInfoAndroid\"")]
        [NativeName("Name", "XR_TYPE_TRACKABLE_TRACKER_CREATE_INFO_ANDROID")]
        TypeTrackableTrackerCreateInfoAndroid = 1000455004,
        [Obsolete("Deprecated in favour of \"SystemTrackablesPropertiesAndroid\"")]
        [NativeName("Name", "XR_TYPE_SYSTEM_TRACKABLES_PROPERTIES_ANDROID")]
        TypeSystemTrackablesPropertiesAndroid = 1000455005,
        [Obsolete("Deprecated in favour of \"PersistedAnchorSpaceCreateInfoAndroid\"")]
        [NativeName("Name", "XR_TYPE_PERSISTED_ANCHOR_SPACE_CREATE_INFO_ANDROID")]
        TypePersistedAnchorSpaceCreateInfoAndroid = 1000457001,
        [Obsolete("Deprecated in favour of \"PersistedAnchorSpaceInfoAndroid\"")]
        [NativeName("Name", "XR_TYPE_PERSISTED_ANCHOR_SPACE_INFO_ANDROID")]
        TypePersistedAnchorSpaceInfoAndroid = 1000457002,
        [Obsolete("Deprecated in favour of \"DeviceAnchorPersistenceCreateInfoAndroid\"")]
        [NativeName("Name", "XR_TYPE_DEVICE_ANCHOR_PERSISTENCE_CREATE_INFO_ANDROID")]
        TypeDeviceAnchorPersistenceCreateInfoAndroid = 1000457003,
        [Obsolete("Deprecated in favour of \"SystemDeviceAnchorPersistencePropertiesAndroid\"")]
        [NativeName("Name", "XR_TYPE_SYSTEM_DEVICE_ANCHOR_PERSISTENCE_PROPERTIES_ANDROID")]
        TypeSystemDeviceAnchorPersistencePropertiesAndroid = 1000457004,
<<<<<<< HEAD
=======
        [Obsolete("Deprecated in favour of \"FaceTrackerCreateInfoAndroid\"")]
        [NativeName("Name", "XR_TYPE_FACE_TRACKER_CREATE_INFO_ANDROID")]
        TypeFaceTrackerCreateInfoAndroid = 1000458000,
        [Obsolete("Deprecated in favour of \"FaceStateGetInfoAndroid\"")]
        [NativeName("Name", "XR_TYPE_FACE_STATE_GET_INFO_ANDROID")]
        TypeFaceStateGetInfoAndroid = 1000458001,
        [Obsolete("Deprecated in favour of \"FaceStateAndroid\"")]
        [NativeName("Name", "XR_TYPE_FACE_STATE_ANDROID")]
        TypeFaceStateAndroid = 1000458002,
        [Obsolete("Deprecated in favour of \"SystemFaceTrackingPropertiesAndroid\"")]
        [NativeName("Name", "XR_TYPE_SYSTEM_FACE_TRACKING_PROPERTIES_ANDROID")]
        TypeSystemFaceTrackingPropertiesAndroid = 1000458003,
>>>>>>> f550aa3f
        [Obsolete("Deprecated in favour of \"PassthroughCameraStateGetInfoAndroid\"")]
        [NativeName("Name", "XR_TYPE_PASSTHROUGH_CAMERA_STATE_GET_INFO_ANDROID")]
        TypePassthroughCameraStateGetInfoAndroid = 1000460000,
        [Obsolete("Deprecated in favour of \"SystemPassthroughCameraStatePropertiesAndroid\"")]
        [NativeName("Name", "XR_TYPE_SYSTEM_PASSTHROUGH_CAMERA_STATE_PROPERTIES_ANDROID")]
        TypeSystemPassthroughCameraStatePropertiesAndroid = 1000460001,
        [Obsolete("Deprecated in favour of \"RaycastInfoAndroid\"")]
        [NativeName("Name", "XR_TYPE_RAYCAST_INFO_ANDROID")]
        TypeRaycastInfoAndroid = 1000463000,
        [Obsolete("Deprecated in favour of \"RaycastHitResultsAndroid\"")]
        [NativeName("Name", "XR_TYPE_RAYCAST_HIT_RESULTS_ANDROID")]
        TypeRaycastHitResultsAndroid = 1000463001,
        [Obsolete("Deprecated in favour of \"TrackableObjectAndroid\"")]
        [NativeName("Name", "XR_TYPE_TRACKABLE_OBJECT_ANDROID")]
        TypeTrackableObjectAndroid = 1000466000,
        [Obsolete("Deprecated in favour of \"TrackableObjectConfigurationAndroid\"")]
        [NativeName("Name", "XR_TYPE_TRACKABLE_OBJECT_CONFIGURATION_ANDROID")]
        TypeTrackableObjectConfigurationAndroid = 1000466001,
        [Obsolete("Deprecated in favour of \"FutureCancelInfoExt\"")]
        [NativeName("Name", "XR_TYPE_FUTURE_CANCEL_INFO_EXT")]
        TypeFutureCancelInfoExt = 1000469000,
        [Obsolete("Deprecated in favour of \"FuturePollInfoExt\"")]
        [NativeName("Name", "XR_TYPE_FUTURE_POLL_INFO_EXT")]
        TypeFuturePollInfoExt = 1000469001,
        [Obsolete("Deprecated in favour of \"FutureCompletionExt\"")]
        [NativeName("Name", "XR_TYPE_FUTURE_COMPLETION_EXT")]
        TypeFutureCompletionExt = 1000469002,
        [Obsolete("Deprecated in favour of \"FuturePollResultExt\"")]
        [NativeName("Name", "XR_TYPE_FUTURE_POLL_RESULT_EXT")]
        TypeFuturePollResultExt = 1000469003,
        [Obsolete("Deprecated in favour of \"EventDataUserPresenceChangedExt\"")]
        [NativeName("Name", "XR_TYPE_EVENT_DATA_USER_PRESENCE_CHANGED_EXT")]
        TypeEventDataUserPresenceChangedExt = 1000470000,
        [Obsolete("Deprecated in favour of \"SystemUserPresencePropertiesExt\"")]
        [NativeName("Name", "XR_TYPE_SYSTEM_USER_PRESENCE_PROPERTIES_EXT")]
        TypeSystemUserPresencePropertiesExt = 1000470001,
        [Obsolete("Deprecated in favour of \"SpacesLocateInfoKhr\"")]
        [NativeName("Name", "XR_TYPE_SPACES_LOCATE_INFO_KHR")]
        TypeSpacesLocateInfoKhr = 1000471000,
        [Obsolete("Deprecated in favour of \"SpaceLocationsKhr\"")]
        [NativeName("Name", "XR_TYPE_SPACE_LOCATIONS_KHR")]
        TypeSpaceLocationsKhr = 1000471001,
        [Obsolete("Deprecated in favour of \"SpaceVelocitiesKhr\"")]
        [NativeName("Name", "XR_TYPE_SPACE_VELOCITIES_KHR")]
        TypeSpaceVelocitiesKhr = 1000471002,
        [Obsolete("Deprecated in favour of \"SystemNotificationsSetInfoML\"")]
        [NativeName("Name", "XR_TYPE_SYSTEM_NOTIFICATIONS_SET_INFO_ML")]
        TypeSystemNotificationsSetInfoML = 1000473000,
        [Obsolete("Deprecated in favour of \"WorldMeshDetectorCreateInfoML\"")]
        [NativeName("Name", "XR_TYPE_WORLD_MESH_DETECTOR_CREATE_INFO_ML")]
        TypeWorldMeshDetectorCreateInfoML = 1000474001,
        [Obsolete("Deprecated in favour of \"WorldMeshStateRequestInfoML\"")]
        [NativeName("Name", "XR_TYPE_WORLD_MESH_STATE_REQUEST_INFO_ML")]
        TypeWorldMeshStateRequestInfoML = 1000474002,
        [Obsolete("Deprecated in favour of \"WorldMeshBlockStateML\"")]
        [NativeName("Name", "XR_TYPE_WORLD_MESH_BLOCK_STATE_ML")]
        TypeWorldMeshBlockStateML = 1000474003,
        [Obsolete("Deprecated in favour of \"WorldMeshStateRequestCompletionML\"")]
        [NativeName("Name", "XR_TYPE_WORLD_MESH_STATE_REQUEST_COMPLETION_ML")]
        TypeWorldMeshStateRequestCompletionML = 1000474004,
        [Obsolete("Deprecated in favour of \"WorldMeshBufferRecommendedSizeInfoML\"")]
        [NativeName("Name", "XR_TYPE_WORLD_MESH_BUFFER_RECOMMENDED_SIZE_INFO_ML")]
        TypeWorldMeshBufferRecommendedSizeInfoML = 1000474005,
        [Obsolete("Deprecated in favour of \"WorldMeshBufferSizeML\"")]
        [NativeName("Name", "XR_TYPE_WORLD_MESH_BUFFER_SIZE_ML")]
        TypeWorldMeshBufferSizeML = 1000474006,
        [Obsolete("Deprecated in favour of \"WorldMeshBufferML\"")]
        [NativeName("Name", "XR_TYPE_WORLD_MESH_BUFFER_ML")]
        TypeWorldMeshBufferML = 1000474007,
        [Obsolete("Deprecated in favour of \"WorldMeshBlockRequestML\"")]
        [NativeName("Name", "XR_TYPE_WORLD_MESH_BLOCK_REQUEST_ML")]
        TypeWorldMeshBlockRequestML = 1000474008,
        [Obsolete("Deprecated in favour of \"WorldMeshGetInfoML\"")]
        [NativeName("Name", "XR_TYPE_WORLD_MESH_GET_INFO_ML")]
        TypeWorldMeshGetInfoML = 1000474009,
        [Obsolete("Deprecated in favour of \"WorldMeshBlockML\"")]
        [NativeName("Name", "XR_TYPE_WORLD_MESH_BLOCK_ML")]
        TypeWorldMeshBlockML = 1000474010,
        [Obsolete("Deprecated in favour of \"WorldMeshRequestCompletionML\"")]
        [NativeName("Name", "XR_TYPE_WORLD_MESH_REQUEST_COMPLETION_ML")]
        TypeWorldMeshRequestCompletionML = 1000474011,
        [Obsolete("Deprecated in favour of \"WorldMeshRequestCompletionInfoML\"")]
        [NativeName("Name", "XR_TYPE_WORLD_MESH_REQUEST_COMPLETION_INFO_ML")]
        TypeWorldMeshRequestCompletionInfoML = 1000474012,
        [Obsolete("Deprecated in favour of \"SystemFacialExpressionPropertiesML\"")]
        [NativeName("Name", "XR_TYPE_SYSTEM_FACIAL_EXPRESSION_PROPERTIES_ML")]
        TypeSystemFacialExpressionPropertiesML = 1000482004,
        [Obsolete("Deprecated in favour of \"FacialExpressionClientCreateInfoML\"")]
        [NativeName("Name", "XR_TYPE_FACIAL_EXPRESSION_CLIENT_CREATE_INFO_ML")]
        TypeFacialExpressionClientCreateInfoML = 1000482005,
        [Obsolete("Deprecated in favour of \"FacialExpressionBlendShapeGetInfoML\"")]
        [NativeName("Name", "XR_TYPE_FACIAL_EXPRESSION_BLEND_SHAPE_GET_INFO_ML")]
        TypeFacialExpressionBlendShapeGetInfoML = 1000482006,
        [Obsolete("Deprecated in favour of \"FacialExpressionBlendShapePropertiesML\"")]
        [NativeName("Name", "XR_TYPE_FACIAL_EXPRESSION_BLEND_SHAPE_PROPERTIES_ML")]
        TypeFacialExpressionBlendShapePropertiesML = 1000482007,
        [Obsolete("Deprecated in favour of \"SystemSimultaneousHandsAndControllersPropertiesMeta\"")]
        [NativeName("Name", "XR_TYPE_SYSTEM_SIMULTANEOUS_HANDS_AND_CONTROLLERS_PROPERTIES_META")]
        TypeSystemSimultaneousHandsAndControllersPropertiesMeta = 1000532001,
        [Obsolete("Deprecated in favour of \"SimultaneousHandsAndControllersTrackingResumeInfoMeta\"")]
        [NativeName("Name", "XR_TYPE_SIMULTANEOUS_HANDS_AND_CONTROLLERS_TRACKING_RESUME_INFO_META")]
        TypeSimultaneousHandsAndControllersTrackingResumeInfoMeta = 1000532002,
        [Obsolete("Deprecated in favour of \"SimultaneousHandsAndControllersTrackingPauseInfoMeta\"")]
        [NativeName("Name", "XR_TYPE_SIMULTANEOUS_HANDS_AND_CONTROLLERS_TRACKING_PAUSE_INFO_META")]
        TypeSimultaneousHandsAndControllersTrackingPauseInfoMeta = 1000532003,
        [Obsolete("Deprecated in favour of \"ColocationDiscoveryStartInfoMeta\"")]
        [NativeName("Name", "XR_TYPE_COLOCATION_DISCOVERY_START_INFO_META")]
        TypeColocationDiscoveryStartInfoMeta = 1000571010,
        [Obsolete("Deprecated in favour of \"ColocationDiscoveryStopInfoMeta\"")]
        [NativeName("Name", "XR_TYPE_COLOCATION_DISCOVERY_STOP_INFO_META")]
        TypeColocationDiscoveryStopInfoMeta = 1000571011,
        [Obsolete("Deprecated in favour of \"ColocationAdvertisementStartInfoMeta\"")]
        [NativeName("Name", "XR_TYPE_COLOCATION_ADVERTISEMENT_START_INFO_META")]
        TypeColocationAdvertisementStartInfoMeta = 1000571012,
        [Obsolete("Deprecated in favour of \"ColocationAdvertisementStopInfoMeta\"")]
        [NativeName("Name", "XR_TYPE_COLOCATION_ADVERTISEMENT_STOP_INFO_META")]
        TypeColocationAdvertisementStopInfoMeta = 1000571013,
        [Obsolete("Deprecated in favour of \"EventDataStartColocationAdvertisementCompleteMeta\"")]
        [NativeName("Name", "XR_TYPE_EVENT_DATA_START_COLOCATION_ADVERTISEMENT_COMPLETE_META")]
        TypeEventDataStartColocationAdvertisementCompleteMeta = 1000571020,
        [Obsolete("Deprecated in favour of \"EventDataStopColocationAdvertisementCompleteMeta\"")]
        [NativeName("Name", "XR_TYPE_EVENT_DATA_STOP_COLOCATION_ADVERTISEMENT_COMPLETE_META")]
        TypeEventDataStopColocationAdvertisementCompleteMeta = 1000571021,
        [Obsolete("Deprecated in favour of \"EventDataColocationAdvertisementCompleteMeta\"")]
        [NativeName("Name", "XR_TYPE_EVENT_DATA_COLOCATION_ADVERTISEMENT_COMPLETE_META")]
        TypeEventDataColocationAdvertisementCompleteMeta = 1000571022,
        [Obsolete("Deprecated in favour of \"EventDataStartColocationDiscoveryCompleteMeta\"")]
        [NativeName("Name", "XR_TYPE_EVENT_DATA_START_COLOCATION_DISCOVERY_COMPLETE_META")]
        TypeEventDataStartColocationDiscoveryCompleteMeta = 1000571023,
        [Obsolete("Deprecated in favour of \"EventDataColocationDiscoveryResultMeta\"")]
        [NativeName("Name", "XR_TYPE_EVENT_DATA_COLOCATION_DISCOVERY_RESULT_META")]
        TypeEventDataColocationDiscoveryResultMeta = 1000571024,
        [Obsolete("Deprecated in favour of \"EventDataColocationDiscoveryCompleteMeta\"")]
        [NativeName("Name", "XR_TYPE_EVENT_DATA_COLOCATION_DISCOVERY_COMPLETE_META")]
        TypeEventDataColocationDiscoveryCompleteMeta = 1000571025,
        [Obsolete("Deprecated in favour of \"EventDataStopColocationDiscoveryCompleteMeta\"")]
        [NativeName("Name", "XR_TYPE_EVENT_DATA_STOP_COLOCATION_DISCOVERY_COMPLETE_META")]
        TypeEventDataStopColocationDiscoveryCompleteMeta = 1000571026,
        [Obsolete("Deprecated in favour of \"SystemColocationDiscoveryPropertiesMeta\"")]
        [NativeName("Name", "XR_TYPE_SYSTEM_COLOCATION_DISCOVERY_PROPERTIES_META")]
        TypeSystemColocationDiscoveryPropertiesMeta = 1000571030,
        [Obsolete("Deprecated in favour of \"ShareSpacesRecipientGroupsMeta\"")]
        [NativeName("Name", "XR_TYPE_SHARE_SPACES_RECIPIENT_GROUPS_META")]
        TypeShareSpacesRecipientGroupsMeta = 1000572000,
        [Obsolete("Deprecated in favour of \"SpaceGroupUuidFilterInfoMeta\"")]
        [NativeName("Name", "XR_TYPE_SPACE_GROUP_UUID_FILTER_INFO_META")]
        TypeSpaceGroupUuidFilterInfoMeta = 1000572001,
        [Obsolete("Deprecated in favour of \"SystemSpatialEntityGroupSharingPropertiesMeta\"")]
        [NativeName("Name", "XR_TYPE_SYSTEM_SPATIAL_ENTITY_GROUP_SHARING_PROPERTIES_META")]
        TypeSystemSpatialEntityGroupSharingPropertiesMeta = 1000572100,
        [Obsolete("Deprecated in favour of \"AnchorSharingInfoAndroid\"")]
        [NativeName("Name", "XR_TYPE_ANCHOR_SHARING_INFO_ANDROID")]
        TypeAnchorSharingInfoAndroid = 1000701000,
        [Obsolete("Deprecated in favour of \"AnchorSharingTokenAndroid\"")]
        [NativeName("Name", "XR_TYPE_ANCHOR_SHARING_TOKEN_ANDROID")]
        TypeAnchorSharingTokenAndroid = 1000701001,
        [Obsolete("Deprecated in favour of \"SystemAnchorSharingExportPropertiesAndroid\"")]
        [NativeName("Name", "XR_TYPE_SYSTEM_ANCHOR_SHARING_EXPORT_PROPERTIES_ANDROID")]
        TypeSystemAnchorSharingExportPropertiesAndroid = 1000701002,
        [Obsolete("Deprecated in favour of \"SystemMarkerTrackingPropertiesAndroid\"")]
        [NativeName("Name", "XR_TYPE_SYSTEM_MARKER_TRACKING_PROPERTIES_ANDROID")]
        TypeSystemMarkerTrackingPropertiesAndroid = 1000707000,
        [Obsolete("Deprecated in favour of \"TrackableMarkerConfigurationAndroid\"")]
        [NativeName("Name", "XR_TYPE_TRACKABLE_MARKER_CONFIGURATION_ANDROID")]
        TypeTrackableMarkerConfigurationAndroid = 1000707001,
        [Obsolete("Deprecated in favour of \"TrackableMarkerAndroid\"")]
        [NativeName("Name", "XR_TYPE_TRACKABLE_MARKER_ANDROID")]
        TypeTrackableMarkerAndroid = 1000707002,
        [Obsolete("Deprecated in favour of \"SpatialCapabilityComponentTypesExt\"")]
        [NativeName("Name", "XR_TYPE_SPATIAL_CAPABILITY_COMPONENT_TYPES_EXT")]
        TypeSpatialCapabilityComponentTypesExt = 1000740000,
        [Obsolete("Deprecated in favour of \"SpatialContextCreateInfoExt\"")]
        [NativeName("Name", "XR_TYPE_SPATIAL_CONTEXT_CREATE_INFO_EXT")]
        TypeSpatialContextCreateInfoExt = 1000740001,
        [Obsolete("Deprecated in favour of \"CreateSpatialContextCompletionExt\"")]
        [NativeName("Name", "XR_TYPE_CREATE_SPATIAL_CONTEXT_COMPLETION_EXT")]
        TypeCreateSpatialContextCompletionExt = 1000740002,
        [Obsolete("Deprecated in favour of \"SpatialDiscoverySnapshotCreateInfoExt\"")]
        [NativeName("Name", "XR_TYPE_SPATIAL_DISCOVERY_SNAPSHOT_CREATE_INFO_EXT")]
        TypeSpatialDiscoverySnapshotCreateInfoExt = 1000740003,
        [Obsolete("Deprecated in favour of \"CreateSpatialDiscoverySnapshotCompletionInfoExt\"")]
        [NativeName("Name", "XR_TYPE_CREATE_SPATIAL_DISCOVERY_SNAPSHOT_COMPLETION_INFO_EXT")]
        TypeCreateSpatialDiscoverySnapshotCompletionInfoExt = 1000740004,
        [Obsolete("Deprecated in favour of \"CreateSpatialDiscoverySnapshotCompletionExt\"")]
        [NativeName("Name", "XR_TYPE_CREATE_SPATIAL_DISCOVERY_SNAPSHOT_COMPLETION_EXT")]
        TypeCreateSpatialDiscoverySnapshotCompletionExt = 1000740005,
        [Obsolete("Deprecated in favour of \"SpatialComponentDataQueryConditionExt\"")]
        [NativeName("Name", "XR_TYPE_SPATIAL_COMPONENT_DATA_QUERY_CONDITION_EXT")]
        TypeSpatialComponentDataQueryConditionExt = 1000740006,
        [Obsolete("Deprecated in favour of \"SpatialComponentDataQueryResultExt\"")]
        [NativeName("Name", "XR_TYPE_SPATIAL_COMPONENT_DATA_QUERY_RESULT_EXT")]
        TypeSpatialComponentDataQueryResultExt = 1000740007,
        [Obsolete("Deprecated in favour of \"SpatialBufferGetInfoExt\"")]
        [NativeName("Name", "XR_TYPE_SPATIAL_BUFFER_GET_INFO_EXT")]
        TypeSpatialBufferGetInfoExt = 1000740008,
        [Obsolete("Deprecated in favour of \"SpatialComponentBounded2DListExt\"")]
        [NativeName("Name", "XR_TYPE_SPATIAL_COMPONENT_BOUNDED_2D_LIST_EXT")]
        TypeSpatialComponentBounded2DListExt = 1000740009,
        [Obsolete("Deprecated in favour of \"SpatialComponentBounded3DListExt\"")]
        [NativeName("Name", "XR_TYPE_SPATIAL_COMPONENT_BOUNDED_3D_LIST_EXT")]
        TypeSpatialComponentBounded3DListExt = 1000740010,
        [Obsolete("Deprecated in favour of \"SpatialComponentParentListExt\"")]
        [NativeName("Name", "XR_TYPE_SPATIAL_COMPONENT_PARENT_LIST_EXT")]
        TypeSpatialComponentParentListExt = 1000740011,
        [Obsolete("Deprecated in favour of \"SpatialComponentMesh3DListExt\"")]
        [NativeName("Name", "XR_TYPE_SPATIAL_COMPONENT_MESH_3D_LIST_EXT")]
        TypeSpatialComponentMesh3DListExt = 1000740012,
        [Obsolete("Deprecated in favour of \"SpatialEntityFromIDCreateInfoExt\"")]
        [NativeName("Name", "XR_TYPE_SPATIAL_ENTITY_FROM_ID_CREATE_INFO_EXT")]
        TypeSpatialEntityFromIDCreateInfoExt = 1000740013,
        [Obsolete("Deprecated in favour of \"SpatialUpdateSnapshotCreateInfoExt\"")]
        [NativeName("Name", "XR_TYPE_SPATIAL_UPDATE_SNAPSHOT_CREATE_INFO_EXT")]
        TypeSpatialUpdateSnapshotCreateInfoExt = 1000740014,
        [Obsolete("Deprecated in favour of \"EventDataSpatialDiscoveryRecommendedExt\"")]
        [NativeName("Name", "XR_TYPE_EVENT_DATA_SPATIAL_DISCOVERY_RECOMMENDED_EXT")]
        TypeEventDataSpatialDiscoveryRecommendedExt = 1000740015,
        [Obsolete("Deprecated in favour of \"SpatialFilterTrackingStateExt\"")]
        [NativeName("Name", "XR_TYPE_SPATIAL_FILTER_TRACKING_STATE_EXT")]
        TypeSpatialFilterTrackingStateExt = 1000740016,
        [Obsolete("Deprecated in favour of \"SpatialCapabilityConfigurationPlaneTrackingExt\"")]
        [NativeName("Name", "XR_TYPE_SPATIAL_CAPABILITY_CONFIGURATION_PLANE_TRACKING_EXT")]
        TypeSpatialCapabilityConfigurationPlaneTrackingExt = 1000741000,
        [Obsolete("Deprecated in favour of \"SpatialComponentPlaneAlignmentListExt\"")]
        [NativeName("Name", "XR_TYPE_SPATIAL_COMPONENT_PLANE_ALIGNMENT_LIST_EXT")]
        TypeSpatialComponentPlaneAlignmentListExt = 1000741001,
        [Obsolete("Deprecated in favour of \"SpatialComponentMesh2DListExt\"")]
        [NativeName("Name", "XR_TYPE_SPATIAL_COMPONENT_MESH_2D_LIST_EXT")]
        TypeSpatialComponentMesh2DListExt = 1000741002,
        [Obsolete("Deprecated in favour of \"SpatialComponentPolygon2DListExt\"")]
        [NativeName("Name", "XR_TYPE_SPATIAL_COMPONENT_POLYGON_2D_LIST_EXT")]
        TypeSpatialComponentPolygon2DListExt = 1000741003,
        [Obsolete("Deprecated in favour of \"SpatialComponentPlaneSemanticLabelListExt\"")]
        [NativeName("Name", "XR_TYPE_SPATIAL_COMPONENT_PLANE_SEMANTIC_LABEL_LIST_EXT")]
        TypeSpatialComponentPlaneSemanticLabelListExt = 1000741004,
        [Obsolete("Deprecated in favour of \"SpatialCapabilityConfigurationQRCodeExt\"")]
        [NativeName("Name", "XR_TYPE_SPATIAL_CAPABILITY_CONFIGURATION_QR_CODE_EXT")]
        TypeSpatialCapabilityConfigurationQRCodeExt = 1000743000,
        [Obsolete("Deprecated in favour of \"SpatialCapabilityConfigurationMicroQRCodeExt\"")]
        [NativeName("Name", "XR_TYPE_SPATIAL_CAPABILITY_CONFIGURATION_MICRO_QR_CODE_EXT")]
        TypeSpatialCapabilityConfigurationMicroQRCodeExt = 1000743001,
        [Obsolete("Deprecated in favour of \"SpatialCapabilityConfigurationArucoMarkerExt\"")]
        [NativeName("Name", "XR_TYPE_SPATIAL_CAPABILITY_CONFIGURATION_ARUCO_MARKER_EXT")]
        TypeSpatialCapabilityConfigurationArucoMarkerExt = 1000743002,
        [Obsolete("Deprecated in favour of \"SpatialCapabilityConfigurationAprilTagExt\"")]
        [NativeName("Name", "XR_TYPE_SPATIAL_CAPABILITY_CONFIGURATION_APRIL_TAG_EXT")]
        TypeSpatialCapabilityConfigurationAprilTagExt = 1000743003,
        [Obsolete("Deprecated in favour of \"SpatialMarkerSizeExt\"")]
        [NativeName("Name", "XR_TYPE_SPATIAL_MARKER_SIZE_EXT")]
        TypeSpatialMarkerSizeExt = 1000743004,
        [Obsolete("Deprecated in favour of \"SpatialMarkerStaticOptimizationExt\"")]
        [NativeName("Name", "XR_TYPE_SPATIAL_MARKER_STATIC_OPTIMIZATION_EXT")]
        TypeSpatialMarkerStaticOptimizationExt = 1000743005,
        [Obsolete("Deprecated in favour of \"SpatialComponentMarkerListExt\"")]
        [NativeName("Name", "XR_TYPE_SPATIAL_COMPONENT_MARKER_LIST_EXT")]
        TypeSpatialComponentMarkerListExt = 1000743006,
        [Obsolete("Deprecated in favour of \"SpatialCapabilityConfigurationAnchorExt\"")]
        [NativeName("Name", "XR_TYPE_SPATIAL_CAPABILITY_CONFIGURATION_ANCHOR_EXT")]
        TypeSpatialCapabilityConfigurationAnchorExt = 1000762000,
        [Obsolete("Deprecated in favour of \"SpatialComponentAnchorListExt\"")]
        [NativeName("Name", "XR_TYPE_SPATIAL_COMPONENT_ANCHOR_LIST_EXT")]
        TypeSpatialComponentAnchorListExt = 1000762001,
        [Obsolete("Deprecated in favour of \"SpatialAnchorCreateInfoExt\"")]
        [NativeName("Name", "XR_TYPE_SPATIAL_ANCHOR_CREATE_INFO_EXT")]
        TypeSpatialAnchorCreateInfoExt = 1000762002,
        [Obsolete("Deprecated in favour of \"SpatialPersistenceContextCreateInfoExt\"")]
        [NativeName("Name", "XR_TYPE_SPATIAL_PERSISTENCE_CONTEXT_CREATE_INFO_EXT")]
        TypeSpatialPersistenceContextCreateInfoExt = 1000763000,
        [Obsolete("Deprecated in favour of \"CreateSpatialPersistenceContextCompletionExt\"")]
        [NativeName("Name", "XR_TYPE_CREATE_SPATIAL_PERSISTENCE_CONTEXT_COMPLETION_EXT")]
        TypeCreateSpatialPersistenceContextCompletionExt = 1000763001,
        [Obsolete("Deprecated in favour of \"SpatialContextPersistenceConfigExt\"")]
        [NativeName("Name", "XR_TYPE_SPATIAL_CONTEXT_PERSISTENCE_CONFIG_EXT")]
        TypeSpatialContextPersistenceConfigExt = 1000763002,
        [Obsolete("Deprecated in favour of \"SpatialDiscoveryPersistenceUuidFilterExt\"")]
        [NativeName("Name", "XR_TYPE_SPATIAL_DISCOVERY_PERSISTENCE_UUID_FILTER_EXT")]
        TypeSpatialDiscoveryPersistenceUuidFilterExt = 1000763003,
        [Obsolete("Deprecated in favour of \"SpatialComponentPersistenceListExt\"")]
        [NativeName("Name", "XR_TYPE_SPATIAL_COMPONENT_PERSISTENCE_LIST_EXT")]
        TypeSpatialComponentPersistenceListExt = 1000763004,
        [Obsolete("Deprecated in favour of \"SpatialEntityPersistInfoExt\"")]
        [NativeName("Name", "XR_TYPE_SPATIAL_ENTITY_PERSIST_INFO_EXT")]
        TypeSpatialEntityPersistInfoExt = 1000781000,
        [Obsolete("Deprecated in favour of \"PersistSpatialEntityCompletionExt\"")]
        [NativeName("Name", "XR_TYPE_PERSIST_SPATIAL_ENTITY_COMPLETION_EXT")]
        TypePersistSpatialEntityCompletionExt = 1000781001,
        [Obsolete("Deprecated in favour of \"SpatialEntityUnpersistInfoExt\"")]
        [NativeName("Name", "XR_TYPE_SPATIAL_ENTITY_UNPERSIST_INFO_EXT")]
        TypeSpatialEntityUnpersistInfoExt = 1000781002,
        [Obsolete("Deprecated in favour of \"UnpersistSpatialEntityCompletionExt\"")]
        [NativeName("Name", "XR_TYPE_UNPERSIST_SPATIAL_ENTITY_COMPLETION_EXT")]
        TypeUnpersistSpatialEntityCompletionExt = 1000781003,
        [Obsolete("Deprecated in favour of \"LoaderInitInfoPropertiesExt\"")]
        [NativeName("Name", "XR_TYPE_LOADER_INIT_INFO_PROPERTIES_EXT")]
        TypeLoaderInitInfoPropertiesExt = 1000838000,
        [Obsolete("Deprecated in favour of \"SpacesLocateInfo\"")]
        [NativeName("Name", "XR_TYPE_SPACES_LOCATE_INFO")]
        TypeSpacesLocateInfo = 1000471000,
        [Obsolete("Deprecated in favour of \"SpaceLocations\"")]
        [NativeName("Name", "XR_TYPE_SPACE_LOCATIONS")]
        TypeSpaceLocations = 1000471001,
        [Obsolete("Deprecated in favour of \"SpaceVelocities\"")]
        [NativeName("Name", "XR_TYPE_SPACE_VELOCITIES")]
        TypeSpaceVelocities = 1000471002,
        [NativeName("Name", "XR_TYPE_UNKNOWN")]
        Unknown = 0,
        [NativeName("Name", "XR_TYPE_API_LAYER_PROPERTIES")]
        ApiLayerProperties = 1,
        [NativeName("Name", "XR_TYPE_EXTENSION_PROPERTIES")]
        ExtensionProperties = 2,
        [NativeName("Name", "XR_TYPE_INSTANCE_CREATE_INFO")]
        InstanceCreateInfo = 3,
        [NativeName("Name", "XR_TYPE_SYSTEM_GET_INFO")]
        SystemGetInfo = 4,
        [NativeName("Name", "XR_TYPE_SYSTEM_PROPERTIES")]
        SystemProperties = 5,
        [NativeName("Name", "XR_TYPE_VIEW_LOCATE_INFO")]
        ViewLocateInfo = 6,
        [NativeName("Name", "XR_TYPE_VIEW")]
        View = 7,
        [NativeName("Name", "XR_TYPE_SESSION_CREATE_INFO")]
        SessionCreateInfo = 8,
        [NativeName("Name", "XR_TYPE_SWAPCHAIN_CREATE_INFO")]
        SwapchainCreateInfo = 9,
        [NativeName("Name", "XR_TYPE_SESSION_BEGIN_INFO")]
        SessionBeginInfo = 10,
        [NativeName("Name", "XR_TYPE_VIEW_STATE")]
        ViewState = 11,
        [NativeName("Name", "XR_TYPE_FRAME_END_INFO")]
        FrameEndInfo = 12,
        [NativeName("Name", "XR_TYPE_HAPTIC_VIBRATION")]
        HapticVibration = 13,
        [NativeName("Name", "XR_TYPE_EVENT_DATA_BUFFER")]
        EventDataBuffer = 16,
        [NativeName("Name", "XR_TYPE_EVENT_DATA_INSTANCE_LOSS_PENDING")]
        EventDataInstanceLossPending = 17,
        [NativeName("Name", "XR_TYPE_EVENT_DATA_SESSION_STATE_CHANGED")]
        EventDataSessionStateChanged = 18,
        [NativeName("Name", "XR_TYPE_ACTION_STATE_BOOLEAN")]
        ActionStateBoolean = 23,
        [NativeName("Name", "XR_TYPE_ACTION_STATE_FLOAT")]
        ActionStateFloat = 24,
        [NativeName("Name", "XR_TYPE_ACTION_STATE_VECTOR2F")]
        ActionStateVector2f = 25,
        [NativeName("Name", "XR_TYPE_ACTION_STATE_POSE")]
        ActionStatePose = 27,
        [NativeName("Name", "XR_TYPE_ACTION_SET_CREATE_INFO")]
        ActionSetCreateInfo = 28,
        [NativeName("Name", "XR_TYPE_ACTION_CREATE_INFO")]
        ActionCreateInfo = 29,
        [NativeName("Name", "XR_TYPE_INSTANCE_PROPERTIES")]
        InstanceProperties = 32,
        [NativeName("Name", "XR_TYPE_FRAME_WAIT_INFO")]
        FrameWaitInfo = 33,
        [NativeName("Name", "XR_TYPE_COMPOSITION_LAYER_PROJECTION")]
        CompositionLayerProjection = 35,
        [NativeName("Name", "XR_TYPE_COMPOSITION_LAYER_QUAD")]
        CompositionLayerQuad = 36,
        [NativeName("Name", "XR_TYPE_REFERENCE_SPACE_CREATE_INFO")]
        ReferenceSpaceCreateInfo = 37,
        [NativeName("Name", "XR_TYPE_ACTION_SPACE_CREATE_INFO")]
        ActionSpaceCreateInfo = 38,
        [NativeName("Name", "XR_TYPE_EVENT_DATA_REFERENCE_SPACE_CHANGE_PENDING")]
        EventDataReferenceSpaceChangePending = 40,
        [NativeName("Name", "XR_TYPE_VIEW_CONFIGURATION_VIEW")]
        ViewConfigurationView = 41,
        [NativeName("Name", "XR_TYPE_SPACE_LOCATION")]
        SpaceLocation = 42,
        [NativeName("Name", "XR_TYPE_SPACE_VELOCITY")]
        SpaceVelocity = 43,
        [NativeName("Name", "XR_TYPE_FRAME_STATE")]
        FrameState = 44,
        [NativeName("Name", "XR_TYPE_VIEW_CONFIGURATION_PROPERTIES")]
        ViewConfigurationProperties = 45,
        [NativeName("Name", "XR_TYPE_FRAME_BEGIN_INFO")]
        FrameBeginInfo = 46,
        [NativeName("Name", "XR_TYPE_COMPOSITION_LAYER_PROJECTION_VIEW")]
        CompositionLayerProjectionView = 48,
        [NativeName("Name", "XR_TYPE_EVENT_DATA_EVENTS_LOST")]
        EventDataEventsLost = 49,
        [NativeName("Name", "XR_TYPE_INTERACTION_PROFILE_SUGGESTED_BINDING")]
        InteractionProfileSuggestedBinding = 51,
        [NativeName("Name", "XR_TYPE_EVENT_DATA_INTERACTION_PROFILE_CHANGED")]
        EventDataInteractionProfileChanged = 52,
        [NativeName("Name", "XR_TYPE_INTERACTION_PROFILE_STATE")]
        InteractionProfileState = 53,
        [NativeName("Name", "XR_TYPE_SWAPCHAIN_IMAGE_ACQUIRE_INFO")]
        SwapchainImageAcquireInfo = 55,
        [NativeName("Name", "XR_TYPE_SWAPCHAIN_IMAGE_WAIT_INFO")]
        SwapchainImageWaitInfo = 56,
        [NativeName("Name", "XR_TYPE_SWAPCHAIN_IMAGE_RELEASE_INFO")]
        SwapchainImageReleaseInfo = 57,
        [NativeName("Name", "XR_TYPE_ACTION_STATE_GET_INFO")]
        ActionStateGetInfo = 58,
        [NativeName("Name", "XR_TYPE_HAPTIC_ACTION_INFO")]
        HapticActionInfo = 59,
        [NativeName("Name", "XR_TYPE_SESSION_ACTION_SETS_ATTACH_INFO")]
        SessionActionSetsAttachInfo = 60,
        [NativeName("Name", "XR_TYPE_ACTIONS_SYNC_INFO")]
        ActionsSyncInfo = 61,
        [NativeName("Name", "XR_TYPE_BOUND_SOURCES_FOR_ACTION_ENUMERATE_INFO")]
        BoundSourcesForActionEnumerateInfo = 62,
        [NativeName("Name", "XR_TYPE_INPUT_SOURCE_LOCALIZED_NAME_GET_INFO")]
        InputSourceLocalizedNameGetInfo = 63,
        [NativeName("Name", "XR_TYPE_COMPOSITION_LAYER_CUBE_KHR")]
        CompositionLayerCubeKhr = 1000006000,
        [NativeName("Name", "XR_TYPE_INSTANCE_CREATE_INFO_ANDROID_KHR")]
        InstanceCreateInfoAndroidKhr = 1000008000,
        [NativeName("Name", "XR_TYPE_COMPOSITION_LAYER_DEPTH_INFO_KHR")]
        CompositionLayerDepthInfoKhr = 1000010000,
        [NativeName("Name", "XR_TYPE_VULKAN_SWAPCHAIN_FORMAT_LIST_CREATE_INFO_KHR")]
        VulkanSwapchainFormatListCreateInfoKhr = 1000014000,
        [NativeName("Name", "XR_TYPE_EVENT_DATA_PERF_SETTINGS_EXT")]
        EventDataPerfSettingsExt = 1000015000,
        [NativeName("Name", "XR_TYPE_COMPOSITION_LAYER_CYLINDER_KHR")]
        CompositionLayerCylinderKhr = 1000017000,
        [NativeName("Name", "XR_TYPE_COMPOSITION_LAYER_EQUIRECT_KHR")]
        CompositionLayerEquirectKhr = 1000018000,
        [NativeName("Name", "XR_TYPE_DEBUG_UTILS_OBJECT_NAME_INFO_EXT")]
        DebugUtilsObjectNameInfoExt = 1000019000,
        [NativeName("Name", "XR_TYPE_DEBUG_UTILS_MESSENGER_CALLBACK_DATA_EXT")]
        DebugUtilsMessengerCallbackDataExt = 1000019001,
        [NativeName("Name", "XR_TYPE_DEBUG_UTILS_MESSENGER_CREATE_INFO_EXT")]
        DebugUtilsMessengerCreateInfoExt = 1000019002,
        [NativeName("Name", "XR_TYPE_DEBUG_UTILS_LABEL_EXT")]
        DebugUtilsLabelExt = 1000019003,
        [NativeName("Name", "XR_TYPE_GRAPHICS_BINDING_OPENGL_WIN32_KHR")]
        GraphicsBindingOpenglWin32Khr = 1000023000,
        [NativeName("Name", "XR_TYPE_GRAPHICS_BINDING_OPENGL_XLIB_KHR")]
        GraphicsBindingOpenglXlibKhr = 1000023001,
        [NativeName("Name", "XR_TYPE_GRAPHICS_BINDING_OPENGL_XCB_KHR")]
        GraphicsBindingOpenglXcbKhr = 1000023002,
        [NativeName("Name", "XR_TYPE_GRAPHICS_BINDING_OPENGL_WAYLAND_KHR")]
        GraphicsBindingOpenglWaylandKhr = 1000023003,
        [NativeName("Name", "XR_TYPE_SWAPCHAIN_IMAGE_OPENGL_KHR")]
        SwapchainImageOpenglKhr = 1000023004,
        [NativeName("Name", "XR_TYPE_GRAPHICS_REQUIREMENTS_OPENGL_KHR")]
        GraphicsRequirementsOpenglKhr = 1000023005,
        [NativeName("Name", "XR_TYPE_GRAPHICS_BINDING_OPENGL_ES_ANDROID_KHR")]
        GraphicsBindingOpenglESAndroidKhr = 1000024001,
        [NativeName("Name", "XR_TYPE_SWAPCHAIN_IMAGE_OPENGL_ES_KHR")]
        SwapchainImageOpenglESKhr = 1000024002,
        [NativeName("Name", "XR_TYPE_GRAPHICS_REQUIREMENTS_OPENGL_ES_KHR")]
        GraphicsRequirementsOpenglESKhr = 1000024003,
        [NativeName("Name", "XR_TYPE_GRAPHICS_BINDING_VULKAN_KHR")]
        GraphicsBindingVulkanKhr = 1000025000,
        [NativeName("Name", "XR_TYPE_SWAPCHAIN_IMAGE_VULKAN_KHR")]
        SwapchainImageVulkanKhr = 1000025001,
        [NativeName("Name", "XR_TYPE_GRAPHICS_REQUIREMENTS_VULKAN_KHR")]
        GraphicsRequirementsVulkanKhr = 1000025002,
        [NativeName("Name", "XR_TYPE_GRAPHICS_BINDING_D3D11_KHR")]
        GraphicsBindingD3D11Khr = 1000027000,
        [NativeName("Name", "XR_TYPE_SWAPCHAIN_IMAGE_D3D11_KHR")]
        SwapchainImageD3D11Khr = 1000027001,
        [NativeName("Name", "XR_TYPE_GRAPHICS_REQUIREMENTS_D3D11_KHR")]
        GraphicsRequirementsD3D11Khr = 1000027002,
        [NativeName("Name", "XR_TYPE_GRAPHICS_BINDING_D3D12_KHR")]
        GraphicsBindingD3D12Khr = 1000028000,
        [NativeName("Name", "XR_TYPE_SWAPCHAIN_IMAGE_D3D12_KHR")]
        SwapchainImageD3D12Khr = 1000028001,
        [NativeName("Name", "XR_TYPE_GRAPHICS_REQUIREMENTS_D3D12_KHR")]
        GraphicsRequirementsD3D12Khr = 1000028002,
        [NativeName("Name", "XR_TYPE_GRAPHICS_BINDING_METAL_KHR")]
        GraphicsBindingMetalKhr = 1000029000,
        [NativeName("Name", "XR_TYPE_SWAPCHAIN_IMAGE_METAL_KHR")]
        SwapchainImageMetalKhr = 1000029001,
        [NativeName("Name", "XR_TYPE_GRAPHICS_REQUIREMENTS_METAL_KHR")]
        GraphicsRequirementsMetalKhr = 1000029002,
        [NativeName("Name", "XR_TYPE_SYSTEM_EYE_GAZE_INTERACTION_PROPERTIES_EXT")]
        SystemEyeGazeInteractionPropertiesExt = 1000030000,
        [NativeName("Name", "XR_TYPE_EYE_GAZE_SAMPLE_TIME_EXT")]
        EyeGazeSampleTimeExt = 1000030001,
        [NativeName("Name", "XR_TYPE_VISIBILITY_MASK_KHR")]
        VisibilityMaskKhr = 1000031000,
        [NativeName("Name", "XR_TYPE_EVENT_DATA_VISIBILITY_MASK_CHANGED_KHR")]
        EventDataVisibilityMaskChangedKhr = 1000031001,
        [NativeName("Name", "XR_TYPE_SESSION_CREATE_INFO_OVERLAY_EXTX")]
        SessionCreateInfoOverlayExtx = 1000033000,
        [NativeName("Name", "XR_TYPE_EVENT_DATA_MAIN_SESSION_VISIBILITY_CHANGED_EXTX")]
        EventDataMainSessionVisibilityChangedExtx = 1000033003,
        [NativeName("Name", "XR_TYPE_COMPOSITION_LAYER_COLOR_SCALE_BIAS_KHR")]
        CompositionLayerColorScaleBiasKhr = 1000034000,
        [NativeName("Name", "XR_TYPE_SPATIAL_ANCHOR_CREATE_INFO_MSFT")]
        SpatialAnchorCreateInfoMsft = 1000039000,
        [NativeName("Name", "XR_TYPE_SPATIAL_ANCHOR_SPACE_CREATE_INFO_MSFT")]
        SpatialAnchorSpaceCreateInfoMsft = 1000039001,
        [NativeName("Name", "XR_TYPE_COMPOSITION_LAYER_IMAGE_LAYOUT_FB")]
        CompositionLayerImageLayoutFB = 1000040000,
        [NativeName("Name", "XR_TYPE_COMPOSITION_LAYER_ALPHA_BLEND_FB")]
        CompositionLayerAlphaBlendFB = 1000041001,
        [NativeName("Name", "XR_TYPE_VIEW_CONFIGURATION_DEPTH_RANGE_EXT")]
        ViewConfigurationDepthRangeExt = 1000046000,
        [NativeName("Name", "XR_TYPE_GRAPHICS_BINDING_EGL_MNDX")]
        GraphicsBindingEglMndx = 1000048004,
        [NativeName("Name", "XR_TYPE_SPATIAL_GRAPH_NODE_SPACE_CREATE_INFO_MSFT")]
        SpatialGraphNodeSpaceCreateInfoMsft = 1000049000,
        [NativeName("Name", "XR_TYPE_SPATIAL_GRAPH_STATIC_NODE_BINDING_CREATE_INFO_MSFT")]
        SpatialGraphStaticNodeBindingCreateInfoMsft = 1000049001,
        [NativeName("Name", "XR_TYPE_SPATIAL_GRAPH_NODE_BINDING_PROPERTIES_GET_INFO_MSFT")]
        SpatialGraphNodeBindingPropertiesGetInfoMsft = 1000049002,
        [NativeName("Name", "XR_TYPE_SPATIAL_GRAPH_NODE_BINDING_PROPERTIES_MSFT")]
        SpatialGraphNodeBindingPropertiesMsft = 1000049003,
        [NativeName("Name", "XR_TYPE_SYSTEM_HAND_TRACKING_PROPERTIES_EXT")]
        SystemHandTrackingPropertiesExt = 1000051000,
        [NativeName("Name", "XR_TYPE_HAND_TRACKER_CREATE_INFO_EXT")]
        HandTrackerCreateInfoExt = 1000051001,
        [NativeName("Name", "XR_TYPE_HAND_JOINTS_LOCATE_INFO_EXT")]
        HandJointsLocateInfoExt = 1000051002,
        [NativeName("Name", "XR_TYPE_HAND_JOINT_LOCATIONS_EXT")]
        HandJointLocationsExt = 1000051003,
        [NativeName("Name", "XR_TYPE_HAND_JOINT_VELOCITIES_EXT")]
        HandJointVelocitiesExt = 1000051004,
        [NativeName("Name", "XR_TYPE_SYSTEM_HAND_TRACKING_MESH_PROPERTIES_MSFT")]
        SystemHandTrackingMeshPropertiesMsft = 1000052000,
        [NativeName("Name", "XR_TYPE_HAND_MESH_SPACE_CREATE_INFO_MSFT")]
        HandMeshSpaceCreateInfoMsft = 1000052001,
        [NativeName("Name", "XR_TYPE_HAND_MESH_UPDATE_INFO_MSFT")]
        HandMeshUpdateInfoMsft = 1000052002,
        [NativeName("Name", "XR_TYPE_HAND_MESH_MSFT")]
        HandMeshMsft = 1000052003,
        [NativeName("Name", "XR_TYPE_HAND_POSE_TYPE_INFO_MSFT")]
        HandPoseTypeInfoMsft = 1000052004,
        [NativeName("Name", "XR_TYPE_SECONDARY_VIEW_CONFIGURATION_SESSION_BEGIN_INFO_MSFT")]
        SecondaryViewConfigurationSessionBeginInfoMsft = 1000053000,
        [NativeName("Name", "XR_TYPE_SECONDARY_VIEW_CONFIGURATION_STATE_MSFT")]
        SecondaryViewConfigurationStateMsft = 1000053001,
        [NativeName("Name", "XR_TYPE_SECONDARY_VIEW_CONFIGURATION_FRAME_STATE_MSFT")]
        SecondaryViewConfigurationFrameStateMsft = 1000053002,
        [NativeName("Name", "XR_TYPE_SECONDARY_VIEW_CONFIGURATION_FRAME_END_INFO_MSFT")]
        SecondaryViewConfigurationFrameEndInfoMsft = 1000053003,
        [NativeName("Name", "XR_TYPE_SECONDARY_VIEW_CONFIGURATION_LAYER_INFO_MSFT")]
        SecondaryViewConfigurationLayerInfoMsft = 1000053004,
        [NativeName("Name", "XR_TYPE_SECONDARY_VIEW_CONFIGURATION_SWAPCHAIN_CREATE_INFO_MSFT")]
        SecondaryViewConfigurationSwapchainCreateInfoMsft = 1000053005,
        [NativeName("Name", "XR_TYPE_CONTROLLER_MODEL_KEY_STATE_MSFT")]
        ControllerModelKeyStateMsft = 1000055000,
        [NativeName("Name", "XR_TYPE_CONTROLLER_MODEL_NODE_PROPERTIES_MSFT")]
        ControllerModelNodePropertiesMsft = 1000055001,
        [NativeName("Name", "XR_TYPE_CONTROLLER_MODEL_PROPERTIES_MSFT")]
        ControllerModelPropertiesMsft = 1000055002,
        [NativeName("Name", "XR_TYPE_CONTROLLER_MODEL_NODE_STATE_MSFT")]
        ControllerModelNodeStateMsft = 1000055003,
        [NativeName("Name", "XR_TYPE_CONTROLLER_MODEL_STATE_MSFT")]
        ControllerModelStateMsft = 1000055004,
        [NativeName("Name", "XR_TYPE_VIEW_CONFIGURATION_VIEW_FOV_EPIC")]
        ViewConfigurationViewFovEpic = 1000059000,
        [NativeName("Name", "XR_TYPE_HOLOGRAPHIC_WINDOW_ATTACHMENT_MSFT")]
        HolographicWindowAttachmentMsft = 1000063000,
        [NativeName("Name", "XR_TYPE_COMPOSITION_LAYER_REPROJECTION_INFO_MSFT")]
        CompositionLayerReprojectionInfoMsft = 1000066000,
        [NativeName("Name", "XR_TYPE_COMPOSITION_LAYER_REPROJECTION_PLANE_OVERRIDE_MSFT")]
        CompositionLayerReprojectionPlaneOverrideMsft = 1000066001,
        [NativeName("Name", "XR_TYPE_ANDROID_SURFACE_SWAPCHAIN_CREATE_INFO_FB")]
        AndroidSurfaceSwapchainCreateInfoFB = 1000070000,
        [NativeName("Name", "XR_TYPE_COMPOSITION_LAYER_SECURE_CONTENT_FB")]
        CompositionLayerSecureContentFB = 1000072000,
        [NativeName("Name", "XR_TYPE_BODY_TRACKER_CREATE_INFO_FB")]
        BodyTrackerCreateInfoFB = 1000076001,
        [NativeName("Name", "XR_TYPE_BODY_JOINTS_LOCATE_INFO_FB")]
        BodyJointsLocateInfoFB = 1000076002,
        [NativeName("Name", "XR_TYPE_SYSTEM_BODY_TRACKING_PROPERTIES_FB")]
        SystemBodyTrackingPropertiesFB = 1000076004,
        [NativeName("Name", "XR_TYPE_BODY_JOINT_LOCATIONS_FB")]
        BodyJointLocationsFB = 1000076005,
        [NativeName("Name", "XR_TYPE_BODY_SKELETON_FB")]
        BodySkeletonFB = 1000076006,
        [NativeName("Name", "XR_TYPE_INTERACTION_PROFILE_DPAD_BINDING_EXT")]
        InteractionProfileDpadBindingExt = 1000078000,
        [NativeName("Name", "XR_TYPE_INTERACTION_PROFILE_ANALOG_THRESHOLD_VALVE")]
        InteractionProfileAnalogThresholdValve = 1000079000,
        [NativeName("Name", "XR_TYPE_HAND_JOINTS_MOTION_RANGE_INFO_EXT")]
        HandJointsMotionRangeInfoExt = 1000080000,
        [NativeName("Name", "XR_TYPE_LOADER_INIT_INFO_ANDROID_KHR")]
        LoaderInitInfoAndroidKhr = 1000089000,
        [NativeName("Name", "XR_TYPE_VULKAN_INSTANCE_CREATE_INFO_KHR")]
        VulkanInstanceCreateInfoKhr = 1000090000,
        [NativeName("Name", "XR_TYPE_VULKAN_DEVICE_CREATE_INFO_KHR")]
        VulkanDeviceCreateInfoKhr = 1000090001,
        [NativeName("Name", "XR_TYPE_VULKAN_GRAPHICS_DEVICE_GET_INFO_KHR")]
        VulkanGraphicsDeviceGetInfoKhr = 1000090003,
        [NativeName("Name", "XR_TYPE_GRAPHICS_BINDING_VULKAN2_KHR")]
        GraphicsBindingVulkan2Khr = 1000090000,
        [NativeName("Name", "XR_TYPE_SWAPCHAIN_IMAGE_VULKAN2_KHR")]
        SwapchainImageVulkan2Khr = 1000090001,
        [NativeName("Name", "XR_TYPE_GRAPHICS_REQUIREMENTS_VULKAN2_KHR")]
        GraphicsRequirementsVulkan2Khr = 1000090002,
        [NativeName("Name", "XR_TYPE_COMPOSITION_LAYER_EQUIRECT2_KHR")]
        CompositionLayerEquirect2Khr = 1000091000,
        [NativeName("Name", "XR_TYPE_SCENE_OBSERVER_CREATE_INFO_MSFT")]
        SceneObserverCreateInfoMsft = 1000097000,
        [NativeName("Name", "XR_TYPE_SCENE_CREATE_INFO_MSFT")]
        SceneCreateInfoMsft = 1000097001,
        [NativeName("Name", "XR_TYPE_NEW_SCENE_COMPUTE_INFO_MSFT")]
        NewSceneComputeInfoMsft = 1000097002,
        [NativeName("Name", "XR_TYPE_VISUAL_MESH_COMPUTE_LOD_INFO_MSFT")]
        VisualMeshComputeLodInfoMsft = 1000097003,
        [NativeName("Name", "XR_TYPE_SCENE_COMPONENTS_MSFT")]
        SceneComponentsMsft = 1000097004,
        [NativeName("Name", "XR_TYPE_SCENE_COMPONENTS_GET_INFO_MSFT")]
        SceneComponentsGetInfoMsft = 1000097005,
        [NativeName("Name", "XR_TYPE_SCENE_COMPONENT_LOCATIONS_MSFT")]
        SceneComponentLocationsMsft = 1000097006,
        [NativeName("Name", "XR_TYPE_SCENE_COMPONENTS_LOCATE_INFO_MSFT")]
        SceneComponentsLocateInfoMsft = 1000097007,
        [NativeName("Name", "XR_TYPE_SCENE_OBJECTS_MSFT")]
        SceneObjectsMsft = 1000097008,
        [NativeName("Name", "XR_TYPE_SCENE_COMPONENT_PARENT_FILTER_INFO_MSFT")]
        SceneComponentParentFilterInfoMsft = 1000097009,
        [NativeName("Name", "XR_TYPE_SCENE_OBJECT_TYPES_FILTER_INFO_MSFT")]
        SceneObjectTypesFilterInfoMsft = 1000097010,
        [NativeName("Name", "XR_TYPE_SCENE_PLANES_MSFT")]
        ScenePlanesMsft = 1000097011,
        [NativeName("Name", "XR_TYPE_SCENE_PLANE_ALIGNMENT_FILTER_INFO_MSFT")]
        ScenePlaneAlignmentFilterInfoMsft = 1000097012,
        [NativeName("Name", "XR_TYPE_SCENE_MESHES_MSFT")]
        SceneMeshesMsft = 1000097013,
        [NativeName("Name", "XR_TYPE_SCENE_MESH_BUFFERS_GET_INFO_MSFT")]
        SceneMeshBuffersGetInfoMsft = 1000097014,
        [NativeName("Name", "XR_TYPE_SCENE_MESH_BUFFERS_MSFT")]
        SceneMeshBuffersMsft = 1000097015,
        [NativeName("Name", "XR_TYPE_SCENE_MESH_VERTEX_BUFFER_MSFT")]
        SceneMeshVertexBufferMsft = 1000097016,
        [NativeName("Name", "XR_TYPE_SCENE_MESH_INDICES_UINT32_MSFT")]
        SceneMeshIndicesUint32Msft = 1000097017,
        [NativeName("Name", "XR_TYPE_SCENE_MESH_INDICES_UINT16_MSFT")]
        SceneMeshIndicesUint16Msft = 1000097018,
        [NativeName("Name", "XR_TYPE_SERIALIZED_SCENE_FRAGMENT_DATA_GET_INFO_MSFT")]
        SerializedSceneFragmentDataGetInfoMsft = 1000098000,
        [NativeName("Name", "XR_TYPE_SCENE_DESERIALIZE_INFO_MSFT")]
        SceneDeserializeInfoMsft = 1000098001,
        [NativeName("Name", "XR_TYPE_EVENT_DATA_DISPLAY_REFRESH_RATE_CHANGED_FB")]
        EventDataDisplayRefreshRateChangedFB = 1000101000,
        [NativeName("Name", "XR_TYPE_VIVE_TRACKER_PATHS_HTCX")]
        ViveTrackerPathsHtcx = 1000103000,
        [NativeName("Name", "XR_TYPE_EVENT_DATA_VIVE_TRACKER_CONNECTED_HTCX")]
        EventDataViveTrackerConnectedHtcx = 1000103001,
        [NativeName("Name", "XR_TYPE_SYSTEM_FACIAL_TRACKING_PROPERTIES_HTC")]
        SystemFacialTrackingPropertiesHtc = 1000104000,
        [NativeName("Name", "XR_TYPE_FACIAL_TRACKER_CREATE_INFO_HTC")]
        FacialTrackerCreateInfoHtc = 1000104001,
        [NativeName("Name", "XR_TYPE_FACIAL_EXPRESSIONS_HTC")]
        FacialExpressionsHtc = 1000104002,
        [NativeName("Name", "XR_TYPE_SYSTEM_COLOR_SPACE_PROPERTIES_FB")]
        SystemColorSpacePropertiesFB = 1000108000,
        [NativeName("Name", "XR_TYPE_HAND_TRACKING_MESH_FB")]
        HandTrackingMeshFB = 1000110001,
        [NativeName("Name", "XR_TYPE_HAND_TRACKING_SCALE_FB")]
        HandTrackingScaleFB = 1000110003,
        [NativeName("Name", "XR_TYPE_HAND_TRACKING_AIM_STATE_FB")]
        HandTrackingAimStateFB = 1000111001,
        [NativeName("Name", "XR_TYPE_HAND_TRACKING_CAPSULES_STATE_FB")]
        HandTrackingCapsulesStateFB = 1000112000,
        [NativeName("Name", "XR_TYPE_SYSTEM_SPATIAL_ENTITY_PROPERTIES_FB")]
        SystemSpatialEntityPropertiesFB = 1000113004,
        [NativeName("Name", "XR_TYPE_SPATIAL_ANCHOR_CREATE_INFO_FB")]
        SpatialAnchorCreateInfoFB = 1000113003,
        [NativeName("Name", "XR_TYPE_SPACE_COMPONENT_STATUS_SET_INFO_FB")]
        SpaceComponentStatusSetInfoFB = 1000113007,
        [NativeName("Name", "XR_TYPE_SPACE_COMPONENT_STATUS_FB")]
        SpaceComponentStatusFB = 1000113001,
        [NativeName("Name", "XR_TYPE_EVENT_DATA_SPATIAL_ANCHOR_CREATE_COMPLETE_FB")]
        EventDataSpatialAnchorCreateCompleteFB = 1000113005,
        [NativeName("Name", "XR_TYPE_EVENT_DATA_SPACE_SET_STATUS_COMPLETE_FB")]
        EventDataSpaceSetStatusCompleteFB = 1000113006,
        [NativeName("Name", "XR_TYPE_FOVEATION_PROFILE_CREATE_INFO_FB")]
        FoveationProfileCreateInfoFB = 1000114000,
        [NativeName("Name", "XR_TYPE_SWAPCHAIN_CREATE_INFO_FOVEATION_FB")]
        SwapchainCreateInfoFoveationFB = 1000114001,
        [NativeName("Name", "XR_TYPE_SWAPCHAIN_STATE_FOVEATION_FB")]
        SwapchainStateFoveationFB = 1000114002,
        [NativeName("Name", "XR_TYPE_FOVEATION_LEVEL_PROFILE_CREATE_INFO_FB")]
        FoveationLevelProfileCreateInfoFB = 1000115000,
        [NativeName("Name", "XR_TYPE_KEYBOARD_SPACE_CREATE_INFO_FB")]
        KeyboardSpaceCreateInfoFB = 1000116009,
        [NativeName("Name", "XR_TYPE_KEYBOARD_TRACKING_QUERY_FB")]
        KeyboardTrackingQueryFB = 1000116004,
        [NativeName("Name", "XR_TYPE_SYSTEM_KEYBOARD_TRACKING_PROPERTIES_FB")]
        SystemKeyboardTrackingPropertiesFB = 1000116002,
        [NativeName("Name", "XR_TYPE_TRIANGLE_MESH_CREATE_INFO_FB")]
        TriangleMeshCreateInfoFB = 1000117001,
        [NativeName("Name", "XR_TYPE_SYSTEM_PASSTHROUGH_PROPERTIES_FB")]
        SystemPassthroughPropertiesFB = 1000118000,
        [NativeName("Name", "XR_TYPE_PASSTHROUGH_CREATE_INFO_FB")]
        PassthroughCreateInfoFB = 1000118001,
        [NativeName("Name", "XR_TYPE_PASSTHROUGH_LAYER_CREATE_INFO_FB")]
        PassthroughLayerCreateInfoFB = 1000118002,
        [NativeName("Name", "XR_TYPE_COMPOSITION_LAYER_PASSTHROUGH_FB")]
        CompositionLayerPassthroughFB = 1000118003,
        [NativeName("Name", "XR_TYPE_GEOMETRY_INSTANCE_CREATE_INFO_FB")]
        GeometryInstanceCreateInfoFB = 1000118004,
        [NativeName("Name", "XR_TYPE_GEOMETRY_INSTANCE_TRANSFORM_FB")]
        GeometryInstanceTransformFB = 1000118005,
        [NativeName("Name", "XR_TYPE_SYSTEM_PASSTHROUGH_PROPERTIES2_FB")]
        SystemPassthroughProperties2FB = 1000118006,
        [NativeName("Name", "XR_TYPE_PASSTHROUGH_STYLE_FB")]
        PassthroughStyleFB = 1000118020,
        [NativeName("Name", "XR_TYPE_PASSTHROUGH_COLOR_MAP_MONO_TO_RGBA_FB")]
        PassthroughColorMapMonoToRgbaFB = 1000118021,
        [NativeName("Name", "XR_TYPE_PASSTHROUGH_COLOR_MAP_MONO_TO_MONO_FB")]
        PassthroughColorMapMonoToMonoFB = 1000118022,
        [NativeName("Name", "XR_TYPE_PASSTHROUGH_BRIGHTNESS_CONTRAST_SATURATION_FB")]
        PassthroughBrightnessContrastSaturationFB = 1000118023,
        [NativeName("Name", "XR_TYPE_EVENT_DATA_PASSTHROUGH_STATE_CHANGED_FB")]
        EventDataPassthroughStateChangedFB = 1000118030,
        [NativeName("Name", "XR_TYPE_RENDER_MODEL_PATH_INFO_FB")]
        RenderModelPathInfoFB = 1000119000,
        [NativeName("Name", "XR_TYPE_RENDER_MODEL_PROPERTIES_FB")]
        RenderModelPropertiesFB = 1000119001,
        [NativeName("Name", "XR_TYPE_RENDER_MODEL_BUFFER_FB")]
        RenderModelBufferFB = 1000119002,
        [NativeName("Name", "XR_TYPE_RENDER_MODEL_LOAD_INFO_FB")]
        RenderModelLoadInfoFB = 1000119003,
        [NativeName("Name", "XR_TYPE_SYSTEM_RENDER_MODEL_PROPERTIES_FB")]
        SystemRenderModelPropertiesFB = 1000119004,
        [NativeName("Name", "XR_TYPE_RENDER_MODEL_CAPABILITIES_REQUEST_FB")]
        RenderModelCapabilitiesRequestFB = 1000119005,
        [NativeName("Name", "XR_TYPE_BINDING_MODIFICATIONS_KHR")]
        BindingModificationsKhr = 1000120000,
        [NativeName("Name", "XR_TYPE_VIEW_LOCATE_FOVEATED_RENDERING_VARJO")]
        ViewLocateFoveatedRenderingVarjo = 1000121000,
        [NativeName("Name", "XR_TYPE_FOVEATED_VIEW_CONFIGURATION_VIEW_VARJO")]
        FoveatedViewConfigurationViewVarjo = 1000121001,
        [NativeName("Name", "XR_TYPE_SYSTEM_FOVEATED_RENDERING_PROPERTIES_VARJO")]
        SystemFoveatedRenderingPropertiesVarjo = 1000121002,
        [NativeName("Name", "XR_TYPE_COMPOSITION_LAYER_DEPTH_TEST_VARJO")]
        CompositionLayerDepthTestVarjo = 1000122000,
        [NativeName("Name", "XR_TYPE_SYSTEM_MARKER_TRACKING_PROPERTIES_VARJO")]
        SystemMarkerTrackingPropertiesVarjo = 1000124000,
        [NativeName("Name", "XR_TYPE_EVENT_DATA_MARKER_TRACKING_UPDATE_VARJO")]
        EventDataMarkerTrackingUpdateVarjo = 1000124001,
        [NativeName("Name", "XR_TYPE_MARKER_SPACE_CREATE_INFO_VARJO")]
        MarkerSpaceCreateInfoVarjo = 1000124002,
        [NativeName("Name", "XR_TYPE_FRAME_END_INFO_ML")]
        FrameEndInfoML = 1000135000,
        [NativeName("Name", "XR_TYPE_GLOBAL_DIMMER_FRAME_END_INFO_ML")]
        GlobalDimmerFrameEndInfoML = 1000136000,
        [NativeName("Name", "XR_TYPE_COORDINATE_SPACE_CREATE_INFO_ML")]
        CoordinateSpaceCreateInfoML = 1000137000,
        [NativeName("Name", "XR_TYPE_SYSTEM_MARKER_UNDERSTANDING_PROPERTIES_ML")]
        SystemMarkerUnderstandingPropertiesML = 1000138000,
        [NativeName("Name", "XR_TYPE_MARKER_DETECTOR_CREATE_INFO_ML")]
        MarkerDetectorCreateInfoML = 1000138001,
        [NativeName("Name", "XR_TYPE_MARKER_DETECTOR_ARUCO_INFO_ML")]
        MarkerDetectorArucoInfoML = 1000138002,
        [NativeName("Name", "XR_TYPE_MARKER_DETECTOR_SIZE_INFO_ML")]
        MarkerDetectorSizeInfoML = 1000138003,
        [NativeName("Name", "XR_TYPE_MARKER_DETECTOR_APRIL_TAG_INFO_ML")]
        MarkerDetectorAprilTagInfoML = 1000138004,
        [NativeName("Name", "XR_TYPE_MARKER_DETECTOR_CUSTOM_PROFILE_INFO_ML")]
        MarkerDetectorCustomProfileInfoML = 1000138005,
        [NativeName("Name", "XR_TYPE_MARKER_DETECTOR_SNAPSHOT_INFO_ML")]
        MarkerDetectorSnapshotInfoML = 1000138006,
        [NativeName("Name", "XR_TYPE_MARKER_DETECTOR_STATE_ML")]
        MarkerDetectorStateML = 1000138007,
        [NativeName("Name", "XR_TYPE_MARKER_SPACE_CREATE_INFO_ML")]
        MarkerSpaceCreateInfoML = 1000138008,
        [NativeName("Name", "XR_TYPE_LOCALIZATION_MAP_ML")]
        LocalizationMapML = 1000139000,
        [NativeName("Name", "XR_TYPE_EVENT_DATA_LOCALIZATION_CHANGED_ML")]
        EventDataLocalizationChangedML = 1000139001,
        [NativeName("Name", "XR_TYPE_MAP_LOCALIZATION_REQUEST_INFO_ML")]
        MapLocalizationRequestInfoML = 1000139002,
        [NativeName("Name", "XR_TYPE_LOCALIZATION_MAP_IMPORT_INFO_ML")]
        LocalizationMapImportInfoML = 1000139003,
        [NativeName("Name", "XR_TYPE_LOCALIZATION_ENABLE_EVENTS_INFO_ML")]
        LocalizationEnableEventsInfoML = 1000139004,
        [NativeName("Name", "XR_TYPE_SPATIAL_ANCHORS_CREATE_INFO_FROM_POSE_ML")]
        SpatialAnchorsCreateInfoFromPoseML = 1000140000,
        [NativeName("Name", "XR_TYPE_CREATE_SPATIAL_ANCHORS_COMPLETION_ML")]
        CreateSpatialAnchorsCompletionML = 1000140001,
        [NativeName("Name", "XR_TYPE_SPATIAL_ANCHOR_STATE_ML")]
        SpatialAnchorStateML = 1000140002,
        [NativeName("Name", "XR_TYPE_SPATIAL_ANCHORS_CREATE_STORAGE_INFO_ML")]
        SpatialAnchorsCreateStorageInfoML = 1000141000,
        [NativeName("Name", "XR_TYPE_SPATIAL_ANCHORS_QUERY_INFO_RADIUS_ML")]
        SpatialAnchorsQueryInfoRadiusML = 1000141001,
        [NativeName("Name", "XR_TYPE_SPATIAL_ANCHORS_QUERY_COMPLETION_ML")]
        SpatialAnchorsQueryCompletionML = 1000141002,
        [NativeName("Name", "XR_TYPE_SPATIAL_ANCHORS_CREATE_INFO_FROM_UUIDS_ML")]
        SpatialAnchorsCreateInfoFromUuidsML = 1000141003,
        [NativeName("Name", "XR_TYPE_SPATIAL_ANCHORS_PUBLISH_INFO_ML")]
        SpatialAnchorsPublishInfoML = 1000141004,
        [NativeName("Name", "XR_TYPE_SPATIAL_ANCHORS_PUBLISH_COMPLETION_ML")]
        SpatialAnchorsPublishCompletionML = 1000141005,
        [NativeName("Name", "XR_TYPE_SPATIAL_ANCHORS_DELETE_INFO_ML")]
        SpatialAnchorsDeleteInfoML = 1000141006,
        [NativeName("Name", "XR_TYPE_SPATIAL_ANCHORS_DELETE_COMPLETION_ML")]
        SpatialAnchorsDeleteCompletionML = 1000141007,
        [NativeName("Name", "XR_TYPE_SPATIAL_ANCHORS_UPDATE_EXPIRATION_INFO_ML")]
        SpatialAnchorsUpdateExpirationInfoML = 1000141008,
        [NativeName("Name", "XR_TYPE_SPATIAL_ANCHORS_UPDATE_EXPIRATION_COMPLETION_ML")]
        SpatialAnchorsUpdateExpirationCompletionML = 1000141009,
        [NativeName("Name", "XR_TYPE_SPATIAL_ANCHORS_PUBLISH_COMPLETION_DETAILS_ML")]
        SpatialAnchorsPublishCompletionDetailsML = 1000141010,
        [NativeName("Name", "XR_TYPE_SPATIAL_ANCHORS_DELETE_COMPLETION_DETAILS_ML")]
        SpatialAnchorsDeleteCompletionDetailsML = 1000141011,
        [NativeName("Name", "XR_TYPE_SPATIAL_ANCHORS_UPDATE_EXPIRATION_COMPLETION_DETAILS_ML")]
        SpatialAnchorsUpdateExpirationCompletionDetailsML = 1000141012,
        [NativeName("Name", "XR_TYPE_EVENT_DATA_HEADSET_FIT_CHANGED_ML")]
        EventDataHeadsetFitChangedML = 1000472000,
        [NativeName("Name", "XR_TYPE_EVENT_DATA_EYE_CALIBRATION_CHANGED_ML")]
        EventDataEyeCalibrationChangedML = 1000472001,
        [NativeName("Name", "XR_TYPE_USER_CALIBRATION_ENABLE_EVENTS_INFO_ML")]
        UserCalibrationEnableEventsInfoML = 1000472002,
        [NativeName("Name", "XR_TYPE_SPATIAL_ANCHOR_PERSISTENCE_INFO_MSFT")]
        SpatialAnchorPersistenceInfoMsft = 1000142000,
        [NativeName("Name", "XR_TYPE_SPATIAL_ANCHOR_FROM_PERSISTED_ANCHOR_CREATE_INFO_MSFT")]
        SpatialAnchorFromPersistedAnchorCreateInfoMsft = 1000142001,
        [NativeName("Name", "XR_TYPE_SCENE_MARKERS_MSFT")]
        SceneMarkersMsft = 1000147000,
        [NativeName("Name", "XR_TYPE_SCENE_MARKER_TYPE_FILTER_MSFT")]
        SceneMarkerTypeFilterMsft = 1000147001,
        [NativeName("Name", "XR_TYPE_SCENE_MARKER_QR_CODES_MSFT")]
        SceneMarkerQRCodesMsft = 1000147002,
        [NativeName("Name", "XR_TYPE_SPACE_QUERY_INFO_FB")]
        SpaceQueryInfoFB = 1000156001,
        [NativeName("Name", "XR_TYPE_SPACE_QUERY_RESULTS_FB")]
        SpaceQueryResultsFB = 1000156002,
        [NativeName("Name", "XR_TYPE_SPACE_STORAGE_LOCATION_FILTER_INFO_FB")]
        SpaceStorageLocationFilterInfoFB = 1000156003,
        [NativeName("Name", "XR_TYPE_SPACE_UUID_FILTER_INFO_FB")]
        SpaceUuidFilterInfoFB = 1000156054,
        [NativeName("Name", "XR_TYPE_SPACE_COMPONENT_FILTER_INFO_FB")]
        SpaceComponentFilterInfoFB = 1000156052,
        [NativeName("Name", "XR_TYPE_EVENT_DATA_SPACE_QUERY_RESULTS_AVAILABLE_FB")]
        EventDataSpaceQueryResultsAvailableFB = 1000156103,
        [NativeName("Name", "XR_TYPE_EVENT_DATA_SPACE_QUERY_COMPLETE_FB")]
        EventDataSpaceQueryCompleteFB = 1000156104,
        [NativeName("Name", "XR_TYPE_SPACE_SAVE_INFO_FB")]
        SpaceSaveInfoFB = 1000158000,
        [NativeName("Name", "XR_TYPE_SPACE_ERASE_INFO_FB")]
        SpaceEraseInfoFB = 1000158001,
        [NativeName("Name", "XR_TYPE_EVENT_DATA_SPACE_SAVE_COMPLETE_FB")]
        EventDataSpaceSaveCompleteFB = 1000158106,
        [NativeName("Name", "XR_TYPE_EVENT_DATA_SPACE_ERASE_COMPLETE_FB")]
        EventDataSpaceEraseCompleteFB = 1000158107,
        [NativeName("Name", "XR_TYPE_SWAPCHAIN_IMAGE_FOVEATION_VULKAN_FB")]
        SwapchainImageFoveationVulkanFB = 1000160000,
        [NativeName("Name", "XR_TYPE_SWAPCHAIN_STATE_ANDROID_SURFACE_DIMENSIONS_FB")]
        SwapchainStateAndroidSurfaceDimensionsFB = 1000161000,
        [NativeName("Name", "XR_TYPE_SWAPCHAIN_STATE_SAMPLER_OPENGL_ES_FB")]
        SwapchainStateSamplerOpenglESFB = 1000162000,
        [NativeName("Name", "XR_TYPE_SWAPCHAIN_STATE_SAMPLER_VULKAN_FB")]
        SwapchainStateSamplerVulkanFB = 1000163000,
        [NativeName("Name", "XR_TYPE_SPACE_SHARE_INFO_FB")]
        SpaceShareInfoFB = 1000169001,
        [NativeName("Name", "XR_TYPE_EVENT_DATA_SPACE_SHARE_COMPLETE_FB")]
        EventDataSpaceShareCompleteFB = 1000169002,
        [NativeName("Name", "XR_TYPE_COMPOSITION_LAYER_SPACE_WARP_INFO_FB")]
        CompositionLayerSpaceWarpInfoFB = 1000171000,
        [NativeName("Name", "XR_TYPE_SYSTEM_SPACE_WARP_PROPERTIES_FB")]
        SystemSpaceWarpPropertiesFB = 1000171001,
        [NativeName("Name", "XR_TYPE_HAPTIC_AMPLITUDE_ENVELOPE_VIBRATION_FB")]
        HapticAmplitudeEnvelopeVibrationFB = 1000173001,
        [NativeName("Name", "XR_TYPE_SEMANTIC_LABELS_FB")]
        SemanticLabelsFB = 1000175000,
        [NativeName("Name", "XR_TYPE_ROOM_LAYOUT_FB")]
        RoomLayoutFB = 1000175001,
        [NativeName("Name", "XR_TYPE_BOUNDARY_2D_FB")]
        Boundary2DFB = 1000175002,
        [NativeName("Name", "XR_TYPE_SEMANTIC_LABELS_SUPPORT_INFO_FB")]
        SemanticLabelsSupportInfoFB = 1000175010,
        [NativeName("Name", "XR_TYPE_DIGITAL_LENS_CONTROL_ALMALENCE")]
        DigitalLensControlAlmalence = 1000196000,
        [NativeName("Name", "XR_TYPE_EVENT_DATA_SCENE_CAPTURE_COMPLETE_FB")]
        EventDataSceneCaptureCompleteFB = 1000198001,
        [NativeName("Name", "XR_TYPE_SCENE_CAPTURE_REQUEST_INFO_FB")]
        SceneCaptureRequestInfoFB = 1000198050,
        [NativeName("Name", "XR_TYPE_SPACE_CONTAINER_FB")]
        SpaceContainerFB = 1000199000,
        [NativeName("Name", "XR_TYPE_FOVEATION_EYE_TRACKED_PROFILE_CREATE_INFO_META")]
        FoveationEyeTrackedProfileCreateInfoMeta = 1000200000,
        [NativeName("Name", "XR_TYPE_FOVEATION_EYE_TRACKED_STATE_META")]
        FoveationEyeTrackedStateMeta = 1000200001,
        [NativeName("Name", "XR_TYPE_SYSTEM_FOVEATION_EYE_TRACKED_PROPERTIES_META")]
        SystemFoveationEyeTrackedPropertiesMeta = 1000200002,
        [NativeName("Name", "XR_TYPE_SYSTEM_FACE_TRACKING_PROPERTIES_FB")]
        SystemFaceTrackingPropertiesFB = 1000201004,
        [NativeName("Name", "XR_TYPE_FACE_TRACKER_CREATE_INFO_FB")]
        FaceTrackerCreateInfoFB = 1000201005,
        [NativeName("Name", "XR_TYPE_FACE_EXPRESSION_INFO_FB")]
        FaceExpressionInfoFB = 1000201002,
        [NativeName("Name", "XR_TYPE_FACE_EXPRESSION_WEIGHTS_FB")]
        FaceExpressionWeightsFB = 1000201006,
        [NativeName("Name", "XR_TYPE_EYE_TRACKER_CREATE_INFO_FB")]
        EyeTrackerCreateInfoFB = 1000202001,
        [NativeName("Name", "XR_TYPE_EYE_GAZES_INFO_FB")]
        EyeGazesInfoFB = 1000202002,
        [NativeName("Name", "XR_TYPE_EYE_GAZES_FB")]
        EyeGazesFB = 1000202003,
        [NativeName("Name", "XR_TYPE_SYSTEM_EYE_TRACKING_PROPERTIES_FB")]
        SystemEyeTrackingPropertiesFB = 1000202004,
        [NativeName("Name", "XR_TYPE_PASSTHROUGH_KEYBOARD_HANDS_INTENSITY_FB")]
        PassthroughKeyboardHandsIntensityFB = 1000203002,
        [NativeName("Name", "XR_TYPE_COMPOSITION_LAYER_SETTINGS_FB")]
        CompositionLayerSettingsFB = 1000204000,
        [NativeName("Name", "XR_TYPE_HAPTIC_PCM_VIBRATION_FB")]
        HapticPcmVibrationFB = 1000209001,
        [NativeName("Name", "XR_TYPE_DEVICE_PCM_SAMPLE_RATE_STATE_FB")]
        DevicePcmSampleRateStateFB = 1000209002,
        [NativeName("Name", "XR_TYPE_DEVICE_PCM_SAMPLE_RATE_GET_INFO_FB")]
        DevicePcmSampleRateGetInfoFB = 1000209002,
        [NativeName("Name", "XR_TYPE_FRAME_SYNTHESIS_INFO_EXT")]
        FrameSynthesisInfoExt = 1000211000,
        [NativeName("Name", "XR_TYPE_FRAME_SYNTHESIS_CONFIG_VIEW_EXT")]
        FrameSynthesisConfigViewExt = 1000211001,
        [NativeName("Name", "XR_TYPE_COMPOSITION_LAYER_DEPTH_TEST_FB")]
        CompositionLayerDepthTestFB = 1000212000,
        [NativeName("Name", "XR_TYPE_LOCAL_DIMMING_FRAME_END_INFO_META")]
        LocalDimmingFrameEndInfoMeta = 1000216000,
        [NativeName("Name", "XR_TYPE_PASSTHROUGH_PREFERENCES_META")]
        PassthroughPreferencesMeta = 1000217000,
        [NativeName("Name", "XR_TYPE_SYSTEM_VIRTUAL_KEYBOARD_PROPERTIES_META")]
        SystemVirtualKeyboardPropertiesMeta = 1000219001,
        [NativeName("Name", "XR_TYPE_VIRTUAL_KEYBOARD_CREATE_INFO_META")]
        VirtualKeyboardCreateInfoMeta = 1000219002,
        [NativeName("Name", "XR_TYPE_VIRTUAL_KEYBOARD_SPACE_CREATE_INFO_META")]
        VirtualKeyboardSpaceCreateInfoMeta = 1000219003,
        [NativeName("Name", "XR_TYPE_VIRTUAL_KEYBOARD_LOCATION_INFO_META")]
        VirtualKeyboardLocationInfoMeta = 1000219004,
        [NativeName("Name", "XR_TYPE_VIRTUAL_KEYBOARD_MODEL_VISIBILITY_SET_INFO_META")]
        VirtualKeyboardModelVisibilitySetInfoMeta = 1000219005,
        [NativeName("Name", "XR_TYPE_VIRTUAL_KEYBOARD_ANIMATION_STATE_META")]
        VirtualKeyboardAnimationStateMeta = 1000219006,
        [NativeName("Name", "XR_TYPE_VIRTUAL_KEYBOARD_MODEL_ANIMATION_STATES_META")]
        VirtualKeyboardModelAnimationStatesMeta = 1000219007,
        [NativeName("Name", "XR_TYPE_VIRTUAL_KEYBOARD_TEXTURE_DATA_META")]
        VirtualKeyboardTextureDataMeta = 1000219009,
        [NativeName("Name", "XR_TYPE_VIRTUAL_KEYBOARD_INPUT_INFO_META")]
        VirtualKeyboardInputInfoMeta = 1000219010,
        [NativeName("Name", "XR_TYPE_VIRTUAL_KEYBOARD_TEXT_CONTEXT_CHANGE_INFO_META")]
        VirtualKeyboardTextContextChangeInfoMeta = 1000219011,
        [NativeName("Name", "XR_TYPE_EVENT_DATA_VIRTUAL_KEYBOARD_COMMIT_TEXT_META")]
        EventDataVirtualKeyboardCommitTextMeta = 1000219014,
        [NativeName("Name", "XR_TYPE_EVENT_DATA_VIRTUAL_KEYBOARD_BACKSPACE_META")]
        EventDataVirtualKeyboardBackspaceMeta = 1000219015,
        [NativeName("Name", "XR_TYPE_EVENT_DATA_VIRTUAL_KEYBOARD_ENTER_META")]
        EventDataVirtualKeyboardEnterMeta = 1000219016,
        [NativeName("Name", "XR_TYPE_EVENT_DATA_VIRTUAL_KEYBOARD_SHOWN_META")]
        EventDataVirtualKeyboardShownMeta = 1000219017,
        [NativeName("Name", "XR_TYPE_EVENT_DATA_VIRTUAL_KEYBOARD_HIDDEN_META")]
        EventDataVirtualKeyboardHiddenMeta = 1000219018,
        [NativeName("Name", "XR_TYPE_EXTERNAL_CAMERA_OCULUS")]
        ExternalCameraOculus = 1000226000,
        [NativeName("Name", "XR_TYPE_VULKAN_SWAPCHAIN_CREATE_INFO_META")]
        VulkanSwapchainCreateInfoMeta = 1000227000,
        [NativeName("Name", "XR_TYPE_PERFORMANCE_METRICS_STATE_META")]
        PerformanceMetricsStateMeta = 1000232001,
        [NativeName("Name", "XR_TYPE_PERFORMANCE_METRICS_COUNTER_META")]
        PerformanceMetricsCounterMeta = 1000232002,
        [NativeName("Name", "XR_TYPE_SPACE_LIST_SAVE_INFO_FB")]
        SpaceListSaveInfoFB = 1000238000,
        [NativeName("Name", "XR_TYPE_EVENT_DATA_SPACE_LIST_SAVE_COMPLETE_FB")]
        EventDataSpaceListSaveCompleteFB = 1000238001,
        [NativeName("Name", "XR_TYPE_SPACE_USER_CREATE_INFO_FB")]
        SpaceUserCreateInfoFB = 1000241001,
        [NativeName("Name", "XR_TYPE_SYSTEM_HEADSET_ID_PROPERTIES_META")]
        SystemHeadsetIDPropertiesMeta = 1000245000,
        [NativeName("Name", "XR_TYPE_SYSTEM_SPACE_DISCOVERY_PROPERTIES_META")]
        SystemSpaceDiscoveryPropertiesMeta = 1000247000,
        [NativeName("Name", "XR_TYPE_SPACE_DISCOVERY_INFO_META")]
        SpaceDiscoveryInfoMeta = 1000247001,
        [NativeName("Name", "XR_TYPE_SPACE_FILTER_UUID_META")]
        SpaceFilterUuidMeta = 1000247003,
        [NativeName("Name", "XR_TYPE_SPACE_FILTER_COMPONENT_META")]
        SpaceFilterComponentMeta = 1000247004,
        [NativeName("Name", "XR_TYPE_SPACE_DISCOVERY_RESULT_META")]
        SpaceDiscoveryResultMeta = 1000247005,
        [NativeName("Name", "XR_TYPE_SPACE_DISCOVERY_RESULTS_META")]
        SpaceDiscoveryResultsMeta = 1000247006,
        [NativeName("Name", "XR_TYPE_EVENT_DATA_SPACE_DISCOVERY_RESULTS_AVAILABLE_META")]
        EventDataSpaceDiscoveryResultsAvailableMeta = 1000247007,
        [NativeName("Name", "XR_TYPE_EVENT_DATA_SPACE_DISCOVERY_COMPLETE_META")]
        EventDataSpaceDiscoveryCompleteMeta = 1000247008,
        [NativeName("Name", "XR_TYPE_RECOMMENDED_LAYER_RESOLUTION_META")]
        RecommendedLayerResolutionMeta = 1000254000,
        [NativeName("Name", "XR_TYPE_RECOMMENDED_LAYER_RESOLUTION_GET_INFO_META")]
        RecommendedLayerResolutionGetInfoMeta = 1000254001,
        [NativeName("Name", "XR_TYPE_SYSTEM_SPACE_PERSISTENCE_PROPERTIES_META")]
        SystemSpacePersistencePropertiesMeta = 1000259000,
        [NativeName("Name", "XR_TYPE_SPACES_SAVE_INFO_META")]
        SpacesSaveInfoMeta = 1000259001,
        [NativeName("Name", "XR_TYPE_EVENT_DATA_SPACES_SAVE_RESULT_META")]
        EventDataSpacesSaveResultMeta = 1000259002,
        [NativeName("Name", "XR_TYPE_SPACES_ERASE_INFO_META")]
        SpacesEraseInfoMeta = 1000259003,
        [NativeName("Name", "XR_TYPE_EVENT_DATA_SPACES_ERASE_RESULT_META")]
        EventDataSpacesEraseResultMeta = 1000259004,
        [NativeName("Name", "XR_TYPE_SYSTEM_PASSTHROUGH_COLOR_LUT_PROPERTIES_META")]
        SystemPassthroughColorLutPropertiesMeta = 1000266000,
        [NativeName("Name", "XR_TYPE_PASSTHROUGH_COLOR_LUT_CREATE_INFO_META")]
        PassthroughColorLutCreateInfoMeta = 1000266001,
        [NativeName("Name", "XR_TYPE_PASSTHROUGH_COLOR_LUT_UPDATE_INFO_META")]
        PassthroughColorLutUpdateInfoMeta = 1000266002,
        [NativeName("Name", "XR_TYPE_PASSTHROUGH_COLOR_MAP_LUT_META")]
        PassthroughColorMapLutMeta = 1000266100,
        [NativeName("Name", "XR_TYPE_PASSTHROUGH_COLOR_MAP_INTERPOLATED_LUT_META")]
        PassthroughColorMapInterpolatedLutMeta = 1000266101,
        [NativeName("Name", "XR_TYPE_SPACE_TRIANGLE_MESH_GET_INFO_META")]
        SpaceTriangleMeshGetInfoMeta = 1000269001,
        [NativeName("Name", "XR_TYPE_SPACE_TRIANGLE_MESH_META")]
        SpaceTriangleMeshMeta = 1000269002,
        [NativeName("Name", "XR_TYPE_SYSTEM_PROPERTIES_BODY_TRACKING_FULL_BODY_META")]
        SystemPropertiesBodyTrackingFullBodyMeta = 1000274000,
        [NativeName("Name", "XR_TYPE_EVENT_DATA_PASSTHROUGH_LAYER_RESUMED_META")]
        EventDataPassthroughLayerResumedMeta = 1000282000,
        [NativeName("Name", "XR_TYPE_BODY_TRACKING_CALIBRATION_INFO_META")]
        BodyTrackingCalibrationInfoMeta = 1000283002,
        [NativeName("Name", "XR_TYPE_BODY_TRACKING_CALIBRATION_STATUS_META")]
        BodyTrackingCalibrationStatusMeta = 1000283003,
        [NativeName("Name", "XR_TYPE_SYSTEM_PROPERTIES_BODY_TRACKING_CALIBRATION_META")]
        SystemPropertiesBodyTrackingCalibrationMeta = 1000283004,
        [NativeName("Name", "XR_TYPE_SYSTEM_FACE_TRACKING_PROPERTIES2_FB")]
        SystemFaceTrackingProperties2FB = 1000287013,
        [NativeName("Name", "XR_TYPE_FACE_TRACKER_CREATE_INFO2_FB")]
        FaceTrackerCreateInfo2FB = 1000287014,
        [NativeName("Name", "XR_TYPE_FACE_EXPRESSION_INFO2_FB")]
        FaceExpressionInfo2FB = 1000287015,
        [NativeName("Name", "XR_TYPE_FACE_EXPRESSION_WEIGHTS2_FB")]
        FaceExpressionWeights2FB = 1000287016,
        [NativeName("Name", "XR_TYPE_SYSTEM_SPATIAL_ENTITY_SHARING_PROPERTIES_META")]
        SystemSpatialEntitySharingPropertiesMeta = 1000290000,
        [NativeName("Name", "XR_TYPE_SHARE_SPACES_INFO_META")]
        ShareSpacesInfoMeta = 1000290001,
        [NativeName("Name", "XR_TYPE_EVENT_DATA_SHARE_SPACES_COMPLETE_META")]
        EventDataShareSpacesCompleteMeta = 1000290002,
        [NativeName("Name", "XR_TYPE_ENVIRONMENT_DEPTH_PROVIDER_CREATE_INFO_META")]
        EnvironmentDepthProviderCreateInfoMeta = 1000291000,
        [NativeName("Name", "XR_TYPE_ENVIRONMENT_DEPTH_SWAPCHAIN_CREATE_INFO_META")]
        EnvironmentDepthSwapchainCreateInfoMeta = 1000291001,
        [NativeName("Name", "XR_TYPE_ENVIRONMENT_DEPTH_SWAPCHAIN_STATE_META")]
        EnvironmentDepthSwapchainStateMeta = 1000291002,
        [NativeName("Name", "XR_TYPE_ENVIRONMENT_DEPTH_IMAGE_ACQUIRE_INFO_META")]
        EnvironmentDepthImageAcquireInfoMeta = 1000291003,
        [NativeName("Name", "XR_TYPE_ENVIRONMENT_DEPTH_IMAGE_VIEW_META")]
        EnvironmentDepthImageViewMeta = 1000291004,
        [NativeName("Name", "XR_TYPE_ENVIRONMENT_DEPTH_IMAGE_META")]
        EnvironmentDepthImageMeta = 1000291005,
        [NativeName("Name", "XR_TYPE_ENVIRONMENT_DEPTH_HAND_REMOVAL_SET_INFO_META")]
        EnvironmentDepthHandRemovalSetInfoMeta = 1000291006,
        [NativeName("Name", "XR_TYPE_SYSTEM_ENVIRONMENT_DEPTH_PROPERTIES_META")]
        SystemEnvironmentDepthPropertiesMeta = 1000291007,
<<<<<<< HEAD
=======
        [NativeName("Name", "XR_TYPE_ENVIRONMENT_DEPTH_IMAGE_TIMESTAMP_META")]
        EnvironmentDepthImageTimestampMeta = 1000291008,
>>>>>>> f550aa3f
        [NativeName("Name", "XR_TYPE_RENDER_MODEL_CREATE_INFO_EXT")]
        RenderModelCreateInfoExt = 1000300000,
        [NativeName("Name", "XR_TYPE_RENDER_MODEL_PROPERTIES_GET_INFO_EXT")]
        RenderModelPropertiesGetInfoExt = 1000300001,
        [NativeName("Name", "XR_TYPE_RENDER_MODEL_PROPERTIES_EXT")]
        RenderModelPropertiesExt = 1000300002,
        [NativeName("Name", "XR_TYPE_RENDER_MODEL_SPACE_CREATE_INFO_EXT")]
        RenderModelSpaceCreateInfoExt = 1000300003,
        [NativeName("Name", "XR_TYPE_RENDER_MODEL_STATE_GET_INFO_EXT")]
        RenderModelStateGetInfoExt = 1000300004,
        [NativeName("Name", "XR_TYPE_RENDER_MODEL_STATE_EXT")]
        RenderModelStateExt = 1000300005,
        [NativeName("Name", "XR_TYPE_RENDER_MODEL_ASSET_CREATE_INFO_EXT")]
        RenderModelAssetCreateInfoExt = 1000300006,
        [NativeName("Name", "XR_TYPE_RENDER_MODEL_ASSET_DATA_GET_INFO_EXT")]
        RenderModelAssetDataGetInfoExt = 1000300007,
        [NativeName("Name", "XR_TYPE_RENDER_MODEL_ASSET_DATA_EXT")]
        RenderModelAssetDataExt = 1000300008,
        [NativeName("Name", "XR_TYPE_RENDER_MODEL_ASSET_PROPERTIES_GET_INFO_EXT")]
        RenderModelAssetPropertiesGetInfoExt = 1000300009,
        [NativeName("Name", "XR_TYPE_RENDER_MODEL_ASSET_PROPERTIES_EXT")]
        RenderModelAssetPropertiesExt = 1000300010,
        [NativeName("Name", "XR_TYPE_INTERACTION_RENDER_MODEL_IDS_ENUMERATE_INFO_EXT")]
        InteractionRenderModelIdsEnumerateInfoExt = 1000301000,
        [NativeName("Name", "XR_TYPE_INTERACTION_RENDER_MODEL_SUBACTION_PATH_INFO_EXT")]
        InteractionRenderModelSubactionPathInfoExt = 1000301001,
        [NativeName("Name", "XR_TYPE_EVENT_DATA_INTERACTION_RENDER_MODELS_CHANGED_EXT")]
        EventDataInteractionRenderModelsChangedExt = 1000301002,
        [NativeName("Name", "XR_TYPE_INTERACTION_RENDER_MODEL_TOP_LEVEL_USER_PATH_GET_INFO_EXT")]
        InteractionRenderModelTopLevelUserPathGetInfoExt = 1000301003,
        [NativeName("Name", "XR_TYPE_PASSTHROUGH_CREATE_INFO_HTC")]
        PassthroughCreateInfoHtc = 1000317001,
        [NativeName("Name", "XR_TYPE_PASSTHROUGH_COLOR_HTC")]
        PassthroughColorHtc = 1000317002,
        [NativeName("Name", "XR_TYPE_PASSTHROUGH_MESH_TRANSFORM_INFO_HTC")]
        PassthroughMeshTransformInfoHtc = 1000317003,
        [NativeName("Name", "XR_TYPE_COMPOSITION_LAYER_PASSTHROUGH_HTC")]
        CompositionLayerPassthroughHtc = 1000317004,
        [NativeName("Name", "XR_TYPE_FOVEATION_APPLY_INFO_HTC")]
        FoveationApplyInfoHtc = 1000318000,
        [NativeName("Name", "XR_TYPE_FOVEATION_DYNAMIC_MODE_INFO_HTC")]
        FoveationDynamicModeInfoHtc = 1000318001,
        [NativeName("Name", "XR_TYPE_FOVEATION_CUSTOM_MODE_INFO_HTC")]
        FoveationCustomModeInfoHtc = 1000318002,
        [NativeName("Name", "XR_TYPE_SYSTEM_ANCHOR_PROPERTIES_HTC")]
        SystemAnchorPropertiesHtc = 1000319000,
        [NativeName("Name", "XR_TYPE_SPATIAL_ANCHOR_CREATE_INFO_HTC")]
        SpatialAnchorCreateInfoHtc = 1000319001,
        [NativeName("Name", "XR_TYPE_SYSTEM_BODY_TRACKING_PROPERTIES_HTC")]
        SystemBodyTrackingPropertiesHtc = 1000320000,
        [NativeName("Name", "XR_TYPE_BODY_TRACKER_CREATE_INFO_HTC")]
        BodyTrackerCreateInfoHtc = 1000320001,
        [NativeName("Name", "XR_TYPE_BODY_JOINTS_LOCATE_INFO_HTC")]
        BodyJointsLocateInfoHtc = 1000320002,
        [NativeName("Name", "XR_TYPE_BODY_JOINT_LOCATIONS_HTC")]
        BodyJointLocationsHtc = 1000320003,
        [NativeName("Name", "XR_TYPE_BODY_SKELETON_HTC")]
        BodySkeletonHtc = 1000320004,
        [NativeName("Name", "XR_TYPE_ACTIVE_ACTION_SET_PRIORITIES_EXT")]
        ActiveActionSetPrioritiesExt = 1000373000,
        [NativeName("Name", "XR_TYPE_SYSTEM_FORCE_FEEDBACK_CURL_PROPERTIES_MNDX")]
        SystemForceFeedbackCurlPropertiesMndx = 1000375000,
        [NativeName("Name", "XR_TYPE_FORCE_FEEDBACK_CURL_APPLY_LOCATIONS_MNDX")]
        ForceFeedbackCurlApplyLocationsMndx = 1000375001,
        [NativeName("Name", "XR_TYPE_BODY_TRACKER_CREATE_INFO_BD")]
        BodyTrackerCreateInfoBD = 1000385001,
        [NativeName("Name", "XR_TYPE_BODY_JOINTS_LOCATE_INFO_BD")]
        BodyJointsLocateInfoBD = 1000385002,
        [NativeName("Name", "XR_TYPE_BODY_JOINT_LOCATIONS_BD")]
        BodyJointLocationsBD = 1000385003,
        [NativeName("Name", "XR_TYPE_SYSTEM_BODY_TRACKING_PROPERTIES_BD")]
        SystemBodyTrackingPropertiesBD = 1000385004,
<<<<<<< HEAD
=======
        [NativeName("Name", "XR_TYPE_SYSTEM_FACIAL_SIMULATION_PROPERTIES_BD")]
        SystemFacialSimulationPropertiesBD = 1000386001,
        [NativeName("Name", "XR_TYPE_FACE_TRACKER_CREATE_INFO_BD")]
        FaceTrackerCreateInfoBD = 1000386002,
        [NativeName("Name", "XR_TYPE_FACIAL_SIMULATION_DATA_GET_INFO_BD")]
        FacialSimulationDataGetInfoBD = 1000386003,
        [NativeName("Name", "XR_TYPE_FACIAL_SIMULATION_DATA_BD")]
        FacialSimulationDataBD = 1000386004,
        [NativeName("Name", "XR_TYPE_LIP_EXPRESSION_DATA_BD")]
        LipExpressionDataBD = 1000386005,
>>>>>>> f550aa3f
        [NativeName("Name", "XR_TYPE_SYSTEM_SPATIAL_SENSING_PROPERTIES_BD")]
        SystemSpatialSensingPropertiesBD = 1000389000,
        [NativeName("Name", "XR_TYPE_SPATIAL_ENTITY_COMPONENT_GET_INFO_BD")]
        SpatialEntityComponentGetInfoBD = 1000389001,
        [NativeName("Name", "XR_TYPE_SPATIAL_ENTITY_LOCATION_GET_INFO_BD")]
        SpatialEntityLocationGetInfoBD = 1000389002,
        [NativeName("Name", "XR_TYPE_SPATIAL_ENTITY_COMPONENT_DATA_LOCATION_BD")]
        SpatialEntityComponentDataLocationBD = 1000389003,
        [NativeName("Name", "XR_TYPE_SPATIAL_ENTITY_COMPONENT_DATA_SEMANTIC_BD")]
        SpatialEntityComponentDataSemanticBD = 1000389004,
        [NativeName("Name", "XR_TYPE_SPATIAL_ENTITY_COMPONENT_DATA_BOUNDING_BOX_2D_BD")]
        SpatialEntityComponentDataBoundingBox2DBD = 1000389005,
        [NativeName("Name", "XR_TYPE_SPATIAL_ENTITY_COMPONENT_DATA_POLYGON_BD")]
        SpatialEntityComponentDataPolygonBD = 1000389006,
        [NativeName("Name", "XR_TYPE_SPATIAL_ENTITY_COMPONENT_DATA_BOUNDING_BOX_3D_BD")]
        SpatialEntityComponentDataBoundingBox3DBD = 1000389007,
        [NativeName("Name", "XR_TYPE_SPATIAL_ENTITY_COMPONENT_DATA_TRIANGLE_MESH_BD")]
        SpatialEntityComponentDataTriangleMeshBD = 1000389008,
        [NativeName("Name", "XR_TYPE_SENSE_DATA_PROVIDER_CREATE_INFO_BD")]
        SenseDataProviderCreateInfoBD = 1000389009,
        [NativeName("Name", "XR_TYPE_SENSE_DATA_PROVIDER_START_INFO_BD")]
        SenseDataProviderStartInfoBD = 1000389010,
        [NativeName("Name", "XR_TYPE_EVENT_DATA_SENSE_DATA_PROVIDER_STATE_CHANGED_BD")]
        EventDataSenseDataProviderStateChangedBD = 1000389011,
        [NativeName("Name", "XR_TYPE_EVENT_DATA_SENSE_DATA_UPDATED_BD")]
        EventDataSenseDataUpdatedBD = 1000389012,
        [NativeName("Name", "XR_TYPE_SENSE_DATA_QUERY_INFO_BD")]
        SenseDataQueryInfoBD = 1000389013,
        [NativeName("Name", "XR_TYPE_SENSE_DATA_QUERY_COMPLETION_BD")]
        SenseDataQueryCompletionBD = 1000389014,
        [NativeName("Name", "XR_TYPE_SENSE_DATA_FILTER_UUID_BD")]
        SenseDataFilterUuidBD = 1000389015,
        [NativeName("Name", "XR_TYPE_SENSE_DATA_FILTER_SEMANTIC_BD")]
        SenseDataFilterSemanticBD = 1000389016,
        [NativeName("Name", "XR_TYPE_QUERIED_SENSE_DATA_GET_INFO_BD")]
        QueriedSenseDataGetInfoBD = 1000389017,
        [NativeName("Name", "XR_TYPE_QUERIED_SENSE_DATA_BD")]
        QueriedSenseDataBD = 1000389018,
        [NativeName("Name", "XR_TYPE_SPATIAL_ENTITY_STATE_BD")]
        SpatialEntityStateBD = 1000389019,
        [NativeName("Name", "XR_TYPE_SPATIAL_ENTITY_ANCHOR_CREATE_INFO_BD")]
        SpatialEntityAnchorCreateInfoBD = 1000389020,
        [NativeName("Name", "XR_TYPE_ANCHOR_SPACE_CREATE_INFO_BD")]
        AnchorSpaceCreateInfoBD = 1000389021,
        [NativeName("Name", "XR_TYPE_SYSTEM_SPATIAL_ANCHOR_PROPERTIES_BD")]
        SystemSpatialAnchorPropertiesBD = 1000390000,
        [NativeName("Name", "XR_TYPE_SPATIAL_ANCHOR_CREATE_INFO_BD")]
        SpatialAnchorCreateInfoBD = 1000390001,
        [NativeName("Name", "XR_TYPE_SPATIAL_ANCHOR_CREATE_COMPLETION_BD")]
        SpatialAnchorCreateCompletionBD = 1000390002,
        [NativeName("Name", "XR_TYPE_SPATIAL_ANCHOR_PERSIST_INFO_BD")]
        SpatialAnchorPersistInfoBD = 1000390003,
        [NativeName("Name", "XR_TYPE_SPATIAL_ANCHOR_UNPERSIST_INFO_BD")]
        SpatialAnchorUnpersistInfoBD = 1000390004,
        [NativeName("Name", "XR_TYPE_SYSTEM_SPATIAL_ANCHOR_SHARING_PROPERTIES_BD")]
        SystemSpatialAnchorSharingPropertiesBD = 1000391000,
        [NativeName("Name", "XR_TYPE_SPATIAL_ANCHOR_SHARE_INFO_BD")]
        SpatialAnchorShareInfoBD = 1000391001,
        [NativeName("Name", "XR_TYPE_SHARED_SPATIAL_ANCHOR_DOWNLOAD_INFO_BD")]
        SharedSpatialAnchorDownloadInfoBD = 1000391002,
        [NativeName("Name", "XR_TYPE_SYSTEM_SPATIAL_SCENE_PROPERTIES_BD")]
        SystemSpatialScenePropertiesBD = 1000392000,
        [NativeName("Name", "XR_TYPE_SCENE_CAPTURE_INFO_BD")]
        SceneCaptureInfoBD = 1000392001,
        [NativeName("Name", "XR_TYPE_SYSTEM_SPATIAL_MESH_PROPERTIES_BD")]
        SystemSpatialMeshPropertiesBD = 1000393000,
        [NativeName("Name", "XR_TYPE_SENSE_DATA_PROVIDER_CREATE_INFO_SPATIAL_MESH_BD")]
        SenseDataProviderCreateInfoSpatialMeshBD = 1000393001,
        [NativeName("Name", "XR_TYPE_FUTURE_POLL_RESULT_PROGRESS_BD")]
        FuturePollResultProgressBD = 1000394001,
        [NativeName("Name", "XR_TYPE_SYSTEM_SPATIAL_PLANE_PROPERTIES_BD")]
        SystemSpatialPlanePropertiesBD = 1000396000,
        [NativeName("Name", "XR_TYPE_SPATIAL_ENTITY_COMPONENT_DATA_PLANE_ORIENTATION_BD")]
        SpatialEntityComponentDataPlaneOrientationBD = 1000396001,
        [NativeName("Name", "XR_TYPE_SENSE_DATA_FILTER_PLANE_ORIENTATION_BD")]
        SenseDataFilterPlaneOrientationBD = 1000396002,
        [NativeName("Name", "XR_TYPE_HAND_TRACKING_DATA_SOURCE_INFO_EXT")]
        HandTrackingDataSourceInfoExt = 1000428000,
        [NativeName("Name", "XR_TYPE_HAND_TRACKING_DATA_SOURCE_STATE_EXT")]
        HandTrackingDataSourceStateExt = 1000428001,
        [NativeName("Name", "XR_TYPE_PLANE_DETECTOR_CREATE_INFO_EXT")]
        PlaneDetectorCreateInfoExt = 1000429001,
        [NativeName("Name", "XR_TYPE_PLANE_DETECTOR_BEGIN_INFO_EXT")]
        PlaneDetectorBeginInfoExt = 1000429002,
        [NativeName("Name", "XR_TYPE_PLANE_DETECTOR_GET_INFO_EXT")]
        PlaneDetectorGetInfoExt = 1000429003,
        [NativeName("Name", "XR_TYPE_PLANE_DETECTOR_LOCATIONS_EXT")]
        PlaneDetectorLocationsExt = 1000429004,
        [NativeName("Name", "XR_TYPE_PLANE_DETECTOR_LOCATION_EXT")]
        PlaneDetectorLocationExt = 1000429005,
        [NativeName("Name", "XR_TYPE_PLANE_DETECTOR_POLYGON_BUFFER_EXT")]
        PlaneDetectorPolygonBufferExt = 1000429006,
        [NativeName("Name", "XR_TYPE_SYSTEM_PLANE_DETECTION_PROPERTIES_EXT")]
        SystemPlaneDetectionPropertiesExt = 1000429007,
        [NativeName("Name", "XR_TYPE_TRACKABLE_GET_INFO_ANDROID")]
        TrackableGetInfoAndroid = 1000455000,
        [NativeName("Name", "XR_TYPE_ANCHOR_SPACE_CREATE_INFO_ANDROID")]
        AnchorSpaceCreateInfoAndroid = 1000455001,
        [NativeName("Name", "XR_TYPE_TRACKABLE_PLANE_ANDROID")]
        TrackablePlaneAndroid = 1000455003,
        [NativeName("Name", "XR_TYPE_TRACKABLE_TRACKER_CREATE_INFO_ANDROID")]
        TrackableTrackerCreateInfoAndroid = 1000455004,
        [NativeName("Name", "XR_TYPE_SYSTEM_TRACKABLES_PROPERTIES_ANDROID")]
        SystemTrackablesPropertiesAndroid = 1000455005,
        [NativeName("Name", "XR_TYPE_PERSISTED_ANCHOR_SPACE_CREATE_INFO_ANDROID")]
        PersistedAnchorSpaceCreateInfoAndroid = 1000457001,
        [NativeName("Name", "XR_TYPE_PERSISTED_ANCHOR_SPACE_INFO_ANDROID")]
        PersistedAnchorSpaceInfoAndroid = 1000457002,
        [NativeName("Name", "XR_TYPE_DEVICE_ANCHOR_PERSISTENCE_CREATE_INFO_ANDROID")]
        DeviceAnchorPersistenceCreateInfoAndroid = 1000457003,
        [NativeName("Name", "XR_TYPE_SYSTEM_DEVICE_ANCHOR_PERSISTENCE_PROPERTIES_ANDROID")]
        SystemDeviceAnchorPersistencePropertiesAndroid = 1000457004,
<<<<<<< HEAD
=======
        [NativeName("Name", "XR_TYPE_FACE_TRACKER_CREATE_INFO_ANDROID")]
        FaceTrackerCreateInfoAndroid = 1000458000,
        [NativeName("Name", "XR_TYPE_FACE_STATE_GET_INFO_ANDROID")]
        FaceStateGetInfoAndroid = 1000458001,
        [NativeName("Name", "XR_TYPE_FACE_STATE_ANDROID")]
        FaceStateAndroid = 1000458002,
        [NativeName("Name", "XR_TYPE_SYSTEM_FACE_TRACKING_PROPERTIES_ANDROID")]
        SystemFaceTrackingPropertiesAndroid = 1000458003,
>>>>>>> f550aa3f
        [NativeName("Name", "XR_TYPE_PASSTHROUGH_CAMERA_STATE_GET_INFO_ANDROID")]
        PassthroughCameraStateGetInfoAndroid = 1000460000,
        [NativeName("Name", "XR_TYPE_SYSTEM_PASSTHROUGH_CAMERA_STATE_PROPERTIES_ANDROID")]
        SystemPassthroughCameraStatePropertiesAndroid = 1000460001,
        [NativeName("Name", "XR_TYPE_RAYCAST_INFO_ANDROID")]
        RaycastInfoAndroid = 1000463000,
        [NativeName("Name", "XR_TYPE_RAYCAST_HIT_RESULTS_ANDROID")]
        RaycastHitResultsAndroid = 1000463001,
        [NativeName("Name", "XR_TYPE_TRACKABLE_OBJECT_ANDROID")]
        TrackableObjectAndroid = 1000466000,
        [NativeName("Name", "XR_TYPE_TRACKABLE_OBJECT_CONFIGURATION_ANDROID")]
        TrackableObjectConfigurationAndroid = 1000466001,
        [NativeName("Name", "XR_TYPE_FUTURE_CANCEL_INFO_EXT")]
        FutureCancelInfoExt = 1000469000,
        [NativeName("Name", "XR_TYPE_FUTURE_POLL_INFO_EXT")]
        FuturePollInfoExt = 1000469001,
        [NativeName("Name", "XR_TYPE_FUTURE_COMPLETION_EXT")]
        FutureCompletionExt = 1000469002,
        [NativeName("Name", "XR_TYPE_FUTURE_POLL_RESULT_EXT")]
        FuturePollResultExt = 1000469003,
        [NativeName("Name", "XR_TYPE_EVENT_DATA_USER_PRESENCE_CHANGED_EXT")]
        EventDataUserPresenceChangedExt = 1000470000,
        [NativeName("Name", "XR_TYPE_SYSTEM_USER_PRESENCE_PROPERTIES_EXT")]
        SystemUserPresencePropertiesExt = 1000470001,
        [NativeName("Name", "XR_TYPE_SPACES_LOCATE_INFO_KHR")]
        SpacesLocateInfoKhr = 1000471000,
        [NativeName("Name", "XR_TYPE_SPACE_LOCATIONS_KHR")]
        SpaceLocationsKhr = 1000471001,
        [NativeName("Name", "XR_TYPE_SPACE_VELOCITIES_KHR")]
        SpaceVelocitiesKhr = 1000471002,
        [NativeName("Name", "XR_TYPE_SYSTEM_NOTIFICATIONS_SET_INFO_ML")]
        SystemNotificationsSetInfoML = 1000473000,
        [NativeName("Name", "XR_TYPE_WORLD_MESH_DETECTOR_CREATE_INFO_ML")]
        WorldMeshDetectorCreateInfoML = 1000474001,
        [NativeName("Name", "XR_TYPE_WORLD_MESH_STATE_REQUEST_INFO_ML")]
        WorldMeshStateRequestInfoML = 1000474002,
        [NativeName("Name", "XR_TYPE_WORLD_MESH_BLOCK_STATE_ML")]
        WorldMeshBlockStateML = 1000474003,
        [NativeName("Name", "XR_TYPE_WORLD_MESH_STATE_REQUEST_COMPLETION_ML")]
        WorldMeshStateRequestCompletionML = 1000474004,
        [NativeName("Name", "XR_TYPE_WORLD_MESH_BUFFER_RECOMMENDED_SIZE_INFO_ML")]
        WorldMeshBufferRecommendedSizeInfoML = 1000474005,
        [NativeName("Name", "XR_TYPE_WORLD_MESH_BUFFER_SIZE_ML")]
        WorldMeshBufferSizeML = 1000474006,
        [NativeName("Name", "XR_TYPE_WORLD_MESH_BUFFER_ML")]
        WorldMeshBufferML = 1000474007,
        [NativeName("Name", "XR_TYPE_WORLD_MESH_BLOCK_REQUEST_ML")]
        WorldMeshBlockRequestML = 1000474008,
        [NativeName("Name", "XR_TYPE_WORLD_MESH_GET_INFO_ML")]
        WorldMeshGetInfoML = 1000474009,
        [NativeName("Name", "XR_TYPE_WORLD_MESH_BLOCK_ML")]
        WorldMeshBlockML = 1000474010,
        [NativeName("Name", "XR_TYPE_WORLD_MESH_REQUEST_COMPLETION_ML")]
        WorldMeshRequestCompletionML = 1000474011,
        [NativeName("Name", "XR_TYPE_WORLD_MESH_REQUEST_COMPLETION_INFO_ML")]
        WorldMeshRequestCompletionInfoML = 1000474012,
        [NativeName("Name", "XR_TYPE_SYSTEM_FACIAL_EXPRESSION_PROPERTIES_ML")]
        SystemFacialExpressionPropertiesML = 1000482004,
        [NativeName("Name", "XR_TYPE_FACIAL_EXPRESSION_CLIENT_CREATE_INFO_ML")]
        FacialExpressionClientCreateInfoML = 1000482005,
        [NativeName("Name", "XR_TYPE_FACIAL_EXPRESSION_BLEND_SHAPE_GET_INFO_ML")]
        FacialExpressionBlendShapeGetInfoML = 1000482006,
        [NativeName("Name", "XR_TYPE_FACIAL_EXPRESSION_BLEND_SHAPE_PROPERTIES_ML")]
        FacialExpressionBlendShapePropertiesML = 1000482007,
        [NativeName("Name", "XR_TYPE_SYSTEM_SIMULTANEOUS_HANDS_AND_CONTROLLERS_PROPERTIES_META")]
        SystemSimultaneousHandsAndControllersPropertiesMeta = 1000532001,
        [NativeName("Name", "XR_TYPE_SIMULTANEOUS_HANDS_AND_CONTROLLERS_TRACKING_RESUME_INFO_META")]
        SimultaneousHandsAndControllersTrackingResumeInfoMeta = 1000532002,
        [NativeName("Name", "XR_TYPE_SIMULTANEOUS_HANDS_AND_CONTROLLERS_TRACKING_PAUSE_INFO_META")]
        SimultaneousHandsAndControllersTrackingPauseInfoMeta = 1000532003,
        [NativeName("Name", "XR_TYPE_COLOCATION_DISCOVERY_START_INFO_META")]
        ColocationDiscoveryStartInfoMeta = 1000571010,
        [NativeName("Name", "XR_TYPE_COLOCATION_DISCOVERY_STOP_INFO_META")]
        ColocationDiscoveryStopInfoMeta = 1000571011,
        [NativeName("Name", "XR_TYPE_COLOCATION_ADVERTISEMENT_START_INFO_META")]
        ColocationAdvertisementStartInfoMeta = 1000571012,
        [NativeName("Name", "XR_TYPE_COLOCATION_ADVERTISEMENT_STOP_INFO_META")]
        ColocationAdvertisementStopInfoMeta = 1000571013,
        [NativeName("Name", "XR_TYPE_EVENT_DATA_START_COLOCATION_ADVERTISEMENT_COMPLETE_META")]
        EventDataStartColocationAdvertisementCompleteMeta = 1000571020,
        [NativeName("Name", "XR_TYPE_EVENT_DATA_STOP_COLOCATION_ADVERTISEMENT_COMPLETE_META")]
        EventDataStopColocationAdvertisementCompleteMeta = 1000571021,
        [NativeName("Name", "XR_TYPE_EVENT_DATA_COLOCATION_ADVERTISEMENT_COMPLETE_META")]
        EventDataColocationAdvertisementCompleteMeta = 1000571022,
        [NativeName("Name", "XR_TYPE_EVENT_DATA_START_COLOCATION_DISCOVERY_COMPLETE_META")]
        EventDataStartColocationDiscoveryCompleteMeta = 1000571023,
        [NativeName("Name", "XR_TYPE_EVENT_DATA_COLOCATION_DISCOVERY_RESULT_META")]
        EventDataColocationDiscoveryResultMeta = 1000571024,
        [NativeName("Name", "XR_TYPE_EVENT_DATA_COLOCATION_DISCOVERY_COMPLETE_META")]
        EventDataColocationDiscoveryCompleteMeta = 1000571025,
        [NativeName("Name", "XR_TYPE_EVENT_DATA_STOP_COLOCATION_DISCOVERY_COMPLETE_META")]
        EventDataStopColocationDiscoveryCompleteMeta = 1000571026,
        [NativeName("Name", "XR_TYPE_SYSTEM_COLOCATION_DISCOVERY_PROPERTIES_META")]
        SystemColocationDiscoveryPropertiesMeta = 1000571030,
        [NativeName("Name", "XR_TYPE_SHARE_SPACES_RECIPIENT_GROUPS_META")]
        ShareSpacesRecipientGroupsMeta = 1000572000,
        [NativeName("Name", "XR_TYPE_SPACE_GROUP_UUID_FILTER_INFO_META")]
        SpaceGroupUuidFilterInfoMeta = 1000572001,
        [NativeName("Name", "XR_TYPE_SYSTEM_SPATIAL_ENTITY_GROUP_SHARING_PROPERTIES_META")]
        SystemSpatialEntityGroupSharingPropertiesMeta = 1000572100,
        [NativeName("Name", "XR_TYPE_ANCHOR_SHARING_INFO_ANDROID")]
        AnchorSharingInfoAndroid = 1000701000,
        [NativeName("Name", "XR_TYPE_ANCHOR_SHARING_TOKEN_ANDROID")]
        AnchorSharingTokenAndroid = 1000701001,
        [NativeName("Name", "XR_TYPE_SYSTEM_ANCHOR_SHARING_EXPORT_PROPERTIES_ANDROID")]
        SystemAnchorSharingExportPropertiesAndroid = 1000701002,
        [NativeName("Name", "XR_TYPE_SYSTEM_MARKER_TRACKING_PROPERTIES_ANDROID")]
        SystemMarkerTrackingPropertiesAndroid = 1000707000,
        [NativeName("Name", "XR_TYPE_TRACKABLE_MARKER_CONFIGURATION_ANDROID")]
        TrackableMarkerConfigurationAndroid = 1000707001,
        [NativeName("Name", "XR_TYPE_TRACKABLE_MARKER_ANDROID")]
        TrackableMarkerAndroid = 1000707002,
        [NativeName("Name", "XR_TYPE_SPATIAL_CAPABILITY_COMPONENT_TYPES_EXT")]
        SpatialCapabilityComponentTypesExt = 1000740000,
        [NativeName("Name", "XR_TYPE_SPATIAL_CONTEXT_CREATE_INFO_EXT")]
        SpatialContextCreateInfoExt = 1000740001,
        [NativeName("Name", "XR_TYPE_CREATE_SPATIAL_CONTEXT_COMPLETION_EXT")]
        CreateSpatialContextCompletionExt = 1000740002,
        [NativeName("Name", "XR_TYPE_SPATIAL_DISCOVERY_SNAPSHOT_CREATE_INFO_EXT")]
        SpatialDiscoverySnapshotCreateInfoExt = 1000740003,
        [NativeName("Name", "XR_TYPE_CREATE_SPATIAL_DISCOVERY_SNAPSHOT_COMPLETION_INFO_EXT")]
        CreateSpatialDiscoverySnapshotCompletionInfoExt = 1000740004,
        [NativeName("Name", "XR_TYPE_CREATE_SPATIAL_DISCOVERY_SNAPSHOT_COMPLETION_EXT")]
        CreateSpatialDiscoverySnapshotCompletionExt = 1000740005,
        [NativeName("Name", "XR_TYPE_SPATIAL_COMPONENT_DATA_QUERY_CONDITION_EXT")]
        SpatialComponentDataQueryConditionExt = 1000740006,
        [NativeName("Name", "XR_TYPE_SPATIAL_COMPONENT_DATA_QUERY_RESULT_EXT")]
        SpatialComponentDataQueryResultExt = 1000740007,
        [NativeName("Name", "XR_TYPE_SPATIAL_BUFFER_GET_INFO_EXT")]
        SpatialBufferGetInfoExt = 1000740008,
        [NativeName("Name", "XR_TYPE_SPATIAL_COMPONENT_BOUNDED_2D_LIST_EXT")]
        SpatialComponentBounded2DListExt = 1000740009,
        [NativeName("Name", "XR_TYPE_SPATIAL_COMPONENT_BOUNDED_3D_LIST_EXT")]
        SpatialComponentBounded3DListExt = 1000740010,
        [NativeName("Name", "XR_TYPE_SPATIAL_COMPONENT_PARENT_LIST_EXT")]
        SpatialComponentParentListExt = 1000740011,
        [NativeName("Name", "XR_TYPE_SPATIAL_COMPONENT_MESH_3D_LIST_EXT")]
        SpatialComponentMesh3DListExt = 1000740012,
        [NativeName("Name", "XR_TYPE_SPATIAL_ENTITY_FROM_ID_CREATE_INFO_EXT")]
        SpatialEntityFromIDCreateInfoExt = 1000740013,
        [NativeName("Name", "XR_TYPE_SPATIAL_UPDATE_SNAPSHOT_CREATE_INFO_EXT")]
        SpatialUpdateSnapshotCreateInfoExt = 1000740014,
        [NativeName("Name", "XR_TYPE_EVENT_DATA_SPATIAL_DISCOVERY_RECOMMENDED_EXT")]
        EventDataSpatialDiscoveryRecommendedExt = 1000740015,
        [NativeName("Name", "XR_TYPE_SPATIAL_FILTER_TRACKING_STATE_EXT")]
        SpatialFilterTrackingStateExt = 1000740016,
        [NativeName("Name", "XR_TYPE_SPATIAL_CAPABILITY_CONFIGURATION_PLANE_TRACKING_EXT")]
        SpatialCapabilityConfigurationPlaneTrackingExt = 1000741000,
        [NativeName("Name", "XR_TYPE_SPATIAL_COMPONENT_PLANE_ALIGNMENT_LIST_EXT")]
        SpatialComponentPlaneAlignmentListExt = 1000741001,
        [NativeName("Name", "XR_TYPE_SPATIAL_COMPONENT_MESH_2D_LIST_EXT")]
        SpatialComponentMesh2DListExt = 1000741002,
        [NativeName("Name", "XR_TYPE_SPATIAL_COMPONENT_POLYGON_2D_LIST_EXT")]
        SpatialComponentPolygon2DListExt = 1000741003,
        [NativeName("Name", "XR_TYPE_SPATIAL_COMPONENT_PLANE_SEMANTIC_LABEL_LIST_EXT")]
        SpatialComponentPlaneSemanticLabelListExt = 1000741004,
        [NativeName("Name", "XR_TYPE_SPATIAL_CAPABILITY_CONFIGURATION_QR_CODE_EXT")]
        SpatialCapabilityConfigurationQRCodeExt = 1000743000,
        [NativeName("Name", "XR_TYPE_SPATIAL_CAPABILITY_CONFIGURATION_MICRO_QR_CODE_EXT")]
        SpatialCapabilityConfigurationMicroQRCodeExt = 1000743001,
        [NativeName("Name", "XR_TYPE_SPATIAL_CAPABILITY_CONFIGURATION_ARUCO_MARKER_EXT")]
        SpatialCapabilityConfigurationArucoMarkerExt = 1000743002,
        [NativeName("Name", "XR_TYPE_SPATIAL_CAPABILITY_CONFIGURATION_APRIL_TAG_EXT")]
        SpatialCapabilityConfigurationAprilTagExt = 1000743003,
        [NativeName("Name", "XR_TYPE_SPATIAL_MARKER_SIZE_EXT")]
        SpatialMarkerSizeExt = 1000743004,
        [NativeName("Name", "XR_TYPE_SPATIAL_MARKER_STATIC_OPTIMIZATION_EXT")]
        SpatialMarkerStaticOptimizationExt = 1000743005,
        [NativeName("Name", "XR_TYPE_SPATIAL_COMPONENT_MARKER_LIST_EXT")]
        SpatialComponentMarkerListExt = 1000743006,
        [NativeName("Name", "XR_TYPE_SPATIAL_CAPABILITY_CONFIGURATION_ANCHOR_EXT")]
        SpatialCapabilityConfigurationAnchorExt = 1000762000,
        [NativeName("Name", "XR_TYPE_SPATIAL_COMPONENT_ANCHOR_LIST_EXT")]
        SpatialComponentAnchorListExt = 1000762001,
        [NativeName("Name", "XR_TYPE_SPATIAL_ANCHOR_CREATE_INFO_EXT")]
        SpatialAnchorCreateInfoExt = 1000762002,
        [NativeName("Name", "XR_TYPE_SPATIAL_PERSISTENCE_CONTEXT_CREATE_INFO_EXT")]
        SpatialPersistenceContextCreateInfoExt = 1000763000,
        [NativeName("Name", "XR_TYPE_CREATE_SPATIAL_PERSISTENCE_CONTEXT_COMPLETION_EXT")]
        CreateSpatialPersistenceContextCompletionExt = 1000763001,
        [NativeName("Name", "XR_TYPE_SPATIAL_CONTEXT_PERSISTENCE_CONFIG_EXT")]
        SpatialContextPersistenceConfigExt = 1000763002,
        [NativeName("Name", "XR_TYPE_SPATIAL_DISCOVERY_PERSISTENCE_UUID_FILTER_EXT")]
        SpatialDiscoveryPersistenceUuidFilterExt = 1000763003,
        [NativeName("Name", "XR_TYPE_SPATIAL_COMPONENT_PERSISTENCE_LIST_EXT")]
        SpatialComponentPersistenceListExt = 1000763004,
        [NativeName("Name", "XR_TYPE_SPATIAL_ENTITY_PERSIST_INFO_EXT")]
        SpatialEntityPersistInfoExt = 1000781000,
        [NativeName("Name", "XR_TYPE_PERSIST_SPATIAL_ENTITY_COMPLETION_EXT")]
        PersistSpatialEntityCompletionExt = 1000781001,
        [NativeName("Name", "XR_TYPE_SPATIAL_ENTITY_UNPERSIST_INFO_EXT")]
        SpatialEntityUnpersistInfoExt = 1000781002,
        [NativeName("Name", "XR_TYPE_UNPERSIST_SPATIAL_ENTITY_COMPLETION_EXT")]
        UnpersistSpatialEntityCompletionExt = 1000781003,
        [NativeName("Name", "XR_TYPE_LOADER_INIT_INFO_PROPERTIES_EXT")]
        LoaderInitInfoPropertiesExt = 1000838000,
        [NativeName("Name", "XR_TYPE_SPACES_LOCATE_INFO")]
        SpacesLocateInfo = 1000471000,
        [NativeName("Name", "XR_TYPE_SPACE_LOCATIONS")]
        SpaceLocations = 1000471001,
        [NativeName("Name", "XR_TYPE_SPACE_VELOCITIES")]
        SpaceVelocities = 1000471002,
    }
}<|MERGE_RESOLUTION|>--- conflicted
+++ resolved
@@ -1119,12 +1119,9 @@
         [Obsolete("Deprecated in favour of \"SystemEnvironmentDepthPropertiesMeta\"")]
         [NativeName("Name", "XR_TYPE_SYSTEM_ENVIRONMENT_DEPTH_PROPERTIES_META")]
         TypeSystemEnvironmentDepthPropertiesMeta = 1000291007,
-<<<<<<< HEAD
-=======
         [Obsolete("Deprecated in favour of \"EnvironmentDepthImageTimestampMeta\"")]
         [NativeName("Name", "XR_TYPE_ENVIRONMENT_DEPTH_IMAGE_TIMESTAMP_META")]
         TypeEnvironmentDepthImageTimestampMeta = 1000291008,
->>>>>>> f550aa3f
         [Obsolete("Deprecated in favour of \"RenderModelCreateInfoExt\"")]
         [NativeName("Name", "XR_TYPE_RENDER_MODEL_CREATE_INFO_EXT")]
         TypeRenderModelCreateInfoExt = 1000300000,
@@ -1233,8 +1230,6 @@
         [Obsolete("Deprecated in favour of \"SystemBodyTrackingPropertiesBD\"")]
         [NativeName("Name", "XR_TYPE_SYSTEM_BODY_TRACKING_PROPERTIES_BD")]
         TypeSystemBodyTrackingPropertiesBD = 1000385004,
-<<<<<<< HEAD
-=======
         [Obsolete("Deprecated in favour of \"SystemFacialSimulationPropertiesBD\"")]
         [NativeName("Name", "XR_TYPE_SYSTEM_FACIAL_SIMULATION_PROPERTIES_BD")]
         TypeSystemFacialSimulationPropertiesBD = 1000386001,
@@ -1250,7 +1245,6 @@
         [Obsolete("Deprecated in favour of \"LipExpressionDataBD\"")]
         [NativeName("Name", "XR_TYPE_LIP_EXPRESSION_DATA_BD")]
         TypeLipExpressionDataBD = 1000386005,
->>>>>>> f550aa3f
         [Obsolete("Deprecated in favour of \"SystemSpatialSensingPropertiesBD\"")]
         [NativeName("Name", "XR_TYPE_SYSTEM_SPATIAL_SENSING_PROPERTIES_BD")]
         TypeSystemSpatialSensingPropertiesBD = 1000389000,
@@ -1419,8 +1413,6 @@
         [Obsolete("Deprecated in favour of \"SystemDeviceAnchorPersistencePropertiesAndroid\"")]
         [NativeName("Name", "XR_TYPE_SYSTEM_DEVICE_ANCHOR_PERSISTENCE_PROPERTIES_ANDROID")]
         TypeSystemDeviceAnchorPersistencePropertiesAndroid = 1000457004,
-<<<<<<< HEAD
-=======
         [Obsolete("Deprecated in favour of \"FaceTrackerCreateInfoAndroid\"")]
         [NativeName("Name", "XR_TYPE_FACE_TRACKER_CREATE_INFO_ANDROID")]
         TypeFaceTrackerCreateInfoAndroid = 1000458000,
@@ -1433,7 +1425,6 @@
         [Obsolete("Deprecated in favour of \"SystemFaceTrackingPropertiesAndroid\"")]
         [NativeName("Name", "XR_TYPE_SYSTEM_FACE_TRACKING_PROPERTIES_ANDROID")]
         TypeSystemFaceTrackingPropertiesAndroid = 1000458003,
->>>>>>> f550aa3f
         [Obsolete("Deprecated in favour of \"PassthroughCameraStateGetInfoAndroid\"")]
         [NativeName("Name", "XR_TYPE_PASSTHROUGH_CAMERA_STATE_GET_INFO_ANDROID")]
         TypePassthroughCameraStateGetInfoAndroid = 1000460000,
@@ -2475,11 +2466,8 @@
         EnvironmentDepthHandRemovalSetInfoMeta = 1000291006,
         [NativeName("Name", "XR_TYPE_SYSTEM_ENVIRONMENT_DEPTH_PROPERTIES_META")]
         SystemEnvironmentDepthPropertiesMeta = 1000291007,
-<<<<<<< HEAD
-=======
         [NativeName("Name", "XR_TYPE_ENVIRONMENT_DEPTH_IMAGE_TIMESTAMP_META")]
         EnvironmentDepthImageTimestampMeta = 1000291008,
->>>>>>> f550aa3f
         [NativeName("Name", "XR_TYPE_RENDER_MODEL_CREATE_INFO_EXT")]
         RenderModelCreateInfoExt = 1000300000,
         [NativeName("Name", "XR_TYPE_RENDER_MODEL_PROPERTIES_GET_INFO_EXT")]
@@ -2552,8 +2540,6 @@
         BodyJointLocationsBD = 1000385003,
         [NativeName("Name", "XR_TYPE_SYSTEM_BODY_TRACKING_PROPERTIES_BD")]
         SystemBodyTrackingPropertiesBD = 1000385004,
-<<<<<<< HEAD
-=======
         [NativeName("Name", "XR_TYPE_SYSTEM_FACIAL_SIMULATION_PROPERTIES_BD")]
         SystemFacialSimulationPropertiesBD = 1000386001,
         [NativeName("Name", "XR_TYPE_FACE_TRACKER_CREATE_INFO_BD")]
@@ -2564,7 +2550,6 @@
         FacialSimulationDataBD = 1000386004,
         [NativeName("Name", "XR_TYPE_LIP_EXPRESSION_DATA_BD")]
         LipExpressionDataBD = 1000386005,
->>>>>>> f550aa3f
         [NativeName("Name", "XR_TYPE_SYSTEM_SPATIAL_SENSING_PROPERTIES_BD")]
         SystemSpatialSensingPropertiesBD = 1000389000,
         [NativeName("Name", "XR_TYPE_SPATIAL_ENTITY_COMPONENT_GET_INFO_BD")]
@@ -2677,8 +2662,6 @@
         DeviceAnchorPersistenceCreateInfoAndroid = 1000457003,
         [NativeName("Name", "XR_TYPE_SYSTEM_DEVICE_ANCHOR_PERSISTENCE_PROPERTIES_ANDROID")]
         SystemDeviceAnchorPersistencePropertiesAndroid = 1000457004,
-<<<<<<< HEAD
-=======
         [NativeName("Name", "XR_TYPE_FACE_TRACKER_CREATE_INFO_ANDROID")]
         FaceTrackerCreateInfoAndroid = 1000458000,
         [NativeName("Name", "XR_TYPE_FACE_STATE_GET_INFO_ANDROID")]
@@ -2687,7 +2670,6 @@
         FaceStateAndroid = 1000458002,
         [NativeName("Name", "XR_TYPE_SYSTEM_FACE_TRACKING_PROPERTIES_ANDROID")]
         SystemFaceTrackingPropertiesAndroid = 1000458003,
->>>>>>> f550aa3f
         [NativeName("Name", "XR_TYPE_PASSTHROUGH_CAMERA_STATE_GET_INFO_ANDROID")]
         PassthroughCameraStateGetInfoAndroid = 1000460000,
         [NativeName("Name", "XR_TYPE_SYSTEM_PASSTHROUGH_CAMERA_STATE_PROPERTIES_ANDROID")]
