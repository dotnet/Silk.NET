// This file is part of Silk.NET.
// 
// You may modify and distribute Silk.NET under the terms
// of the MIT license. See the LICENSE file for details.


using System;
using System.Runtime.InteropServices;
using System.Runtime.CompilerServices;
using System.Text;
using Silk.NET.Core.Native;
using Silk.NET.Core.Attributes;
using Silk.NET.Core.Contexts;
using Silk.NET.Core.Loader;

#pragma warning disable 1591

namespace Silk.NET.OpenXR
{
    [NativeName("Name", "XrHolographicWindowAttachmentMSFT")]
    public unsafe partial struct HolographicWindowAttachmentMSFT
    {
        public HolographicWindowAttachmentMSFT
        (
<<<<<<< HEAD
            StructureType type = StructureType.TypeHolographicWindowAttachmentMsft,
            void* next = default,
            Silk.NET.Core.Native.IUnknown* holographicSpace = default,
            Silk.NET.Core.Native.IUnknown* coreWindow = default
        )
=======
            StructureType? type = StructureType.TypeHolographicWindowAttachmentMsft,
            void* next = null,
            IntPtr? holographicSpace = null,
            IntPtr? coreWindow = null
        ) : this()
>>>>>>> dbf56966
        {
            if (type is not null)
            {
                Type = type.Value;
            }

            if (next is not null)
            {
                Next = next;
            }

            if (holographicSpace is not null)
            {
                HolographicSpace = holographicSpace.Value;
            }

            if (coreWindow is not null)
            {
                CoreWindow = coreWindow.Value;
            }
        }

/// <summary></summary>
        [NativeName("Type", "XrStructureType")]
        [NativeName("Type.Name", "XrStructureType")]
        [NativeName("Name", "type")]
        public StructureType Type;
/// <summary></summary>
        [NativeName("Type", "void*")]
        [NativeName("Type.Name", "void")]
        [NativeName("Name", "next")]
        public void* Next;
/// <summary></summary>
        [NativeName("Type", "IUnknown*")]
        [NativeName("Type.Name", "IUnknown")]
        [NativeName("Name", "holographicSpace")]
        public Silk.NET.Core.Native.IUnknown* HolographicSpace;
/// <summary></summary>
        [NativeName("Type", "IUnknown*")]
        [NativeName("Type.Name", "IUnknown")]
        [NativeName("Name", "coreWindow")]
        public Silk.NET.Core.Native.IUnknown* CoreWindow;
    }
}<|MERGE_RESOLUTION|>--- conflicted
+++ resolved
@@ -22,19 +22,11 @@
     {
         public HolographicWindowAttachmentMSFT
         (
-<<<<<<< HEAD
-            StructureType type = StructureType.TypeHolographicWindowAttachmentMsft,
-            void* next = default,
-            Silk.NET.Core.Native.IUnknown* holographicSpace = default,
-            Silk.NET.Core.Native.IUnknown* coreWindow = default
-        )
-=======
             StructureType? type = StructureType.TypeHolographicWindowAttachmentMsft,
             void* next = null,
             IntPtr? holographicSpace = null,
             IntPtr? coreWindow = null
         ) : this()
->>>>>>> dbf56966
         {
             if (type is not null)
             {
