--- conflicted
+++ resolved
@@ -22,17 +22,10 @@
     {
         public GraphicsBindingD3D11KHR
         (
-<<<<<<< HEAD
-            StructureType type = StructureType.TypeGraphicsBindingD3D11Khr,
-            void* next = default,
-            void* device = default
-        )
-=======
             StructureType? type = StructureType.TypeGraphicsBindingD3D11Khr,
             void* next = null,
             IntPtr? device = null
         ) : this()
->>>>>>> dbf56966
         {
             if (type is not null)
             {
