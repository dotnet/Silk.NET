// This file is part of Silk.NET.
// 
// You may modify and distribute Silk.NET under the terms
// of the MIT license. See the LICENSE file for details.


using System;
using System.Runtime.InteropServices;
using System.Runtime.CompilerServices;
using System.Text;
using Silk.NET.Core.Native;
using Silk.NET.Core.Attributes;
using Silk.NET.Core.Contexts;
using Silk.NET.Core.Loader;

#pragma warning disable 1591

namespace Silk.NET.OpenXR
{
    [NativeName("Name", "XrGraphicsBindingD3D12KHR")]
    public unsafe partial struct GraphicsBindingD3D12KHR
    {
        public GraphicsBindingD3D12KHR
        (
<<<<<<< HEAD
            StructureType type = StructureType.TypeGraphicsBindingD3D12Khr,
            void* next = default,
            void* device = default,
            void* queue = default
        )
=======
            StructureType? type = StructureType.TypeGraphicsBindingD3D12Khr,
            void* next = null,
            IntPtr? device = null,
            IntPtr? queue = null
        ) : this()
>>>>>>> dbf56966
        {
            if (type is not null)
            {
                Type = type.Value;
            }

            if (next is not null)
            {
                Next = next;
            }

            if (device is not null)
            {
                Device = device.Value;
            }

            if (queue is not null)
            {
                Queue = queue.Value;
            }
        }

/// <summary></summary>
        [NativeName("Type", "XrStructureType")]
        [NativeName("Type.Name", "XrStructureType")]
        [NativeName("Name", "type")]
        public StructureType Type;
/// <summary></summary>
        [NativeName("Type", "void*")]
        [NativeName("Type.Name", "void")]
        [NativeName("Name", "next")]
        public void* Next;
/// <summary></summary>
        [NativeName("Type", "ID3D12Device*")]
        [NativeName("Type.Name", "ID3D12Device")]
        [NativeName("Name", "device")]
        public void* Device;
/// <summary></summary>
        [NativeName("Type", "ID3D12CommandQueue*")]
        [NativeName("Type.Name", "ID3D12CommandQueue")]
        [NativeName("Name", "queue")]
        public void* Queue;
    }
}<|MERGE_RESOLUTION|>--- conflicted
+++ resolved
@@ -22,19 +22,11 @@
     {
         public GraphicsBindingD3D12KHR
         (
-<<<<<<< HEAD
-            StructureType type = StructureType.TypeGraphicsBindingD3D12Khr,
-            void* next = default,
-            void* device = default,
-            void* queue = default
-        )
-=======
             StructureType? type = StructureType.TypeGraphicsBindingD3D12Khr,
             void* next = null,
             IntPtr? device = null,
             IntPtr? queue = null
         ) : this()
->>>>>>> dbf56966
         {
             if (type is not null)
             {
