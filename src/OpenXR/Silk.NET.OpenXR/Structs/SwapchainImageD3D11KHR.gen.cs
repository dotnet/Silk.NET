--- conflicted
+++ resolved
@@ -22,17 +22,10 @@
     {
         public SwapchainImageD3D11KHR
         (
-<<<<<<< HEAD
-            StructureType type = StructureType.TypeSwapchainImageD3D11Khr,
-            void* next = default,
-            void* texture = default
-        )
-=======
             StructureType? type = StructureType.TypeSwapchainImageD3D11Khr,
             void* next = null,
             IntPtr? texture = null
         ) : this()
->>>>>>> dbf56966
         {
             if (type is not null)
             {
