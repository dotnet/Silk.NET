--- conflicted
+++ resolved
@@ -22,17 +22,10 @@
     {
         public SwapchainImageD3D12KHR
         (
-<<<<<<< HEAD
-            StructureType type = StructureType.TypeSwapchainImageD3D12Khr,
-            void* next = default,
-            void* texture = default
-        )
-=======
             StructureType? type = StructureType.TypeSwapchainImageD3D12Khr,
             void* next = null,
             IntPtr? texture = null
         ) : this()
->>>>>>> dbf56966
         {
             if (type is not null)
             {
