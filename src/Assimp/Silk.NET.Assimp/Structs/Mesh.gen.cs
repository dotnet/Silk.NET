// This file is part of Silk.NET.
// 
// You may modify and distribute Silk.NET under the terms
// of the MIT license. See the LICENSE file for details.


using System;
using System.Runtime.InteropServices;
using System.Runtime.CompilerServices;
using System.Text;
using Silk.NET.Core.Native;
using Silk.NET.Core.Attributes;
using Silk.NET.Core.Contexts;
using Silk.NET.Core.Loader;

#pragma warning disable 1591

namespace Silk.NET.Assimp
{
    [NativeName("Name", "aiMesh")]
    public unsafe partial struct Mesh
    {
        public Mesh
        (
<<<<<<< HEAD
            uint mPrimitiveTypes = default,
            uint mNumVertices = default,
            uint mNumFaces = default,
            System.Numerics.Vector3* mVertices = default,
            System.Numerics.Vector3* mNormals = default,
            System.Numerics.Vector3* mTangents = default,
            System.Numerics.Vector3* mBitangents = default,
            Face* mFaces = default,
            uint mNumBones = default,
            Bone** mBones = default,
            uint mMaterialIndex = default,
            AssimpString mName = default,
            uint mNumAnimMeshes = default,
            AnimMesh** mAnimMeshes = default,
            uint mMethod = default,
            Aabb mAABB = default
        )
=======
            uint? mPrimitiveTypes = null,
            uint? mNumVertices = null,
            uint? mNumFaces = null,
            System.Numerics.Vector3* mVertices = null,
            System.Numerics.Vector3* mNormals = null,
            System.Numerics.Vector3* mTangents = null,
            System.Numerics.Vector3* mBitangents = null,
            Face* mFaces = null,
            uint? mNumBones = null,
            Bone** mBones = null,
            uint? mMaterialIndex = null,
            AssimpString? mName = null,
            uint? mNumAnimMeshes = null,
            AnimMesh** mAnimMeshes = null,
            uint? mMethod = null,
            AABB? mAABB = null
        ) : this()
>>>>>>> dbf56966
        {
            if (mPrimitiveTypes is not null)
            {
                MPrimitiveTypes = mPrimitiveTypes.Value;
            }

            if (mNumVertices is not null)
            {
                MNumVertices = mNumVertices.Value;
            }

            if (mNumFaces is not null)
            {
                MNumFaces = mNumFaces.Value;
            }

            if (mVertices is not null)
            {
                MVertices = mVertices;
            }

            if (mNormals is not null)
            {
                MNormals = mNormals;
            }

            if (mTangents is not null)
            {
                MTangents = mTangents;
            }

            if (mBitangents is not null)
            {
                MBitangents = mBitangents;
            }

            if (mFaces is not null)
            {
                MFaces = mFaces;
            }

            if (mNumBones is not null)
            {
                MNumBones = mNumBones.Value;
            }

            if (mBones is not null)
            {
                MBones = mBones;
            }

            if (mMaterialIndex is not null)
            {
                MMaterialIndex = mMaterialIndex.Value;
            }

            if (mName is not null)
            {
                MName = mName.Value;
            }

            if (mNumAnimMeshes is not null)
            {
                MNumAnimMeshes = mNumAnimMeshes.Value;
            }

            if (mAnimMeshes is not null)
            {
                MAnimMeshes = mAnimMeshes;
            }

            if (mMethod is not null)
            {
                MMethod = mMethod.Value;
            }

            if (mAABB is not null)
            {
                MAABB = mAABB.Value;
            }
        }


        [NativeName("Type", "unsigned int")]
        [NativeName("Type.Name", "unsigned int")]
        [NativeName("Name", "mPrimitiveTypes")]
        public uint MPrimitiveTypes;

        [NativeName("Type", "unsigned int")]
        [NativeName("Type.Name", "unsigned int")]
        [NativeName("Name", "mNumVertices")]
        public uint MNumVertices;

        [NativeName("Type", "unsigned int")]
        [NativeName("Type.Name", "unsigned int")]
        [NativeName("Name", "mNumFaces")]
        public uint MNumFaces;

        [NativeName("Type", "aiVector3D *")]
        [NativeName("Type.Name", "aiVector3D *")]
        [NativeName("Name", "mVertices")]
        public System.Numerics.Vector3* MVertices;

        [NativeName("Type", "aiVector3D *")]
        [NativeName("Type.Name", "aiVector3D *")]
        [NativeName("Name", "mNormals")]
        public System.Numerics.Vector3* MNormals;

        [NativeName("Type", "aiVector3D *")]
        [NativeName("Type.Name", "aiVector3D *")]
        [NativeName("Name", "mTangents")]
        public System.Numerics.Vector3* MTangents;

        [NativeName("Type", "aiVector3D *")]
        [NativeName("Type.Name", "aiVector3D *")]
        [NativeName("Name", "mBitangents")]
        public System.Numerics.Vector3* MBitangents;
        
        [NativeName("Type", "aiColor4D *[8]")]
        [NativeName("Type.Name", "aiColor4D *[8]")]
        [NativeName("Name", "mColors")]
        public MColorsBuffer MColors;

        public struct MColorsBuffer
        {
            public System.Numerics.Vector4* Element0;
            public System.Numerics.Vector4* Element1;
            public System.Numerics.Vector4* Element2;
            public System.Numerics.Vector4* Element3;
            public System.Numerics.Vector4* Element4;
            public System.Numerics.Vector4* Element5;
            public System.Numerics.Vector4* Element6;
            public System.Numerics.Vector4* Element7;
            public ref System.Numerics.Vector4* this[int index]
            {
                get
                {
                    if (index > 7 || index < 0)
                    {
                        throw new ArgumentOutOfRangeException(nameof(index));
                    }

                    fixed (System.Numerics.Vector4** ptr = &Element0)
                    {
                        return ref ptr[index];
                    }
                }
            }
        }

        
        [NativeName("Type", "aiVector3D *[8]")]
        [NativeName("Type.Name", "aiVector3D *[8]")]
        [NativeName("Name", "mTextureCoords")]
        public MTextureCoordsBuffer MTextureCoords;

        public struct MTextureCoordsBuffer
        {
            public System.Numerics.Vector3* Element0;
            public System.Numerics.Vector3* Element1;
            public System.Numerics.Vector3* Element2;
            public System.Numerics.Vector3* Element3;
            public System.Numerics.Vector3* Element4;
            public System.Numerics.Vector3* Element5;
            public System.Numerics.Vector3* Element6;
            public System.Numerics.Vector3* Element7;
            public ref System.Numerics.Vector3* this[int index]
            {
                get
                {
                    if (index > 7 || index < 0)
                    {
                        throw new ArgumentOutOfRangeException(nameof(index));
                    }

                    fixed (System.Numerics.Vector3** ptr = &Element0)
                    {
                        return ref ptr[index];
                    }
                }
            }
        }

        [NativeName("Type", "unsigned int [8]")]
        [NativeName("Type.Name", "unsigned int [8]")]
        [NativeName("Name", "mNumUVComponents")]
        public fixed uint MNumUVComponents[8];

        [NativeName("Type", "aiFace *")]
        [NativeName("Type.Name", "aiFace *")]
        [NativeName("Name", "mFaces")]
        public Face* MFaces;

        [NativeName("Type", "unsigned int")]
        [NativeName("Type.Name", "unsigned int")]
        [NativeName("Name", "mNumBones")]
        public uint MNumBones;

        [NativeName("Type", "aiBone **")]
        [NativeName("Type.Name", "aiBone **")]
        [NativeName("Name", "mBones")]
        public Bone** MBones;

        [NativeName("Type", "unsigned int")]
        [NativeName("Type.Name", "unsigned int")]
        [NativeName("Name", "mMaterialIndex")]
        public uint MMaterialIndex;

        [NativeName("Type", "aiString")]
        [NativeName("Type.Name", "aiString")]
        [NativeName("Name", "mName")]
        public AssimpString MName;

        [NativeName("Type", "unsigned int")]
        [NativeName("Type.Name", "unsigned int")]
        [NativeName("Name", "mNumAnimMeshes")]
        public uint MNumAnimMeshes;

        [NativeName("Type", "aiAnimMesh **")]
        [NativeName("Type.Name", "aiAnimMesh **")]
        [NativeName("Name", "mAnimMeshes")]
        public AnimMesh** MAnimMeshes;

        [NativeName("Type", "unsigned int")]
        [NativeName("Type.Name", "unsigned int")]
        [NativeName("Name", "mMethod")]
        public uint MMethod;

        [NativeName("Type", "aiAABB")]
        [NativeName("Type.Name", "aiAABB")]
        [NativeName("Name", "mAABB")]
        public Aabb MAABB;
    }
}<|MERGE_RESOLUTION|>--- conflicted
+++ resolved
@@ -22,25 +22,6 @@
     {
         public Mesh
         (
-<<<<<<< HEAD
-            uint mPrimitiveTypes = default,
-            uint mNumVertices = default,
-            uint mNumFaces = default,
-            System.Numerics.Vector3* mVertices = default,
-            System.Numerics.Vector3* mNormals = default,
-            System.Numerics.Vector3* mTangents = default,
-            System.Numerics.Vector3* mBitangents = default,
-            Face* mFaces = default,
-            uint mNumBones = default,
-            Bone** mBones = default,
-            uint mMaterialIndex = default,
-            AssimpString mName = default,
-            uint mNumAnimMeshes = default,
-            AnimMesh** mAnimMeshes = default,
-            uint mMethod = default,
-            Aabb mAABB = default
-        )
-=======
             uint? mPrimitiveTypes = null,
             uint? mNumVertices = null,
             uint? mNumFaces = null,
@@ -58,7 +39,6 @@
             uint? mMethod = null,
             AABB? mAABB = null
         ) : this()
->>>>>>> dbf56966
         {
             if (mPrimitiveTypes is not null)
             {
