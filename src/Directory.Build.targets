<<<<<<< HEAD
<Project>
=======
<Project InitialTargets="SilkAddDateTime">
>>>>>>> ea5eca68
    <!-- NuGet Stuff -->
    <ItemGroup>
        <Content Include="$(SilkDocumentationDir)\readme\silkdotnet_v3.png"
                 Link="logo.png"
                 Pack="true"
                 PackagePath="\"
                 Visible="false">
            <CopyToOutputDirectory>PreserveNewest</CopyToOutputDirectory>
        </Content>
    </ItemGroup>
<<<<<<< HEAD
=======
    <!-- Date/time based versioning (mainly used by natives) -->
    <Target Name="SilkAddDateTime">
        <PropertyGroup Condition="'$(OS)' == 'Windows_NT'">
            <SilkGitDateTimeFormat>%25%25cI</SilkGitDateTimeFormat>
        </PropertyGroup>
        <PropertyGroup Condition="'$(OS)' != 'Windows_NT'">
            <SilkGitDateTimeFormat>%25cI</SilkGitDateTimeFormat>
        </PropertyGroup>
        <Exec ConsoleToMSBuild="True"
              Command="git show -s &quot;--format=$(SilkGitDateTimeFormat)&quot;"
              WorkingDirectory="$(SilkGitDirForVersion)"
              Condition="'$(SilkGitDirForVersion)' != ''">
            <Output TaskParameter="ConsoleOutput" PropertyName="_SilkGitIdt" />
        </Exec>
        <PropertyGroup Condition="'$(SilkGitDirForVersion)' != ''">
            <PackageVersion>$([System.DateTime]::Parse($(_SilkGitIdt)).ToUniversalTime().ToString(yyyy.MM.dd))</PackageVersion>
        </PropertyGroup>
    </Target>
>>>>>>> ea5eca68
</Project><|MERGE_RESOLUTION|>--- conflicted
+++ resolved
@@ -1,8 +1,4 @@
-<<<<<<< HEAD
-<Project>
-=======
 <Project InitialTargets="SilkAddDateTime">
->>>>>>> ea5eca68
     <!-- NuGet Stuff -->
     <ItemGroup>
         <Content Include="$(SilkDocumentationDir)\readme\silkdotnet_v3.png"
@@ -13,8 +9,6 @@
             <CopyToOutputDirectory>PreserveNewest</CopyToOutputDirectory>
         </Content>
     </ItemGroup>
-<<<<<<< HEAD
-=======
     <!-- Date/time based versioning (mainly used by natives) -->
     <Target Name="SilkAddDateTime">
         <PropertyGroup Condition="'$(OS)' == 'Windows_NT'">
@@ -33,5 +27,4 @@
             <PackageVersion>$([System.DateTime]::Parse($(_SilkGitIdt)).ToUniversalTime().ToString(yyyy.MM.dd))</PackageVersion>
         </PropertyGroup>
     </Target>
->>>>>>> ea5eca68
 </Project>