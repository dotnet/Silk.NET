// Licensed to the .NET Foundation under one or more agreements.
// The .NET Foundation licenses this file to you under the MIT license.

using System;
using System.Collections.Generic;
using System.Collections.Immutable;
using System.Diagnostics.CodeAnalysis;
using System.Linq;
using System.Reflection.Metadata;
using System.Runtime.InteropServices;
using System.Xml;
using Microsoft.Extensions.Logging;
using Silk.NET.SilkTouch.Scraper.Annotations;
using Silk.NET.SilkTouch.Symbols;
using Parameter=Silk.NET.SilkTouch.Symbols.Parameter;
using TypeReference=Silk.NET.SilkTouch.Symbols.TypeReference;

namespace Silk.NET.SilkTouch.Scraper;

internal sealed class XmlVisitor
{
    private readonly ILogger _logger;
    private readonly TypeStore _typeStore;
    public XmlVisitor(ILogger logger, TypeStore typeStore)
    {
        _logger = logger;
        _typeStore = typeStore;
    }

    public IEnumerable<Symbol> Visit(XmlNode node)
    {
        _logger.LogTrace("Visiting XML Node of kind {name} {inner}", node.Name, node.InnerXml);
        switch (node)
        {
            case XmlElement { Name: "bindings" } bindings:
                return VisitBinding(bindings);
            case XmlElement { Name: "namespace" } @namespace:
                return VisitNamespace(@namespace);
            case XmlElement { Name: "struct" } @struct:
                return VisitStruct(@struct);
            case XmlElement { Name: "field" } field:
                return VisitField(field);
            case XmlElement { Name: "class" } @class:
                return VisitClass(@class);
            case XmlElement { Name: "function" } function:
                return VisitFunction(function);
            default:
            {
                _logger.LogWarning("Skipping unknown XML Node of kind {name}", node.Name);
                #if DEBUG
                throw new NotImplementedException();
                #else
                return Array.Empty<Symbol>();
                #endif
            }
        }
    }

    private IEnumerable<Symbol> VisitClass(XmlElement @class)
    {
        var name = @class.Attributes["name"]?.Value;
        if (name is null)
            throw new InvalidOperationException("Class name cannot be null");

        var members = @class.ChildNodes.Cast<XmlNode>()
            .SelectMany
            (
                x =>
                {
                    var results = Visit(x).ToArray();
                    if (results.Any(x => x is not MethodSymbol))
                        throw new NotImplementedException("Class only supports method members for now");
                    return results.OfType<MethodSymbol>();
                }
            );
        return new[]
        {
            new ClassSymbol
            (
                TypeId.CreateNew(),
                new IdentifierSymbol(name, ImmutableArray<ISymbolAnnotation>.Empty),
                members.ToImmutableArray(),
                ImmutableArray.Create<ISymbolAnnotation>(new NativeNameAnnotation(name))
            )
        };
    }

    private IEnumerable<Symbol> VisitFunction(XmlElement function)
    {
        var name = function.Attributes["name"]?.Value;
        if (name is null)
            throw new InvalidOperationException("Function name cannot be null");

        var returnTypeNode = function.ChildNodes.Cast<XmlNode>().OfType<XmlElement>().FirstOrDefault(x => x.Name == "type");
        if (returnTypeNode is null)
            throw new InvalidOperationException("Could not find return type of function");
        
        var returnType = VisitType(returnTypeNode).Single();
        if (returnType is not TypeReference rt)
            throw new InvalidOperationException("VisitType needs to return single type reference");

        var parameters = function.ChildNodes.Cast<XmlNode>()
            .OfType<XmlElement>()
            .Where(x => x.Name == "param")
            .Select
            (
                x =>
                {
                    var paramName = x.Attributes["name"]?.Value;
                    if (paramName is null)
                        throw new InvalidOperationException("Function parameter name cannot be null");

                    var paramTypeNode = x.ChildNodes.Cast<XmlNode>()
                        .OfType<XmlElement>()
                        .SingleOrDefault(x => x.Name == "type");
                    if (paramTypeNode is null)
                        throw new InvalidOperationException("Parameter type cannot be null");

                    var paramType = VisitType(paramTypeNode).Single();
                    if (paramType is not TypeReference pt)
                        throw new InvalidOperationException("VisitType needs to return single type reference");

                    return new Parameter(pt, new IdentifierSymbol(paramName, ImmutableArray<ISymbolAnnotation>.Empty));
                }
            )
            .ToImmutableArray();

        return new[]
        {
            new StaticExternalMethodSymbol
            (
                rt,
                parameters,
                new IdentifierSymbol(name, ImmutableArray<ISymbolAnnotation>.Empty),
                ImmutableArray.Create<ISymbolAnnotation>(new NativeNameAnnotation(name))
            )
        };
    }

    private IEnumerable<Symbol> VisitField(XmlElement field)
    {
        var name = field.Attributes["name"]?.Value;
        if (name is null)
        {
            throw new InvalidOperationException("Field requires a name");
        }

        var typeNode = field.ChildNodes.Cast<XmlNode>().SingleOrDefault(x => x.Name == "type") as XmlElement;
        if (typeNode is null)
            throw new InvalidOperationException("Field type cannot be null");

        TypeReference? finalType = null;
        foreach (var type in VisitType(typeNode))
        {
            if (type is null)
            {
                throw new InvalidOperationException
                (
                    $"{nameof(XmlVisitor)}.{nameof(VisitType)} has returned null"
                );
            }
            
            if (type is not TypeReference tr)
            {
                throw new InvalidOperationException
                (
                    $"{nameof(XmlVisitor)}.{nameof(VisitType)} has returned something other then a type reference"
                );
            }

            if (finalType is not null)
            {
                throw new InvalidOperationException
                    ($"{nameof(XmlVisitor)}.{nameof(VisitType)} has returned more then one result");
            }

            finalType = tr;
        }

        if (finalType is null)
        {
            throw new InvalidOperationException
                ($"No type could be resolved from {typeNode.OuterXml}");
        }

        return new[]
        {
            new FieldSymbol
            (
                finalType,
                new IdentifierSymbol(name, ImmutableArray<ISymbolAnnotation>.Empty),
                ImmutableArray.Create<ISymbolAnnotation>(new NativeNameAnnotation(name))
            )
        };
    }

    // NOTE: This does not visit types as in class/struct, but visits *references* to types. Like from methods or fields.
    private IEnumerable<Symbol> VisitType(XmlElement type)
    {
        var nativeName = type.Attributes["native"]?.Value;
        var annotations = nativeName is null
            ? ImmutableArray<ISymbolAnnotation>.Empty
            : ImmutableArray.Create<ISymbolAnnotation>(new NativeNameAnnotation(nativeName));
        return new[]
        {
            new UnresolvedTypeReference(type.InnerText, annotations)
        };
    }

    private IEnumerable<Symbol> VisitStruct(XmlElement @struct)
    {
        var fields = new FieldSymbol[@struct.ChildNodes.Count];
        var i = 0;
        foreach (var node in @struct.ChildNodes.Cast<XmlNode>())
        {
            var symbols = Visit(node);
            foreach (var v in symbols)
            {
                if (v is FieldSymbol fieldSymbol)
                {
                    fields[i++] = fieldSymbol;
                }
            }
        }

        var name = @struct.Attributes?["name"]?.Value ?? throw new InvalidOperationException();
        return new[]
        {
            StoreType
            (
                new StructSymbol
                (
                    TypeId.CreateNew(),
                    new IdentifierSymbol
                    (
                        name,
                        ImmutableArray<ISymbolAnnotation>.Empty
                    ),
<<<<<<< HEAD
                    ImmutableArray.Create(fields, 0, i),
                    ImmutableArray<ISymbolAnnotation>.Empty
=======
                    fields.ToImmutableArray(),
                    ImmutableArray.Create<ISymbolAnnotation>(new NativeNameAnnotation(name))
>>>>>>> 9200ed11
                )
            )
        };
    }

    private IEnumerable<Symbol> VisitBinding(XmlElement bindings)
    {
        return bindings.ChildNodes.Cast<XmlNode>().Where(x => x is not null).SelectMany(Visit);
    }

    private IEnumerable<Symbol> VisitNamespace(XmlElement @namespace)
    {
        var name = @namespace.Attributes?["name"]?.Value ?? throw new InvalidOperationException();
        return new[]
        {
            new NamespaceSymbol
            (
                new IdentifierSymbol
                (
                    name,
                    ImmutableArray<ISymbolAnnotation>.Empty
                ),
                @namespace.ChildNodes.Cast<XmlNode>()
                    .SelectMany(Visit)
                    .Select
                    (
                        x =>
                        {
                            if (x is not TypeSymbol ts) throw new InvalidOperationException();
                            return ts;
                        }
                    )
                    .ToImmutableArray(),
                ImmutableArray.Create<ISymbolAnnotation>(new NativeNameAnnotation(name))
            )
        };
    }

    private T StoreType<T>(T instance) where T : TypeSymbol
    {
        _typeStore.Store(instance);
        return instance;
    }
}<|MERGE_RESOLUTION|>--- conflicted
+++ resolved
@@ -236,13 +236,8 @@
                         name,
                         ImmutableArray<ISymbolAnnotation>.Empty
                     ),
-<<<<<<< HEAD
                     ImmutableArray.Create(fields, 0, i),
-                    ImmutableArray<ISymbolAnnotation>.Empty
-=======
-                    fields.ToImmutableArray(),
                     ImmutableArray.Create<ISymbolAnnotation>(new NativeNameAnnotation(name))
->>>>>>> 9200ed11
                 )
             )
         };
