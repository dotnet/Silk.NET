<#@ template language="C#" #>
<#@ import namespace="System.Text" #>
<#
    var maximumItems = 16;

    string ParameterDocs(int index, string prefix)
    {
        var builder = new StringBuilder(prefix);
        builder.Append("<param name=\"head\">The head of the chain.</param>");
        for (var i = 1; i < index; i++)
        {
            builder
                .AppendLine()
                .Append(prefix)
                .Append("<param name=\"item")
                .Append(i)
                .Append("\">Item ")
                .Append(i)
                .Append(".</param>");
        }
        return builder.ToString();
    }

    string ParameterTypeDocs(int index, string prefix)
    {
        var builder = new StringBuilder(prefix);
        builder.Append("<typeparam name=\"TChain\">The chain type</typeparam>");
        for (var i = 1; i < index; i++)
        {
            builder
                .AppendLine()
                .Append(prefix)
                .Append("<typeparam name=\"T")
                .Append(i)
                .Append("\">Type of Item ")
                .Append(i)
                .Append(".</typeparam>");
        }
        return builder.ToString();
    }

    string TypeList(int index)
    {
        var builder = new StringBuilder("TChain");
        for (var i = 1; i < index; i++)
        {
            builder
                .Append(", T")
                .Append(i);
        }
        return builder.ToString();
    }

    string ParamList(int index)
    {
        var builder = new StringBuilder("TChain head = default");
        for (var i = 1; i < index; i++)
        {
            builder
                .Append(", T")
                .Append(i)
                .Append(" item")
                .Append(i)
                .Append(" = default");
        }
        return builder.ToString();
    }

    string ArgList(int index)
    {
        var builder = new StringBuilder("head");
        for (var i = 1; i < index; i++)
        {
            builder
                .Append(", item")
                .Append(i);
        }
        return builder.ToString();
    }

    string ConstraintList(int index, string prefix)
    {
        var builder = new StringBuilder(prefix);
        builder.Append("where TChain : struct, IChainStart");
        for (var i = 1; i < index; i++)
        {
            builder
                .AppendLine()
                .Append(prefix)
                .Append("where T")
                .Append(i)
                .Append(" : struct, IExtendsChain<TChain>");
        }
        return builder.ToString();
    }

    string ConstraintListLoose(int index, string prefix)
    {
        var builder = new StringBuilder(prefix);
        builder.Append("where TChain : struct, IChainable");
        for (var i = 1; i < index; i++)
        {
            builder
                .AppendLine()
                .Append(prefix)
                .Append("where T")
                .Append(i)
                .Append(" : struct, IChainable");
        }
        return builder.ToString();
    }
#>
// ReSharper disable StaticMemberInGenericType
#pragma warning disable CS0659, CS0660, CS0661
using System.Collections;
using System.Runtime.CompilerServices;
using System.Runtime.InteropServices;
using System.Text;

namespace Silk.NET.Vulkan;

/// <summary>
/// Base class for all <see cref="ManagedChain{T}">Managed Chains</see>.
/// </summary>
public abstract unsafe class ManagedChain : IReadOnlyList<IChainable>, IDisposable
{
    /// <summary>
    /// Gets a pointer to the current head.
    /// </summary>
    public abstract BaseInStructure* HeadPtr { get; }

    /// <summary>
    /// Gets the total size (in bytes) of the unmanaged memory, managed by this chain.
    /// </summary>
    public abstract int Size { get; }

    /// <inheritdoc />
    public abstract IEnumerator<IChainable> GetEnumerator();
    IEnumerator IEnumerable.GetEnumerator()
    {
        return GetEnumerator();
    }

    /// <inheritdoc />
    public abstract int Count { get; }
    
    /// <inheritdoc />
    public abstract IChainable this[int index] { get; }

    /// <inheritdoc />
    [MethodImpl(MethodImplOptions.AggressiveInlining)]  
    public override bool Equals(object obj)
    {
        return !ReferenceEquals(null, obj) && 
               (ReferenceEquals(this, obj) || obj.GetType() == this.GetType() && MemoryEquals((ManagedChain) obj));
    }

    /// <summary>
    /// Compares the supplied memory block with this one.
    /// </summary>  
    protected abstract bool MemoryEquals(ManagedChain other);

    /// <inheritdoc />
    public abstract void Dispose();

    /// <summary>
    /// Combines a hashcode with the first part of a slice.
    /// </summary>
    /// <param name="hashCode"></param>
    /// <param name="slice"></param>
    /// <returns></returns>
    protected static void CombineHash(ref int hashCode, ReadOnlySpan<byte> slice) =>
        hashCode = slice.Length switch
        {
            < 2 => HashCode.Combine(hashCode, slice[0]),
            < 4 => HashCode.Combine(hashCode, MemoryMarshal.Cast<byte, ushort>(slice)[0]),
            < 8 => HashCode.Combine(hashCode, MemoryMarshal.Cast<byte, uint>(slice)[0]),
            _ => HashCode.Combine(hashCode, MemoryMarshal.Cast<byte, ulong>(slice)[0])
        };

<#
    for (var i = 1; i <= maximumItems; i++)
    {
        var tList = TypeList(i);
        var pDocs = ParameterDocs(i, "    /// ");
        var pTypeDocs = ParameterTypeDocs(i, "    /// ");
        var constraints = ConstraintList(i, "        ");
        var constraintsLoose = ConstraintListLoose(i, "        ");
#>
    /// <summary>
    /// Creates a new <see cref="ManagedChain{<#= tList #>}"/> with <#= i #> items.
    /// </summary>
<#= pDocs #>
<#= pTypeDocs #>
    /// <returns>A new <see cref="ManagedChain{<#= tList #>}"/> with <#= i #> items.</returns>
    /// <seealso cref="CreateAny{<#= tList #>}(<#= tList #>)" />
    [MethodImpl(MethodImplOptions.AggressiveInlining)]
    public static ManagedChain<<#= tList #>> Create<<#= tList #>>(<#= ParamList(i) #>)
<#= constraints #>
        => new(<#= ArgList(i) #>);

    /// <summary>
    /// Creates a new <see cref="ManagedChain{<#= tList #>}"/> with <#= i #> items.
    /// </summary>
<#= pDocs #>
<#= pTypeDocs #>
    /// <returns>A new <see cref="ManagedChain{<#= tList #>}"/> with <#= i #> items.</returns>
    /// <remarks><para>The `Any` versions of chain methods do not validate that items belong in the chain, this is
    /// useful for situations where the specification does not indicate required chain constraints. You should generally
    /// try to use the none `Any` version in preference.</para></remarks>
    /// <seealso cref="Create{<#= tList #>}(<#= tList #>)" />
    [MethodImpl(MethodImplOptions.AggressiveInlining)]
    public static ManagedChain<<#= tList #>> CreateAny<<#= tList #>>(<#= ParamList(i) #>)
<#= constraintsLoose #>
        => new(<#= ArgList(i) #>);

    /// <summary>
    /// Loads a new <see cref="ManagedChain{<#= tList #>}"/> with <#= i #> items from an existing unmanaged chain,
    /// ignoring any errors.
    /// </summary>
    /// <param name="chain">The unmanaged chain to use as the basis of this chain.</param>
    /// <returns>A new <see cref="ManagedChain{<#= tList #>}"/> with <#= i #> items.</returns>
    /// <seealso cref="LoadAny{<#= tList #>}(TChain)" />
    [MethodImpl(MethodImplOptions.AggressiveInlining)]
    public static ManagedChain<<#= tList #>> Load<<#= tList #>>(TChain chain)
<#= constraints #>
        => LoadAny<<#= tList #>>(out var _, chain);

    /// <summary>
    /// Loads a new <see cref="ManagedChain{<#= tList #>}"/> with <#= i #> items from an existing unmanaged chain,
    /// ignoring any errors.
    /// </summary>
    /// <param name="chain">The unmanaged chain to use as the basis of this chain.</param>
    /// <returns>A new <see cref="ManagedChain{<#= tList #>}"/> with <#= i #> items.</returns>
    /// <remarks><para>The `Any` versions of chain methods do not validate that items belong in the chain, this is
    /// useful for situations where the specification does not indicate required chain constraints. You should generally
    /// try to use the none `Any` version in preference.</para></remarks>
    /// <seealso cref="Load{<#= tList #>}(TChain)" />
    [MethodImpl(MethodImplOptions.AggressiveInlining)]
    public static ManagedChain<<#= tList #>> LoadAny<<#= tList #>>(TChain chain)
<#= constraintsLoose #>
        => LoadAny<<#= tList #>>(out var _, chain);

    /// <summary>
    /// Loads a new <see cref="ManagedChain{<#= tList #>}"/> with <#= i #> items from an existing unmanaged chain.
    /// </summary>
    /// <param name="errors">Any errors loading the chain.</param>
    /// <param name="chain">The unmanaged chain to use as the basis of this chain.</param>
    /// <returns>A new <see cref="ManagedChain{<#= tList #>}"/> with <#= i #> items.</returns>
    /// <seealso cref="LoadAny{<#= tList #>}(out string, TChain)" />
    [MethodImpl(MethodImplOptions.AggressiveInlining)]
    public static ManagedChain<<#= tList #>> Load<<#= tList #>>(out string errors, TChain chain)
<#= constraints #>
        => LoadAny<<#= tList #>>(out errors, chain);

    /// <summary>
    /// Loads a new <see cref="ManagedChain{<#= tList #>}"/> with <#= i #> items from an existing unmanaged chain.
    /// </summary>
    /// <param name="errors">Any errors loading the chain.</param>
    /// <param name="chain">The unmanaged chain to use as the basis of this chain.</param>
    /// <returns>A new <see cref="ManagedChain{<#= tList #>}"/> with <#= i #> items.</returns>
    /// <remarks><para>The `Any` versions of chain methods do not validate that items belong in the chain, this is
    /// useful for situations where the specification does not indicate required chain constraints. You should generally
    /// try to use the none `Any` version in preference.</para></remarks>
    /// <seealso cref="Load{<#= tList #>}(out string, TChain)" />
    [MethodImpl(MethodImplOptions.AggressiveInlining)]
    public static ManagedChain<<#= tList #>> LoadAny<<#= tList #>>(out string errors, TChain chain)
<#= constraintsLoose #>
    {
        var size = ManagedChain<<#= tList #>>.MemorySize;
        var newHeadPtr = Marshal.AllocHGlobal(size);
        chain.StructureType();
        Marshal.StructureToPtr(chain, newHeadPtr, false);
<#
        if (i == 1)
        {
#>
        errors = string.Empty;
<#
        }
        else
        {
#>
        var errorBuilder = new StringBuilder();
        var existingPtr = (BaseInStructure*) Unsafe.AsPointer(ref chain);
        var newPtr = (BaseInStructure*) newHeadPtr;
<#
            for (var j = 1; j < i; j++)
            {
#>

        existingPtr = existingPtr->PNext;
        newPtr->PNext = (BaseInStructure*) (newHeadPtr + ManagedChain<<#= tList #>>.Item<#= j #>Offset);
        newPtr = newPtr->PNext;

        T<#= j #> item<#= j #> = default;
        <#= j == 1 ? "var " : "" #>expectedStructureType = item<#= j #>.StructureType();
        if (existingPtr is null) {
            errorBuilder.AppendLine("The unmanaged chain was length <#= j #>, expected length <#= i #>");
        } else {
            if (existingPtr->SType != expectedStructureType) {
                errorBuilder.Append("The unmanaged chain has a structure type ")
                    .Append(existingPtr->SType)
                    .Append(" at position <#= j + 1 #>; expected ")
                    .Append(expectedStructureType)
                    .AppendLine();
            } else {
<#
                if (j == i - 1)
                {
#>
                if (existingPtr->PNext is not null) {
                    errorBuilder.AppendLine("The unmanaged chain was longer than the expected length <#= i #>");
                    existingPtr->PNext = null;
                }
<#
                } // if (j == i -1)
#>
                item<#= j #> = Unsafe.AsRef<T<#= j #>>(existingPtr);
            }
        }
        Marshal.StructureToPtr(item<#= j #>, (nint) newPtr, false);
<#
            } // for (int j = 1; j < i; j++) {
#>

        // Create string of errors
        errors = errorBuilder.ToString().Trim();
<#
        } // if (i == 1) {} else {...
#>
        return new ManagedChain<<#= tList #>>(newHeadPtr);
    }

<#
    } // for (var i = 1; i <= maximumItems; i++)
#>
}

/// <summary>
///  Static class providing extension methods for manipulating <see cref="ManagedChain">managed chains</see>.
/// </summary>
/// <remarks><para>The `Any` versions of chain methods do not validate that items belong in the chain, this is
/// useful for situations where the specification does not indicate required chain constraints. You should generally
/// try to use the none `Any` version in preference.</para></remarks>
public static unsafe class ManagedChainExtensions
{
<#
    for (var i = 1; i <= maximumItems; i++)
    {
        var tList = TypeList(i);
        var pTypeDocs = ParameterTypeDocs(i, "    /// ");
        var constraints = ConstraintList(i, "        ");
        var constraintsLoose = ConstraintListLoose(i, "        ");
#>
    /// <summary>
    /// Creates a new <see cref="ManagedChain{<#= tList #>}"/> with <#= i #> by copying the <paramref name="chain"/>.
    /// </summary>
    /// <param name="chain">The chain.</param>
<#= pTypeDocs #>
    /// <remarks>
    /// Do not forget to <see cref="IDisposable">dispose</see> this chain if you are no longer using it.
    /// </remarks>
    /// <seealso cref="DuplicateAny{<#= tList #>}(ManagedChain{<#= tList #>})" />
    [MethodImpl(MethodImplOptions.AggressiveInlining)]
    public static ManagedChain<<#= tList #>> Duplicate<<#= tList #>>(this ManagedChain<<#= tList #>> chain)
<#= constraints #>
        => chain.DuplicateAny();
 
    /// <summary>
    /// Creates a new <see cref="ManagedChain{<#= tList #>}"/> with <#= i #> by copying the <paramref name="chain"/>.
    /// </summary>
    /// <param name="chain">The chain.</param>
<#= pTypeDocs #>
    /// <remarks>
    /// <para>Do not forget to <see cref="IDisposable">dispose</see> this chain if you are no longer using it.
    /// </para><para>The `Any` versions of chain methods do not validate that items belong in the chain, this is
    /// useful for situations where the specification does not indicate required chain constraints. You should generally
    /// try to use the none `Any` version in preference.</para>
    /// </remarks>
    /// <seealso cref="Duplicate{<#= tList #>}(ManagedChain{<#= tList #>})" />
    [MethodImpl(MethodImplOptions.AggressiveInlining)]
    public static ManagedChain<<#= tList #>> DuplicateAny<<#= tList #>>(this ManagedChain<<#= tList #>> chain)
<#= constraintsLoose #>
    {
        var size = ManagedChain<<#= tList #>>.MemorySize;
        var newHeadPtr = Marshal.AllocHGlobal(size);
        // Block copy original struct data for speed
<<<<<<< HEAD
        System.Buffer.MemoryCopy((void*)_headPtr, (void*)newHeadPtr, MemorySize, MemorySize);
=======
        System.Buffer.MemoryCopy(chain.HeadPtr, (void*)newHeadPtr, size, size);
>>>>>>> 35cf0f53
<#
        if (i > 1)
        {
#>
        // Update all pointers
        ((BaseInStructure*)newHeadPtr)->PNext = (BaseInStructure*) (newHeadPtr + ManagedChain<<#= tList #>>.Item1Offset); 
<#
        } // if (i > 1)
#>
<#
        for (var j = 2; j < i; j++)
        {
#>
        ((BaseInStructure*)(newHeadPtr + ManagedChain<<#= tList #>>.Item<#= j - 1 #>Offset))->PNext = (BaseInStructure*) (newHeadPtr + ManagedChain<<#= tList #>>.Item<#= j #>Offset); 
<#
        } // for (int j = 1; j < i; j++) {
#>
        return new ManagedChain<<#= tList #>>(newHeadPtr);
    }

<#
        if (i > 1)
        {
            var shortTList = TypeList(i - 1);
#>
    /// <summary>
    /// Creates a new <see cref="ManagedChain{<#= shortTList #>}"/> with <#= i - 1 #> items, by removing the last item
    /// from the <paramref name="chain"/>.
    /// </summary>
    /// <param name="chain">The chain.</param>
<#= pTypeDocs #>
    /// <remarks>
    /// Do not forget to <see cref="IDisposable">dispose</see> this chain if you are no longer using it.
    /// </remarks>
<<<<<<< HEAD
    public ManagedChain(ManagedChain<<#= shortTList #>> previous, T<#= i - 1 #> item<#= i - 1 #> = default)
        : this(Marshal.AllocHGlobal(MemorySize))
    {
        var previousSize = MemorySize - Item<#= i - 1 #>Size;
        // Block copy original struct data for speed
        System.Buffer.MemoryCopy(previous.HeadPtr, (void*)_headPtr, previousSize, previousSize);
        
        // Append item <#= i - 1 #>
        item<#= i - 1 #>.StructureType();        
        Marshal.StructureToPtr(item<#= i - 1 #>, _headPtr + previousSize, false);

        // Update all pointers
        ((BaseInStructure*)_headPtr)->PNext = (BaseInStructure*) (_headPtr + Item1Offset);
<#
            for (var j = 2; j < i; j++)
            {
#>
        ((BaseInStructure*)(_headPtr + Item<#= j - 1 #>Offset))->PNext = (BaseInStructure*) (_headPtr + Item<#= j #>Offset); 
<#
            } // for (int j = 1; j < i; j++) {
#>
        ((BaseInStructure*)(_headPtr + previousSize))->PNext = null;
    }
=======
    /// <seealso cref="TruncateAny{<#= tList #>}(ManagedChain{<#= tList #>})" />
    /// <seealso cref="Truncate{<#= tList #>}(ManagedChain{<#= tList #>}, out T<#= i - 1 #>)" />
    /// <seealso cref="TruncateAny{<#= tList #>}(ManagedChain{<#= tList #>}, out T<#= i - 1 #>)" />
    [MethodImpl(MethodImplOptions.AggressiveInlining)]
    public static ManagedChain<<#= shortTList #>> Truncate<<#= tList #>>(this ManagedChain<<#= tList #>> chain)
<#= constraints #>
        => chain.TruncateAny(out var _);
>>>>>>> 35cf0f53

    /// <summary>
    /// Creates a new <see cref="ManagedChain{<#= shortTList #>}"/> with <#= i - 1 #> items, by removing the last item
    /// from the <paramref name="chain"/>.
    /// </summary>
    /// <param name="chain">The chain.</param>
<#= pTypeDocs #>
    /// <remarks>
    /// <para>Do not forget to <see cref="IDisposable">dispose</see> this chain if you are no longer using it.
    /// </para><para>The `Any` versions of chain methods do not validate that items belong in the chain, this is
    /// useful for situations where the specification does not indicate required chain constraints. You should generally
    /// try to use the none `Any` version in preference.</para>
    /// </remarks>
    /// <seealso cref="Truncate{<#= tList #>}(ManagedChain{<#= tList #>})" />
    /// <seealso cref="Truncate{<#= tList #>}(ManagedChain{<#= tList #>}, out T<#= i - 1 #>)" />
    /// <seealso cref="TruncateAny{<#= tList #>}(ManagedChain{<#= tList #>}, out T<#= i - 1 #>)" />
    [MethodImpl(MethodImplOptions.AggressiveInlining)]
    public static ManagedChain<<#= shortTList #>> TruncateAny<<#= tList #>>(this ManagedChain<<#= tList #>> chain)
<#= constraintsLoose #>
        => chain.TruncateAny(out var _);

    /// <summary>
    /// Creates a new <see cref="ManagedChain{<#= tList #>}"/> with <#= i - 1 #> items, by removing 
    /// <paramref name="item<#= i - 1 #>"/> from the end of the <paramref name="chain"/>.
    /// </summary>
    /// <param name="chain">The chain.</param>
    /// <param name="item<#= i - 1 #>">The item removed from the <paramref name="chain"/>.</param>
<#= pTypeDocs #>
    /// <remarks>
    /// Do not forget to <see cref="IDisposable">dispose</see> this chain if you are no longer using it.
    /// </remarks>
    /// <seealso cref="Truncate{<#= tList #>}(ManagedChain{<#= tList #>})" />
    /// <seealso cref="TruncateAny{<#= tList #>}(ManagedChain{<#= tList #>})" />
    /// <seealso cref="TruncateAny{<#= tList #>}(ManagedChain{<#= tList #>}, out T<#= i - 1 #>)" />
    [MethodImpl(MethodImplOptions.AggressiveInlining)]
    public static ManagedChain<<#= shortTList #>> Truncate<<#= tList #>>(this ManagedChain<<#= tList #>> chain, out T<#= i - 1 #> item<#= i - 1 #>)
<#= constraints #>
        => chain.TruncateAny(out item<#= i - 1 #>);

    /// <summary>
    /// Creates a new <see cref="ManagedChain{<#= shortTList #>}"/> with <#= i - 1 #> items, by removing 
    /// <paramref name="item<#= i - 1 #>"/> from the end of the <paramref name="chain"/>.
    /// </summary>
    /// <param name="chain">The chain.</param>
    /// <param name="item<#= i - 1 #>">The item removed from the <paramref name="chain"/>.</param>
<#= pTypeDocs #>
    /// <remarks>
    /// <para>Do not forget to <see cref="IDisposable">dispose</see> this chain if you are no longer using it.
    /// </para><para>The `Any` versions of chain methods do not validate that items belong in the chain, this is
    /// useful for situations where the specification does not indicate required chain constraints. You should generally
    /// try to use the none `Any` version in preference.</para>
    /// </remarks>
    /// <seealso cref="Truncate{<#= tList #>}(ManagedChain{<#= tList #>})" />
    /// <seealso cref="TruncateAny{<#= tList #>}(ManagedChain{<#= tList #>})" />
    /// <seealso cref="Truncate{<#= tList #>}(ManagedChain{<#= tList #>}, out T<#= i - 1 #>)" />
    public static ManagedChain<<#= shortTList #>> TruncateAny<<#= tList #>>(this ManagedChain<<#= tList #>> chain, out T<#= i - 1 #> item<#= i - 1 #>)
<#= constraintsLoose #>
    {
        // Retrieve last item.
        item<#= i - 1 #> = chain.Item<#= i - 1 #>;

        var newSize = ManagedChain<<#= tList #>>.MemorySize - ManagedChain<<#= tList #>>.Item<#= i - 1 #>Size;
        var newHeadPtr = Marshal.AllocHGlobal(newSize);
        // Block copy original struct data for speed
<<<<<<< HEAD
        System.Buffer.MemoryCopy((void*)_headPtr, (void*)newHeadPtr, newSize, newSize);
=======
        System.Buffer.MemoryCopy(chain.HeadPtr, (void*)newHeadPtr, newSize, newSize);
>>>>>>> 35cf0f53
        // Update all pointers
<#
            if (i > 2)
            {
#>
        ((BaseInStructure*)newHeadPtr)->PNext = (BaseInStructure*) (newHeadPtr + ManagedChain<<#= tList #>>.Item1Offset);
<#
                for (var j = 2; j < i; j++)
                {
#>
        ((BaseInStructure*)(newHeadPtr + ManagedChain<<#= tList #>>.Item<#= j - 1 #>Offset))->PNext = <#=
                                    j == i - 1
                                        ? "null"
                                        : $"(BaseInStructure*) (newHeadPtr + ManagedChain<{tList}>.Item{j}Offset)" #>; 
<#
                } // for (int j = 1; j < i - 1; j++)
            }
            else // if (i > 1)
            {
#>
        ((BaseInStructure*)newHeadPtr)->PNext = null;
<#
            }
#>
        return new ManagedChain<<#= shortTList #>>(newHeadPtr);
    }

<#
        } // (i > 1)

        if (i < maximumItems)
        {
            var bigTList = TypeList(i + 1);
            var bigPTypeDocs = ParameterTypeDocs(i + 1, "    /// ");
            var bigConstraints = ConstraintList(i + 1, "        ");
            var bigConstraintsLoose = ConstraintListLoose(i + 1, "        ");
#>
    /// <summary>
    /// Creates a new <see cref="ManagedChain{<#= tList #>, T<#= i #>}"/> with <#= i + 1 #> items, by appending <paramref name="item<#= i #>"/> to
    /// the end of the <paramref name="chain"/>.
    /// </summary>
    /// <param name="chain">The chain.</param>
    /// <param name="item<#= i #>">The item to append.</param>
<#= bigPTypeDocs #>
    /// <remarks>
    /// <para>Do not forget to <see cref="IDisposable">dispose</see> this chain if you are no longer using it.
    /// </para><para>The `Any` versions of chain methods do not validate that items belong in the chain, this is
    /// useful for situations where the specification does not indicate required chain constraints. You should generally
    /// try to use the none `Any` version in preference.</para>
    /// </remarks>
    /// <seealso cref="AddAny{<#= bigTList #>}(ManagedChain{<#= tList #>}, T<#= i #>)" />
    public static ManagedChain<<#= bigTList #>> Add<<#= bigTList #>>(this ManagedChain<<#= tList #>> chain, T<#= i #> item<#= i #> = default)
<#= bigConstraints #>
        => chain.AddAny(item<#= i #>);

    /// <summary>
    /// Creates a new <see cref="ManagedChain{<#= tList #>, T<#= i #>}"/> with <#= i + 1 #> items, by appending <paramref name="item<#= i #>"/> to
    /// the end of the <paramref name="chain"/>.
    /// </summary>
    /// <param name="chain">The chain.</param>
    /// <param name="item<#= i #>">The item to append.</param>
<#= bigPTypeDocs #>
    /// <remarks>
    /// <para>Do not forget to <see cref="IDisposable">dispose</see> this chain if you are no longer using it.
    /// </para><para>The `Any` versions of chain methods do not validate that items belong in the chain, this is
    /// useful for situations where the specification does not indicate required chain constraints. You should generally
    /// try to use the none `Any` version in preference.</para>
    /// </remarks>
    /// <seealso cref="Add{<#= bigTList #>}(ManagedChain{<#= tList #>}, T<#= i #>)" />
    public static ManagedChain<<#= bigTList #>> AddAny<<#= bigTList #>>(this ManagedChain<<#= tList #>> chain, T<#= i #> item<#= i #> = default)
<#= bigConstraintsLoose #>
    {
        var previousSize = ManagedChain<<#= tList #>>.MemorySize;
        var newSize = ManagedChain<<#= bigTList #>>.MemorySize;
        var newHeadPtr = Marshal.AllocHGlobal(newSize);
        // Block copy original struct data for speed
        System.Buffer.MemoryCopy(chain.HeadPtr, (void*)newHeadPtr, previousSize, previousSize);
        
        // Append item <#= i - 1 #>
        item<#= i #>.StructureType();        
        Marshal.StructureToPtr(item<#= i #>, newHeadPtr + previousSize, false);

        // Update all pointers
        ((BaseInStructure*)newHeadPtr)->PNext = (BaseInStructure*) (newHeadPtr + ManagedChain<<#= bigTList #>>.Item1Offset);
<#
            for (var j = 1; j < i; j++)
            {
#>
        ((BaseInStructure*)(newHeadPtr + ManagedChain<<#= bigTList #>>.Item<#= j #>Offset))->PNext = (BaseInStructure*) (newHeadPtr + ManagedChain<<#= bigTList #>>.Item<#= j + 1 #>Offset); 
<#
            } // for (int j = 1; j < i; j++) {
#>
        ((BaseInStructure*)(newHeadPtr + previousSize))->PNext = null;
        return new ManagedChain<<#= bigTList #>>(newHeadPtr);
    }

<#
        } // if (i < maximumItems)
    } // for (var i = 1; i <= maximumItems; i++)
#>
}
<#
    for (var i = 1; i <= maximumItems; i++)
    {
        var tList = TypeList(i);
        var pDocs = ParameterDocs(i, "    /// ");
#>

/// <summary>
/// A <see cref="ManagedChain{<#= tList #>}"/> safely manages the pointers of a managed structure chain.
/// </summary>
<#= ParameterTypeDocs(i, "/// ") #>
public unsafe sealed class ManagedChain<<#= tList #>> : ManagedChain, IEquatable<ManagedChain<<#= tList #>>>
<#= ConstraintListLoose(i, "    ") #>
{
    /// <summary>
    /// Gets the size (in bytes) of the default structure header.
    /// </summary>
    public static readonly int HeaderSize = Marshal.SizeOf<BaseInStructure>();

    /// <summary>
    /// Gets the size (in bytes) of the head structure.
    /// </summary>
    public static readonly int HeadSize = Marshal.SizeOf<TChain>();
<#
        for (var j = 1; j < i; j++)
        {
#>

    /// <summary>
    /// Gets the offset to the start of <see cref="Item1"/>.
    /// </summary>
    public static readonly int Item<#= j #>Offset = <#= j == 1 ? "HeadSize" : $"Item{j - 1}Offset + Item{j - 1}Size" #>;

    /// <summary>
    /// Gets the size (in bytes) of the Item 1.
    /// </summary>
    public static readonly int Item<#= j #>Size = Marshal.SizeOf<T<#= j #>>();
<#
        } // for (int j = 1; j < i; j++) {
#>

    /// <summary>
    /// Gets the total size (in bytes) of the unmanaged memory, managed by this chain.
    /// </summary>
    public static readonly int MemorySize = <#= i == 1 ? "HeadSize" : $"Item{i - 1}Offset + Item{i - 1}Size" #>;
        
    /// <inheritdoc/>
    public override int Size => MemorySize;

    private nint _headPtr;

    /// <inheritdoc/>
    public override BaseInStructure* HeadPtr => (BaseInStructure*) _headPtr;

    /// <summary>
    /// Gets or sets the head of the chain.
    /// </summary>
    public TChain Head
    {
        get => Unsafe.AsRef<TChain>((BaseInStructure*) _headPtr);
        set
        {
            value.StructureType();
            var ptr = (BaseInStructure*) _headPtr;
            var nextPtr = ptr->PNext;
            Marshal.StructureToPtr(value, _headPtr, true);
            ptr->PNext = nextPtr;
        }
    }
<#
        for (var j = 1; j < i; j++)
        {
#>

    /// <summary>
    /// Gets a pointer to the second item in the chain.
    /// </summary>
    public BaseInStructure* Item<#= j #>Ptr => (BaseInStructure*) (_headPtr + Item<#= j #>Offset);

    /// <summary>
    /// Gets or sets item #<#= j #> in the chain.
    /// </summary>
    public T<#= j #> Item<#= j #>
    {
        get => Unsafe.AsRef<T<#= j #>>(Item<#= j #>Ptr);
        set
        {
            value.StructureType();
            var ptr = Item<#= j #>Ptr;
            var nextPtr = ptr->PNext;
            Marshal.StructureToPtr(value, (nint)ptr, true);
            ptr->PNext = nextPtr;
        }
    }
<#
        } // for (int j = 1; j < i; j++) {
#>

    /// <summary>
    /// Creates a new <see cref="ManagedChain{<#= tList #>}"/> with <#= i #> items from an existing memory block.
    /// </summary>
    /// <param name="headPtr">The pointer to the head of the chain.</param>
    /// <remarks>
    /// Callers are responsible for ensuring the size of the memory is correct.
    /// </remarks>
    internal ManagedChain(nint headPtr)
    {
        _headPtr = headPtr;
    }

    /// <summary>
    /// Creates a new <see cref="ManagedChain{<#= tList #>}"/> with <#= i #> items.
    /// </summary>
<#= pDocs #>
    internal ManagedChain(<#= ParamList(i) #>)
        : this(Marshal.AllocHGlobal(MemorySize))
    {
        head.StructureType();
        Marshal.StructureToPtr(head, _headPtr, false);
<#
        for (var j = 1; j < i; j++)
        {
#>
        <#= j == 1 ? "var " : "" #>itemPtr = Item<#= j #>Ptr;
        item<#= j #>.StructureType();
        Marshal.StructureToPtr(item<#= j #>, (nint)itemPtr, false);
        <#= j == 1 ? "HeadPtr" : $"Item{j - 1}Ptr" #>->PNext = itemPtr;
<#
        } // for (int j = 1; j < i; j++) {
#>
        <#= i == 1 ? "HeadPtr" : $"Item{i - 1}Ptr" #>->PNext = null;
    }

    /// <inheritdoc />
    public override IEnumerator<IChainable> GetEnumerator()
    {
        yield return Head;
<#
        for (var j = 1; j < i; j++)
        {
#>
        yield return Item<#= j #>;
<#
        } // for (int j = 1; j < i; j++) {
#>
    }

    /// <inheritdoc />
    public override int Count => <#= i #>;

    /// <inheritdoc />
    public override IChainable this[int index]
        => index switch 
        {
            0 => Head,
<#
        for (var j = 1; j < i; j++)
        {
#>
            <#= j #> => Item<#= j #>,
<#
        } // for (int j = 1; j < i; j++) {
#>
            _ => throw new IndexOutOfRangeException()
        };

    /// <summary>
    /// Compares the supplied memory block with this one, ignoring the structure headers.
    /// </summary>
    [MethodImpl(MethodImplOptions.AggressiveInlining)]  
    protected override bool MemoryEquals(ManagedChain other)
    {
        var ptr = HeadPtr;
        var otherPtr = other.HeadPtr;
        if (ptr == otherPtr) {
            return true;
        }
        var span = new ReadOnlySpan<byte>((void*) ptr, MemorySize);
        var otherSpan = new ReadOnlySpan<byte>((void*) otherPtr, MemorySize);
        var start = 0;
        var length = HeadSize;
        var sliceLength = length - HeaderSize;
        if (sliceLength > 0 && 
            !span.Slice(start + HeaderSize, sliceLength)
                .SequenceEqual(otherSpan.Slice(start + HeaderSize, sliceLength)))
            return false;
<#
        for (var j = 1; j < i; j++)
        {
#>

        start += length;
        length = Item<#=j#>Size;
        sliceLength = length - HeaderSize;
        if (sliceLength > 0 && 
            !span.Slice(start + HeaderSize, sliceLength)
                .SequenceEqual(otherSpan.Slice(start + HeaderSize, sliceLength)))
            return false;
<#
        } // for (int j = 1; j < i; j++) {
#>
        return true;
    }

    /// <inheritdoc />
    /// <remarks>HashCodes do not need to be unique, so ww only sample the structure type and the start of each 
    /// structure's 'payload'.
    public override int GetHashCode()
    {
        var ptr = HeadPtr;
        var span = new ReadOnlySpan<byte>((void*) ptr, MemorySize);
        var start = 0;
        var length = HeadSize;
        var sliceLength = length - HeaderSize;
        var hashCode = 0;
        // Hash the structure type
        var sTYpe = (ptr + start)->SType;
        hashCode = HashCode.Combine(hashCode, sTYpe);

        // Hash any payload
        if (sliceLength >= 0)
            CombineHash(ref hashCode, span.Slice(start + HeaderSize, sliceLength));
<#
        for (var j = 1; j < i; j++)
        {
#>

        start += length;
        length = Item<#=j#>Size;
        sliceLength = length - HeaderSize;
        sTYpe = (ptr + start)->SType;
        hashCode = HashCode.Combine(hashCode, sTYpe);
        if (sliceLength >= 0)
            CombineHash(ref hashCode, span.Slice(start + HeaderSize, sliceLength));
<#
        } // for (int j = 1; j < i; j++) {
#>
        return hashCode;
    }


 
    /// <inheritdoc />
    [MethodImpl(MethodImplOptions.AggressiveInlining)]  
    public bool Equals(ManagedChain<<#=tList#>> other)
        => !ReferenceEquals(null, other) && (ReferenceEquals(this, other) || MemoryEquals(other));

    /// <inheritdoc />
    [MethodImpl(MethodImplOptions.AggressiveInlining)]  
    public static bool operator ==(ManagedChain<<#=tList#>> left, ManagedChain<<#=tList#>> right) => 
        ReferenceEquals(null, left)
        ? ReferenceEquals(null, right)
        : !ReferenceEquals(null, right) && (ReferenceEquals(left, right) || left.MemoryEquals(right));

    /// <inheritdoc />
    [MethodImpl(MethodImplOptions.AggressiveInlining)]  
    public static bool operator !=(ManagedChain<<#=tList#>> left, ManagedChain<<#=tList#>> right) => 
        ReferenceEquals(null, left)
        ? !ReferenceEquals(null, right)
        : ReferenceEquals(null, right) || (!ReferenceEquals(left, right) && !left.MemoryEquals(right));

    /// <inheritdoc />
    public override string ToString()
    {
        StringBuilder sb = new StringBuilder();
        sb.Append("(");
        sb.Append((object) Head);<#
        for (var j = 1; j < i; j++)
        {
#>
        sb.Append(", ");
        sb.Append((object) Item<#= j #>);
<#
} // for (int j = 1; j < i; j++) {
#>
        sb.Append(")");
        return sb.ToString();
    }

    /// <summary>
    /// Deconstructs this chain.
    /// </summary>
<#= pDocs #>
    public void Deconstruct(out TChain head<#
        for (var j = 1; j < i; j++)
        {
#>, out T<#= j #> item<#= j #><#
        } // for (int j = 1; j < i; j++) {
#>)
    {
            head = Head;
<#
        for (var j = 1; j < i; j++)
        {
#>
            item<#= j #> = Item<#= j #>;
<#
        } // for (int j = 1; j < i; j++) {
#>
    }  

    /// <inheritdoc />
    public override void Dispose()
    {
        var headPtr = Interlocked.Exchange(ref _headPtr, (nint)0);
        if (headPtr == (nint)0) { 
            return;
        }

        // Destroy all structures
        Marshal.DestroyStructure<TChain>(headPtr);
<#
        for (var j = 1; j < i; j++)
        {
#>
        Marshal.DestroyStructure<T<#= j #>>(headPtr + Item<#= j #>Offset);
<#
        } // for (int j = 1; j < i; j++) {
#>

        // Free memory block
        Marshal.FreeHGlobal(headPtr);
    }
}
<#
    } // for (var i = 1; i <= maximumItems; i++)
#><|MERGE_RESOLUTION|>--- conflicted
+++ resolved
@@ -386,11 +386,7 @@
         var size = ManagedChain<<#= tList #>>.MemorySize;
         var newHeadPtr = Marshal.AllocHGlobal(size);
         // Block copy original struct data for speed
-<<<<<<< HEAD
-        System.Buffer.MemoryCopy((void*)_headPtr, (void*)newHeadPtr, MemorySize, MemorySize);
-=======
         System.Buffer.MemoryCopy(chain.HeadPtr, (void*)newHeadPtr, size, size);
->>>>>>> 35cf0f53
 <#
         if (i > 1)
         {
@@ -425,31 +421,6 @@
     /// <remarks>
     /// Do not forget to <see cref="IDisposable">dispose</see> this chain if you are no longer using it.
     /// </remarks>
-<<<<<<< HEAD
-    public ManagedChain(ManagedChain<<#= shortTList #>> previous, T<#= i - 1 #> item<#= i - 1 #> = default)
-        : this(Marshal.AllocHGlobal(MemorySize))
-    {
-        var previousSize = MemorySize - Item<#= i - 1 #>Size;
-        // Block copy original struct data for speed
-        System.Buffer.MemoryCopy(previous.HeadPtr, (void*)_headPtr, previousSize, previousSize);
-        
-        // Append item <#= i - 1 #>
-        item<#= i - 1 #>.StructureType();        
-        Marshal.StructureToPtr(item<#= i - 1 #>, _headPtr + previousSize, false);
-
-        // Update all pointers
-        ((BaseInStructure*)_headPtr)->PNext = (BaseInStructure*) (_headPtr + Item1Offset);
-<#
-            for (var j = 2; j < i; j++)
-            {
-#>
-        ((BaseInStructure*)(_headPtr + Item<#= j - 1 #>Offset))->PNext = (BaseInStructure*) (_headPtr + Item<#= j #>Offset); 
-<#
-            } // for (int j = 1; j < i; j++) {
-#>
-        ((BaseInStructure*)(_headPtr + previousSize))->PNext = null;
-    }
-=======
     /// <seealso cref="TruncateAny{<#= tList #>}(ManagedChain{<#= tList #>})" />
     /// <seealso cref="Truncate{<#= tList #>}(ManagedChain{<#= tList #>}, out T<#= i - 1 #>)" />
     /// <seealso cref="TruncateAny{<#= tList #>}(ManagedChain{<#= tList #>}, out T<#= i - 1 #>)" />
@@ -457,7 +428,6 @@
     public static ManagedChain<<#= shortTList #>> Truncate<<#= tList #>>(this ManagedChain<<#= tList #>> chain)
 <#= constraints #>
         => chain.TruncateAny(out var _);
->>>>>>> 35cf0f53
 
     /// <summary>
     /// Creates a new <see cref="ManagedChain{<#= shortTList #>}"/> with <#= i - 1 #> items, by removing the last item
@@ -522,11 +492,7 @@
         var newSize = ManagedChain<<#= tList #>>.MemorySize - ManagedChain<<#= tList #>>.Item<#= i - 1 #>Size;
         var newHeadPtr = Marshal.AllocHGlobal(newSize);
         // Block copy original struct data for speed
-<<<<<<< HEAD
-        System.Buffer.MemoryCopy((void*)_headPtr, (void*)newHeadPtr, newSize, newSize);
-=======
         System.Buffer.MemoryCopy(chain.HeadPtr, (void*)newHeadPtr, newSize, newSize);
->>>>>>> 35cf0f53
         // Update all pointers
 <#
             if (i > 2)
