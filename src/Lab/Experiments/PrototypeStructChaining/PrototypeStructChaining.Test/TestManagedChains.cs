--- conflicted
+++ resolved
@@ -10,17 +10,12 @@
     [Fact]
     public unsafe void TestManagedChain()
     {
-<<<<<<< HEAD
-        using var chain = new ManagedChain<PhysicalDeviceFeatures2, PhysicalDeviceDescriptorIndexingFeatures,
-            PhysicalDeviceAccelerationStructureFeaturesKHR>();
-=======
         using var chain = ManagedChain.Create
         (
             default(PhysicalDeviceFeatures2),
             default(PhysicalDeviceDescriptorIndexingFeatures),
-            default(PhysicalDeviceAccelerationStructureFeaturesKhr)
-        );
->>>>>>> 35cf0f53
+            default(PhysicalDeviceAccelerationStructureFeaturesKHR)
+        );
 
         // Ensure all STypes set correctly
         Assert.Equal(StructureType.PhysicalDeviceFeatures2, chain.Head.SType);
@@ -76,13 +71,8 @@
     [Fact]
     public unsafe void TestManagedChainReplaceMiddle()
     {
-<<<<<<< HEAD
-        using var chain = new ManagedChain<PhysicalDeviceFeatures2, PhysicalDeviceDescriptorIndexingFeatures,
+        using var chain = ManagedChain.Create<PhysicalDeviceFeatures2, PhysicalDeviceDescriptorIndexingFeatures,
             PhysicalDeviceAccelerationStructureFeaturesKHR>
-=======
-        using var chain = ManagedChain.Create<PhysicalDeviceFeatures2, PhysicalDeviceDescriptorIndexingFeatures,
-            PhysicalDeviceAccelerationStructureFeaturesKhr>
->>>>>>> 35cf0f53
         (
             item1: new PhysicalDeviceDescriptorIndexingFeatures
             {
@@ -194,11 +184,7 @@
         // Check flag set
         Assert.True(chain.Item1.ShaderInputAttachmentArrayDynamicIndexing);
 
-<<<<<<< HEAD
-        using var newChain = chain.Append<PhysicalDeviceAccelerationStructureFeaturesKHR>();
-=======
-        using var newChain = chain.Add(default(PhysicalDeviceAccelerationStructureFeaturesKhr));
->>>>>>> 35cf0f53
+        using var newChain = chain.Add(default(PhysicalDeviceAccelerationStructureFeaturesKHR));
 
         // Ensure all STypes set correctly
         Assert.Equal(StructureType.PhysicalDeviceFeatures2, newChain.Head.SType);
@@ -279,13 +265,8 @@
 
         // Loads a new managed chain from an unmanaged chain
         using var managedChain =
-<<<<<<< HEAD
-            new ManagedChain<PhysicalDeviceFeatures2, PhysicalDeviceDescriptorIndexingFeatures,
+            ManagedChain.Load<PhysicalDeviceFeatures2, PhysicalDeviceDescriptorIndexingFeatures,
                 PhysicalDeviceAccelerationStructureFeaturesKHR>(out var errors, unmanagedChain);
-=======
-            ManagedChain.Load<PhysicalDeviceFeatures2, PhysicalDeviceDescriptorIndexingFeatures,
-                PhysicalDeviceAccelerationStructureFeaturesKhr>(out var errors, unmanagedChain);
->>>>>>> 35cf0f53
 
         // Check we had no loading errors
         Assert.Equal("", errors);
@@ -377,13 +358,8 @@
     [Fact]
     public void TestReadOnlyList()
     {
-<<<<<<< HEAD
-        using var chain = new ManagedChain<PhysicalDeviceFeatures2, PhysicalDeviceDescriptorIndexingFeatures,
+        using var chain = ManagedChain.Create<PhysicalDeviceFeatures2, PhysicalDeviceDescriptorIndexingFeatures,
             PhysicalDeviceAccelerationStructureFeaturesKHR>();
-=======
-        using var chain = ManagedChain.Create<PhysicalDeviceFeatures2, PhysicalDeviceDescriptorIndexingFeatures,
-            PhysicalDeviceAccelerationStructureFeaturesKhr>();
->>>>>>> 35cf0f53
 
         Assert.Equal(3, chain.Count);
 
@@ -406,13 +382,8 @@
     [Fact]
     public void TestDeconstructor()
     {
-<<<<<<< HEAD
-        using var chain = new ManagedChain<PhysicalDeviceFeatures2, PhysicalDeviceDescriptorIndexingFeatures,
+        using var chain = ManagedChain.Create<PhysicalDeviceFeatures2, PhysicalDeviceDescriptorIndexingFeatures,
             PhysicalDeviceAccelerationStructureFeaturesKHR>();
-=======
-        using var chain = ManagedChain.Create<PhysicalDeviceFeatures2, PhysicalDeviceDescriptorIndexingFeatures,
-            PhysicalDeviceAccelerationStructureFeaturesKhr>();
->>>>>>> 35cf0f53
 
         var (physicalDeviceFeatures2, indexingFeatures, accelerationStructureFeaturesKhr) = chain;
 
