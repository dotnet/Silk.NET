<Project Sdk="Microsoft.NET.Sdk">

    <PropertyGroup>
        <TargetFramework>net6.0</TargetFramework>
        <Nullable>enable</Nullable>

        <IsPackable>false</IsPackable>

        <AllowUnsafeBlocks>true</AllowUnsafeBlocks>
    </PropertyGroup>

    <ItemGroup>
        <PackageReference Include="Microsoft.CodeAnalysis.CSharp" Version="3.11.0" />
        <PackageReference Include="Microsoft.NET.Test.Sdk" Version="17.7.2" />
<<<<<<< HEAD
        <PackageReference Include="xunit" Version="2.5.1" />
        <PackageReference Include="xunit.runner.visualstudio" Version="2.5.3">
=======
        <PackageReference Include="xunit" Version="2.5.3" />
        <PackageReference Include="xunit.runner.visualstudio" Version="2.5.1">
>>>>>>> 2b012ff6
            <IncludeAssets>runtime; build; native; contentfiles; analyzers; buildtransitive</IncludeAssets>
            <PrivateAssets>all</PrivateAssets>
        </PackageReference>
        <PackageReference Include="coverlet.collector" Version="6.0.0">
            <IncludeAssets>runtime; build; native; contentfiles; analyzers; buildtransitive</IncludeAssets>
            <PrivateAssets>all</PrivateAssets>
        </PackageReference>
    </ItemGroup>

    <ItemGroup>
        <ProjectReference Include="..\PrototypeStructChaining\PrototypeStructChaining.csproj" />
    </ItemGroup>

    <ItemGroup>
        <Compile Remove="TestChainable.cs" />
    </ItemGroup>

</Project><|MERGE_RESOLUTION|>--- conflicted
+++ resolved
@@ -12,13 +12,8 @@
     <ItemGroup>
         <PackageReference Include="Microsoft.CodeAnalysis.CSharp" Version="3.11.0" />
         <PackageReference Include="Microsoft.NET.Test.Sdk" Version="17.7.2" />
-<<<<<<< HEAD
-        <PackageReference Include="xunit" Version="2.5.1" />
+        <PackageReference Include="xunit" Version="2.5.3" />
         <PackageReference Include="xunit.runner.visualstudio" Version="2.5.3">
-=======
-        <PackageReference Include="xunit" Version="2.5.3" />
-        <PackageReference Include="xunit.runner.visualstudio" Version="2.5.1">
->>>>>>> 2b012ff6
             <IncludeAssets>runtime; build; native; contentfiles; analyzers; buildtransitive</IncludeAssets>
             <PrivateAssets>all</PrivateAssets>
         </PackageReference>
