<<<<<<< HEAD
﻿#define MINIMAL

using System;
using System.Drawing;
using System.Runtime.InteropServices;
using SampleBase;
using Silk.NET.OpenGL;
using Silk.NET.Windowing;
using Silk.NET.Windowing.Common;

namespace Triangle
{
    public static class Program
    {
        private static readonly float[] _vertices =
        {
            -0.5f, -0.5f, 0.0f, // Bottom-left vertex
            0.5f, -0.5f, 0.0f, // Bottom-right vertex
            0.0f, 0.5f, 0.0f // Top vertex
        };

        private static uint _vertexBufferObject;
        private static uint _vertexArrayObject;
        private static GL _gl;
#if MINIMAL
        private static IView _window;
#else
        private static IWindow _window;
#endif
        private static Shader _shader;

        public static void Main(string[] args)
        {
#if MINIMAL
            _window = Window.GetView(ViewOptions.Default);
#else
            _window = Window.Create(WindowOptions.Default);
#endif
            _window.Load += Load;
            _window.Render += RenderFrame;
            _window.Update += UpdateFrame;
            _window.Resize += Resize;
            _window.Closing += End;
            _window.Run();
        }

        private static unsafe void Load()
        {
            _gl = GL.GetApi();
            _gl.Enable(GLEnum.DebugOutput);
            _gl.Enable(GLEnum.DebugOutputSynchronous);
            _gl.DebugMessageCallback(OnDebug, null);
            _gl.ClearColor(0.2f, 0.3f, 0.3f, 1.0f);
            _vertexBufferObject = _gl.GenBuffer();
            _gl.BindBuffer(GLEnum.ArrayBuffer, _vertexBufferObject);
            fixed (float* vertices = _vertices)
            {
                _gl.BufferData
                    (GLEnum.ArrayBuffer, (uint) _vertices.Length * sizeof(float), vertices, GLEnum.StaticDraw);
            }

            _shader = new Shader("Triangle.shader.vert", "Triangle.shader.frag", _gl, typeof(Program));
            _shader.Use();
            _vertexArrayObject = _gl.GenVertexArray();
            _gl.BindVertexArray(_vertexArrayObject);
            _gl.VertexAttribPointer(0, 3, GLEnum.Float, false, 3 * sizeof(float), null);
            _gl.EnableVertexAttribArray(0);
            _gl.BindBuffer(GLEnum.ArrayBuffer, _vertexBufferObject);
        }

        private static void OnDebug
            (GLEnum source, GLEnum type, int id, GLEnum severity, int length, IntPtr message, IntPtr userparam)
        {
            Console.WriteLine
            (
                $"|{severity.ToString().Substring(13)}| {type.ToString().Substring(9)}/{id}: {Marshal.PtrToStringAnsi(message)}"
            );
        }

        private static void RenderFrame(double delta)
        {
            _gl.Clear((uint) GLEnum.ColorBufferBit);
            _shader.Use();
            _gl.BindVertexArray(_vertexArrayObject);
            _gl.DrawArrays(GLEnum.Triangles, 0, 3);
        }


        private static void UpdateFrame(double delta)
        {
        }

        private static void Resize(Size size)
        {
            _gl.Viewport(size);
        }

        private static void End()
        {
            _gl.BindBuffer(GLEnum.ArrayBuffer, 0);
            _gl.BindVertexArray(0);
            _gl.UseProgram(0);
            _gl.DeleteBuffer(_vertexBufferObject);
            _gl.DeleteVertexArray(_vertexArrayObject);
            _gl.DeleteProgram(_shader.Handle);
        }
    }
}
=======
﻿#define MINIMAL

using System;
using System.Diagnostics;
using System.Drawing;
using System.Linq;
using System.Runtime.InteropServices;
using SampleBase;
using Silk.NET.Core.Native;
using Silk.NET.Input;
using Silk.NET.Input.Common;
using Silk.NET.OpenGL;
using Silk.NET.Windowing;
using Silk.NET.Windowing.Common;

namespace Triangle
{
    public static class Program
    {
        private static readonly float[] _vertices =
        {
            -0.5f, -0.5f, 0.0f, // Bottom-left vertex
            0.5f, -0.5f, 0.0f, // Bottom-right vertex
            0.0f, 0.5f, 0.0f // Top vertex
        };

        private static uint _vertexBufferObject;
        private static uint _vertexArrayObject;
        private static GL _gl;
#if MINIMAL
        private static IView _window;
#else
        private static IWindow _window;
#endif
        private static Shader _shader;

        public static void Main(string[] args)
        {
#if MINIMAL
            var opts = ViewOptions.Default;
            opts.FramesPerSecond = 90;
            opts.UpdatesPerSecond = 90;
            opts.VSync = VSyncMode.Off;
            _window = Window.GetView(opts);
#else
            var opts = WindowOptions.Default;
            opts.FramesPerSecond = 90;
            opts.UpdatesPerSecond = 90;
            _window = Window.Create(opts);
#endif
            _window.Load += Load;
            _window.Render += RenderFrame;
            _window.Update += UpdateFrame;
            _window.Resize += Resize;
            _window.Closing += End;
            _window.Run();
        }

        private static unsafe void Load()
        {
            _gl = GL.GetApi();
            _gl.Enable(GLEnum.DebugOutput);
            _gl.Enable(GLEnum.DebugOutputSynchronous);
            _gl.DebugMessageCallback(OnDebug, null);
            _gl.ClearColor(0.2f, 0.3f, 0.3f, 1.0f);
            _vertexBufferObject = _gl.GenBuffer();
            _gl.BindBuffer(GLEnum.ArrayBuffer, _vertexBufferObject);
            fixed (float* vertices = _vertices)
            {
                _gl.BufferData
                    (GLEnum.ArrayBuffer, (uint) _vertices.Length * sizeof(float), vertices, GLEnum.StaticDraw);
            }

            _shader = new Shader("Triangle.shader.vert", "Triangle.shader.frag", _gl, typeof(Program));
            _shader.Use();
            _vertexArrayObject = _gl.GenVertexArray();
            _gl.BindVertexArray(_vertexArrayObject);
            _gl.VertexAttribPointer(0, 3, GLEnum.Float, false, 3 * sizeof(float), null);
            _gl.EnableVertexAttribArray(0);
            _gl.BindBuffer(GLEnum.ArrayBuffer, _vertexBufferObject);
            _window.Update += WindowOnUpdate;
        }

        private static void WindowOnUpdate(double obj)
        {
            if (_window is IWindow w)
            {
                w.Title = "FPS " + Math.Ceiling(1d / obj);
            }
        }

        private static void OnDebug
            (GLEnum source, GLEnum type, int id, GLEnum severity, int length, IntPtr message, IntPtr userparam)
        {
            Console.WriteLine
            (
                $"|{severity.ToString().Substring(13)}| {type.ToString().Substring(9)}/{id}: {Marshal.PtrToStringAnsi(message)}"
            );
        }

        private static void RenderFrame(double delta)
        {
            _gl.Clear((uint) GLEnum.ColorBufferBit);
            _shader.Use();
            _gl.BindVertexArray(_vertexArrayObject);
            _gl.DrawArrays(GLEnum.Triangles, 0, 3);
        }


        private static void UpdateFrame(double delta)
        {
        }

        private static void Resize(Size size)
        {
            _gl.Viewport(size);
        }

        private static void End()
        {
            _gl.BindBuffer(GLEnum.ArrayBuffer, 0);
            _gl.BindVertexArray(0);
            _gl.UseProgram(0);
            _gl.DeleteBuffer(_vertexBufferObject);
            _gl.DeleteVertexArray(_vertexArrayObject);
            _gl.DeleteProgram(_shader.Handle);
        }
    }
}
>>>>>>> da004aff
<|MERGE_RESOLUTION|>--- conflicted
+++ resolved
@@ -1,124 +1,9 @@
-<<<<<<< HEAD
 ﻿#define MINIMAL
 
 using System;
 using System.Drawing;
 using System.Runtime.InteropServices;
 using SampleBase;
-using Silk.NET.OpenGL;
-using Silk.NET.Windowing;
-using Silk.NET.Windowing.Common;
-
-namespace Triangle
-{
-    public static class Program
-    {
-        private static readonly float[] _vertices =
-        {
-            -0.5f, -0.5f, 0.0f, // Bottom-left vertex
-            0.5f, -0.5f, 0.0f, // Bottom-right vertex
-            0.0f, 0.5f, 0.0f // Top vertex
-        };
-
-        private static uint _vertexBufferObject;
-        private static uint _vertexArrayObject;
-        private static GL _gl;
-#if MINIMAL
-        private static IView _window;
-#else
-        private static IWindow _window;
-#endif
-        private static Shader _shader;
-
-        public static void Main(string[] args)
-        {
-#if MINIMAL
-            _window = Window.GetView(ViewOptions.Default);
-#else
-            _window = Window.Create(WindowOptions.Default);
-#endif
-            _window.Load += Load;
-            _window.Render += RenderFrame;
-            _window.Update += UpdateFrame;
-            _window.Resize += Resize;
-            _window.Closing += End;
-            _window.Run();
-        }
-
-        private static unsafe void Load()
-        {
-            _gl = GL.GetApi();
-            _gl.Enable(GLEnum.DebugOutput);
-            _gl.Enable(GLEnum.DebugOutputSynchronous);
-            _gl.DebugMessageCallback(OnDebug, null);
-            _gl.ClearColor(0.2f, 0.3f, 0.3f, 1.0f);
-            _vertexBufferObject = _gl.GenBuffer();
-            _gl.BindBuffer(GLEnum.ArrayBuffer, _vertexBufferObject);
-            fixed (float* vertices = _vertices)
-            {
-                _gl.BufferData
-                    (GLEnum.ArrayBuffer, (uint) _vertices.Length * sizeof(float), vertices, GLEnum.StaticDraw);
-            }
-
-            _shader = new Shader("Triangle.shader.vert", "Triangle.shader.frag", _gl, typeof(Program));
-            _shader.Use();
-            _vertexArrayObject = _gl.GenVertexArray();
-            _gl.BindVertexArray(_vertexArrayObject);
-            _gl.VertexAttribPointer(0, 3, GLEnum.Float, false, 3 * sizeof(float), null);
-            _gl.EnableVertexAttribArray(0);
-            _gl.BindBuffer(GLEnum.ArrayBuffer, _vertexBufferObject);
-        }
-
-        private static void OnDebug
-            (GLEnum source, GLEnum type, int id, GLEnum severity, int length, IntPtr message, IntPtr userparam)
-        {
-            Console.WriteLine
-            (
-                $"|{severity.ToString().Substring(13)}| {type.ToString().Substring(9)}/{id}: {Marshal.PtrToStringAnsi(message)}"
-            );
-        }
-
-        private static void RenderFrame(double delta)
-        {
-            _gl.Clear((uint) GLEnum.ColorBufferBit);
-            _shader.Use();
-            _gl.BindVertexArray(_vertexArrayObject);
-            _gl.DrawArrays(GLEnum.Triangles, 0, 3);
-        }
-
-
-        private static void UpdateFrame(double delta)
-        {
-        }
-
-        private static void Resize(Size size)
-        {
-            _gl.Viewport(size);
-        }
-
-        private static void End()
-        {
-            _gl.BindBuffer(GLEnum.ArrayBuffer, 0);
-            _gl.BindVertexArray(0);
-            _gl.UseProgram(0);
-            _gl.DeleteBuffer(_vertexBufferObject);
-            _gl.DeleteVertexArray(_vertexArrayObject);
-            _gl.DeleteProgram(_shader.Handle);
-        }
-    }
-}
-=======
-﻿#define MINIMAL
-
-using System;
-using System.Diagnostics;
-using System.Drawing;
-using System.Linq;
-using System.Runtime.InteropServices;
-using SampleBase;
-using Silk.NET.Core.Native;
-using Silk.NET.Input;
-using Silk.NET.Input.Common;
 using Silk.NET.OpenGL;
 using Silk.NET.Windowing;
 using Silk.NET.Windowing.Common;
@@ -236,5 +121,4 @@
             _gl.DeleteProgram(_shader.Handle);
         }
     }
-}
->>>>>>> da004aff
+}