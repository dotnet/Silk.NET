// Licensed to the .NET Foundation under one or more agreements.
// The .NET Foundation licenses this file to you under the MIT license.


using System;
using Silk.NET.Core.Attributes;

#pragma warning disable 1591

namespace Silk.NET.SDL
{
<<<<<<< HEAD
    [NativeName("AnonymousName", "__AnonymousEnum_SDL_stdinc_L186_C9")]
=======
    [NativeName("AnonymousName", "__AnonymousEnum_SDL_stdinc_L180_C9")]
>>>>>>> 6095c712
    [NativeName("Name", "SDL_bool")]
    public enum SdlBool : int
    {
        [NativeName("Name", "SDL_FALSE")]
        False = 0x0,
        [NativeName("Name", "SDL_TRUE")]
        True = 0x1,
    }
}<|MERGE_RESOLUTION|>--- conflicted
+++ resolved
@@ -9,11 +9,7 @@
 
 namespace Silk.NET.SDL
 {
-<<<<<<< HEAD
-    [NativeName("AnonymousName", "__AnonymousEnum_SDL_stdinc_L186_C9")]
-=======
     [NativeName("AnonymousName", "__AnonymousEnum_SDL_stdinc_L180_C9")]
->>>>>>> 6095c712
     [NativeName("Name", "SDL_bool")]
     public enum SdlBool : int
     {
