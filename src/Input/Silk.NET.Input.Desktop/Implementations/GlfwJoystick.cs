--- conflicted
+++ resolved
@@ -1,128 +1,79 @@
-<<<<<<< HEAD
-// This file is part of Silk.NET.
-// 
-// You may modify and distribute Silk.NET under the terms
-// of the MIT license. See the LICENSE file for details.
-
-using System;
-using System.Collections.Generic;
-using Silk.NET.Input.Common;
-using Silk.NET.Input.Desktop.Collections;
-using Ultz.Dispatcher.Unsafe;
-
-namespace Silk.NET.Input.Desktop
-{
-    public class GlfwJoystick : IJoystick
-    {
-        public GlfwJoystick(int i)
-        {
-            Index = i;
-        }
-
-        public string Name => Util.Do(() => Util.Glfw.GetJoystickName(Index));
-        public int Index { get; }
-        public bool IsConnected => Util.Do(() => Util.Glfw.JoystickPresent(Index));
-        public IReadOnlyList<Axis> Axes => GetAxes(Index, this);
-        private List<Axis> _cachedAxes => new List<Axis>();
-        public IReadOnlyList<Button> Buttons { get; }
-        private List<Button> _cachedButtons => new List<Button>();
-        public IReadOnlyList<Hat> Hats { get; }
-        private List<Hat> _cachedHats => new List<Hat>();
-        public Deadzone Deadzone { get; set; }
-        public event Action<IJoystick, Button> ButtonDown;
-        public event Action<IJoystick, Button> ButtonUp;
-        public event Action<IJoystick, Axis> AxisMoved;
-        public event Action<IJoystick, Hat> HatMoved;
-
-=======
-// This file is part of Silk.NET.
-// 
-// You may modify and distribute Silk.NET under the terms
-// of the MIT license. See the LICENSE file for details.
-
-using System;
-using System.Collections.Generic;
-using Silk.NET.Input.Common;
-using Silk.NET.Input.Desktop.Collections;
-using Ultz.Dispatcher.Unsafe;
-
-namespace Silk.NET.Input.Desktop
-{
-    public class GlfwJoystick : IJoystick
-    {
-        public GlfwJoystick(int i)
-        {
-            Index = i;
-        }
-
-        public string Name => Util.Do(() => Util.Glfw.GetJoystickName(Index));
-        public int Index { get; }
-        public bool IsConnected => Util.Do(() => Util.Glfw.JoystickPresent(Index) && !Util.Glfw.JoystickIsGamepad(Index));
-        public IReadOnlyList<Axis> Axes => GetAxes(Index, this);
-        private List<Axis> _cachedAxes => new List<Axis>();
-        public IReadOnlyList<Button> Buttons { get; }
-        public IReadOnlyList<Hat> Hats { get; }
-        public Deadzone Deadzone { get; set; }
-        public event Action<IJoystick, Button> ButtonDown;
-        public event Action<IJoystick, Button> ButtonUp;
-        public event Action<IJoystick, Axis> AxisMoved;
-        public event Action<IJoystick, Hat> HatMoved;
-
->>>>>>> 00466288
-        public void Update()
-        {
-            if (Util.Glfw.JoystickIsGamepad(Index))
-            {
-                return;
-            }
-
-            IReadOnlyList<Axis> axes = Axes;
-            for (int i = 0; i < axes.Count; i++)
-            {
-                if (!axes[i].Equals(_cachedAxes.Count > i ? _cachedAxes[i] : axes[i]))
-                {
-                    _cachedAxes[i] = axes[i];
-                    AxisMoved?.Invoke(this, axes[i]);
-                }
-            }
-<<<<<<< HEAD
-            IReadOnlyList<Button> buttons = Buttons;
-            for (int i = 0; i < buttons.Count; i++)
-            {
-                if (!buttons[i].Equals(_cachedButtons.Count > i ? _cachedButtons[i] : buttons[i]))
-                {
-                    _cachedButtons[i] = buttons[i];
-                    (buttons[i].Pressed ? ButtonDown : ButtonUp)?.Invoke(this, buttons[i]);
-                }
-            }
-            IReadOnlyList<Hat> hats = Hats;
-            for (int i = 0; i < hats.Count; i++)
-            {
-                if (!hats[i].Equals(_cachedHats.Count > i ? _cachedHats[i] : hats[i]))
-                {
-                    _cachedHats[i] = hats[i];
-                    HatMoved?.Invoke(this, hats[i]);
-                }
-            }
-        }
-
-        private static unsafe IReadOnlyList<Axis> GetAxes(int i, GlfwJoystick joystick)
-        {
-            var count = 0;
-            var floats = Util.Do(() => (UnsafeDispatch<float>)Util.Glfw.GetJoystickAxes(i, out count));
-            return new GlfwAxisCollection(floats, count, joystick);
-        }
-    }
-}
-=======
-        }
-
-        private static unsafe IReadOnlyList<Axis> GetAxes(int i, GlfwJoystick joystick)
-        {
-            var count = 0;
-            var floats = Util.Do(() => (UnsafeDispatch<float>)Util.Glfw.GetJoystickAxes(i, out count));
-            return new GlfwAxisCollection(floats, count, joystick);
-        }
-    }
-}
->>>>>>> 00466288
+// This file is part of Silk.NET.
+// 
+// You may modify and distribute Silk.NET under the terms
+// of the MIT license. See the LICENSE file for details.
+
+using System;
+using System.Collections.Generic;
+using Silk.NET.Input.Common;
+using Silk.NET.Input.Desktop.Collections;
+using Ultz.Dispatcher.Unsafe;
+
+namespace Silk.NET.Input.Desktop
+{
+    public class GlfwJoystick : IJoystick
+    {
+        public GlfwJoystick(int i)
+        {
+            Index = i;
+        }
+
+        public string Name => Util.Do(() => Util.Glfw.GetJoystickName(Index));
+        public int Index { get; }
+        public bool IsConnected => Util.Do(() => Util.Glfw.JoystickPresent(Index)) && !Util.Glfw.JoystickIsGamepad(Index);
+        public IReadOnlyList<Axis> Axes => GetAxes(Index, this);
+        private List<Axis> _cachedAxes => new List<Axis>();
+        public IReadOnlyList<Button> Buttons { get; }
+        private List<Button> _cachedButtons => new List<Button>();
+        public IReadOnlyList<Hat> Hats { get; }
+        private List<Hat> _cachedHats => new List<Hat>();
+        public Deadzone Deadzone { get; set; }
+        public event Action<IJoystick, Button> ButtonDown;
+        public event Action<IJoystick, Button> ButtonUp;
+        public event Action<IJoystick, Axis> AxisMoved;
+        public event Action<IJoystick, Hat> HatMoved;
+
+        public void Update()
+        {
+            if (Util.Glfw.JoystickIsGamepad(Index))
+            {
+                return;
+            }
+
+            IReadOnlyList<Axis> axes = Axes;
+            for (int i = 0; i < axes.Count; i++)
+            {
+                if (!axes[i].Equals(_cachedAxes.Count > i ? _cachedAxes[i] : axes[i]))
+                {
+                    _cachedAxes[i] = axes[i];
+                    AxisMoved?.Invoke(this, axes[i]);
+                }
+            }
+            IReadOnlyList<Button> buttons = Buttons;
+            for (int i = 0; i < buttons.Count; i++)
+            {
+                if (!buttons[i].Equals(_cachedButtons.Count > i ? _cachedButtons[i] : buttons[i]))
+                {
+                    _cachedButtons[i] = buttons[i];
+                    (buttons[i].Pressed ? ButtonDown : ButtonUp)?.Invoke(this, buttons[i]);
+                }
+            }
+            IReadOnlyList<Hat> hats = Hats;
+            for (int i = 0; i < hats.Count; i++)
+            {
+                if (!hats[i].Equals(_cachedHats.Count > i ? _cachedHats[i] : hats[i]))
+                {
+                    _cachedHats[i] = hats[i];
+                    HatMoved?.Invoke(this, hats[i]);
+                }
+            }
+        }
+
+        private static unsafe IReadOnlyList<Axis> GetAxes(int i, GlfwJoystick joystick)
+        {
+            var count = 0;
+            var floats = Util.Do(() => (UnsafeDispatch<float>)Util.Glfw.GetJoystickAxes(i, out count));
+            return new GlfwAxisCollection(floats, count, joystick);
+        }
+    }
+}