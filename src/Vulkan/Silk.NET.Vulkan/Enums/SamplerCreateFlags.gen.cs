--- conflicted
+++ resolved
@@ -15,10 +15,7 @@
     {
         [NativeName("Name", "")]
         None = 0,
-<<<<<<< HEAD
         [Obsolete("Deprecated in favour of \"SubsampledBitExt\"")]
-=======
->>>>>>> 20598c5d
         [NativeName("Name", "VK_SAMPLER_CREATE_SUBSAMPLED_BIT_EXT")]
         SamplerCreateSubsampledBitExt = 1,
         [Obsolete("Deprecated in favour of \"SubsampledCoarseReconstructionBitExt\"")]
@@ -27,9 +24,9 @@
         [Obsolete("Deprecated in favour of \"Reserved3BitAmd\"")]
         [NativeName("Name", "VK_SAMPLER_CREATE_RESERVED_3_BIT_AMD")]
         SamplerCreateReserved3BitAmd = 8,
-        [Obsolete("Deprecated in favour of \"Reserved2BitExt\"")]
-        [NativeName("Name", "VK_SAMPLER_CREATE_RESERVED_2_BIT_EXT")]
-        SamplerCreateReserved2BitExt = 4,
+        [Obsolete("Deprecated in favour of \"NonSeamlessCubeMapBitExt\"")]
+        [NativeName("Name", "VK_SAMPLER_CREATE_NON_SEAMLESS_CUBE_MAP_BIT_EXT")]
+        SamplerCreateNonSeamlessCubeMapBitExt = 4,
         [Obsolete("Deprecated in favour of \"ImageProcessingBitQCom\"")]
         [NativeName("Name", "VK_SAMPLER_CREATE_IMAGE_PROCESSING_BIT_QCOM")]
         SamplerCreateImageProcessingBitQCom = 16,
@@ -39,8 +36,8 @@
         SubsampledCoarseReconstructionBitExt = 2,
         [NativeName("Name", "VK_SAMPLER_CREATE_RESERVED_3_BIT_AMD")]
         Reserved3BitAmd = 8,
-        [NativeName("Name", "VK_SAMPLER_CREATE_RESERVED_2_BIT_EXT")]
-        Reserved2BitExt = 4,
+        [NativeName("Name", "VK_SAMPLER_CREATE_NON_SEAMLESS_CUBE_MAP_BIT_EXT")]
+        NonSeamlessCubeMapBitExt = 4,
         [NativeName("Name", "VK_SAMPLER_CREATE_IMAGE_PROCESSING_BIT_QCOM")]
         ImageProcessingBitQCom = 16,
     }
