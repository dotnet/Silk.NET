--- conflicted
+++ resolved
@@ -496,38 +496,6 @@
         G16B16R162Plane422UnormKhr = 1000156032,
         [NativeName("Name", "VK_FORMAT_G16_B16_R16_3PLANE_444_UNORM_KHR")]
         G16B16R163Plane444UnormKhr = 1000156033,
-<<<<<<< HEAD
-        Astc3x3x3UnormBlockExt = 1000288000,
-        Astc3x3x3SrgbBlockExt = 1000288001,
-        Astc3x3x3SfloatBlockExt = 1000288002,
-        Astc4x3x3UnormBlockExt = 1000288003,
-        Astc4x3x3SrgbBlockExt = 1000288004,
-        Astc4x3x3SfloatBlockExt = 1000288005,
-        Astc4x4x3UnormBlockExt = 1000288006,
-        Astc4x4x3SrgbBlockExt = 1000288007,
-        Astc4x4x3SfloatBlockExt = 1000288008,
-        Astc4x4x4UnormBlockExt = 1000288009,
-        Astc4x4x4SrgbBlockExt = 1000288010,
-        Astc4x4x4SfloatBlockExt = 1000288011,
-        Astc5x4x4UnormBlockExt = 1000288012,
-        Astc5x4x4SrgbBlockExt = 1000288013,
-        Astc5x4x4SfloatBlockExt = 1000288014,
-        Astc5x5x4UnormBlockExt = 1000288015,
-        Astc5x5x4SrgbBlockExt = 1000288016,
-        Astc5x5x4SfloatBlockExt = 1000288017,
-        Astc5x5x5UnormBlockExt = 1000288018,
-        Astc5x5x5SrgbBlockExt = 1000288019,
-        Astc5x5x5SfloatBlockExt = 1000288020,
-        Astc6x5x5UnormBlockExt = 1000288021,
-        Astc6x5x5SrgbBlockExt = 1000288022,
-        Astc6x5x5SfloatBlockExt = 1000288023,
-        Astc6x6x5UnormBlockExt = 1000288024,
-        Astc6x6x5SrgbBlockExt = 1000288025,
-        Astc6x6x5SfloatBlockExt = 1000288026,
-        Astc6x6x6UnormBlockExt = 1000288027,
-        Astc6x6x6SrgbBlockExt = 1000288028,
-        Astc6x6x6SfloatBlockExt = 1000288029,
-=======
         [NativeName("Name", "VK_FORMAT_ASTC_3x3x3_UNORM_BLOCK_EXT")]
         Astc3x3x3UnormBlockExt = 1000288000,
         [NativeName("Name", "VK_FORMAT_ASTC_3x3x3_SRGB_BLOCK_EXT")]
@@ -589,7 +557,6 @@
         [NativeName("Name", "VK_FORMAT_ASTC_6x6x6_SFLOAT_BLOCK_EXT")]
         Astc6x6x6SfloatBlockExt = 1000288029,
         [NativeName("Name", "VK_FORMAT_G8B8G8R8_422_UNORM")]
->>>>>>> 1f768cb4
         G8B8G8R8422Unorm = 1000156000,
         [NativeName("Name", "VK_FORMAT_B8G8R8G8_422_UNORM")]
         B8G8R8G8422Unorm = 1000156001,
