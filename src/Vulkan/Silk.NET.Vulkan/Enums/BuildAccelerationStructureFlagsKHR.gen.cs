--- conflicted
+++ resolved
@@ -33,14 +33,6 @@
         [Obsolete("Deprecated in favour of \"MotionBitNV\"")]
         [NativeName("Name", "VK_BUILD_ACCELERATION_STRUCTURE_MOTION_BIT_NV")]
         BuildAccelerationStructureMotionBitNV = 32,
-<<<<<<< HEAD
-        [Obsolete("Deprecated in favour of \"Reserved6BitNV\"")]
-        [NativeName("Name", "VK_BUILD_ACCELERATION_STRUCTURE_RESERVED_6_BIT_NV")]
-        BuildAccelerationStructureReserved6BitNV = 64,
-        [Obsolete("Deprecated in favour of \"Reserved7BitNV\"")]
-        [NativeName("Name", "VK_BUILD_ACCELERATION_STRUCTURE_RESERVED_7_BIT_NV")]
-        BuildAccelerationStructureReserved7BitNV = 128,
-=======
         [Obsolete("Deprecated in favour of \"AllowOpacityMicromapUpdateExt\"")]
         [NativeName("Name", "VK_BUILD_ACCELERATION_STRUCTURE_ALLOW_OPACITY_MICROMAP_UPDATE_EXT")]
         BuildAccelerationStructureAllowOpacityMicromapUpdateExt = 64,
@@ -50,7 +42,6 @@
         [Obsolete("Deprecated in favour of \"AllowOpacityMicromapDataUpdateExt\"")]
         [NativeName("Name", "VK_BUILD_ACCELERATION_STRUCTURE_ALLOW_OPACITY_MICROMAP_DATA_UPDATE_EXT")]
         BuildAccelerationStructureAllowOpacityMicromapDataUpdateExt = 256,
->>>>>>> 79618580
         [Obsolete("Deprecated in favour of \"ReservedBit9NV\"")]
         [NativeName("Name", "VK_BUILD_ACCELERATION_STRUCTURE_RESERVED_BIT_9_NV")]
         BuildAccelerationStructureReservedBit9NV = 512,
@@ -69,19 +60,12 @@
         LowMemoryBitKhr = 16,
         [NativeName("Name", "VK_BUILD_ACCELERATION_STRUCTURE_MOTION_BIT_NV")]
         MotionBitNV = 32,
-<<<<<<< HEAD
-        [NativeName("Name", "VK_BUILD_ACCELERATION_STRUCTURE_RESERVED_6_BIT_NV")]
-        Reserved6BitNV = 64,
-        [NativeName("Name", "VK_BUILD_ACCELERATION_STRUCTURE_RESERVED_7_BIT_NV")]
-        Reserved7BitNV = 128,
-=======
         [NativeName("Name", "VK_BUILD_ACCELERATION_STRUCTURE_ALLOW_OPACITY_MICROMAP_UPDATE_EXT")]
         AllowOpacityMicromapUpdateExt = 64,
         [NativeName("Name", "VK_BUILD_ACCELERATION_STRUCTURE_ALLOW_DISABLE_OPACITY_MICROMAPS_EXT")]
         AllowDisableOpacityMicromapsExt = 128,
         [NativeName("Name", "VK_BUILD_ACCELERATION_STRUCTURE_ALLOW_OPACITY_MICROMAP_DATA_UPDATE_EXT")]
         AllowOpacityMicromapDataUpdateExt = 256,
->>>>>>> 79618580
         [NativeName("Name", "VK_BUILD_ACCELERATION_STRUCTURE_RESERVED_BIT_9_NV")]
         ReservedBit9NV = 512,
         [NativeName("Name", "VK_BUILD_ACCELERATION_STRUCTURE_RESERVED_BIT_10_NV")]
