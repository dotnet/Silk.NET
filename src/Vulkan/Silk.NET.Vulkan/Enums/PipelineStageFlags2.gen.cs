--- conflicted
+++ resolved
@@ -169,15 +169,12 @@
         [Obsolete("Deprecated in favour of \"DataGraphBitArm\"")]
         [NativeName("Name", "VK_PIPELINE_STAGE_2_DATA_GRAPH_BIT_ARM")]
         PipelineStage2DataGraphBitArm = 4398046511104,
-<<<<<<< HEAD
-=======
         [Obsolete("Deprecated in favour of \"CopyIndirectBitKhr\"")]
         [NativeName("Name", "VK_PIPELINE_STAGE_2_COPY_INDIRECT_BIT_KHR")]
         PipelineStage2CopyIndirectBitKhr = 70368744177664,
         [Obsolete("Deprecated in favour of \"MemoryDecompressionBitExt\"")]
         [NativeName("Name", "VK_PIPELINE_STAGE_2_MEMORY_DECOMPRESSION_BIT_EXT")]
         PipelineStage2MemoryDecompressionBitExt = 35184372088832,
->>>>>>> f550aa3f
         [NativeName("Name", "VK_PIPELINE_STAGE_2_NONE")]
         None = 0,
         [NativeName("Name", "VK_PIPELINE_STAGE_2_TOP_OF_PIPE_BIT")]
@@ -282,12 +279,9 @@
         ConvertCooperativeVectorMatrixBitNV = 17592186044416,
         [NativeName("Name", "VK_PIPELINE_STAGE_2_DATA_GRAPH_BIT_ARM")]
         DataGraphBitArm = 4398046511104,
-<<<<<<< HEAD
-=======
         [NativeName("Name", "VK_PIPELINE_STAGE_2_COPY_INDIRECT_BIT_KHR")]
         CopyIndirectBitKhr = 70368744177664,
         [NativeName("Name", "VK_PIPELINE_STAGE_2_MEMORY_DECOMPRESSION_BIT_EXT")]
         MemoryDecompressionBitExt = 35184372088832,
->>>>>>> f550aa3f
     }
 }