// Licensed to the .NET Foundation under one or more agreements.
// The .NET Foundation licenses this file to you under the MIT license.


using System;
using Silk.NET.Core.Attributes;

#pragma warning disable 1591

namespace Silk.NET.Vulkan
{
    [NativeName("Name", "VkStructureType")]
    public enum StructureType : int
    {
        [NativeName("Name", "VK_STRUCTURE_TYPE_APPLICATION_INFO")]
        ApplicationInfo = 0,
        [NativeName("Name", "VK_STRUCTURE_TYPE_INSTANCE_CREATE_INFO")]
        InstanceCreateInfo = 1,
        [NativeName("Name", "VK_STRUCTURE_TYPE_DEVICE_QUEUE_CREATE_INFO")]
        DeviceQueueCreateInfo = 2,
        [NativeName("Name", "VK_STRUCTURE_TYPE_DEVICE_CREATE_INFO")]
        DeviceCreateInfo = 3,
        [NativeName("Name", "VK_STRUCTURE_TYPE_SUBMIT_INFO")]
        SubmitInfo = 4,
        [NativeName("Name", "VK_STRUCTURE_TYPE_MEMORY_ALLOCATE_INFO")]
        MemoryAllocateInfo = 5,
        [NativeName("Name", "VK_STRUCTURE_TYPE_MAPPED_MEMORY_RANGE")]
        MappedMemoryRange = 6,
        [NativeName("Name", "VK_STRUCTURE_TYPE_BIND_SPARSE_INFO")]
        BindSparseInfo = 7,
        [NativeName("Name", "VK_STRUCTURE_TYPE_FENCE_CREATE_INFO")]
        FenceCreateInfo = 8,
        [NativeName("Name", "VK_STRUCTURE_TYPE_SEMAPHORE_CREATE_INFO")]
        SemaphoreCreateInfo = 9,
        [NativeName("Name", "VK_STRUCTURE_TYPE_EVENT_CREATE_INFO")]
        EventCreateInfo = 10,
        [NativeName("Name", "VK_STRUCTURE_TYPE_QUERY_POOL_CREATE_INFO")]
        QueryPoolCreateInfo = 11,
        [NativeName("Name", "VK_STRUCTURE_TYPE_BUFFER_CREATE_INFO")]
        BufferCreateInfo = 12,
        [NativeName("Name", "VK_STRUCTURE_TYPE_BUFFER_VIEW_CREATE_INFO")]
        BufferViewCreateInfo = 13,
        [NativeName("Name", "VK_STRUCTURE_TYPE_IMAGE_CREATE_INFO")]
        ImageCreateInfo = 14,
        [NativeName("Name", "VK_STRUCTURE_TYPE_IMAGE_VIEW_CREATE_INFO")]
        ImageViewCreateInfo = 15,
        [NativeName("Name", "VK_STRUCTURE_TYPE_SHADER_MODULE_CREATE_INFO")]
        ShaderModuleCreateInfo = 16,
        [NativeName("Name", "VK_STRUCTURE_TYPE_PIPELINE_CACHE_CREATE_INFO")]
        PipelineCacheCreateInfo = 17,
        [NativeName("Name", "VK_STRUCTURE_TYPE_PIPELINE_SHADER_STAGE_CREATE_INFO")]
        PipelineShaderStageCreateInfo = 18,
        [NativeName("Name", "VK_STRUCTURE_TYPE_PIPELINE_VERTEX_INPUT_STATE_CREATE_INFO")]
        PipelineVertexInputStateCreateInfo = 19,
        [NativeName("Name", "VK_STRUCTURE_TYPE_PIPELINE_INPUT_ASSEMBLY_STATE_CREATE_INFO")]
        PipelineInputAssemblyStateCreateInfo = 20,
        [NativeName("Name", "VK_STRUCTURE_TYPE_PIPELINE_TESSELLATION_STATE_CREATE_INFO")]
        PipelineTessellationStateCreateInfo = 21,
        [NativeName("Name", "VK_STRUCTURE_TYPE_PIPELINE_VIEWPORT_STATE_CREATE_INFO")]
        PipelineViewportStateCreateInfo = 22,
        [NativeName("Name", "VK_STRUCTURE_TYPE_PIPELINE_RASTERIZATION_STATE_CREATE_INFO")]
        PipelineRasterizationStateCreateInfo = 23,
        [NativeName("Name", "VK_STRUCTURE_TYPE_PIPELINE_MULTISAMPLE_STATE_CREATE_INFO")]
        PipelineMultisampleStateCreateInfo = 24,
        [NativeName("Name", "VK_STRUCTURE_TYPE_PIPELINE_DEPTH_STENCIL_STATE_CREATE_INFO")]
        PipelineDepthStencilStateCreateInfo = 25,
        [NativeName("Name", "VK_STRUCTURE_TYPE_PIPELINE_COLOR_BLEND_STATE_CREATE_INFO")]
        PipelineColorBlendStateCreateInfo = 26,
        [NativeName("Name", "VK_STRUCTURE_TYPE_PIPELINE_DYNAMIC_STATE_CREATE_INFO")]
        PipelineDynamicStateCreateInfo = 27,
        [NativeName("Name", "VK_STRUCTURE_TYPE_GRAPHICS_PIPELINE_CREATE_INFO")]
        GraphicsPipelineCreateInfo = 28,
        [NativeName("Name", "VK_STRUCTURE_TYPE_COMPUTE_PIPELINE_CREATE_INFO")]
        ComputePipelineCreateInfo = 29,
        [NativeName("Name", "VK_STRUCTURE_TYPE_PIPELINE_LAYOUT_CREATE_INFO")]
        PipelineLayoutCreateInfo = 30,
        [NativeName("Name", "VK_STRUCTURE_TYPE_SAMPLER_CREATE_INFO")]
        SamplerCreateInfo = 31,
        [NativeName("Name", "VK_STRUCTURE_TYPE_DESCRIPTOR_SET_LAYOUT_CREATE_INFO")]
        DescriptorSetLayoutCreateInfo = 32,
        [NativeName("Name", "VK_STRUCTURE_TYPE_DESCRIPTOR_POOL_CREATE_INFO")]
        DescriptorPoolCreateInfo = 33,
        [NativeName("Name", "VK_STRUCTURE_TYPE_DESCRIPTOR_SET_ALLOCATE_INFO")]
        DescriptorSetAllocateInfo = 34,
        [NativeName("Name", "VK_STRUCTURE_TYPE_WRITE_DESCRIPTOR_SET")]
        WriteDescriptorSet = 35,
        [NativeName("Name", "VK_STRUCTURE_TYPE_COPY_DESCRIPTOR_SET")]
        CopyDescriptorSet = 36,
        [NativeName("Name", "VK_STRUCTURE_TYPE_FRAMEBUFFER_CREATE_INFO")]
        FramebufferCreateInfo = 37,
        [NativeName("Name", "VK_STRUCTURE_TYPE_RENDER_PASS_CREATE_INFO")]
        RenderPassCreateInfo = 38,
        [NativeName("Name", "VK_STRUCTURE_TYPE_COMMAND_POOL_CREATE_INFO")]
        CommandPoolCreateInfo = 39,
        [NativeName("Name", "VK_STRUCTURE_TYPE_COMMAND_BUFFER_ALLOCATE_INFO")]
        CommandBufferAllocateInfo = 40,
        [NativeName("Name", "VK_STRUCTURE_TYPE_COMMAND_BUFFER_INHERITANCE_INFO")]
        CommandBufferInheritanceInfo = 41,
        [NativeName("Name", "VK_STRUCTURE_TYPE_COMMAND_BUFFER_BEGIN_INFO")]
        CommandBufferBeginInfo = 42,
        [NativeName("Name", "VK_STRUCTURE_TYPE_RENDER_PASS_BEGIN_INFO")]
        RenderPassBeginInfo = 43,
        [NativeName("Name", "VK_STRUCTURE_TYPE_BUFFER_MEMORY_BARRIER")]
        BufferMemoryBarrier = 44,
        [NativeName("Name", "VK_STRUCTURE_TYPE_IMAGE_MEMORY_BARRIER")]
        ImageMemoryBarrier = 45,
        [NativeName("Name", "VK_STRUCTURE_TYPE_MEMORY_BARRIER")]
        MemoryBarrier = 46,
        [NativeName("Name", "VK_STRUCTURE_TYPE_LOADER_INSTANCE_CREATE_INFO")]
        LoaderInstanceCreateInfo = 47,
        [NativeName("Name", "VK_STRUCTURE_TYPE_LOADER_DEVICE_CREATE_INFO")]
        LoaderDeviceCreateInfo = 48,
        [NativeName("Name", "VK_STRUCTURE_TYPE_SWAPCHAIN_CREATE_INFO_KHR")]
        SwapchainCreateInfoKhr = 1000001000,
        [NativeName("Name", "VK_STRUCTURE_TYPE_PRESENT_INFO_KHR")]
        PresentInfoKhr = 1000001001,
        [NativeName("Name", "VK_STRUCTURE_TYPE_DEVICE_GROUP_PRESENT_CAPABILITIES_KHR")]
        DeviceGroupPresentCapabilitiesKhr = 1000060007,
        [NativeName("Name", "VK_STRUCTURE_TYPE_IMAGE_SWAPCHAIN_CREATE_INFO_KHR")]
        ImageSwapchainCreateInfoKhr = 1000060008,
        [NativeName("Name", "VK_STRUCTURE_TYPE_BIND_IMAGE_MEMORY_SWAPCHAIN_INFO_KHR")]
        BindImageMemorySwapchainInfoKhr = 1000060009,
        [NativeName("Name", "VK_STRUCTURE_TYPE_ACQUIRE_NEXT_IMAGE_INFO_KHR")]
        AcquireNextImageInfoKhr = 1000060010,
        [NativeName("Name", "VK_STRUCTURE_TYPE_DEVICE_GROUP_PRESENT_INFO_KHR")]
        DeviceGroupPresentInfoKhr = 1000060011,
        [NativeName("Name", "VK_STRUCTURE_TYPE_DEVICE_GROUP_SWAPCHAIN_CREATE_INFO_KHR")]
        DeviceGroupSwapchainCreateInfoKhr = 1000060012,
        [NativeName("Name", "VK_STRUCTURE_TYPE_DISPLAY_MODE_CREATE_INFO_KHR")]
        DisplayModeCreateInfoKhr = 1000002000,
        [NativeName("Name", "VK_STRUCTURE_TYPE_DISPLAY_SURFACE_CREATE_INFO_KHR")]
        DisplaySurfaceCreateInfoKhr = 1000002001,
        [NativeName("Name", "VK_STRUCTURE_TYPE_DISPLAY_PRESENT_INFO_KHR")]
        DisplayPresentInfoKhr = 1000003000,
        [NativeName("Name", "VK_STRUCTURE_TYPE_XLIB_SURFACE_CREATE_INFO_KHR")]
        XlibSurfaceCreateInfoKhr = 1000004000,
        [NativeName("Name", "VK_STRUCTURE_TYPE_XCB_SURFACE_CREATE_INFO_KHR")]
        XcbSurfaceCreateInfoKhr = 1000005000,
        [NativeName("Name", "VK_STRUCTURE_TYPE_WAYLAND_SURFACE_CREATE_INFO_KHR")]
        WaylandSurfaceCreateInfoKhr = 1000006000,
        [NativeName("Name", "VK_STRUCTURE_TYPE_ANDROID_SURFACE_CREATE_INFO_KHR")]
        AndroidSurfaceCreateInfoKhr = 1000008000,
        [NativeName("Name", "VK_STRUCTURE_TYPE_WIN32_SURFACE_CREATE_INFO_KHR")]
        Win32SurfaceCreateInfoKhr = 1000009000,
        [NativeName("Name", "VK_STRUCTURE_TYPE_NATIVE_BUFFER_ANDROID")]
        NativeBufferAndroid = 1000010000,
        [NativeName("Name", "VK_STRUCTURE_TYPE_SWAPCHAIN_IMAGE_CREATE_INFO_ANDROID")]
        SwapchainImageCreateInfoAndroid = 1000010001,
        [NativeName("Name", "VK_STRUCTURE_TYPE_PHYSICAL_DEVICE_PRESENTATION_PROPERTIES_ANDROID")]
        PhysicalDevicePresentationPropertiesAndroid = 1000010002,
        [NativeName("Name", "VK_STRUCTURE_TYPE_DEBUG_REPORT_CALLBACK_CREATE_INFO_EXT")]
        DebugReportCallbackCreateInfoExt = 1000011000,
        [NativeName("Name", "VK_STRUCTURE_TYPE_DEBUG_REPORT_CREATE_INFO_EXT")]
        DebugReportCreateInfoExt = 1000011000,
        [NativeName("Name", "VK_STRUCTURE_TYPE_PIPELINE_RASTERIZATION_STATE_RASTERIZATION_ORDER_AMD")]
        PipelineRasterizationStateRasterizationOrderAmd = 1000018000,
        [NativeName("Name", "VK_STRUCTURE_TYPE_DEBUG_MARKER_OBJECT_NAME_INFO_EXT")]
        DebugMarkerObjectNameInfoExt = 1000022000,
        [NativeName("Name", "VK_STRUCTURE_TYPE_DEBUG_MARKER_OBJECT_TAG_INFO_EXT")]
        DebugMarkerObjectTagInfoExt = 1000022001,
        [NativeName("Name", "VK_STRUCTURE_TYPE_DEBUG_MARKER_MARKER_INFO_EXT")]
        DebugMarkerMarkerInfoExt = 1000022002,
        [NativeName("Name", "VK_STRUCTURE_TYPE_VIDEO_PROFILE_INFO_KHR")]
        VideoProfileInfoKhr = 1000023000,
        [NativeName("Name", "VK_STRUCTURE_TYPE_VIDEO_CAPABILITIES_KHR")]
        VideoCapabilitiesKhr = 1000023001,
        [NativeName("Name", "VK_STRUCTURE_TYPE_VIDEO_PICTURE_RESOURCE_INFO_KHR")]
        VideoPictureResourceInfoKhr = 1000023002,
        [NativeName("Name", "VK_STRUCTURE_TYPE_VIDEO_SESSION_MEMORY_REQUIREMENTS_KHR")]
        VideoSessionMemoryRequirementsKhr = 1000023003,
        [NativeName("Name", "VK_STRUCTURE_TYPE_BIND_VIDEO_SESSION_MEMORY_INFO_KHR")]
        BindVideoSessionMemoryInfoKhr = 1000023004,
        [NativeName("Name", "VK_STRUCTURE_TYPE_VIDEO_SESSION_CREATE_INFO_KHR")]
        VideoSessionCreateInfoKhr = 1000023005,
        [NativeName("Name", "VK_STRUCTURE_TYPE_VIDEO_SESSION_PARAMETERS_CREATE_INFO_KHR")]
        VideoSessionParametersCreateInfoKhr = 1000023006,
        [NativeName("Name", "VK_STRUCTURE_TYPE_VIDEO_SESSION_PARAMETERS_UPDATE_INFO_KHR")]
        VideoSessionParametersUpdateInfoKhr = 1000023007,
        [NativeName("Name", "VK_STRUCTURE_TYPE_VIDEO_BEGIN_CODING_INFO_KHR")]
        VideoBeginCodingInfoKhr = 1000023008,
        [NativeName("Name", "VK_STRUCTURE_TYPE_VIDEO_END_CODING_INFO_KHR")]
        VideoEndCodingInfoKhr = 1000023009,
        [NativeName("Name", "VK_STRUCTURE_TYPE_VIDEO_CODING_CONTROL_INFO_KHR")]
        VideoCodingControlInfoKhr = 1000023010,
        [NativeName("Name", "VK_STRUCTURE_TYPE_VIDEO_REFERENCE_SLOT_INFO_KHR")]
        VideoReferenceSlotInfoKhr = 1000023011,
        [NativeName("Name", "VK_STRUCTURE_TYPE_QUEUE_FAMILY_VIDEO_PROPERTIES_KHR")]
        QueueFamilyVideoPropertiesKhr = 1000023012,
        [NativeName("Name", "VK_STRUCTURE_TYPE_VIDEO_PROFILE_LIST_INFO_KHR")]
        VideoProfileListInfoKhr = 1000023013,
        [NativeName("Name", "VK_STRUCTURE_TYPE_PHYSICAL_DEVICE_VIDEO_FORMAT_INFO_KHR")]
        PhysicalDeviceVideoFormatInfoKhr = 1000023014,
        [NativeName("Name", "VK_STRUCTURE_TYPE_VIDEO_FORMAT_PROPERTIES_KHR")]
        VideoFormatPropertiesKhr = 1000023015,
        [NativeName("Name", "VK_STRUCTURE_TYPE_QUEUE_FAMILY_QUERY_RESULT_STATUS_PROPERTIES_KHR")]
        QueueFamilyQueryResultStatusPropertiesKhr = 1000023016,
        [NativeName("Name", "VK_STRUCTURE_TYPE_VIDEO_DECODE_INFO_KHR")]
        VideoDecodeInfoKhr = 1000024000,
        [NativeName("Name", "VK_STRUCTURE_TYPE_VIDEO_DECODE_CAPABILITIES_KHR")]
        VideoDecodeCapabilitiesKhr = 1000024001,
        [NativeName("Name", "VK_STRUCTURE_TYPE_VIDEO_DECODE_USAGE_INFO_KHR")]
        VideoDecodeUsageInfoKhr = 1000024002,
        [NativeName("Name", "VK_STRUCTURE_TYPE_DEDICATED_ALLOCATION_IMAGE_CREATE_INFO_NV")]
        DedicatedAllocationImageCreateInfoNV = 1000026000,
        [NativeName("Name", "VK_STRUCTURE_TYPE_DEDICATED_ALLOCATION_BUFFER_CREATE_INFO_NV")]
        DedicatedAllocationBufferCreateInfoNV = 1000026001,
        [NativeName("Name", "VK_STRUCTURE_TYPE_DEDICATED_ALLOCATION_MEMORY_ALLOCATE_INFO_NV")]
        DedicatedAllocationMemoryAllocateInfoNV = 1000026002,
        [NativeName("Name", "VK_STRUCTURE_TYPE_PHYSICAL_DEVICE_TRANSFORM_FEEDBACK_FEATURES_EXT")]
        PhysicalDeviceTransformFeedbackFeaturesExt = 1000028000,
        [NativeName("Name", "VK_STRUCTURE_TYPE_PHYSICAL_DEVICE_TRANSFORM_FEEDBACK_PROPERTIES_EXT")]
        PhysicalDeviceTransformFeedbackPropertiesExt = 1000028001,
        [NativeName("Name", "VK_STRUCTURE_TYPE_PIPELINE_RASTERIZATION_STATE_STREAM_CREATE_INFO_EXT")]
        PipelineRasterizationStateStreamCreateInfoExt = 1000028002,
        [NativeName("Name", "VK_STRUCTURE_TYPE_CU_MODULE_CREATE_INFO_NVX")]
        CUModuleCreateInfoNvx = 1000029000,
        [NativeName("Name", "VK_STRUCTURE_TYPE_CU_FUNCTION_CREATE_INFO_NVX")]
        CUFunctionCreateInfoNvx = 1000029001,
        [NativeName("Name", "VK_STRUCTURE_TYPE_CU_LAUNCH_INFO_NVX")]
        CULaunchInfoNvx = 1000029002,
        [NativeName("Name", "VK_STRUCTURE_TYPE_IMAGE_VIEW_HANDLE_INFO_NVX")]
        ImageViewHandleInfoNvx = 1000030000,
        [NativeName("Name", "VK_STRUCTURE_TYPE_IMAGE_VIEW_ADDRESS_PROPERTIES_NVX")]
        ImageViewAddressPropertiesNvx = 1000030001,
        [NativeName("Name", "VK_STRUCTURE_TYPE_VIDEO_ENCODE_H264_CAPABILITIES_EXT")]
        VideoEncodeH264CapabilitiesExt = 1000038000,
        [NativeName("Name", "VK_STRUCTURE_TYPE_VIDEO_ENCODE_H264_SESSION_PARAMETERS_CREATE_INFO_EXT")]
        VideoEncodeH264SessionParametersCreateInfoExt = 1000038001,
        [NativeName("Name", "VK_STRUCTURE_TYPE_VIDEO_ENCODE_H264_SESSION_PARAMETERS_ADD_INFO_EXT")]
        VideoEncodeH264SessionParametersAddInfoExt = 1000038002,
        [NativeName("Name", "VK_STRUCTURE_TYPE_VIDEO_ENCODE_H264_VCL_FRAME_INFO_EXT")]
        VideoEncodeH264VclFrameInfoExt = 1000038003,
        [NativeName("Name", "VK_STRUCTURE_TYPE_VIDEO_ENCODE_H264_DPB_SLOT_INFO_EXT")]
        VideoEncodeH264DpbSlotInfoExt = 1000038004,
        [NativeName("Name", "VK_STRUCTURE_TYPE_VIDEO_ENCODE_H264_NALU_SLICE_INFO_EXT")]
        VideoEncodeH264NaluSliceInfoExt = 1000038005,
        [NativeName("Name", "VK_STRUCTURE_TYPE_VIDEO_ENCODE_H264_EMIT_PICTURE_PARAMETERS_INFO_EXT")]
        VideoEncodeH264EmitPictureParametersInfoExt = 1000038006,
        [NativeName("Name", "VK_STRUCTURE_TYPE_VIDEO_ENCODE_H264_PROFILE_INFO_EXT")]
        VideoEncodeH264ProfileInfoExt = 1000038007,
        [NativeName("Name", "VK_STRUCTURE_TYPE_VIDEO_ENCODE_H264_RATE_CONTROL_INFO_EXT")]
        VideoEncodeH264RateControlInfoExt = 1000038008,
        [NativeName("Name", "VK_STRUCTURE_TYPE_VIDEO_ENCODE_H264_RATE_CONTROL_LAYER_INFO_EXT")]
        VideoEncodeH264RateControlLayerInfoExt = 1000038009,
        [NativeName("Name", "VK_STRUCTURE_TYPE_VIDEO_ENCODE_H264_REFERENCE_LISTS_INFO_EXT")]
        VideoEncodeH264ReferenceListsInfoExt = 1000038010,
        [NativeName("Name", "VK_STRUCTURE_TYPE_VIDEO_ENCODE_H265_CAPABILITIES_EXT")]
        VideoEncodeH265CapabilitiesExt = 1000039000,
        [NativeName("Name", "VK_STRUCTURE_TYPE_VIDEO_ENCODE_H265_SESSION_PARAMETERS_CREATE_INFO_EXT")]
        VideoEncodeH265SessionParametersCreateInfoExt = 1000039001,
        [NativeName("Name", "VK_STRUCTURE_TYPE_VIDEO_ENCODE_H265_SESSION_PARAMETERS_ADD_INFO_EXT")]
        VideoEncodeH265SessionParametersAddInfoExt = 1000039002,
        [NativeName("Name", "VK_STRUCTURE_TYPE_VIDEO_ENCODE_H265_VCL_FRAME_INFO_EXT")]
        VideoEncodeH265VclFrameInfoExt = 1000039003,
        [NativeName("Name", "VK_STRUCTURE_TYPE_VIDEO_ENCODE_H265_DPB_SLOT_INFO_EXT")]
        VideoEncodeH265DpbSlotInfoExt = 1000039004,
        [NativeName("Name", "VK_STRUCTURE_TYPE_VIDEO_ENCODE_H265_NALU_SLICE_SEGMENT_INFO_EXT")]
        VideoEncodeH265NaluSliceSegmentInfoExt = 1000039005,
        [NativeName("Name", "VK_STRUCTURE_TYPE_VIDEO_ENCODE_H265_EMIT_PICTURE_PARAMETERS_INFO_EXT")]
        VideoEncodeH265EmitPictureParametersInfoExt = 1000039006,
        [NativeName("Name", "VK_STRUCTURE_TYPE_VIDEO_ENCODE_H265_PROFILE_INFO_EXT")]
        VideoEncodeH265ProfileInfoExt = 1000039007,
        [NativeName("Name", "VK_STRUCTURE_TYPE_VIDEO_ENCODE_H265_REFERENCE_LISTS_INFO_EXT")]
        VideoEncodeH265ReferenceListsInfoExt = 1000039008,
        [NativeName("Name", "VK_STRUCTURE_TYPE_VIDEO_ENCODE_H265_RATE_CONTROL_INFO_EXT")]
        VideoEncodeH265RateControlInfoExt = 1000039009,
        [NativeName("Name", "VK_STRUCTURE_TYPE_VIDEO_ENCODE_H265_RATE_CONTROL_LAYER_INFO_EXT")]
        VideoEncodeH265RateControlLayerInfoExt = 1000039010,
        [NativeName("Name", "VK_STRUCTURE_TYPE_VIDEO_DECODE_H264_CAPABILITIES_EXT")]
        VideoDecodeH264CapabilitiesExt = 1000040000,
        [NativeName("Name", "VK_STRUCTURE_TYPE_VIDEO_DECODE_H264_PICTURE_INFO_EXT")]
        VideoDecodeH264PictureInfoExt = 1000040001,
        [NativeName("Name", "VK_STRUCTURE_TYPE_VIDEO_DECODE_H264_PROFILE_INFO_EXT")]
        VideoDecodeH264ProfileInfoExt = 1000040003,
        [NativeName("Name", "VK_STRUCTURE_TYPE_VIDEO_DECODE_H264_SESSION_PARAMETERS_CREATE_INFO_EXT")]
        VideoDecodeH264SessionParametersCreateInfoExt = 1000040004,
        [NativeName("Name", "VK_STRUCTURE_TYPE_VIDEO_DECODE_H264_SESSION_PARAMETERS_ADD_INFO_EXT")]
        VideoDecodeH264SessionParametersAddInfoExt = 1000040005,
        [NativeName("Name", "VK_STRUCTURE_TYPE_VIDEO_DECODE_H264_DPB_SLOT_INFO_EXT")]
        VideoDecodeH264DpbSlotInfoExt = 1000040006,
        [NativeName("Name", "VK_STRUCTURE_TYPE_TEXTURE_LOD_GATHER_FORMAT_PROPERTIES_AMD")]
        TextureLodGatherFormatPropertiesAmd = 1000041000,
        [NativeName("Name", "VK_STRUCTURE_TYPE_RENDERING_INFO_KHR")]
        RenderingInfoKhr = 1000044000,
        [NativeName("Name", "VK_STRUCTURE_TYPE_RENDERING_ATTACHMENT_INFO_KHR")]
        RenderingAttachmentInfoKhr = 1000044001,
        [NativeName("Name", "VK_STRUCTURE_TYPE_PIPELINE_RENDERING_CREATE_INFO_KHR")]
        PipelineRenderingCreateInfoKhr = 1000044002,
        [NativeName("Name", "VK_STRUCTURE_TYPE_PHYSICAL_DEVICE_DYNAMIC_RENDERING_FEATURES_KHR")]
        PhysicalDeviceDynamicRenderingFeaturesKhr = 1000044003,
        [NativeName("Name", "VK_STRUCTURE_TYPE_COMMAND_BUFFER_INHERITANCE_RENDERING_INFO_KHR")]
        CommandBufferInheritanceRenderingInfoKhr = 1000044004,
        [NativeName("Name", "VK_STRUCTURE_TYPE_RENDERING_FRAGMENT_SHADING_RATE_ATTACHMENT_INFO_KHR")]
        RenderingFragmentShadingRateAttachmentInfoKhr = 1000044006,
        [NativeName("Name", "VK_STRUCTURE_TYPE_RENDERING_FRAGMENT_DENSITY_MAP_ATTACHMENT_INFO_EXT")]
        RenderingFragmentDensityMapAttachmentInfoExt = 1000044007,
        [NativeName("Name", "VK_STRUCTURE_TYPE_ATTACHMENT_SAMPLE_COUNT_INFO_AMD")]
        AttachmentSampleCountInfoAmd = 1000044008,
        [NativeName("Name", "VK_STRUCTURE_TYPE_ATTACHMENT_SAMPLE_COUNT_INFO_NV")]
        AttachmentSampleCountInfoNV = 1000044008,
        [NativeName("Name", "VK_STRUCTURE_TYPE_MULTIVIEW_PER_VIEW_ATTRIBUTES_INFO_NVX")]
        MultiviewPerViewAttributesInfoNvx = 1000044009,
        [NativeName("Name", "VK_STRUCTURE_TYPE_STREAM_DESCRIPTOR_SURFACE_CREATE_INFO_GGP")]
        StreamDescriptorSurfaceCreateInfoGgp = 1000049000,
        [NativeName("Name", "VK_STRUCTURE_TYPE_PHYSICAL_DEVICE_CORNER_SAMPLED_IMAGE_FEATURES_NV")]
        PhysicalDeviceCornerSampledImageFeaturesNV = 1000050000,
        [NativeName("Name", "VK_STRUCTURE_TYPE_RENDER_PASS_MULTIVIEW_CREATE_INFO_KHR")]
        RenderPassMultiviewCreateInfoKhr = 1000053000,
        [NativeName("Name", "VK_STRUCTURE_TYPE_PHYSICAL_DEVICE_MULTIVIEW_FEATURES_KHR")]
        PhysicalDeviceMultiviewFeaturesKhr = 1000053001,
        [NativeName("Name", "VK_STRUCTURE_TYPE_PHYSICAL_DEVICE_MULTIVIEW_PROPERTIES_KHR")]
        PhysicalDeviceMultiviewPropertiesKhr = 1000053002,
        [NativeName("Name", "VK_STRUCTURE_TYPE_EXTERNAL_MEMORY_IMAGE_CREATE_INFO_NV")]
        ExternalMemoryImageCreateInfoNV = 1000056000,
        [NativeName("Name", "VK_STRUCTURE_TYPE_EXPORT_MEMORY_ALLOCATE_INFO_NV")]
        ExportMemoryAllocateInfoNV = 1000056001,
        [NativeName("Name", "VK_STRUCTURE_TYPE_IMPORT_MEMORY_WIN32_HANDLE_INFO_NV")]
        ImportMemoryWin32HandleInfoNV = 1000057000,
        [NativeName("Name", "VK_STRUCTURE_TYPE_EXPORT_MEMORY_WIN32_HANDLE_INFO_NV")]
        ExportMemoryWin32HandleInfoNV = 1000057001,
        [NativeName("Name", "VK_STRUCTURE_TYPE_WIN32_KEYED_MUTEX_ACQUIRE_RELEASE_INFO_NV")]
        Win32KeyedMutexAcquireReleaseInfoNV = 1000058000,
        [NativeName("Name", "VK_STRUCTURE_TYPE_PHYSICAL_DEVICE_FEATURES_2_KHR")]
        PhysicalDeviceFeatures2Khr = 1000059000,
        [NativeName("Name", "VK_STRUCTURE_TYPE_PHYSICAL_DEVICE_PROPERTIES_2_KHR")]
        PhysicalDeviceProperties2Khr = 1000059001,
        [NativeName("Name", "VK_STRUCTURE_TYPE_FORMAT_PROPERTIES_2_KHR")]
        FormatProperties2Khr = 1000059002,
        [NativeName("Name", "VK_STRUCTURE_TYPE_IMAGE_FORMAT_PROPERTIES_2_KHR")]
        ImageFormatProperties2Khr = 1000059003,
        [NativeName("Name", "VK_STRUCTURE_TYPE_PHYSICAL_DEVICE_IMAGE_FORMAT_INFO_2_KHR")]
        PhysicalDeviceImageFormatInfo2Khr = 1000059004,
        [NativeName("Name", "VK_STRUCTURE_TYPE_QUEUE_FAMILY_PROPERTIES_2_KHR")]
        QueueFamilyProperties2Khr = 1000059005,
        [NativeName("Name", "VK_STRUCTURE_TYPE_PHYSICAL_DEVICE_MEMORY_PROPERTIES_2_KHR")]
        PhysicalDeviceMemoryProperties2Khr = 1000059006,
        [NativeName("Name", "VK_STRUCTURE_TYPE_SPARSE_IMAGE_FORMAT_PROPERTIES_2_KHR")]
        SparseImageFormatProperties2Khr = 1000059007,
        [NativeName("Name", "VK_STRUCTURE_TYPE_PHYSICAL_DEVICE_SPARSE_IMAGE_FORMAT_INFO_2_KHR")]
        PhysicalDeviceSparseImageFormatInfo2Khr = 1000059008,
        [NativeName("Name", "VK_STRUCTURE_TYPE_MEMORY_ALLOCATE_FLAGS_INFO_KHR")]
        MemoryAllocateFlagsInfoKhr = 1000060000,
        [NativeName("Name", "VK_STRUCTURE_TYPE_DEVICE_GROUP_RENDER_PASS_BEGIN_INFO_KHR")]
        DeviceGroupRenderPassBeginInfoKhr = 1000060003,
        [NativeName("Name", "VK_STRUCTURE_TYPE_DEVICE_GROUP_COMMAND_BUFFER_BEGIN_INFO_KHR")]
        DeviceGroupCommandBufferBeginInfoKhr = 1000060004,
        [NativeName("Name", "VK_STRUCTURE_TYPE_DEVICE_GROUP_SUBMIT_INFO_KHR")]
        DeviceGroupSubmitInfoKhr = 1000060005,
        [NativeName("Name", "VK_STRUCTURE_TYPE_DEVICE_GROUP_BIND_SPARSE_INFO_KHR")]
        DeviceGroupBindSparseInfoKhr = 1000060006,
        [NativeName("Name", "VK_STRUCTURE_TYPE_BIND_BUFFER_MEMORY_DEVICE_GROUP_INFO_KHR")]
        BindBufferMemoryDeviceGroupInfoKhr = 1000060013,
        [NativeName("Name", "VK_STRUCTURE_TYPE_BIND_IMAGE_MEMORY_DEVICE_GROUP_INFO_KHR")]
        BindImageMemoryDeviceGroupInfoKhr = 1000060014,
        [NativeName("Name", "VK_STRUCTURE_TYPE_VALIDATION_FLAGS_EXT")]
        ValidationFlagsExt = 1000061000,
        [NativeName("Name", "VK_STRUCTURE_TYPE_VI_SURFACE_CREATE_INFO_NN")]
        VISurfaceCreateInfoNN = 1000062000,
        [NativeName("Name", "VK_STRUCTURE_TYPE_PHYSICAL_DEVICE_TEXTURE_COMPRESSION_ASTC_HDR_FEATURES_EXT")]
        PhysicalDeviceTextureCompressionAstcHdrFeaturesExt = 1000066000,
        [NativeName("Name", "VK_STRUCTURE_TYPE_IMAGE_VIEW_ASTC_DECODE_MODE_EXT")]
        ImageViewAstcDecodeModeExt = 1000067000,
        [NativeName("Name", "VK_STRUCTURE_TYPE_PHYSICAL_DEVICE_ASTC_DECODE_FEATURES_EXT")]
        PhysicalDeviceAstcDecodeFeaturesExt = 1000067001,
        [NativeName("Name", "VK_STRUCTURE_TYPE_PIPELINE_ROBUSTNESS_CREATE_INFO_EXT")]
        PipelineRobustnessCreateInfoExt = 1000068000,
        [NativeName("Name", "VK_STRUCTURE_TYPE_PHYSICAL_DEVICE_PIPELINE_ROBUSTNESS_FEATURES_EXT")]
        PhysicalDevicePipelineRobustnessFeaturesExt = 1000068001,
        [NativeName("Name", "VK_STRUCTURE_TYPE_PHYSICAL_DEVICE_PIPELINE_ROBUSTNESS_PROPERTIES_EXT")]
        PhysicalDevicePipelineRobustnessPropertiesExt = 1000068002,
        [NativeName("Name", "VK_STRUCTURE_TYPE_PHYSICAL_DEVICE_GROUP_PROPERTIES_KHR")]
        PhysicalDeviceGroupPropertiesKhr = 1000070000,
        [NativeName("Name", "VK_STRUCTURE_TYPE_DEVICE_GROUP_DEVICE_CREATE_INFO_KHR")]
        DeviceGroupDeviceCreateInfoKhr = 1000070001,
        [NativeName("Name", "VK_STRUCTURE_TYPE_PHYSICAL_DEVICE_EXTERNAL_IMAGE_FORMAT_INFO_KHR")]
        PhysicalDeviceExternalImageFormatInfoKhr = 1000071000,
        [NativeName("Name", "VK_STRUCTURE_TYPE_EXTERNAL_IMAGE_FORMAT_PROPERTIES_KHR")]
        ExternalImageFormatPropertiesKhr = 1000071001,
        [NativeName("Name", "VK_STRUCTURE_TYPE_PHYSICAL_DEVICE_EXTERNAL_BUFFER_INFO_KHR")]
        PhysicalDeviceExternalBufferInfoKhr = 1000071002,
        [NativeName("Name", "VK_STRUCTURE_TYPE_EXTERNAL_BUFFER_PROPERTIES_KHR")]
        ExternalBufferPropertiesKhr = 1000071003,
        [NativeName("Name", "VK_STRUCTURE_TYPE_PHYSICAL_DEVICE_ID_PROPERTIES_KHR")]
        PhysicalDeviceIDPropertiesKhr = 1000071004,
        [NativeName("Name", "VK_STRUCTURE_TYPE_EXTERNAL_MEMORY_BUFFER_CREATE_INFO_KHR")]
        ExternalMemoryBufferCreateInfoKhr = 1000072000,
        [NativeName("Name", "VK_STRUCTURE_TYPE_EXTERNAL_MEMORY_IMAGE_CREATE_INFO_KHR")]
        ExternalMemoryImageCreateInfoKhr = 1000072001,
        [NativeName("Name", "VK_STRUCTURE_TYPE_EXPORT_MEMORY_ALLOCATE_INFO_KHR")]
        ExportMemoryAllocateInfoKhr = 1000072002,
        [NativeName("Name", "VK_STRUCTURE_TYPE_IMPORT_MEMORY_WIN32_HANDLE_INFO_KHR")]
        ImportMemoryWin32HandleInfoKhr = 1000073000,
        [NativeName("Name", "VK_STRUCTURE_TYPE_EXPORT_MEMORY_WIN32_HANDLE_INFO_KHR")]
        ExportMemoryWin32HandleInfoKhr = 1000073001,
        [NativeName("Name", "VK_STRUCTURE_TYPE_MEMORY_WIN32_HANDLE_PROPERTIES_KHR")]
        MemoryWin32HandlePropertiesKhr = 1000073002,
        [NativeName("Name", "VK_STRUCTURE_TYPE_MEMORY_GET_WIN32_HANDLE_INFO_KHR")]
        MemoryGetWin32HandleInfoKhr = 1000073003,
        [NativeName("Name", "VK_STRUCTURE_TYPE_IMPORT_MEMORY_FD_INFO_KHR")]
        ImportMemoryFDInfoKhr = 1000074000,
        [NativeName("Name", "VK_STRUCTURE_TYPE_MEMORY_FD_PROPERTIES_KHR")]
        MemoryFDPropertiesKhr = 1000074001,
        [NativeName("Name", "VK_STRUCTURE_TYPE_MEMORY_GET_FD_INFO_KHR")]
        MemoryGetFDInfoKhr = 1000074002,
        [NativeName("Name", "VK_STRUCTURE_TYPE_WIN32_KEYED_MUTEX_ACQUIRE_RELEASE_INFO_KHR")]
        Win32KeyedMutexAcquireReleaseInfoKhr = 1000075000,
        [NativeName("Name", "VK_STRUCTURE_TYPE_PHYSICAL_DEVICE_EXTERNAL_SEMAPHORE_INFO_KHR")]
        PhysicalDeviceExternalSemaphoreInfoKhr = 1000076000,
        [NativeName("Name", "VK_STRUCTURE_TYPE_EXTERNAL_SEMAPHORE_PROPERTIES_KHR")]
        ExternalSemaphorePropertiesKhr = 1000076001,
        [NativeName("Name", "VK_STRUCTURE_TYPE_EXPORT_SEMAPHORE_CREATE_INFO_KHR")]
        ExportSemaphoreCreateInfoKhr = 1000077000,
        [NativeName("Name", "VK_STRUCTURE_TYPE_IMPORT_SEMAPHORE_WIN32_HANDLE_INFO_KHR")]
        ImportSemaphoreWin32HandleInfoKhr = 1000078000,
        [NativeName("Name", "VK_STRUCTURE_TYPE_EXPORT_SEMAPHORE_WIN32_HANDLE_INFO_KHR")]
        ExportSemaphoreWin32HandleInfoKhr = 1000078001,
        [NativeName("Name", "VK_STRUCTURE_TYPE_D3D12_FENCE_SUBMIT_INFO_KHR")]
        D3D12FenceSubmitInfoKhr = 1000078002,
        [NativeName("Name", "VK_STRUCTURE_TYPE_SEMAPHORE_GET_WIN32_HANDLE_INFO_KHR")]
        SemaphoreGetWin32HandleInfoKhr = 1000078003,
        [NativeName("Name", "VK_STRUCTURE_TYPE_IMPORT_SEMAPHORE_FD_INFO_KHR")]
        ImportSemaphoreFDInfoKhr = 1000079000,
        [NativeName("Name", "VK_STRUCTURE_TYPE_SEMAPHORE_GET_FD_INFO_KHR")]
        SemaphoreGetFDInfoKhr = 1000079001,
        [NativeName("Name", "VK_STRUCTURE_TYPE_PHYSICAL_DEVICE_PUSH_DESCRIPTOR_PROPERTIES_KHR")]
        PhysicalDevicePushDescriptorPropertiesKhr = 1000080000,
        [NativeName("Name", "VK_STRUCTURE_TYPE_COMMAND_BUFFER_INHERITANCE_CONDITIONAL_RENDERING_INFO_EXT")]
        CommandBufferInheritanceConditionalRenderingInfoExt = 1000081000,
        [NativeName("Name", "VK_STRUCTURE_TYPE_PHYSICAL_DEVICE_CONDITIONAL_RENDERING_FEATURES_EXT")]
        PhysicalDeviceConditionalRenderingFeaturesExt = 1000081001,
        [NativeName("Name", "VK_STRUCTURE_TYPE_CONDITIONAL_RENDERING_BEGIN_INFO_EXT")]
        ConditionalRenderingBeginInfoExt = 1000081002,
        [NativeName("Name", "VK_STRUCTURE_TYPE_PHYSICAL_DEVICE_SHADER_FLOAT16_INT8_FEATURES_KHR")]
        PhysicalDeviceShaderFloat16Int8FeaturesKhr = 1000082000,
        [NativeName("Name", "VK_STRUCTURE_TYPE_PHYSICAL_DEVICE_FLOAT16_INT8_FEATURES_KHR")]
        PhysicalDeviceFloat16Int8FeaturesKhr = 1000082000,
        [NativeName("Name", "VK_STRUCTURE_TYPE_PHYSICAL_DEVICE_16BIT_STORAGE_FEATURES_KHR")]
        PhysicalDevice16BitStorageFeaturesKhr = 1000083000,
        [NativeName("Name", "VK_STRUCTURE_TYPE_PRESENT_REGIONS_KHR")]
        PresentRegionsKhr = 1000084000,
        [NativeName("Name", "VK_STRUCTURE_TYPE_DESCRIPTOR_UPDATE_TEMPLATE_CREATE_INFO_KHR")]
        DescriptorUpdateTemplateCreateInfoKhr = 1000085000,
        [NativeName("Name", "VK_STRUCTURE_TYPE_PIPELINE_VIEWPORT_W_SCALING_STATE_CREATE_INFO_NV")]
        PipelineViewportWScalingStateCreateInfoNV = 1000087000,
        [NativeName("Name", "VK_STRUCTURE_TYPE_SURFACE_CAPABILITIES_2_EXT")]
        SurfaceCapabilities2Ext = 1000090000,
        [NativeName("Name", "VK_STRUCTURE_TYPE_DISPLAY_POWER_INFO_EXT")]
        DisplayPowerInfoExt = 1000091000,
        [NativeName("Name", "VK_STRUCTURE_TYPE_DEVICE_EVENT_INFO_EXT")]
        DeviceEventInfoExt = 1000091001,
        [NativeName("Name", "VK_STRUCTURE_TYPE_DISPLAY_EVENT_INFO_EXT")]
        DisplayEventInfoExt = 1000091002,
        [NativeName("Name", "VK_STRUCTURE_TYPE_SWAPCHAIN_COUNTER_CREATE_INFO_EXT")]
        SwapchainCounterCreateInfoExt = 1000091003,
        [NativeName("Name", "VK_STRUCTURE_TYPE_PRESENT_TIMES_INFO_GOOGLE")]
        PresentTimesInfoGoogle = 1000092000,
        [NativeName("Name", "VK_STRUCTURE_TYPE_PHYSICAL_DEVICE_MULTIVIEW_PER_VIEW_ATTRIBUTES_PROPERTIES_NVX")]
        PhysicalDeviceMultiviewPerViewAttributesPropertiesNvx = 1000097000,
        [NativeName("Name", "VK_STRUCTURE_TYPE_PIPELINE_VIEWPORT_SWIZZLE_STATE_CREATE_INFO_NV")]
        PipelineViewportSwizzleStateCreateInfoNV = 1000098000,
        [NativeName("Name", "VK_STRUCTURE_TYPE_PHYSICAL_DEVICE_DISCARD_RECTANGLE_PROPERTIES_EXT")]
        PhysicalDeviceDiscardRectanglePropertiesExt = 1000099000,
        [NativeName("Name", "VK_STRUCTURE_TYPE_PIPELINE_DISCARD_RECTANGLE_STATE_CREATE_INFO_EXT")]
        PipelineDiscardRectangleStateCreateInfoExt = 1000099001,
        [NativeName("Name", "VK_STRUCTURE_TYPE_PHYSICAL_DEVICE_CONSERVATIVE_RASTERIZATION_PROPERTIES_EXT")]
        PhysicalDeviceConservativeRasterizationPropertiesExt = 1000101000,
        [NativeName("Name", "VK_STRUCTURE_TYPE_PIPELINE_RASTERIZATION_CONSERVATIVE_STATE_CREATE_INFO_EXT")]
        PipelineRasterizationConservativeStateCreateInfoExt = 1000101001,
        [NativeName("Name", "VK_STRUCTURE_TYPE_PHYSICAL_DEVICE_DEPTH_CLIP_ENABLE_FEATURES_EXT")]
        PhysicalDeviceDepthClipEnableFeaturesExt = 1000102000,
        [NativeName("Name", "VK_STRUCTURE_TYPE_PIPELINE_RASTERIZATION_DEPTH_CLIP_STATE_CREATE_INFO_EXT")]
        PipelineRasterizationDepthClipStateCreateInfoExt = 1000102001,
        [NativeName("Name", "VK_STRUCTURE_TYPE_HDR_METADATA_EXT")]
        HdrMetadataExt = 1000105000,
        [NativeName("Name", "VK_STRUCTURE_TYPE_PHYSICAL_DEVICE_IMAGELESS_FRAMEBUFFER_FEATURES_KHR")]
        PhysicalDeviceImagelessFramebufferFeaturesKhr = 1000108000,
        [NativeName("Name", "VK_STRUCTURE_TYPE_FRAMEBUFFER_ATTACHMENTS_CREATE_INFO_KHR")]
        FramebufferAttachmentsCreateInfoKhr = 1000108001,
        [NativeName("Name", "VK_STRUCTURE_TYPE_FRAMEBUFFER_ATTACHMENT_IMAGE_INFO_KHR")]
        FramebufferAttachmentImageInfoKhr = 1000108002,
        [NativeName("Name", "VK_STRUCTURE_TYPE_RENDER_PASS_ATTACHMENT_BEGIN_INFO_KHR")]
        RenderPassAttachmentBeginInfoKhr = 1000108003,
        [NativeName("Name", "VK_STRUCTURE_TYPE_ATTACHMENT_DESCRIPTION_2_KHR")]
        AttachmentDescription2Khr = 1000109000,
        [NativeName("Name", "VK_STRUCTURE_TYPE_ATTACHMENT_REFERENCE_2_KHR")]
        AttachmentReference2Khr = 1000109001,
        [NativeName("Name", "VK_STRUCTURE_TYPE_SUBPASS_DESCRIPTION_2_KHR")]
        SubpassDescription2Khr = 1000109002,
        [NativeName("Name", "VK_STRUCTURE_TYPE_SUBPASS_DEPENDENCY_2_KHR")]
        SubpassDependency2Khr = 1000109003,
        [NativeName("Name", "VK_STRUCTURE_TYPE_RENDER_PASS_CREATE_INFO_2_KHR")]
        RenderPassCreateInfo2Khr = 1000109004,
        [NativeName("Name", "VK_STRUCTURE_TYPE_SUBPASS_BEGIN_INFO_KHR")]
        SubpassBeginInfoKhr = 1000109005,
        [NativeName("Name", "VK_STRUCTURE_TYPE_SUBPASS_END_INFO_KHR")]
        SubpassEndInfoKhr = 1000109006,
        [NativeName("Name", "VK_STRUCTURE_TYPE_SHARED_PRESENT_SURFACE_CAPABILITIES_KHR")]
        SharedPresentSurfaceCapabilitiesKhr = 1000111000,
        [NativeName("Name", "VK_STRUCTURE_TYPE_PHYSICAL_DEVICE_EXTERNAL_FENCE_INFO_KHR")]
        PhysicalDeviceExternalFenceInfoKhr = 1000112000,
        [NativeName("Name", "VK_STRUCTURE_TYPE_EXTERNAL_FENCE_PROPERTIES_KHR")]
        ExternalFencePropertiesKhr = 1000112001,
        [NativeName("Name", "VK_STRUCTURE_TYPE_EXPORT_FENCE_CREATE_INFO_KHR")]
        ExportFenceCreateInfoKhr = 1000113000,
        [NativeName("Name", "VK_STRUCTURE_TYPE_IMPORT_FENCE_WIN32_HANDLE_INFO_KHR")]
        ImportFenceWin32HandleInfoKhr = 1000114000,
        [NativeName("Name", "VK_STRUCTURE_TYPE_EXPORT_FENCE_WIN32_HANDLE_INFO_KHR")]
        ExportFenceWin32HandleInfoKhr = 1000114001,
        [NativeName("Name", "VK_STRUCTURE_TYPE_FENCE_GET_WIN32_HANDLE_INFO_KHR")]
        FenceGetWin32HandleInfoKhr = 1000114002,
        [NativeName("Name", "VK_STRUCTURE_TYPE_IMPORT_FENCE_FD_INFO_KHR")]
        ImportFenceFDInfoKhr = 1000115000,
        [NativeName("Name", "VK_STRUCTURE_TYPE_FENCE_GET_FD_INFO_KHR")]
        FenceGetFDInfoKhr = 1000115001,
        [NativeName("Name", "VK_STRUCTURE_TYPE_PHYSICAL_DEVICE_PERFORMANCE_QUERY_FEATURES_KHR")]
        PhysicalDevicePerformanceQueryFeaturesKhr = 1000116000,
        [NativeName("Name", "VK_STRUCTURE_TYPE_PHYSICAL_DEVICE_PERFORMANCE_QUERY_PROPERTIES_KHR")]
        PhysicalDevicePerformanceQueryPropertiesKhr = 1000116001,
        [NativeName("Name", "VK_STRUCTURE_TYPE_QUERY_POOL_PERFORMANCE_CREATE_INFO_KHR")]
        QueryPoolPerformanceCreateInfoKhr = 1000116002,
        [NativeName("Name", "VK_STRUCTURE_TYPE_PERFORMANCE_QUERY_SUBMIT_INFO_KHR")]
        PerformanceQuerySubmitInfoKhr = 1000116003,
        [NativeName("Name", "VK_STRUCTURE_TYPE_ACQUIRE_PROFILING_LOCK_INFO_KHR")]
        AcquireProfilingLockInfoKhr = 1000116004,
        [NativeName("Name", "VK_STRUCTURE_TYPE_PERFORMANCE_COUNTER_KHR")]
        PerformanceCounterKhr = 1000116005,
        [NativeName("Name", "VK_STRUCTURE_TYPE_PERFORMANCE_COUNTER_DESCRIPTION_KHR")]
        PerformanceCounterDescriptionKhr = 1000116006,
        [NativeName("Name", "VK_STRUCTURE_TYPE_PHYSICAL_DEVICE_POINT_CLIPPING_PROPERTIES_KHR")]
        PhysicalDevicePointClippingPropertiesKhr = 1000117000,
        [NativeName("Name", "VK_STRUCTURE_TYPE_RENDER_PASS_INPUT_ATTACHMENT_ASPECT_CREATE_INFO_KHR")]
        RenderPassInputAttachmentAspectCreateInfoKhr = 1000117001,
        [NativeName("Name", "VK_STRUCTURE_TYPE_IMAGE_VIEW_USAGE_CREATE_INFO_KHR")]
        ImageViewUsageCreateInfoKhr = 1000117002,
        [NativeName("Name", "VK_STRUCTURE_TYPE_PIPELINE_TESSELLATION_DOMAIN_ORIGIN_STATE_CREATE_INFO_KHR")]
        PipelineTessellationDomainOriginStateCreateInfoKhr = 1000117003,
        [NativeName("Name", "VK_STRUCTURE_TYPE_PHYSICAL_DEVICE_SURFACE_INFO_2_KHR")]
        PhysicalDeviceSurfaceInfo2Khr = 1000119000,
        [NativeName("Name", "VK_STRUCTURE_TYPE_SURFACE_CAPABILITIES_2_KHR")]
        SurfaceCapabilities2Khr = 1000119001,
        [NativeName("Name", "VK_STRUCTURE_TYPE_SURFACE_FORMAT_2_KHR")]
        SurfaceFormat2Khr = 1000119002,
        [NativeName("Name", "VK_STRUCTURE_TYPE_PHYSICAL_DEVICE_VARIABLE_POINTERS_FEATURES_KHR")]
        PhysicalDeviceVariablePointersFeaturesKhr = 1000120000,
        [NativeName("Name", "VK_STRUCTURE_TYPE_PHYSICAL_DEVICE_VARIABLE_POINTER_FEATURES_KHR")]
        PhysicalDeviceVariablePointerFeaturesKhr = 1000120000,
        [NativeName("Name", "VK_STRUCTURE_TYPE_DISPLAY_PROPERTIES_2_KHR")]
        DisplayProperties2Khr = 1000121000,
        [NativeName("Name", "VK_STRUCTURE_TYPE_DISPLAY_PLANE_PROPERTIES_2_KHR")]
        DisplayPlaneProperties2Khr = 1000121001,
        [NativeName("Name", "VK_STRUCTURE_TYPE_DISPLAY_MODE_PROPERTIES_2_KHR")]
        DisplayModeProperties2Khr = 1000121002,
        [NativeName("Name", "VK_STRUCTURE_TYPE_DISPLAY_PLANE_INFO_2_KHR")]
        DisplayPlaneInfo2Khr = 1000121003,
        [NativeName("Name", "VK_STRUCTURE_TYPE_DISPLAY_PLANE_CAPABILITIES_2_KHR")]
        DisplayPlaneCapabilities2Khr = 1000121004,
        [NativeName("Name", "VK_STRUCTURE_TYPE_IOS_SURFACE_CREATE_INFO_MVK")]
        IosSurfaceCreateInfoMvk = 1000122000,
        [NativeName("Name", "VK_STRUCTURE_TYPE_MACOS_SURFACE_CREATE_INFO_MVK")]
        MacosSurfaceCreateInfoMvk = 1000123000,
        [NativeName("Name", "VK_STRUCTURE_TYPE_MEMORY_DEDICATED_REQUIREMENTS_KHR")]
        MemoryDedicatedRequirementsKhr = 1000127000,
        [NativeName("Name", "VK_STRUCTURE_TYPE_MEMORY_DEDICATED_ALLOCATE_INFO_KHR")]
        MemoryDedicatedAllocateInfoKhr = 1000127001,
        [NativeName("Name", "VK_STRUCTURE_TYPE_DEBUG_UTILS_OBJECT_NAME_INFO_EXT")]
        DebugUtilsObjectNameInfoExt = 1000128000,
        [NativeName("Name", "VK_STRUCTURE_TYPE_DEBUG_UTILS_OBJECT_TAG_INFO_EXT")]
        DebugUtilsObjectTagInfoExt = 1000128001,
        [NativeName("Name", "VK_STRUCTURE_TYPE_DEBUG_UTILS_LABEL_EXT")]
        DebugUtilsLabelExt = 1000128002,
        [NativeName("Name", "VK_STRUCTURE_TYPE_DEBUG_UTILS_MESSENGER_CALLBACK_DATA_EXT")]
        DebugUtilsMessengerCallbackDataExt = 1000128003,
        [NativeName("Name", "VK_STRUCTURE_TYPE_DEBUG_UTILS_MESSENGER_CREATE_INFO_EXT")]
        DebugUtilsMessengerCreateInfoExt = 1000128004,
        [NativeName("Name", "VK_STRUCTURE_TYPE_ANDROID_HARDWARE_BUFFER_USAGE_ANDROID")]
        AndroidHardwareBufferUsageAndroid = 1000129000,
        [NativeName("Name", "VK_STRUCTURE_TYPE_ANDROID_HARDWARE_BUFFER_PROPERTIES_ANDROID")]
        AndroidHardwareBufferPropertiesAndroid = 1000129001,
        [NativeName("Name", "VK_STRUCTURE_TYPE_ANDROID_HARDWARE_BUFFER_FORMAT_PROPERTIES_ANDROID")]
        AndroidHardwareBufferFormatPropertiesAndroid = 1000129002,
        [NativeName("Name", "VK_STRUCTURE_TYPE_IMPORT_ANDROID_HARDWARE_BUFFER_INFO_ANDROID")]
        ImportAndroidHardwareBufferInfoAndroid = 1000129003,
        [NativeName("Name", "VK_STRUCTURE_TYPE_MEMORY_GET_ANDROID_HARDWARE_BUFFER_INFO_ANDROID")]
        MemoryGetAndroidHardwareBufferInfoAndroid = 1000129004,
        [NativeName("Name", "VK_STRUCTURE_TYPE_EXTERNAL_FORMAT_ANDROID")]
        ExternalFormatAndroid = 1000129005,
        [NativeName("Name", "VK_STRUCTURE_TYPE_ANDROID_HARDWARE_BUFFER_FORMAT_PROPERTIES_2_ANDROID")]
        AndroidHardwareBufferFormatProperties2Android = 1000129006,
        [NativeName("Name", "VK_STRUCTURE_TYPE_PHYSICAL_DEVICE_SAMPLER_FILTER_MINMAX_PROPERTIES_EXT")]
        PhysicalDeviceSamplerFilterMinmaxPropertiesExt = 1000130000,
        [NativeName("Name", "VK_STRUCTURE_TYPE_SAMPLER_REDUCTION_MODE_CREATE_INFO_EXT")]
        SamplerReductionModeCreateInfoExt = 1000130001,
        [NativeName("Name", "VK_STRUCTURE_TYPE_PHYSICAL_DEVICE_INLINE_UNIFORM_BLOCK_FEATURES_EXT")]
        PhysicalDeviceInlineUniformBlockFeaturesExt = 1000138000,
        [NativeName("Name", "VK_STRUCTURE_TYPE_PHYSICAL_DEVICE_INLINE_UNIFORM_BLOCK_PROPERTIES_EXT")]
        PhysicalDeviceInlineUniformBlockPropertiesExt = 1000138001,
        [NativeName("Name", "VK_STRUCTURE_TYPE_WRITE_DESCRIPTOR_SET_INLINE_UNIFORM_BLOCK_EXT")]
        WriteDescriptorSetInlineUniformBlockExt = 1000138002,
        [NativeName("Name", "VK_STRUCTURE_TYPE_DESCRIPTOR_POOL_INLINE_UNIFORM_BLOCK_CREATE_INFO_EXT")]
        DescriptorPoolInlineUniformBlockCreateInfoExt = 1000138003,
        [NativeName("Name", "VK_STRUCTURE_TYPE_SAMPLE_LOCATIONS_INFO_EXT")]
        SampleLocationsInfoExt = 1000143000,
        [NativeName("Name", "VK_STRUCTURE_TYPE_RENDER_PASS_SAMPLE_LOCATIONS_BEGIN_INFO_EXT")]
        RenderPassSampleLocationsBeginInfoExt = 1000143001,
        [NativeName("Name", "VK_STRUCTURE_TYPE_PIPELINE_SAMPLE_LOCATIONS_STATE_CREATE_INFO_EXT")]
        PipelineSampleLocationsStateCreateInfoExt = 1000143002,
        [NativeName("Name", "VK_STRUCTURE_TYPE_PHYSICAL_DEVICE_SAMPLE_LOCATIONS_PROPERTIES_EXT")]
        PhysicalDeviceSampleLocationsPropertiesExt = 1000143003,
        [NativeName("Name", "VK_STRUCTURE_TYPE_MULTISAMPLE_PROPERTIES_EXT")]
        MultisamplePropertiesExt = 1000143004,
        [NativeName("Name", "VK_STRUCTURE_TYPE_BUFFER_MEMORY_REQUIREMENTS_INFO_2_KHR")]
        BufferMemoryRequirementsInfo2Khr = 1000146000,
        [NativeName("Name", "VK_STRUCTURE_TYPE_IMAGE_MEMORY_REQUIREMENTS_INFO_2_KHR")]
        ImageMemoryRequirementsInfo2Khr = 1000146001,
        [NativeName("Name", "VK_STRUCTURE_TYPE_IMAGE_SPARSE_MEMORY_REQUIREMENTS_INFO_2_KHR")]
        ImageSparseMemoryRequirementsInfo2Khr = 1000146002,
        [NativeName("Name", "VK_STRUCTURE_TYPE_MEMORY_REQUIREMENTS_2_KHR")]
        MemoryRequirements2Khr = 1000146003,
        [NativeName("Name", "VK_STRUCTURE_TYPE_SPARSE_IMAGE_MEMORY_REQUIREMENTS_2_KHR")]
        SparseImageMemoryRequirements2Khr = 1000146004,
        [NativeName("Name", "VK_STRUCTURE_TYPE_IMAGE_FORMAT_LIST_CREATE_INFO_KHR")]
        ImageFormatListCreateInfoKhr = 1000147000,
        [NativeName("Name", "VK_STRUCTURE_TYPE_PHYSICAL_DEVICE_BLEND_OPERATION_ADVANCED_FEATURES_EXT")]
        PhysicalDeviceBlendOperationAdvancedFeaturesExt = 1000148000,
        [NativeName("Name", "VK_STRUCTURE_TYPE_PHYSICAL_DEVICE_BLEND_OPERATION_ADVANCED_PROPERTIES_EXT")]
        PhysicalDeviceBlendOperationAdvancedPropertiesExt = 1000148001,
        [NativeName("Name", "VK_STRUCTURE_TYPE_PIPELINE_COLOR_BLEND_ADVANCED_STATE_CREATE_INFO_EXT")]
        PipelineColorBlendAdvancedStateCreateInfoExt = 1000148002,
        [NativeName("Name", "VK_STRUCTURE_TYPE_PIPELINE_COVERAGE_TO_COLOR_STATE_CREATE_INFO_NV")]
        PipelineCoverageToColorStateCreateInfoNV = 1000149000,
        [NativeName("Name", "VK_STRUCTURE_TYPE_WRITE_DESCRIPTOR_SET_ACCELERATION_STRUCTURE_KHR")]
        WriteDescriptorSetAccelerationStructureKhr = 1000150007,
        [NativeName("Name", "VK_STRUCTURE_TYPE_ACCELERATION_STRUCTURE_BUILD_GEOMETRY_INFO_KHR")]
        AccelerationStructureBuildGeometryInfoKhr = 1000150000,
        [NativeName("Name", "VK_STRUCTURE_TYPE_ACCELERATION_STRUCTURE_DEVICE_ADDRESS_INFO_KHR")]
        AccelerationStructureDeviceAddressInfoKhr = 1000150002,
        [NativeName("Name", "VK_STRUCTURE_TYPE_ACCELERATION_STRUCTURE_GEOMETRY_AABBS_DATA_KHR")]
        AccelerationStructureGeometryAabbsDataKhr = 1000150003,
        [NativeName("Name", "VK_STRUCTURE_TYPE_ACCELERATION_STRUCTURE_GEOMETRY_INSTANCES_DATA_KHR")]
        AccelerationStructureGeometryInstancesDataKhr = 1000150004,
        [NativeName("Name", "VK_STRUCTURE_TYPE_ACCELERATION_STRUCTURE_GEOMETRY_TRIANGLES_DATA_KHR")]
        AccelerationStructureGeometryTrianglesDataKhr = 1000150005,
        [NativeName("Name", "VK_STRUCTURE_TYPE_ACCELERATION_STRUCTURE_GEOMETRY_KHR")]
        AccelerationStructureGeometryKhr = 1000150006,
        [NativeName("Name", "VK_STRUCTURE_TYPE_ACCELERATION_STRUCTURE_VERSION_INFO_KHR")]
        AccelerationStructureVersionInfoKhr = 1000150009,
        [NativeName("Name", "VK_STRUCTURE_TYPE_COPY_ACCELERATION_STRUCTURE_INFO_KHR")]
        CopyAccelerationStructureInfoKhr = 1000150010,
        [NativeName("Name", "VK_STRUCTURE_TYPE_COPY_ACCELERATION_STRUCTURE_TO_MEMORY_INFO_KHR")]
        CopyAccelerationStructureToMemoryInfoKhr = 1000150011,
        [NativeName("Name", "VK_STRUCTURE_TYPE_COPY_MEMORY_TO_ACCELERATION_STRUCTURE_INFO_KHR")]
        CopyMemoryToAccelerationStructureInfoKhr = 1000150012,
        [NativeName("Name", "VK_STRUCTURE_TYPE_PHYSICAL_DEVICE_ACCELERATION_STRUCTURE_FEATURES_KHR")]
        PhysicalDeviceAccelerationStructureFeaturesKhr = 1000150013,
        [NativeName("Name", "VK_STRUCTURE_TYPE_PHYSICAL_DEVICE_ACCELERATION_STRUCTURE_PROPERTIES_KHR")]
        PhysicalDeviceAccelerationStructurePropertiesKhr = 1000150014,
        [NativeName("Name", "VK_STRUCTURE_TYPE_ACCELERATION_STRUCTURE_CREATE_INFO_KHR")]
        AccelerationStructureCreateInfoKhr = 1000150017,
        [NativeName("Name", "VK_STRUCTURE_TYPE_ACCELERATION_STRUCTURE_BUILD_SIZES_INFO_KHR")]
        AccelerationStructureBuildSizesInfoKhr = 1000150020,
        [NativeName("Name", "VK_STRUCTURE_TYPE_PHYSICAL_DEVICE_RAY_TRACING_PIPELINE_FEATURES_KHR")]
        PhysicalDeviceRayTracingPipelineFeaturesKhr = 1000347000,
        [NativeName("Name", "VK_STRUCTURE_TYPE_PHYSICAL_DEVICE_RAY_TRACING_PIPELINE_PROPERTIES_KHR")]
        PhysicalDeviceRayTracingPipelinePropertiesKhr = 1000347001,
        [NativeName("Name", "VK_STRUCTURE_TYPE_RAY_TRACING_PIPELINE_CREATE_INFO_KHR")]
        RayTracingPipelineCreateInfoKhr = 1000150015,
        [NativeName("Name", "VK_STRUCTURE_TYPE_RAY_TRACING_SHADER_GROUP_CREATE_INFO_KHR")]
        RayTracingShaderGroupCreateInfoKhr = 1000150016,
        [NativeName("Name", "VK_STRUCTURE_TYPE_RAY_TRACING_PIPELINE_INTERFACE_CREATE_INFO_KHR")]
        RayTracingPipelineInterfaceCreateInfoKhr = 1000150018,
        [NativeName("Name", "VK_STRUCTURE_TYPE_PHYSICAL_DEVICE_RAY_QUERY_FEATURES_KHR")]
        PhysicalDeviceRayQueryFeaturesKhr = 1000348013,
        [NativeName("Name", "VK_STRUCTURE_TYPE_PIPELINE_COVERAGE_MODULATION_STATE_CREATE_INFO_NV")]
        PipelineCoverageModulationStateCreateInfoNV = 1000152000,
        [NativeName("Name", "VK_STRUCTURE_TYPE_PHYSICAL_DEVICE_SHADER_SM_BUILTINS_FEATURES_NV")]
        PhysicalDeviceShaderSMBuiltinsFeaturesNV = 1000154000,
        [NativeName("Name", "VK_STRUCTURE_TYPE_PHYSICAL_DEVICE_SHADER_SM_BUILTINS_PROPERTIES_NV")]
        PhysicalDeviceShaderSMBuiltinsPropertiesNV = 1000154001,
        [NativeName("Name", "VK_STRUCTURE_TYPE_SAMPLER_YCBCR_CONVERSION_CREATE_INFO_KHR")]
        SamplerYcbcrConversionCreateInfoKhr = 1000156000,
        [NativeName("Name", "VK_STRUCTURE_TYPE_SAMPLER_YCBCR_CONVERSION_INFO_KHR")]
        SamplerYcbcrConversionInfoKhr = 1000156001,
        [NativeName("Name", "VK_STRUCTURE_TYPE_BIND_IMAGE_PLANE_MEMORY_INFO_KHR")]
        BindImagePlaneMemoryInfoKhr = 1000156002,
        [NativeName("Name", "VK_STRUCTURE_TYPE_IMAGE_PLANE_MEMORY_REQUIREMENTS_INFO_KHR")]
        ImagePlaneMemoryRequirementsInfoKhr = 1000156003,
        [NativeName("Name", "VK_STRUCTURE_TYPE_PHYSICAL_DEVICE_SAMPLER_YCBCR_CONVERSION_FEATURES_KHR")]
        PhysicalDeviceSamplerYcbcrConversionFeaturesKhr = 1000156004,
        [NativeName("Name", "VK_STRUCTURE_TYPE_SAMPLER_YCBCR_CONVERSION_IMAGE_FORMAT_PROPERTIES_KHR")]
        SamplerYcbcrConversionImageFormatPropertiesKhr = 1000156005,
        [NativeName("Name", "VK_STRUCTURE_TYPE_BIND_BUFFER_MEMORY_INFO_KHR")]
        BindBufferMemoryInfoKhr = 1000157000,
        [NativeName("Name", "VK_STRUCTURE_TYPE_BIND_IMAGE_MEMORY_INFO_KHR")]
        BindImageMemoryInfoKhr = 1000157001,
        [NativeName("Name", "VK_STRUCTURE_TYPE_DRM_FORMAT_MODIFIER_PROPERTIES_LIST_EXT")]
        DrmFormatModifierPropertiesListExt = 1000158000,
        [NativeName("Name", "VK_STRUCTURE_TYPE_PHYSICAL_DEVICE_IMAGE_DRM_FORMAT_MODIFIER_INFO_EXT")]
        PhysicalDeviceImageDrmFormatModifierInfoExt = 1000158002,
        [NativeName("Name", "VK_STRUCTURE_TYPE_IMAGE_DRM_FORMAT_MODIFIER_LIST_CREATE_INFO_EXT")]
        ImageDrmFormatModifierListCreateInfoExt = 1000158003,
        [NativeName("Name", "VK_STRUCTURE_TYPE_IMAGE_DRM_FORMAT_MODIFIER_EXPLICIT_CREATE_INFO_EXT")]
        ImageDrmFormatModifierExplicitCreateInfoExt = 1000158004,
        [NativeName("Name", "VK_STRUCTURE_TYPE_IMAGE_DRM_FORMAT_MODIFIER_PROPERTIES_EXT")]
        ImageDrmFormatModifierPropertiesExt = 1000158005,
        [NativeName("Name", "VK_STRUCTURE_TYPE_DRM_FORMAT_MODIFIER_PROPERTIES_LIST_2_EXT")]
        DrmFormatModifierPropertiesList2Ext = 1000158006,
        [NativeName("Name", "VK_STRUCTURE_TYPE_VALIDATION_CACHE_CREATE_INFO_EXT")]
        ValidationCacheCreateInfoExt = 1000160000,
        [NativeName("Name", "VK_STRUCTURE_TYPE_SHADER_MODULE_VALIDATION_CACHE_CREATE_INFO_EXT")]
        ShaderModuleValidationCacheCreateInfoExt = 1000160001,
        [NativeName("Name", "VK_STRUCTURE_TYPE_DESCRIPTOR_SET_LAYOUT_BINDING_FLAGS_CREATE_INFO_EXT")]
        DescriptorSetLayoutBindingFlagsCreateInfoExt = 1000161000,
        [NativeName("Name", "VK_STRUCTURE_TYPE_PHYSICAL_DEVICE_DESCRIPTOR_INDEXING_FEATURES_EXT")]
        PhysicalDeviceDescriptorIndexingFeaturesExt = 1000161001,
        [NativeName("Name", "VK_STRUCTURE_TYPE_PHYSICAL_DEVICE_DESCRIPTOR_INDEXING_PROPERTIES_EXT")]
        PhysicalDeviceDescriptorIndexingPropertiesExt = 1000161002,
        [NativeName("Name", "VK_STRUCTURE_TYPE_DESCRIPTOR_SET_VARIABLE_DESCRIPTOR_COUNT_ALLOCATE_INFO_EXT")]
        DescriptorSetVariableDescriptorCountAllocateInfoExt = 1000161003,
        [NativeName("Name", "VK_STRUCTURE_TYPE_DESCRIPTOR_SET_VARIABLE_DESCRIPTOR_COUNT_LAYOUT_SUPPORT_EXT")]
        DescriptorSetVariableDescriptorCountLayoutSupportExt = 1000161004,
        [NativeName("Name", "VK_STRUCTURE_TYPE_PHYSICAL_DEVICE_PORTABILITY_SUBSET_FEATURES_KHR")]
        PhysicalDevicePortabilitySubsetFeaturesKhr = 1000163000,
        [NativeName("Name", "VK_STRUCTURE_TYPE_PHYSICAL_DEVICE_PORTABILITY_SUBSET_PROPERTIES_KHR")]
        PhysicalDevicePortabilitySubsetPropertiesKhr = 1000163001,
        [NativeName("Name", "VK_STRUCTURE_TYPE_PIPELINE_VIEWPORT_SHADING_RATE_IMAGE_STATE_CREATE_INFO_NV")]
        PipelineViewportShadingRateImageStateCreateInfoNV = 1000164000,
        [NativeName("Name", "VK_STRUCTURE_TYPE_PHYSICAL_DEVICE_SHADING_RATE_IMAGE_FEATURES_NV")]
        PhysicalDeviceShadingRateImageFeaturesNV = 1000164001,
        [NativeName("Name", "VK_STRUCTURE_TYPE_PHYSICAL_DEVICE_SHADING_RATE_IMAGE_PROPERTIES_NV")]
        PhysicalDeviceShadingRateImagePropertiesNV = 1000164002,
        [NativeName("Name", "VK_STRUCTURE_TYPE_PIPELINE_VIEWPORT_COARSE_SAMPLE_ORDER_STATE_CREATE_INFO_NV")]
        PipelineViewportCoarseSampleOrderStateCreateInfoNV = 1000164005,
        [NativeName("Name", "VK_STRUCTURE_TYPE_RAY_TRACING_PIPELINE_CREATE_INFO_NV")]
        RayTracingPipelineCreateInfoNV = 1000165000,
        [NativeName("Name", "VK_STRUCTURE_TYPE_ACCELERATION_STRUCTURE_CREATE_INFO_NV")]
        AccelerationStructureCreateInfoNV = 1000165001,
        [NativeName("Name", "VK_STRUCTURE_TYPE_GEOMETRY_NV")]
        GeometryNV = 1000165003,
        [NativeName("Name", "VK_STRUCTURE_TYPE_GEOMETRY_TRIANGLES_NV")]
        GeometryTrianglesNV = 1000165004,
        [NativeName("Name", "VK_STRUCTURE_TYPE_GEOMETRY_AABB_NV")]
        GeometryAabbNV = 1000165005,
        [NativeName("Name", "VK_STRUCTURE_TYPE_BIND_ACCELERATION_STRUCTURE_MEMORY_INFO_NV")]
        BindAccelerationStructureMemoryInfoNV = 1000165006,
        [NativeName("Name", "VK_STRUCTURE_TYPE_WRITE_DESCRIPTOR_SET_ACCELERATION_STRUCTURE_NV")]
        WriteDescriptorSetAccelerationStructureNV = 1000165007,
        [NativeName("Name", "VK_STRUCTURE_TYPE_ACCELERATION_STRUCTURE_MEMORY_REQUIREMENTS_INFO_NV")]
        AccelerationStructureMemoryRequirementsInfoNV = 1000165008,
        [NativeName("Name", "VK_STRUCTURE_TYPE_PHYSICAL_DEVICE_RAY_TRACING_PROPERTIES_NV")]
        PhysicalDeviceRayTracingPropertiesNV = 1000165009,
        [NativeName("Name", "VK_STRUCTURE_TYPE_RAY_TRACING_SHADER_GROUP_CREATE_INFO_NV")]
        RayTracingShaderGroupCreateInfoNV = 1000165011,
        [NativeName("Name", "VK_STRUCTURE_TYPE_ACCELERATION_STRUCTURE_INFO_NV")]
        AccelerationStructureInfoNV = 1000165012,
        [NativeName("Name", "VK_STRUCTURE_TYPE_PHYSICAL_DEVICE_REPRESENTATIVE_FRAGMENT_TEST_FEATURES_NV")]
        PhysicalDeviceRepresentativeFragmentTestFeaturesNV = 1000166000,
        [NativeName("Name", "VK_STRUCTURE_TYPE_PIPELINE_REPRESENTATIVE_FRAGMENT_TEST_STATE_CREATE_INFO_NV")]
        PipelineRepresentativeFragmentTestStateCreateInfoNV = 1000166001,
        [NativeName("Name", "VK_STRUCTURE_TYPE_PHYSICAL_DEVICE_MAINTENANCE_3_PROPERTIES_KHR")]
        PhysicalDeviceMaintenance3PropertiesKhr = 1000168000,
        [NativeName("Name", "VK_STRUCTURE_TYPE_DESCRIPTOR_SET_LAYOUT_SUPPORT_KHR")]
        DescriptorSetLayoutSupportKhr = 1000168001,
        [NativeName("Name", "VK_STRUCTURE_TYPE_PHYSICAL_DEVICE_IMAGE_VIEW_IMAGE_FORMAT_INFO_EXT")]
        PhysicalDeviceImageViewImageFormatInfoExt = 1000170000,
        [NativeName("Name", "VK_STRUCTURE_TYPE_FILTER_CUBIC_IMAGE_VIEW_IMAGE_FORMAT_PROPERTIES_EXT")]
        FilterCubicImageViewImageFormatPropertiesExt = 1000170001,
        [NativeName("Name", "VK_STRUCTURE_TYPE_DEVICE_QUEUE_GLOBAL_PRIORITY_CREATE_INFO_EXT")]
        DeviceQueueGlobalPriorityCreateInfoExt = 1000174000,
        [NativeName("Name", "VK_STRUCTURE_TYPE_PHYSICAL_DEVICE_SHADER_SUBGROUP_EXTENDED_TYPES_FEATURES_KHR")]
        PhysicalDeviceShaderSubgroupExtendedTypesFeaturesKhr = 1000175000,
        [NativeName("Name", "VK_STRUCTURE_TYPE_PHYSICAL_DEVICE_8BIT_STORAGE_FEATURES_KHR")]
        PhysicalDevice8BitStorageFeaturesKhr = 1000177000,
        [NativeName("Name", "VK_STRUCTURE_TYPE_IMPORT_MEMORY_HOST_POINTER_INFO_EXT")]
        ImportMemoryHostPointerInfoExt = 1000178000,
        [NativeName("Name", "VK_STRUCTURE_TYPE_MEMORY_HOST_POINTER_PROPERTIES_EXT")]
        MemoryHostPointerPropertiesExt = 1000178001,
        [NativeName("Name", "VK_STRUCTURE_TYPE_PHYSICAL_DEVICE_EXTERNAL_MEMORY_HOST_PROPERTIES_EXT")]
        PhysicalDeviceExternalMemoryHostPropertiesExt = 1000178002,
        [NativeName("Name", "VK_STRUCTURE_TYPE_PHYSICAL_DEVICE_SHADER_ATOMIC_INT64_FEATURES_KHR")]
        PhysicalDeviceShaderAtomicInt64FeaturesKhr = 1000180000,
        [NativeName("Name", "VK_STRUCTURE_TYPE_PHYSICAL_DEVICE_SHADER_CLOCK_FEATURES_KHR")]
        PhysicalDeviceShaderClockFeaturesKhr = 1000181000,
        [NativeName("Name", "VK_STRUCTURE_TYPE_PIPELINE_COMPILER_CONTROL_CREATE_INFO_AMD")]
        PipelineCompilerControlCreateInfoAmd = 1000183000,
        [NativeName("Name", "VK_STRUCTURE_TYPE_CALIBRATED_TIMESTAMP_INFO_EXT")]
        CalibratedTimestampInfoExt = 1000184000,
        [NativeName("Name", "VK_STRUCTURE_TYPE_PHYSICAL_DEVICE_SHADER_CORE_PROPERTIES_AMD")]
        PhysicalDeviceShaderCorePropertiesAmd = 1000185000,
        [NativeName("Name", "VK_STRUCTURE_TYPE_VIDEO_DECODE_H265_CAPABILITIES_EXT")]
        VideoDecodeH265CapabilitiesExt = 1000187000,
        [NativeName("Name", "VK_STRUCTURE_TYPE_VIDEO_DECODE_H265_SESSION_PARAMETERS_CREATE_INFO_EXT")]
        VideoDecodeH265SessionParametersCreateInfoExt = 1000187001,
        [NativeName("Name", "VK_STRUCTURE_TYPE_VIDEO_DECODE_H265_SESSION_PARAMETERS_ADD_INFO_EXT")]
        VideoDecodeH265SessionParametersAddInfoExt = 1000187002,
        [NativeName("Name", "VK_STRUCTURE_TYPE_VIDEO_DECODE_H265_PROFILE_INFO_EXT")]
        VideoDecodeH265ProfileInfoExt = 1000187003,
        [NativeName("Name", "VK_STRUCTURE_TYPE_VIDEO_DECODE_H265_PICTURE_INFO_EXT")]
        VideoDecodeH265PictureInfoExt = 1000187004,
        [NativeName("Name", "VK_STRUCTURE_TYPE_VIDEO_DECODE_H265_DPB_SLOT_INFO_EXT")]
        VideoDecodeH265DpbSlotInfoExt = 1000187005,
        [NativeName("Name", "VK_STRUCTURE_TYPE_DEVICE_QUEUE_GLOBAL_PRIORITY_CREATE_INFO_KHR")]
        DeviceQueueGlobalPriorityCreateInfoKhr = 1000174000,
        [NativeName("Name", "VK_STRUCTURE_TYPE_PHYSICAL_DEVICE_GLOBAL_PRIORITY_QUERY_FEATURES_KHR")]
        PhysicalDeviceGlobalPriorityQueryFeaturesKhr = 1000388000,
        [NativeName("Name", "VK_STRUCTURE_TYPE_QUEUE_FAMILY_GLOBAL_PRIORITY_PROPERTIES_KHR")]
        QueueFamilyGlobalPriorityPropertiesKhr = 1000388001,
        [NativeName("Name", "VK_STRUCTURE_TYPE_DEVICE_MEMORY_OVERALLOCATION_CREATE_INFO_AMD")]
        DeviceMemoryOverallocationCreateInfoAmd = 1000189000,
        [NativeName("Name", "VK_STRUCTURE_TYPE_PHYSICAL_DEVICE_VERTEX_ATTRIBUTE_DIVISOR_PROPERTIES_EXT")]
        PhysicalDeviceVertexAttributeDivisorPropertiesExt = 1000190000,
        [NativeName("Name", "VK_STRUCTURE_TYPE_PIPELINE_VERTEX_INPUT_DIVISOR_STATE_CREATE_INFO_EXT")]
        PipelineVertexInputDivisorStateCreateInfoExt = 1000190001,
        [NativeName("Name", "VK_STRUCTURE_TYPE_PHYSICAL_DEVICE_VERTEX_ATTRIBUTE_DIVISOR_FEATURES_EXT")]
        PhysicalDeviceVertexAttributeDivisorFeaturesExt = 1000190002,
        [NativeName("Name", "VK_STRUCTURE_TYPE_PRESENT_FRAME_TOKEN_GGP")]
        PresentFrameTokenGgp = 1000191000,
        [NativeName("Name", "VK_STRUCTURE_TYPE_PIPELINE_CREATION_FEEDBACK_CREATE_INFO_EXT")]
        PipelineCreationFeedbackCreateInfoExt = 1000192000,
        [NativeName("Name", "VK_STRUCTURE_TYPE_PHYSICAL_DEVICE_DRIVER_PROPERTIES_KHR")]
        PhysicalDeviceDriverPropertiesKhr = 1000196000,
        [NativeName("Name", "VK_STRUCTURE_TYPE_PHYSICAL_DEVICE_FLOAT_CONTROLS_PROPERTIES_KHR")]
        PhysicalDeviceFloatControlsPropertiesKhr = 1000197000,
        [NativeName("Name", "VK_STRUCTURE_TYPE_PHYSICAL_DEVICE_DEPTH_STENCIL_RESOLVE_PROPERTIES_KHR")]
        PhysicalDeviceDepthStencilResolvePropertiesKhr = 1000199000,
        [NativeName("Name", "VK_STRUCTURE_TYPE_SUBPASS_DESCRIPTION_DEPTH_STENCIL_RESOLVE_KHR")]
        SubpassDescriptionDepthStencilResolveKhr = 1000199001,
        [NativeName("Name", "VK_STRUCTURE_TYPE_PHYSICAL_DEVICE_COMPUTE_SHADER_DERIVATIVES_FEATURES_NV")]
        PhysicalDeviceComputeShaderDerivativesFeaturesNV = 1000201000,
        [NativeName("Name", "VK_STRUCTURE_TYPE_PHYSICAL_DEVICE_MESH_SHADER_FEATURES_NV")]
        PhysicalDeviceMeshShaderFeaturesNV = 1000202000,
        [NativeName("Name", "VK_STRUCTURE_TYPE_PHYSICAL_DEVICE_MESH_SHADER_PROPERTIES_NV")]
        PhysicalDeviceMeshShaderPropertiesNV = 1000202001,
        [NativeName("Name", "VK_STRUCTURE_TYPE_PHYSICAL_DEVICE_FRAGMENT_SHADER_BARYCENTRIC_FEATURES_NV")]
        PhysicalDeviceFragmentShaderBarycentricFeaturesNV = 1000203000,
        [NativeName("Name", "VK_STRUCTURE_TYPE_PHYSICAL_DEVICE_SHADER_IMAGE_FOOTPRINT_FEATURES_NV")]
        PhysicalDeviceShaderImageFootprintFeaturesNV = 1000204000,
        [NativeName("Name", "VK_STRUCTURE_TYPE_PIPELINE_VIEWPORT_EXCLUSIVE_SCISSOR_STATE_CREATE_INFO_NV")]
        PipelineViewportExclusiveScissorStateCreateInfoNV = 1000205000,
        [NativeName("Name", "VK_STRUCTURE_TYPE_PHYSICAL_DEVICE_EXCLUSIVE_SCISSOR_FEATURES_NV")]
        PhysicalDeviceExclusiveScissorFeaturesNV = 1000205002,
        [NativeName("Name", "VK_STRUCTURE_TYPE_CHECKPOINT_DATA_NV")]
        CheckpointDataNV = 1000206000,
        [NativeName("Name", "VK_STRUCTURE_TYPE_QUEUE_FAMILY_CHECKPOINT_PROPERTIES_NV")]
        QueueFamilyCheckpointPropertiesNV = 1000206001,
        [NativeName("Name", "VK_STRUCTURE_TYPE_PHYSICAL_DEVICE_TIMELINE_SEMAPHORE_FEATURES_KHR")]
        PhysicalDeviceTimelineSemaphoreFeaturesKhr = 1000207000,
        [NativeName("Name", "VK_STRUCTURE_TYPE_PHYSICAL_DEVICE_TIMELINE_SEMAPHORE_PROPERTIES_KHR")]
        PhysicalDeviceTimelineSemaphorePropertiesKhr = 1000207001,
        [NativeName("Name", "VK_STRUCTURE_TYPE_SEMAPHORE_TYPE_CREATE_INFO_KHR")]
        SemaphoreTypeCreateInfoKhr = 1000207002,
        [NativeName("Name", "VK_STRUCTURE_TYPE_TIMELINE_SEMAPHORE_SUBMIT_INFO_KHR")]
        TimelineSemaphoreSubmitInfoKhr = 1000207003,
        [NativeName("Name", "VK_STRUCTURE_TYPE_SEMAPHORE_WAIT_INFO_KHR")]
        SemaphoreWaitInfoKhr = 1000207004,
        [NativeName("Name", "VK_STRUCTURE_TYPE_SEMAPHORE_SIGNAL_INFO_KHR")]
        SemaphoreSignalInfoKhr = 1000207005,
        [NativeName("Name", "VK_STRUCTURE_TYPE_PHYSICAL_DEVICE_SHADER_INTEGER_FUNCTIONS_2_FEATURES_INTEL")]
        PhysicalDeviceShaderIntegerFunctions2FeaturesIntel = 1000209000,
        [NativeName("Name", "VK_STRUCTURE_TYPE_QUERY_POOL_PERFORMANCE_QUERY_CREATE_INFO_INTEL")]
        QueryPoolPerformanceQueryCreateInfoIntel = 1000210000,
        [NativeName("Name", "VK_STRUCTURE_TYPE_QUERY_POOL_CREATE_INFO_INTEL")]
        QueryPoolCreateInfoIntel = 1000210000,
        [NativeName("Name", "VK_STRUCTURE_TYPE_INITIALIZE_PERFORMANCE_API_INFO_INTEL")]
        InitializePerformanceApiInfoIntel = 1000210001,
        [NativeName("Name", "VK_STRUCTURE_TYPE_PERFORMANCE_MARKER_INFO_INTEL")]
        PerformanceMarkerInfoIntel = 1000210002,
        [NativeName("Name", "VK_STRUCTURE_TYPE_PERFORMANCE_STREAM_MARKER_INFO_INTEL")]
        PerformanceStreamMarkerInfoIntel = 1000210003,
        [NativeName("Name", "VK_STRUCTURE_TYPE_PERFORMANCE_OVERRIDE_INFO_INTEL")]
        PerformanceOverrideInfoIntel = 1000210004,
        [NativeName("Name", "VK_STRUCTURE_TYPE_PERFORMANCE_CONFIGURATION_ACQUIRE_INFO_INTEL")]
        PerformanceConfigurationAcquireInfoIntel = 1000210005,
        [NativeName("Name", "VK_STRUCTURE_TYPE_PHYSICAL_DEVICE_VULKAN_MEMORY_MODEL_FEATURES_KHR")]
        PhysicalDeviceVulkanMemoryModelFeaturesKhr = 1000211000,
        [NativeName("Name", "VK_STRUCTURE_TYPE_PHYSICAL_DEVICE_PCI_BUS_INFO_PROPERTIES_EXT")]
        PhysicalDevicePciBusInfoPropertiesExt = 1000212000,
        [NativeName("Name", "VK_STRUCTURE_TYPE_DISPLAY_NATIVE_HDR_SURFACE_CAPABILITIES_AMD")]
        DisplayNativeHdrSurfaceCapabilitiesAmd = 1000213000,
        [NativeName("Name", "VK_STRUCTURE_TYPE_SWAPCHAIN_DISPLAY_NATIVE_HDR_CREATE_INFO_AMD")]
        SwapchainDisplayNativeHdrCreateInfoAmd = 1000213001,
        [NativeName("Name", "VK_STRUCTURE_TYPE_IMAGEPIPE_SURFACE_CREATE_INFO_FUCHSIA")]
        ImagepipeSurfaceCreateInfoFuchsia = 1000214000,
        [NativeName("Name", "VK_STRUCTURE_TYPE_PHYSICAL_DEVICE_SHADER_TERMINATE_INVOCATION_FEATURES_KHR")]
        PhysicalDeviceShaderTerminateInvocationFeaturesKhr = 1000215000,
        [NativeName("Name", "VK_STRUCTURE_TYPE_METAL_SURFACE_CREATE_INFO_EXT")]
        MetalSurfaceCreateInfoExt = 1000217000,
        [NativeName("Name", "VK_STRUCTURE_TYPE_PHYSICAL_DEVICE_FRAGMENT_DENSITY_MAP_FEATURES_EXT")]
        PhysicalDeviceFragmentDensityMapFeaturesExt = 1000218000,
        [NativeName("Name", "VK_STRUCTURE_TYPE_PHYSICAL_DEVICE_FRAGMENT_DENSITY_MAP_PROPERTIES_EXT")]
        PhysicalDeviceFragmentDensityMapPropertiesExt = 1000218001,
        [NativeName("Name", "VK_STRUCTURE_TYPE_RENDER_PASS_FRAGMENT_DENSITY_MAP_CREATE_INFO_EXT")]
        RenderPassFragmentDensityMapCreateInfoExt = 1000218002,
        [NativeName("Name", "VK_STRUCTURE_TYPE_PHYSICAL_DEVICE_SCALAR_BLOCK_LAYOUT_FEATURES_EXT")]
        PhysicalDeviceScalarBlockLayoutFeaturesExt = 1000221000,
        [NativeName("Name", "VK_STRUCTURE_TYPE_PHYSICAL_DEVICE_SUBGROUP_SIZE_CONTROL_PROPERTIES_EXT")]
        PhysicalDeviceSubgroupSizeControlPropertiesExt = 1000225000,
        [NativeName("Name", "VK_STRUCTURE_TYPE_PIPELINE_SHADER_STAGE_REQUIRED_SUBGROUP_SIZE_CREATE_INFO_EXT")]
        PipelineShaderStageRequiredSubgroupSizeCreateInfoExt = 1000225001,
        [NativeName("Name", "VK_STRUCTURE_TYPE_PHYSICAL_DEVICE_SUBGROUP_SIZE_CONTROL_FEATURES_EXT")]
        PhysicalDeviceSubgroupSizeControlFeaturesExt = 1000225002,
        [NativeName("Name", "VK_STRUCTURE_TYPE_FRAGMENT_SHADING_RATE_ATTACHMENT_INFO_KHR")]
        FragmentShadingRateAttachmentInfoKhr = 1000226000,
        [NativeName("Name", "VK_STRUCTURE_TYPE_PIPELINE_FRAGMENT_SHADING_RATE_STATE_CREATE_INFO_KHR")]
        PipelineFragmentShadingRateStateCreateInfoKhr = 1000226001,
        [NativeName("Name", "VK_STRUCTURE_TYPE_PHYSICAL_DEVICE_FRAGMENT_SHADING_RATE_PROPERTIES_KHR")]
        PhysicalDeviceFragmentShadingRatePropertiesKhr = 1000226002,
        [NativeName("Name", "VK_STRUCTURE_TYPE_PHYSICAL_DEVICE_FRAGMENT_SHADING_RATE_FEATURES_KHR")]
        PhysicalDeviceFragmentShadingRateFeaturesKhr = 1000226003,
        [NativeName("Name", "VK_STRUCTURE_TYPE_PHYSICAL_DEVICE_FRAGMENT_SHADING_RATE_KHR")]
        PhysicalDeviceFragmentShadingRateKhr = 1000226004,
        [NativeName("Name", "VK_STRUCTURE_TYPE_PHYSICAL_DEVICE_SHADER_CORE_PROPERTIES_2_AMD")]
        PhysicalDeviceShaderCoreProperties2Amd = 1000227000,
        [NativeName("Name", "VK_STRUCTURE_TYPE_PHYSICAL_DEVICE_COHERENT_MEMORY_FEATURES_AMD")]
        PhysicalDeviceCoherentMemoryFeaturesAmd = 1000229000,
        [NativeName("Name", "VK_STRUCTURE_TYPE_PHYSICAL_DEVICE_SHADER_IMAGE_ATOMIC_INT64_FEATURES_EXT")]
        PhysicalDeviceShaderImageAtomicInt64FeaturesExt = 1000234000,
        [NativeName("Name", "VK_STRUCTURE_TYPE_PHYSICAL_DEVICE_MEMORY_BUDGET_PROPERTIES_EXT")]
        PhysicalDeviceMemoryBudgetPropertiesExt = 1000237000,
        [NativeName("Name", "VK_STRUCTURE_TYPE_PHYSICAL_DEVICE_MEMORY_PRIORITY_FEATURES_EXT")]
        PhysicalDeviceMemoryPriorityFeaturesExt = 1000238000,
        [NativeName("Name", "VK_STRUCTURE_TYPE_MEMORY_PRIORITY_ALLOCATE_INFO_EXT")]
        MemoryPriorityAllocateInfoExt = 1000238001,
        [NativeName("Name", "VK_STRUCTURE_TYPE_SURFACE_PROTECTED_CAPABILITIES_KHR")]
        SurfaceProtectedCapabilitiesKhr = 1000239000,
        [NativeName("Name", "VK_STRUCTURE_TYPE_PHYSICAL_DEVICE_DEDICATED_ALLOCATION_IMAGE_ALIASING_FEATURES_NV")]
        PhysicalDeviceDedicatedAllocationImageAliasingFeaturesNV = 1000240000,
        [NativeName("Name", "VK_STRUCTURE_TYPE_PHYSICAL_DEVICE_SEPARATE_DEPTH_STENCIL_LAYOUTS_FEATURES_KHR")]
        PhysicalDeviceSeparateDepthStencilLayoutsFeaturesKhr = 1000241000,
        [NativeName("Name", "VK_STRUCTURE_TYPE_ATTACHMENT_REFERENCE_STENCIL_LAYOUT_KHR")]
        AttachmentReferenceStencilLayoutKhr = 1000241001,
        [NativeName("Name", "VK_STRUCTURE_TYPE_ATTACHMENT_DESCRIPTION_STENCIL_LAYOUT_KHR")]
        AttachmentDescriptionStencilLayoutKhr = 1000241002,
        [NativeName("Name", "VK_STRUCTURE_TYPE_PHYSICAL_DEVICE_BUFFER_DEVICE_ADDRESS_FEATURES_EXT")]
        PhysicalDeviceBufferDeviceAddressFeaturesExt = 1000244000,
        [NativeName("Name", "VK_STRUCTURE_TYPE_PHYSICAL_DEVICE_BUFFER_ADDRESS_FEATURES_EXT")]
        PhysicalDeviceBufferAddressFeaturesExt = 1000244000,
        [NativeName("Name", "VK_STRUCTURE_TYPE_BUFFER_DEVICE_ADDRESS_INFO_EXT")]
        BufferDeviceAddressInfoExt = 1000244001,
        [NativeName("Name", "VK_STRUCTURE_TYPE_BUFFER_DEVICE_ADDRESS_CREATE_INFO_EXT")]
        BufferDeviceAddressCreateInfoExt = 1000244002,
        [NativeName("Name", "VK_STRUCTURE_TYPE_PHYSICAL_DEVICE_TOOL_PROPERTIES_EXT")]
        PhysicalDeviceToolPropertiesExt = 1000245000,
        [NativeName("Name", "VK_STRUCTURE_TYPE_IMAGE_STENCIL_USAGE_CREATE_INFO_EXT")]
        ImageStencilUsageCreateInfoExt = 1000246000,
        [NativeName("Name", "VK_STRUCTURE_TYPE_VALIDATION_FEATURES_EXT")]
        ValidationFeaturesExt = 1000247000,
        [NativeName("Name", "VK_STRUCTURE_TYPE_PHYSICAL_DEVICE_PRESENT_WAIT_FEATURES_KHR")]
        PhysicalDevicePresentWaitFeaturesKhr = 1000248000,
        [NativeName("Name", "VK_STRUCTURE_TYPE_PHYSICAL_DEVICE_COOPERATIVE_MATRIX_FEATURES_NV")]
        PhysicalDeviceCooperativeMatrixFeaturesNV = 1000249000,
        [NativeName("Name", "VK_STRUCTURE_TYPE_COOPERATIVE_MATRIX_PROPERTIES_NV")]
        CooperativeMatrixPropertiesNV = 1000249001,
        [NativeName("Name", "VK_STRUCTURE_TYPE_PHYSICAL_DEVICE_COOPERATIVE_MATRIX_PROPERTIES_NV")]
        PhysicalDeviceCooperativeMatrixPropertiesNV = 1000249002,
        [NativeName("Name", "VK_STRUCTURE_TYPE_PHYSICAL_DEVICE_COVERAGE_REDUCTION_MODE_FEATURES_NV")]
        PhysicalDeviceCoverageReductionModeFeaturesNV = 1000250000,
        [NativeName("Name", "VK_STRUCTURE_TYPE_PIPELINE_COVERAGE_REDUCTION_STATE_CREATE_INFO_NV")]
        PipelineCoverageReductionStateCreateInfoNV = 1000250001,
        [NativeName("Name", "VK_STRUCTURE_TYPE_FRAMEBUFFER_MIXED_SAMPLES_COMBINATION_NV")]
        FramebufferMixedSamplesCombinationNV = 1000250002,
        [NativeName("Name", "VK_STRUCTURE_TYPE_PHYSICAL_DEVICE_FRAGMENT_SHADER_INTERLOCK_FEATURES_EXT")]
        PhysicalDeviceFragmentShaderInterlockFeaturesExt = 1000251000,
        [NativeName("Name", "VK_STRUCTURE_TYPE_PHYSICAL_DEVICE_YCBCR_IMAGE_ARRAYS_FEATURES_EXT")]
        PhysicalDeviceYcbcrImageArraysFeaturesExt = 1000252000,
        [NativeName("Name", "VK_STRUCTURE_TYPE_PHYSICAL_DEVICE_UNIFORM_BUFFER_STANDARD_LAYOUT_FEATURES_KHR")]
        PhysicalDeviceUniformBufferStandardLayoutFeaturesKhr = 1000253000,
        [NativeName("Name", "VK_STRUCTURE_TYPE_PHYSICAL_DEVICE_PROVOKING_VERTEX_FEATURES_EXT")]
        PhysicalDeviceProvokingVertexFeaturesExt = 1000254000,
        [NativeName("Name", "VK_STRUCTURE_TYPE_PIPELINE_RASTERIZATION_PROVOKING_VERTEX_STATE_CREATE_INFO_EXT")]
        PipelineRasterizationProvokingVertexStateCreateInfoExt = 1000254001,
        [NativeName("Name", "VK_STRUCTURE_TYPE_PHYSICAL_DEVICE_PROVOKING_VERTEX_PROPERTIES_EXT")]
        PhysicalDeviceProvokingVertexPropertiesExt = 1000254002,
        [NativeName("Name", "VK_STRUCTURE_TYPE_SURFACE_FULL_SCREEN_EXCLUSIVE_INFO_EXT")]
        SurfaceFullScreenExclusiveInfoExt = 1000255000,
        [NativeName("Name", "VK_STRUCTURE_TYPE_SURFACE_CAPABILITIES_FULL_SCREEN_EXCLUSIVE_EXT")]
        SurfaceCapabilitiesFullScreenExclusiveExt = 1000255002,
        [NativeName("Name", "VK_STRUCTURE_TYPE_SURFACE_FULL_SCREEN_EXCLUSIVE_WIN32_INFO_EXT")]
        SurfaceFullScreenExclusiveWin32InfoExt = 1000255001,
        [NativeName("Name", "VK_STRUCTURE_TYPE_HEADLESS_SURFACE_CREATE_INFO_EXT")]
        HeadlessSurfaceCreateInfoExt = 1000256000,
        [NativeName("Name", "VK_STRUCTURE_TYPE_PHYSICAL_DEVICE_BUFFER_DEVICE_ADDRESS_FEATURES_KHR")]
        PhysicalDeviceBufferDeviceAddressFeaturesKhr = 1000257000,
        [NativeName("Name", "VK_STRUCTURE_TYPE_BUFFER_DEVICE_ADDRESS_INFO_KHR")]
        BufferDeviceAddressInfoKhr = 1000244001,
        [NativeName("Name", "VK_STRUCTURE_TYPE_BUFFER_OPAQUE_CAPTURE_ADDRESS_CREATE_INFO_KHR")]
        BufferOpaqueCaptureAddressCreateInfoKhr = 1000257002,
        [NativeName("Name", "VK_STRUCTURE_TYPE_MEMORY_OPAQUE_CAPTURE_ADDRESS_ALLOCATE_INFO_KHR")]
        MemoryOpaqueCaptureAddressAllocateInfoKhr = 1000257003,
        [NativeName("Name", "VK_STRUCTURE_TYPE_DEVICE_MEMORY_OPAQUE_CAPTURE_ADDRESS_INFO_KHR")]
        DeviceMemoryOpaqueCaptureAddressInfoKhr = 1000257004,
        [NativeName("Name", "VK_STRUCTURE_TYPE_PHYSICAL_DEVICE_LINE_RASTERIZATION_FEATURES_EXT")]
        PhysicalDeviceLineRasterizationFeaturesExt = 1000259000,
        [NativeName("Name", "VK_STRUCTURE_TYPE_PIPELINE_RASTERIZATION_LINE_STATE_CREATE_INFO_EXT")]
        PipelineRasterizationLineStateCreateInfoExt = 1000259001,
        [NativeName("Name", "VK_STRUCTURE_TYPE_PHYSICAL_DEVICE_LINE_RASTERIZATION_PROPERTIES_EXT")]
        PhysicalDeviceLineRasterizationPropertiesExt = 1000259002,
        [NativeName("Name", "VK_STRUCTURE_TYPE_PHYSICAL_DEVICE_SHADER_ATOMIC_FLOAT_FEATURES_EXT")]
        PhysicalDeviceShaderAtomicFloatFeaturesExt = 1000260000,
        [NativeName("Name", "VK_STRUCTURE_TYPE_PHYSICAL_DEVICE_HOST_QUERY_RESET_FEATURES_EXT")]
        PhysicalDeviceHostQueryResetFeaturesExt = 1000261000,
        [NativeName("Name", "VK_STRUCTURE_TYPE_PHYSICAL_DEVICE_INDEX_TYPE_UINT8_FEATURES_EXT")]
        PhysicalDeviceIndexTypeUint8FeaturesExt = 1000265000,
        [NativeName("Name", "VK_STRUCTURE_TYPE_PHYSICAL_DEVICE_EXTENDED_DYNAMIC_STATE_FEATURES_EXT")]
        PhysicalDeviceExtendedDynamicStateFeaturesExt = 1000267000,
        [NativeName("Name", "VK_STRUCTURE_TYPE_PHYSICAL_DEVICE_PIPELINE_EXECUTABLE_PROPERTIES_FEATURES_KHR")]
        PhysicalDevicePipelineExecutablePropertiesFeaturesKhr = 1000269000,
        [NativeName("Name", "VK_STRUCTURE_TYPE_PIPELINE_INFO_KHR")]
        PipelineInfoKhr = 1000269001,
        [NativeName("Name", "VK_STRUCTURE_TYPE_PIPELINE_EXECUTABLE_PROPERTIES_KHR")]
        PipelineExecutablePropertiesKhr = 1000269002,
        [NativeName("Name", "VK_STRUCTURE_TYPE_PIPELINE_EXECUTABLE_INFO_KHR")]
        PipelineExecutableInfoKhr = 1000269003,
        [NativeName("Name", "VK_STRUCTURE_TYPE_PIPELINE_EXECUTABLE_STATISTIC_KHR")]
        PipelineExecutableStatisticKhr = 1000269004,
        [NativeName("Name", "VK_STRUCTURE_TYPE_PIPELINE_EXECUTABLE_INTERNAL_REPRESENTATION_KHR")]
        PipelineExecutableInternalRepresentationKhr = 1000269005,
        [NativeName("Name", "VK_STRUCTURE_TYPE_PHYSICAL_DEVICE_SHADER_ATOMIC_FLOAT_2_FEATURES_EXT")]
        PhysicalDeviceShaderAtomicFloat2FeaturesExt = 1000273000,
        [NativeName("Name", "VK_STRUCTURE_TYPE_PHYSICAL_DEVICE_SHADER_DEMOTE_TO_HELPER_INVOCATION_FEATURES_EXT")]
        PhysicalDeviceShaderDemoteToHelperInvocationFeaturesExt = 1000276000,
        [NativeName("Name", "VK_STRUCTURE_TYPE_PHYSICAL_DEVICE_DEVICE_GENERATED_COMMANDS_PROPERTIES_NV")]
        PhysicalDeviceDeviceGeneratedCommandsPropertiesNV = 1000277000,
        [NativeName("Name", "VK_STRUCTURE_TYPE_GRAPHICS_SHADER_GROUP_CREATE_INFO_NV")]
        GraphicsShaderGroupCreateInfoNV = 1000277001,
        [NativeName("Name", "VK_STRUCTURE_TYPE_GRAPHICS_PIPELINE_SHADER_GROUPS_CREATE_INFO_NV")]
        GraphicsPipelineShaderGroupsCreateInfoNV = 1000277002,
        [NativeName("Name", "VK_STRUCTURE_TYPE_INDIRECT_COMMANDS_LAYOUT_TOKEN_NV")]
        IndirectCommandsLayoutTokenNV = 1000277003,
        [NativeName("Name", "VK_STRUCTURE_TYPE_INDIRECT_COMMANDS_LAYOUT_CREATE_INFO_NV")]
        IndirectCommandsLayoutCreateInfoNV = 1000277004,
        [NativeName("Name", "VK_STRUCTURE_TYPE_GENERATED_COMMANDS_INFO_NV")]
        GeneratedCommandsInfoNV = 1000277005,
        [NativeName("Name", "VK_STRUCTURE_TYPE_GENERATED_COMMANDS_MEMORY_REQUIREMENTS_INFO_NV")]
        GeneratedCommandsMemoryRequirementsInfoNV = 1000277006,
        [NativeName("Name", "VK_STRUCTURE_TYPE_PHYSICAL_DEVICE_DEVICE_GENERATED_COMMANDS_FEATURES_NV")]
        PhysicalDeviceDeviceGeneratedCommandsFeaturesNV = 1000277007,
        [NativeName("Name", "VK_STRUCTURE_TYPE_PHYSICAL_DEVICE_INHERITED_VIEWPORT_SCISSOR_FEATURES_NV")]
        PhysicalDeviceInheritedViewportScissorFeaturesNV = 1000278000,
        [NativeName("Name", "VK_STRUCTURE_TYPE_COMMAND_BUFFER_INHERITANCE_VIEWPORT_SCISSOR_INFO_NV")]
        CommandBufferInheritanceViewportScissorInfoNV = 1000278001,
        [NativeName("Name", "VK_STRUCTURE_TYPE_PHYSICAL_DEVICE_SHADER_INTEGER_DOT_PRODUCT_FEATURES_KHR")]
        PhysicalDeviceShaderIntegerDotProductFeaturesKhr = 1000280000,
        [NativeName("Name", "VK_STRUCTURE_TYPE_PHYSICAL_DEVICE_SHADER_INTEGER_DOT_PRODUCT_PROPERTIES_KHR")]
        PhysicalDeviceShaderIntegerDotProductPropertiesKhr = 1000280001,
        [NativeName("Name", "VK_STRUCTURE_TYPE_PHYSICAL_DEVICE_TEXEL_BUFFER_ALIGNMENT_FEATURES_EXT")]
        PhysicalDeviceTexelBufferAlignmentFeaturesExt = 1000281000,
        [NativeName("Name", "VK_STRUCTURE_TYPE_PHYSICAL_DEVICE_TEXEL_BUFFER_ALIGNMENT_PROPERTIES_EXT")]
        PhysicalDeviceTexelBufferAlignmentPropertiesExt = 1000281001,
        [NativeName("Name", "VK_STRUCTURE_TYPE_COMMAND_BUFFER_INHERITANCE_RENDER_PASS_TRANSFORM_INFO_QCOM")]
        CommandBufferInheritanceRenderPassTransformInfoQCom = 1000282000,
        [NativeName("Name", "VK_STRUCTURE_TYPE_RENDER_PASS_TRANSFORM_BEGIN_INFO_QCOM")]
        RenderPassTransformBeginInfoQCom = 1000282001,
        [NativeName("Name", "VK_STRUCTURE_TYPE_PHYSICAL_DEVICE_DEVICE_MEMORY_REPORT_FEATURES_EXT")]
        PhysicalDeviceDeviceMemoryReportFeaturesExt = 1000284000,
        [NativeName("Name", "VK_STRUCTURE_TYPE_DEVICE_DEVICE_MEMORY_REPORT_CREATE_INFO_EXT")]
        DeviceDeviceMemoryReportCreateInfoExt = 1000284001,
        [NativeName("Name", "VK_STRUCTURE_TYPE_DEVICE_MEMORY_REPORT_CALLBACK_DATA_EXT")]
        DeviceMemoryReportCallbackDataExt = 1000284002,
        [NativeName("Name", "VK_STRUCTURE_TYPE_PHYSICAL_DEVICE_ROBUSTNESS_2_FEATURES_EXT")]
        PhysicalDeviceRobustness2FeaturesExt = 1000286000,
        [NativeName("Name", "VK_STRUCTURE_TYPE_PHYSICAL_DEVICE_ROBUSTNESS_2_PROPERTIES_EXT")]
        PhysicalDeviceRobustness2PropertiesExt = 1000286001,
        [NativeName("Name", "VK_STRUCTURE_TYPE_SAMPLER_CUSTOM_BORDER_COLOR_CREATE_INFO_EXT")]
        SamplerCustomBorderColorCreateInfoExt = 1000287000,
        [NativeName("Name", "VK_STRUCTURE_TYPE_PHYSICAL_DEVICE_CUSTOM_BORDER_COLOR_PROPERTIES_EXT")]
        PhysicalDeviceCustomBorderColorPropertiesExt = 1000287001,
        [NativeName("Name", "VK_STRUCTURE_TYPE_PHYSICAL_DEVICE_CUSTOM_BORDER_COLOR_FEATURES_EXT")]
        PhysicalDeviceCustomBorderColorFeaturesExt = 1000287002,
        [NativeName("Name", "VK_STRUCTURE_TYPE_PIPELINE_LIBRARY_CREATE_INFO_KHR")]
        PipelineLibraryCreateInfoKhr = 1000290000,
        [NativeName("Name", "VK_STRUCTURE_TYPE_PHYSICAL_DEVICE_PRESENT_BARRIER_FEATURES_NV")]
        PhysicalDevicePresentBarrierFeaturesNV = 1000292000,
        [NativeName("Name", "VK_STRUCTURE_TYPE_SURFACE_CAPABILITIES_PRESENT_BARRIER_NV")]
        SurfaceCapabilitiesPresentBarrierNV = 1000292001,
        [NativeName("Name", "VK_STRUCTURE_TYPE_SWAPCHAIN_PRESENT_BARRIER_CREATE_INFO_NV")]
        SwapchainPresentBarrierCreateInfoNV = 1000292002,
        [NativeName("Name", "VK_STRUCTURE_TYPE_PRESENT_ID_KHR")]
        PresentIDKhr = 1000294000,
        [NativeName("Name", "VK_STRUCTURE_TYPE_PHYSICAL_DEVICE_PRESENT_ID_FEATURES_KHR")]
        PhysicalDevicePresentIDFeaturesKhr = 1000294001,
        [NativeName("Name", "VK_STRUCTURE_TYPE_PHYSICAL_DEVICE_PRIVATE_DATA_FEATURES_EXT")]
        PhysicalDevicePrivateDataFeaturesExt = 1000295000,
        [NativeName("Name", "VK_STRUCTURE_TYPE_DEVICE_PRIVATE_DATA_CREATE_INFO_EXT")]
        DevicePrivateDataCreateInfoExt = 1000295001,
        [NativeName("Name", "VK_STRUCTURE_TYPE_PRIVATE_DATA_SLOT_CREATE_INFO_EXT")]
        PrivateDataSlotCreateInfoExt = 1000295002,
        [NativeName("Name", "VK_STRUCTURE_TYPE_PHYSICAL_DEVICE_PIPELINE_CREATION_CACHE_CONTROL_FEATURES_EXT")]
        PhysicalDevicePipelineCreationCacheControlFeaturesExt = 1000297000,
        [NativeName("Name", "VK_STRUCTURE_TYPE_VIDEO_ENCODE_INFO_KHR")]
        VideoEncodeInfoKhr = 1000299000,
        [NativeName("Name", "VK_STRUCTURE_TYPE_VIDEO_ENCODE_RATE_CONTROL_INFO_KHR")]
        VideoEncodeRateControlInfoKhr = 1000299001,
        [NativeName("Name", "VK_STRUCTURE_TYPE_VIDEO_ENCODE_RATE_CONTROL_LAYER_INFO_KHR")]
        VideoEncodeRateControlLayerInfoKhr = 1000299002,
        [NativeName("Name", "VK_STRUCTURE_TYPE_VIDEO_ENCODE_CAPABILITIES_KHR")]
        VideoEncodeCapabilitiesKhr = 1000299003,
        [NativeName("Name", "VK_STRUCTURE_TYPE_VIDEO_ENCODE_USAGE_INFO_KHR")]
        VideoEncodeUsageInfoKhr = 1000299004,
        [NativeName("Name", "VK_STRUCTURE_TYPE_PHYSICAL_DEVICE_DIAGNOSTICS_CONFIG_FEATURES_NV")]
        PhysicalDeviceDiagnosticsConfigFeaturesNV = 1000300000,
        [NativeName("Name", "VK_STRUCTURE_TYPE_DEVICE_DIAGNOSTICS_CONFIG_CREATE_INFO_NV")]
        DeviceDiagnosticsConfigCreateInfoNV = 1000300001,
        [NativeName("Name", "VK_STRUCTURE_TYPE_RESERVED_QCOM")]
        ReservedQCom = 1000309000,
        [NativeName("Name", "VK_STRUCTURE_TYPE_EXPORT_METAL_OBJECT_CREATE_INFO_EXT")]
        ExportMetalObjectCreateInfoExt = 1000311000,
        [NativeName("Name", "VK_STRUCTURE_TYPE_EXPORT_METAL_OBJECTS_INFO_EXT")]
        ExportMetalObjectsInfoExt = 1000311001,
        [NativeName("Name", "VK_STRUCTURE_TYPE_EXPORT_METAL_DEVICE_INFO_EXT")]
        ExportMetalDeviceInfoExt = 1000311002,
        [NativeName("Name", "VK_STRUCTURE_TYPE_EXPORT_METAL_COMMAND_QUEUE_INFO_EXT")]
        ExportMetalCommandQueueInfoExt = 1000311003,
        [NativeName("Name", "VK_STRUCTURE_TYPE_EXPORT_METAL_BUFFER_INFO_EXT")]
        ExportMetalBufferInfoExt = 1000311004,
        [NativeName("Name", "VK_STRUCTURE_TYPE_IMPORT_METAL_BUFFER_INFO_EXT")]
        ImportMetalBufferInfoExt = 1000311005,
        [NativeName("Name", "VK_STRUCTURE_TYPE_EXPORT_METAL_TEXTURE_INFO_EXT")]
        ExportMetalTextureInfoExt = 1000311006,
        [NativeName("Name", "VK_STRUCTURE_TYPE_IMPORT_METAL_TEXTURE_INFO_EXT")]
        ImportMetalTextureInfoExt = 1000311007,
        [NativeName("Name", "VK_STRUCTURE_TYPE_EXPORT_METAL_IO_SURFACE_INFO_EXT")]
        ExportMetalIOSurfaceInfoExt = 1000311008,
        [NativeName("Name", "VK_STRUCTURE_TYPE_IMPORT_METAL_IO_SURFACE_INFO_EXT")]
        ImportMetalIOSurfaceInfoExt = 1000311009,
        [NativeName("Name", "VK_STRUCTURE_TYPE_EXPORT_METAL_SHARED_EVENT_INFO_EXT")]
        ExportMetalSharedEventInfoExt = 1000311010,
        [NativeName("Name", "VK_STRUCTURE_TYPE_IMPORT_METAL_SHARED_EVENT_INFO_EXT")]
        ImportMetalSharedEventInfoExt = 1000311011,
        [NativeName("Name", "VK_STRUCTURE_TYPE_MEMORY_BARRIER_2_KHR")]
        MemoryBarrier2Khr = 1000314000,
        [NativeName("Name", "VK_STRUCTURE_TYPE_BUFFER_MEMORY_BARRIER_2_KHR")]
        BufferMemoryBarrier2Khr = 1000314001,
        [NativeName("Name", "VK_STRUCTURE_TYPE_IMAGE_MEMORY_BARRIER_2_KHR")]
        ImageMemoryBarrier2Khr = 1000314002,
        [NativeName("Name", "VK_STRUCTURE_TYPE_DEPENDENCY_INFO_KHR")]
        DependencyInfoKhr = 1000314003,
        [NativeName("Name", "VK_STRUCTURE_TYPE_SUBMIT_INFO_2_KHR")]
        SubmitInfo2Khr = 1000314004,
        [NativeName("Name", "VK_STRUCTURE_TYPE_SEMAPHORE_SUBMIT_INFO_KHR")]
        SemaphoreSubmitInfoKhr = 1000314005,
        [NativeName("Name", "VK_STRUCTURE_TYPE_COMMAND_BUFFER_SUBMIT_INFO_KHR")]
        CommandBufferSubmitInfoKhr = 1000314006,
        [NativeName("Name", "VK_STRUCTURE_TYPE_PHYSICAL_DEVICE_SYNCHRONIZATION_2_FEATURES_KHR")]
        PhysicalDeviceSynchronization2FeaturesKhr = 1000314007,
        [NativeName("Name", "VK_STRUCTURE_TYPE_QUEUE_FAMILY_CHECKPOINT_PROPERTIES_2_NV")]
        QueueFamilyCheckpointProperties2NV = 1000314008,
        [NativeName("Name", "VK_STRUCTURE_TYPE_CHECKPOINT_DATA_2_NV")]
        CheckpointData2NV = 1000314009,
        [NativeName("Name", "VK_STRUCTURE_TYPE_PHYSICAL_DEVICE_GRAPHICS_PIPELINE_LIBRARY_FEATURES_EXT")]
        PhysicalDeviceGraphicsPipelineLibraryFeaturesExt = 1000320000,
        [NativeName("Name", "VK_STRUCTURE_TYPE_PHYSICAL_DEVICE_GRAPHICS_PIPELINE_LIBRARY_PROPERTIES_EXT")]
        PhysicalDeviceGraphicsPipelineLibraryPropertiesExt = 1000320001,
        [NativeName("Name", "VK_STRUCTURE_TYPE_GRAPHICS_PIPELINE_LIBRARY_CREATE_INFO_EXT")]
        GraphicsPipelineLibraryCreateInfoExt = 1000320002,
        [NativeName("Name", "VK_STRUCTURE_TYPE_PHYSICAL_DEVICE_SHADER_EARLY_AND_LATE_FRAGMENT_TESTS_FEATURES_AMD")]
        PhysicalDeviceShaderEarlyAndLateFragmentTestsFeaturesAmd = 1000321000,
        [NativeName("Name", "VK_STRUCTURE_TYPE_PHYSICAL_DEVICE_FRAGMENT_SHADER_BARYCENTRIC_FEATURES_KHR")]
        PhysicalDeviceFragmentShaderBarycentricFeaturesKhr = 1000203000,
        [NativeName("Name", "VK_STRUCTURE_TYPE_PHYSICAL_DEVICE_FRAGMENT_SHADER_BARYCENTRIC_PROPERTIES_KHR")]
        PhysicalDeviceFragmentShaderBarycentricPropertiesKhr = 1000322000,
        [NativeName("Name", "VK_STRUCTURE_TYPE_PHYSICAL_DEVICE_SHADER_SUBGROUP_UNIFORM_CONTROL_FLOW_FEATURES_KHR")]
        PhysicalDeviceShaderSubgroupUniformControlFlowFeaturesKhr = 1000323000,
        [NativeName("Name", "VK_STRUCTURE_TYPE_PHYSICAL_DEVICE_ZERO_INITIALIZE_WORKGROUP_MEMORY_FEATURES_KHR")]
        PhysicalDeviceZeroInitializeWorkgroupMemoryFeaturesKhr = 1000325000,
        [NativeName("Name", "VK_STRUCTURE_TYPE_PHYSICAL_DEVICE_FRAGMENT_SHADING_RATE_ENUMS_PROPERTIES_NV")]
        PhysicalDeviceFragmentShadingRateEnumsPropertiesNV = 1000326000,
        [NativeName("Name", "VK_STRUCTURE_TYPE_PHYSICAL_DEVICE_FRAGMENT_SHADING_RATE_ENUMS_FEATURES_NV")]
        PhysicalDeviceFragmentShadingRateEnumsFeaturesNV = 1000326001,
        [NativeName("Name", "VK_STRUCTURE_TYPE_PIPELINE_FRAGMENT_SHADING_RATE_ENUM_STATE_CREATE_INFO_NV")]
        PipelineFragmentShadingRateEnumStateCreateInfoNV = 1000326002,
        [NativeName("Name", "VK_STRUCTURE_TYPE_ACCELERATION_STRUCTURE_GEOMETRY_MOTION_TRIANGLES_DATA_NV")]
        AccelerationStructureGeometryMotionTrianglesDataNV = 1000327000,
        [NativeName("Name", "VK_STRUCTURE_TYPE_PHYSICAL_DEVICE_RAY_TRACING_MOTION_BLUR_FEATURES_NV")]
        PhysicalDeviceRayTracingMotionBlurFeaturesNV = 1000327001,
        [NativeName("Name", "VK_STRUCTURE_TYPE_ACCELERATION_STRUCTURE_MOTION_INFO_NV")]
        AccelerationStructureMotionInfoNV = 1000327002,
        [NativeName("Name", "VK_STRUCTURE_TYPE_PHYSICAL_DEVICE_MESH_SHADER_FEATURES_EXT")]
        PhysicalDeviceMeshShaderFeaturesExt = 1000328000,
        [NativeName("Name", "VK_STRUCTURE_TYPE_PHYSICAL_DEVICE_MESH_SHADER_PROPERTIES_EXT")]
        PhysicalDeviceMeshShaderPropertiesExt = 1000328001,
        [NativeName("Name", "VK_STRUCTURE_TYPE_PHYSICAL_DEVICE_YCBCR_2_PLANE_444_FORMATS_FEATURES_EXT")]
        PhysicalDeviceYcbcr2Plane444FormatsFeaturesExt = 1000330000,
        [NativeName("Name", "VK_STRUCTURE_TYPE_PHYSICAL_DEVICE_FRAGMENT_DENSITY_MAP_2_FEATURES_EXT")]
        PhysicalDeviceFragmentDensityMap2FeaturesExt = 1000332000,
        [NativeName("Name", "VK_STRUCTURE_TYPE_PHYSICAL_DEVICE_FRAGMENT_DENSITY_MAP_2_PROPERTIES_EXT")]
        PhysicalDeviceFragmentDensityMap2PropertiesExt = 1000332001,
        [NativeName("Name", "VK_STRUCTURE_TYPE_COPY_COMMAND_TRANSFORM_INFO_QCOM")]
        CopyCommandTransformInfoQCom = 1000333000,
        [NativeName("Name", "VK_STRUCTURE_TYPE_PHYSICAL_DEVICE_IMAGE_ROBUSTNESS_FEATURES_EXT")]
        PhysicalDeviceImageRobustnessFeaturesExt = 1000335000,
        [NativeName("Name", "VK_STRUCTURE_TYPE_PHYSICAL_DEVICE_WORKGROUP_MEMORY_EXPLICIT_LAYOUT_FEATURES_KHR")]
        PhysicalDeviceWorkgroupMemoryExplicitLayoutFeaturesKhr = 1000336000,
        [NativeName("Name", "VK_STRUCTURE_TYPE_COPY_BUFFER_INFO_2_KHR")]
        CopyBufferInfo2Khr = 1000337000,
        [NativeName("Name", "VK_STRUCTURE_TYPE_COPY_IMAGE_INFO_2_KHR")]
        CopyImageInfo2Khr = 1000337001,
        [NativeName("Name", "VK_STRUCTURE_TYPE_COPY_BUFFER_TO_IMAGE_INFO_2_KHR")]
        CopyBufferToImageInfo2Khr = 1000337002,
        [NativeName("Name", "VK_STRUCTURE_TYPE_COPY_IMAGE_TO_BUFFER_INFO_2_KHR")]
        CopyImageToBufferInfo2Khr = 1000337003,
        [NativeName("Name", "VK_STRUCTURE_TYPE_BLIT_IMAGE_INFO_2_KHR")]
        BlitImageInfo2Khr = 1000337004,
        [NativeName("Name", "VK_STRUCTURE_TYPE_RESOLVE_IMAGE_INFO_2_KHR")]
        ResolveImageInfo2Khr = 1000337005,
        [NativeName("Name", "VK_STRUCTURE_TYPE_BUFFER_COPY_2_KHR")]
        BufferCopy2Khr = 1000337006,
        [NativeName("Name", "VK_STRUCTURE_TYPE_IMAGE_COPY_2_KHR")]
        ImageCopy2Khr = 1000337007,
        [NativeName("Name", "VK_STRUCTURE_TYPE_IMAGE_BLIT_2_KHR")]
        ImageBlit2Khr = 1000337008,
        [NativeName("Name", "VK_STRUCTURE_TYPE_BUFFER_IMAGE_COPY_2_KHR")]
        BufferImageCopy2Khr = 1000337009,
        [NativeName("Name", "VK_STRUCTURE_TYPE_IMAGE_RESOLVE_2_KHR")]
        ImageResolve2Khr = 1000337010,
        [NativeName("Name", "VK_STRUCTURE_TYPE_PHYSICAL_DEVICE_IMAGE_COMPRESSION_CONTROL_FEATURES_EXT")]
        PhysicalDeviceImageCompressionControlFeaturesExt = 1000338000,
        [NativeName("Name", "VK_STRUCTURE_TYPE_IMAGE_COMPRESSION_CONTROL_EXT")]
        ImageCompressionControlExt = 1000338001,
        [NativeName("Name", "VK_STRUCTURE_TYPE_SUBRESOURCE_LAYOUT_2_EXT")]
        SubresourceLayout2Ext = 1000338002,
        [NativeName("Name", "VK_STRUCTURE_TYPE_IMAGE_SUBRESOURCE_2_EXT")]
        ImageSubresource2Ext = 1000338003,
        [NativeName("Name", "VK_STRUCTURE_TYPE_IMAGE_COMPRESSION_PROPERTIES_EXT")]
        ImageCompressionPropertiesExt = 1000338004,
        [NativeName("Name", "VK_STRUCTURE_TYPE_PHYSICAL_DEVICE_ATTACHMENT_FEEDBACK_LOOP_LAYOUT_FEATURES_EXT")]
        PhysicalDeviceAttachmentFeedbackLoopLayoutFeaturesExt = 1000339000,
        [NativeName("Name", "VK_STRUCTURE_TYPE_PHYSICAL_DEVICE_4444_FORMATS_FEATURES_EXT")]
        PhysicalDevice4444FormatsFeaturesExt = 1000340000,
        [NativeName("Name", "VK_STRUCTURE_TYPE_PHYSICAL_DEVICE_FAULT_FEATURES_EXT")]
        PhysicalDeviceFaultFeaturesExt = 1000341000,
        [NativeName("Name", "VK_STRUCTURE_TYPE_DEVICE_FAULT_COUNTS_EXT")]
        DeviceFaultCountsExt = 1000341001,
        [NativeName("Name", "VK_STRUCTURE_TYPE_DEVICE_FAULT_INFO_EXT")]
        DeviceFaultInfoExt = 1000341002,
        [NativeName("Name", "VK_STRUCTURE_TYPE_PHYSICAL_DEVICE_RASTERIZATION_ORDER_ATTACHMENT_ACCESS_FEATURES_ARM")]
        PhysicalDeviceRasterizationOrderAttachmentAccessFeaturesArm = 1000342000,
        [NativeName("Name", "VK_STRUCTURE_TYPE_PHYSICAL_DEVICE_RGBA10X6_FORMATS_FEATURES_EXT")]
        PhysicalDeviceRgba10X6FormatsFeaturesExt = 1000344000,
        [NativeName("Name", "VK_STRUCTURE_TYPE_DIRECTFB_SURFACE_CREATE_INFO_EXT")]
        DirectfbSurfaceCreateInfoExt = 1000346000,
        [NativeName("Name", "VK_STRUCTURE_TYPE_PHYSICAL_DEVICE_MUTABLE_DESCRIPTOR_TYPE_FEATURES_VALVE")]
        PhysicalDeviceMutableDescriptorTypeFeaturesValve = 1000351000,
        [NativeName("Name", "VK_STRUCTURE_TYPE_MUTABLE_DESCRIPTOR_TYPE_CREATE_INFO_VALVE")]
        MutableDescriptorTypeCreateInfoValve = 1000351002,
        [NativeName("Name", "VK_STRUCTURE_TYPE_PHYSICAL_DEVICE_VERTEX_INPUT_DYNAMIC_STATE_FEATURES_EXT")]
        PhysicalDeviceVertexInputDynamicStateFeaturesExt = 1000352000,
        [NativeName("Name", "VK_STRUCTURE_TYPE_VERTEX_INPUT_BINDING_DESCRIPTION_2_EXT")]
        VertexInputBindingDescription2Ext = 1000352001,
        [NativeName("Name", "VK_STRUCTURE_TYPE_VERTEX_INPUT_ATTRIBUTE_DESCRIPTION_2_EXT")]
        VertexInputAttributeDescription2Ext = 1000352002,
        [NativeName("Name", "VK_STRUCTURE_TYPE_PHYSICAL_DEVICE_DRM_PROPERTIES_EXT")]
        PhysicalDeviceDrmPropertiesExt = 1000353000,
        [NativeName("Name", "VK_STRUCTURE_TYPE_PHYSICAL_DEVICE_ADDRESS_BINDING_REPORT_FEATURES_EXT")]
        PhysicalDeviceAddressBindingReportFeaturesExt = 1000354000,
        [NativeName("Name", "VK_STRUCTURE_TYPE_DEVICE_ADDRESS_BINDING_CALLBACK_DATA_EXT")]
        DeviceAddressBindingCallbackDataExt = 1000354001,
        [NativeName("Name", "VK_STRUCTURE_TYPE_PHYSICAL_DEVICE_DEPTH_CLIP_CONTROL_FEATURES_EXT")]
        PhysicalDeviceDepthClipControlFeaturesExt = 1000355000,
        [NativeName("Name", "VK_STRUCTURE_TYPE_PIPELINE_VIEWPORT_DEPTH_CLIP_CONTROL_CREATE_INFO_EXT")]
        PipelineViewportDepthClipControlCreateInfoExt = 1000355001,
        [NativeName("Name", "VK_STRUCTURE_TYPE_PHYSICAL_DEVICE_PRIMITIVE_TOPOLOGY_LIST_RESTART_FEATURES_EXT")]
        PhysicalDevicePrimitiveTopologyListRestartFeaturesExt = 1000356000,
        [NativeName("Name", "VK_STRUCTURE_TYPE_FORMAT_PROPERTIES_3_KHR")]
        FormatProperties3Khr = 1000360000,
        [NativeName("Name", "VK_STRUCTURE_TYPE_IMPORT_MEMORY_ZIRCON_HANDLE_INFO_FUCHSIA")]
        ImportMemoryZirconHandleInfoFuchsia = 1000364000,
        [NativeName("Name", "VK_STRUCTURE_TYPE_MEMORY_ZIRCON_HANDLE_PROPERTIES_FUCHSIA")]
        MemoryZirconHandlePropertiesFuchsia = 1000364001,
        [NativeName("Name", "VK_STRUCTURE_TYPE_MEMORY_GET_ZIRCON_HANDLE_INFO_FUCHSIA")]
        MemoryGetZirconHandleInfoFuchsia = 1000364002,
        [NativeName("Name", "VK_STRUCTURE_TYPE_IMPORT_SEMAPHORE_ZIRCON_HANDLE_INFO_FUCHSIA")]
        ImportSemaphoreZirconHandleInfoFuchsia = 1000365000,
        [NativeName("Name", "VK_STRUCTURE_TYPE_SEMAPHORE_GET_ZIRCON_HANDLE_INFO_FUCHSIA")]
        SemaphoreGetZirconHandleInfoFuchsia = 1000365001,
        [NativeName("Name", "VK_STRUCTURE_TYPE_BUFFER_COLLECTION_CREATE_INFO_FUCHSIA")]
        BufferCollectionCreateInfoFuchsia = 1000366000,
        [NativeName("Name", "VK_STRUCTURE_TYPE_IMPORT_MEMORY_BUFFER_COLLECTION_FUCHSIA")]
        ImportMemoryBufferCollectionFuchsia = 1000366001,
        [NativeName("Name", "VK_STRUCTURE_TYPE_BUFFER_COLLECTION_IMAGE_CREATE_INFO_FUCHSIA")]
        BufferCollectionImageCreateInfoFuchsia = 1000366002,
        [NativeName("Name", "VK_STRUCTURE_TYPE_BUFFER_COLLECTION_PROPERTIES_FUCHSIA")]
        BufferCollectionPropertiesFuchsia = 1000366003,
        [NativeName("Name", "VK_STRUCTURE_TYPE_BUFFER_CONSTRAINTS_INFO_FUCHSIA")]
        BufferConstraintsInfoFuchsia = 1000366004,
        [NativeName("Name", "VK_STRUCTURE_TYPE_BUFFER_COLLECTION_BUFFER_CREATE_INFO_FUCHSIA")]
        BufferCollectionBufferCreateInfoFuchsia = 1000366005,
        [NativeName("Name", "VK_STRUCTURE_TYPE_IMAGE_CONSTRAINTS_INFO_FUCHSIA")]
        ImageConstraintsInfoFuchsia = 1000366006,
        [NativeName("Name", "VK_STRUCTURE_TYPE_IMAGE_FORMAT_CONSTRAINTS_INFO_FUCHSIA")]
        ImageFormatConstraintsInfoFuchsia = 1000366007,
        [NativeName("Name", "VK_STRUCTURE_TYPE_SYSMEM_COLOR_SPACE_FUCHSIA")]
        SysmemColorSpaceFuchsia = 1000366008,
        [NativeName("Name", "VK_STRUCTURE_TYPE_BUFFER_COLLECTION_CONSTRAINTS_INFO_FUCHSIA")]
        BufferCollectionConstraintsInfoFuchsia = 1000366009,
        [NativeName("Name", "VK_STRUCTURE_TYPE_SUBPASS_SHADING_PIPELINE_CREATE_INFO_HUAWEI")]
        SubpassShadingPipelineCreateInfoHuawei = 1000369000,
        [NativeName("Name", "VK_STRUCTURE_TYPE_PHYSICAL_DEVICE_SUBPASS_SHADING_FEATURES_HUAWEI")]
        PhysicalDeviceSubpassShadingFeaturesHuawei = 1000369001,
        [NativeName("Name", "VK_STRUCTURE_TYPE_PHYSICAL_DEVICE_SUBPASS_SHADING_PROPERTIES_HUAWEI")]
        PhysicalDeviceSubpassShadingPropertiesHuawei = 1000369002,
        [NativeName("Name", "VK_STRUCTURE_TYPE_PHYSICAL_DEVICE_INVOCATION_MASK_FEATURES_HUAWEI")]
        PhysicalDeviceInvocationMaskFeaturesHuawei = 1000370000,
        [NativeName("Name", "VK_STRUCTURE_TYPE_MEMORY_GET_REMOTE_ADDRESS_INFO_NV")]
        MemoryGetRemoteAddressInfoNV = 1000371000,
        [NativeName("Name", "VK_STRUCTURE_TYPE_PHYSICAL_DEVICE_EXTERNAL_MEMORY_RDMA_FEATURES_NV")]
        PhysicalDeviceExternalMemoryRdmaFeaturesNV = 1000371001,
        [NativeName("Name", "VK_STRUCTURE_TYPE_PIPELINE_PROPERTIES_IDENTIFIER_EXT")]
        PipelinePropertiesIdentifierExt = 1000372000,
        [NativeName("Name", "VK_STRUCTURE_TYPE_PHYSICAL_DEVICE_PIPELINE_PROPERTIES_FEATURES_EXT")]
        PhysicalDevicePipelinePropertiesFeaturesExt = 1000372001,
        [NativeName("Name", "VK_STRUCTURE_TYPE_PIPELINE_INFO_EXT")]
        PipelineInfoExt = 1000372001,
        [NativeName("Name", "VK_STRUCTURE_TYPE_PHYSICAL_DEVICE_MULTISAMPLED_RENDER_TO_SINGLE_SAMPLED_FEATURES_EXT")]
        PhysicalDeviceMultisampledRenderToSingleSampledFeaturesExt = 1000376000,
        [NativeName("Name", "VK_STRUCTURE_TYPE_SUBPASS_RESOLVE_PERFORMANCE_QUERY_EXT")]
        SubpassResolvePerformanceQueryExt = 1000376001,
        [NativeName("Name", "VK_STRUCTURE_TYPE_MULTISAMPLED_RENDER_TO_SINGLE_SAMPLED_INFO_EXT")]
        MultisampledRenderToSingleSampledInfoExt = 1000376002,
        [NativeName("Name", "VK_STRUCTURE_TYPE_PHYSICAL_DEVICE_EXTENDED_DYNAMIC_STATE_2_FEATURES_EXT")]
        PhysicalDeviceExtendedDynamicState2FeaturesExt = 1000377000,
        [NativeName("Name", "VK_STRUCTURE_TYPE_SCREEN_SURFACE_CREATE_INFO_QNX")]
        ScreenSurfaceCreateInfoQnx = 1000378000,
        [NativeName("Name", "VK_STRUCTURE_TYPE_PHYSICAL_DEVICE_COLOR_WRITE_ENABLE_FEATURES_EXT")]
        PhysicalDeviceColorWriteEnableFeaturesExt = 1000381000,
        [NativeName("Name", "VK_STRUCTURE_TYPE_PIPELINE_COLOR_WRITE_CREATE_INFO_EXT")]
        PipelineColorWriteCreateInfoExt = 1000381001,
        [NativeName("Name", "VK_STRUCTURE_TYPE_PHYSICAL_DEVICE_PRIMITIVES_GENERATED_QUERY_FEATURES_EXT")]
        PhysicalDevicePrimitivesGeneratedQueryFeaturesExt = 1000382000,
        [NativeName("Name", "VK_STRUCTURE_TYPE_PHYSICAL_DEVICE_RAY_TRACING_MAINTENANCE_1_FEATURES_KHR")]
        PhysicalDeviceRayTracingMaintenance1FeaturesKhr = 1000386000,
        [NativeName("Name", "VK_STRUCTURE_TYPE_PHYSICAL_DEVICE_GLOBAL_PRIORITY_QUERY_FEATURES_EXT")]
        PhysicalDeviceGlobalPriorityQueryFeaturesExt = 1000388000,
        [NativeName("Name", "VK_STRUCTURE_TYPE_QUEUE_FAMILY_GLOBAL_PRIORITY_PROPERTIES_EXT")]
        QueueFamilyGlobalPriorityPropertiesExt = 1000388001,
        [NativeName("Name", "VK_STRUCTURE_TYPE_PHYSICAL_DEVICE_IMAGE_VIEW_MIN_LOD_FEATURES_EXT")]
        PhysicalDeviceImageViewMinLodFeaturesExt = 1000391000,
        [NativeName("Name", "VK_STRUCTURE_TYPE_IMAGE_VIEW_MIN_LOD_CREATE_INFO_EXT")]
        ImageViewMinLodCreateInfoExt = 1000391001,
        [NativeName("Name", "VK_STRUCTURE_TYPE_PHYSICAL_DEVICE_MULTI_DRAW_FEATURES_EXT")]
        PhysicalDeviceMultiDrawFeaturesExt = 1000392000,
        [NativeName("Name", "VK_STRUCTURE_TYPE_PHYSICAL_DEVICE_MULTI_DRAW_PROPERTIES_EXT")]
        PhysicalDeviceMultiDrawPropertiesExt = 1000392001,
        [NativeName("Name", "VK_STRUCTURE_TYPE_PHYSICAL_DEVICE_IMAGE_2D_VIEW_OF_3D_FEATURES_EXT")]
        PhysicalDeviceImage2DViewOf3DFeaturesExt = 1000393000,
        [NativeName("Name", "VK_STRUCTURE_TYPE_MICROMAP_BUILD_INFO_EXT")]
        MicromapBuildInfoExt = 1000396000,
        [NativeName("Name", "VK_STRUCTURE_TYPE_MICROMAP_VERSION_INFO_EXT")]
        MicromapVersionInfoExt = 1000396001,
        [NativeName("Name", "VK_STRUCTURE_TYPE_COPY_MICROMAP_INFO_EXT")]
        CopyMicromapInfoExt = 1000396002,
        [NativeName("Name", "VK_STRUCTURE_TYPE_COPY_MICROMAP_TO_MEMORY_INFO_EXT")]
        CopyMicromapToMemoryInfoExt = 1000396003,
        [NativeName("Name", "VK_STRUCTURE_TYPE_COPY_MEMORY_TO_MICROMAP_INFO_EXT")]
        CopyMemoryToMicromapInfoExt = 1000396004,
        [NativeName("Name", "VK_STRUCTURE_TYPE_PHYSICAL_DEVICE_OPACITY_MICROMAP_FEATURES_EXT")]
        PhysicalDeviceOpacityMicromapFeaturesExt = 1000396005,
        [NativeName("Name", "VK_STRUCTURE_TYPE_PHYSICAL_DEVICE_OPACITY_MICROMAP_PROPERTIES_EXT")]
        PhysicalDeviceOpacityMicromapPropertiesExt = 1000396006,
        [NativeName("Name", "VK_STRUCTURE_TYPE_MICROMAP_CREATE_INFO_EXT")]
        MicromapCreateInfoExt = 1000396007,
        [NativeName("Name", "VK_STRUCTURE_TYPE_MICROMAP_BUILD_SIZES_INFO_EXT")]
        MicromapBuildSizesInfoExt = 1000396008,
        [NativeName("Name", "VK_STRUCTURE_TYPE_ACCELERATION_STRUCTURE_TRIANGLES_OPACITY_MICROMAP_EXT")]
        AccelerationStructureTrianglesOpacityMicromapExt = 1000396009,
        [NativeName("Name", "VK_STRUCTURE_TYPE_PHYSICAL_DEVICE_BORDER_COLOR_SWIZZLE_FEATURES_EXT")]
        PhysicalDeviceBorderColorSwizzleFeaturesExt = 1000411000,
        [NativeName("Name", "VK_STRUCTURE_TYPE_SAMPLER_BORDER_COLOR_COMPONENT_MAPPING_CREATE_INFO_EXT")]
        SamplerBorderColorComponentMappingCreateInfoExt = 1000411001,
        [NativeName("Name", "VK_STRUCTURE_TYPE_PHYSICAL_DEVICE_PAGEABLE_DEVICE_LOCAL_MEMORY_FEATURES_EXT")]
        PhysicalDevicePageableDeviceLocalMemoryFeaturesExt = 1000412000,
        [NativeName("Name", "VK_STRUCTURE_TYPE_PHYSICAL_DEVICE_MAINTENANCE_4_FEATURES_KHR")]
        PhysicalDeviceMaintenance4FeaturesKhr = 1000413000,
        [NativeName("Name", "VK_STRUCTURE_TYPE_PHYSICAL_DEVICE_MAINTENANCE_4_PROPERTIES_KHR")]
        PhysicalDeviceMaintenance4PropertiesKhr = 1000413001,
        [NativeName("Name", "VK_STRUCTURE_TYPE_DEVICE_BUFFER_MEMORY_REQUIREMENTS_KHR")]
        DeviceBufferMemoryRequirementsKhr = 1000413002,
        [NativeName("Name", "VK_STRUCTURE_TYPE_DEVICE_IMAGE_MEMORY_REQUIREMENTS_KHR")]
        DeviceImageMemoryRequirementsKhr = 1000413003,
        [NativeName("Name", "VK_STRUCTURE_TYPE_PHYSICAL_DEVICE_DESCRIPTOR_SET_HOST_MAPPING_FEATURES_VALVE")]
        PhysicalDeviceDescriptorSetHostMappingFeaturesValve = 1000420000,
        [NativeName("Name", "VK_STRUCTURE_TYPE_DESCRIPTOR_SET_BINDING_REFERENCE_VALVE")]
        DescriptorSetBindingReferenceValve = 1000420001,
        [NativeName("Name", "VK_STRUCTURE_TYPE_DESCRIPTOR_SET_LAYOUT_HOST_MAPPING_INFO_VALVE")]
        DescriptorSetLayoutHostMappingInfoValve = 1000420002,
        [NativeName("Name", "VK_STRUCTURE_TYPE_PHYSICAL_DEVICE_DEPTH_CLAMP_ZERO_ONE_FEATURES_EXT")]
        PhysicalDeviceDepthClampZeroOneFeaturesExt = 1000421000,
        [NativeName("Name", "VK_STRUCTURE_TYPE_PHYSICAL_DEVICE_NON_SEAMLESS_CUBE_MAP_FEATURES_EXT")]
        PhysicalDeviceNonSeamlessCubeMapFeaturesExt = 1000422000,
        [NativeName("Name", "VK_STRUCTURE_TYPE_PHYSICAL_DEVICE_FRAGMENT_DENSITY_MAP_OFFSET_FEATURES_QCOM")]
        PhysicalDeviceFragmentDensityMapOffsetFeaturesQCom = 1000425000,
        [NativeName("Name", "VK_STRUCTURE_TYPE_PHYSICAL_DEVICE_FRAGMENT_DENSITY_MAP_OFFSET_PROPERTIES_QCOM")]
        PhysicalDeviceFragmentDensityMapOffsetPropertiesQCom = 1000425001,
        [NativeName("Name", "VK_STRUCTURE_TYPE_SUBPASS_FRAGMENT_DENSITY_MAP_OFFSET_END_INFO_QCOM")]
        SubpassFragmentDensityMapOffsetEndInfoQCom = 1000425002,
        [NativeName("Name", "VK_STRUCTURE_TYPE_PHYSICAL_DEVICE_COPY_MEMORY_INDIRECT_FEATURES_NV")]
        PhysicalDeviceCopyMemoryIndirectFeaturesNV = 1000426000,
        [NativeName("Name", "VK_STRUCTURE_TYPE_PHYSICAL_DEVICE_COPY_MEMORY_INDIRECT_PROPERTIES_NV")]
        PhysicalDeviceCopyMemoryIndirectPropertiesNV = 1000426001,
        [NativeName("Name", "VK_STRUCTURE_TYPE_PHYSICAL_DEVICE_MEMORY_DECOMPRESSION_FEATURES_NV")]
        PhysicalDeviceMemoryDecompressionFeaturesNV = 1000427000,
        [NativeName("Name", "VK_STRUCTURE_TYPE_PHYSICAL_DEVICE_MEMORY_DECOMPRESSION_PROPERTIES_NV")]
        PhysicalDeviceMemoryDecompressionPropertiesNV = 1000427001,
        [NativeName("Name", "VK_STRUCTURE_TYPE_PHYSICAL_DEVICE_LINEAR_COLOR_ATTACHMENT_FEATURES_NV")]
        PhysicalDeviceLinearColorAttachmentFeaturesNV = 1000430000,
        [NativeName("Name", "VK_STRUCTURE_TYPE_PHYSICAL_DEVICE_IMAGE_COMPRESSION_CONTROL_SWAPCHAIN_FEATURES_EXT")]
        PhysicalDeviceImageCompressionControlSwapchainFeaturesExt = 1000437000,
        [NativeName("Name", "VK_STRUCTURE_TYPE_PHYSICAL_DEVICE_IMAGE_PROCESSING_FEATURES_QCOM")]
        PhysicalDeviceImageProcessingFeaturesQCom = 1000440000,
        [NativeName("Name", "VK_STRUCTURE_TYPE_PHYSICAL_DEVICE_IMAGE_PROCESSING_PROPERTIES_QCOM")]
        PhysicalDeviceImageProcessingPropertiesQCom = 1000440001,
        [NativeName("Name", "VK_STRUCTURE_TYPE_IMAGE_VIEW_SAMPLE_WEIGHT_CREATE_INFO_QCOM")]
        ImageViewSampleWeightCreateInfoQCom = 1000440002,
        [NativeName("Name", "VK_STRUCTURE_TYPE_PHYSICAL_DEVICE_EXTENDED_DYNAMIC_STATE_3_FEATURES_EXT")]
        PhysicalDeviceExtendedDynamicState3FeaturesExt = 1000455000,
        [NativeName("Name", "VK_STRUCTURE_TYPE_PHYSICAL_DEVICE_EXTENDED_DYNAMIC_STATE_3_PROPERTIES_EXT")]
        PhysicalDeviceExtendedDynamicState3PropertiesExt = 1000455001,
        [NativeName("Name", "VK_STRUCTURE_TYPE_PHYSICAL_DEVICE_SUBPASS_MERGE_FEEDBACK_FEATURES_EXT")]
        PhysicalDeviceSubpassMergeFeedbackFeaturesExt = 1000458000,
        [NativeName("Name", "VK_STRUCTURE_TYPE_RENDER_PASS_CREATION_CONTROL_EXT")]
        RenderPassCreationControlExt = 1000458001,
        [NativeName("Name", "VK_STRUCTURE_TYPE_RENDER_PASS_CREATION_FEEDBACK_CREATE_INFO_EXT")]
        RenderPassCreationFeedbackCreateInfoExt = 1000458002,
        [NativeName("Name", "VK_STRUCTURE_TYPE_RENDER_PASS_SUBPASS_FEEDBACK_CREATE_INFO_EXT")]
        RenderPassSubpassFeedbackCreateInfoExt = 1000458003,
        [NativeName("Name", "VK_STRUCTURE_TYPE_PHYSICAL_DEVICE_SHADER_MODULE_IDENTIFIER_FEATURES_EXT")]
        PhysicalDeviceShaderModuleIdentifierFeaturesExt = 1000462000,
        [NativeName("Name", "VK_STRUCTURE_TYPE_PHYSICAL_DEVICE_SHADER_MODULE_IDENTIFIER_PROPERTIES_EXT")]
        PhysicalDeviceShaderModuleIdentifierPropertiesExt = 1000462001,
        [NativeName("Name", "VK_STRUCTURE_TYPE_PIPELINE_SHADER_STAGE_MODULE_IDENTIFIER_CREATE_INFO_EXT")]
        PipelineShaderStageModuleIdentifierCreateInfoExt = 1000462002,
        [NativeName("Name", "VK_STRUCTURE_TYPE_SHADER_MODULE_IDENTIFIER_EXT")]
        ShaderModuleIdentifierExt = 1000462003,
        [NativeName("Name", "VK_STRUCTURE_TYPE_PHYSICAL_DEVICE_RASTERIZATION_ORDER_ATTACHMENT_ACCESS_FEATURES_EXT")]
        PhysicalDeviceRasterizationOrderAttachmentAccessFeaturesExt = 1000342000,
        [NativeName("Name", "VK_STRUCTURE_TYPE_PHYSICAL_DEVICE_OPTICAL_FLOW_FEATURES_NV")]
        PhysicalDeviceOpticalFlowFeaturesNV = 1000464000,
        [NativeName("Name", "VK_STRUCTURE_TYPE_PHYSICAL_DEVICE_OPTICAL_FLOW_PROPERTIES_NV")]
        PhysicalDeviceOpticalFlowPropertiesNV = 1000464001,
        [NativeName("Name", "VK_STRUCTURE_TYPE_OPTICAL_FLOW_IMAGE_FORMAT_INFO_NV")]
        OpticalFlowImageFormatInfoNV = 1000464002,
        [NativeName("Name", "VK_STRUCTURE_TYPE_OPTICAL_FLOW_IMAGE_FORMAT_PROPERTIES_NV")]
        OpticalFlowImageFormatPropertiesNV = 1000464003,
        [NativeName("Name", "VK_STRUCTURE_TYPE_OPTICAL_FLOW_SESSION_CREATE_INFO_NV")]
        OpticalFlowSessionCreateInfoNV = 1000464004,
        [NativeName("Name", "VK_STRUCTURE_TYPE_OPTICAL_FLOW_EXECUTE_INFO_NV")]
        OpticalFlowExecuteInfoNV = 1000464005,
        [NativeName("Name", "VK_STRUCTURE_TYPE_OPTICAL_FLOW_SESSION_CREATE_PRIVATE_DATA_INFO_NV")]
        OpticalFlowSessionCreatePrivateDataInfoNV = 1000464010,
        [NativeName("Name", "VK_STRUCTURE_TYPE_PHYSICAL_DEVICE_LEGACY_DITHERING_FEATURES_EXT")]
        PhysicalDeviceLegacyDitheringFeaturesExt = 1000465000,
        [NativeName("Name", "VK_STRUCTURE_TYPE_PHYSICAL_DEVICE_PIPELINE_PROTECTED_ACCESS_FEATURES_EXT")]
        PhysicalDevicePipelineProtectedAccessFeaturesExt = 1000466000,
        [NativeName("Name", "VK_STRUCTURE_TYPE_PHYSICAL_DEVICE_TILE_PROPERTIES_FEATURES_QCOM")]
        PhysicalDeviceTilePropertiesFeaturesQCom = 1000484000,
        [NativeName("Name", "VK_STRUCTURE_TYPE_TILE_PROPERTIES_QCOM")]
        TilePropertiesQCom = 1000484001,
        [NativeName("Name", "VK_STRUCTURE_TYPE_PHYSICAL_DEVICE_AMIGO_PROFILING_FEATURES_SEC")]
        PhysicalDeviceAmigoProfilingFeaturesSec = 1000485000,
        [NativeName("Name", "VK_STRUCTURE_TYPE_AMIGO_PROFILING_SUBMIT_INFO_SEC")]
        AmigoProfilingSubmitInfoSec = 1000485001,
<<<<<<< HEAD
=======
        [NativeName("Name", "VK_STRUCTURE_TYPE_PHYSICAL_DEVICE_RAY_TRACING_INVOCATION_REORDER_FEATURES_NV")]
        PhysicalDeviceRayTracingInvocationReorderFeaturesNV = 1000490000,
        [NativeName("Name", "VK_STRUCTURE_TYPE_PHYSICAL_DEVICE_RAY_TRACING_INVOCATION_REORDER_PROPERTIES_NV")]
        PhysicalDeviceRayTracingInvocationReorderPropertiesNV = 1000490001,
>>>>>>> 7ef7ad50
        [NativeName("Name", "VK_STRUCTURE_TYPE_PHYSICAL_DEVICE_MUTABLE_DESCRIPTOR_TYPE_FEATURES_EXT")]
        PhysicalDeviceMutableDescriptorTypeFeaturesExt = 1000351000,
        [NativeName("Name", "VK_STRUCTURE_TYPE_MUTABLE_DESCRIPTOR_TYPE_CREATE_INFO_EXT")]
        MutableDescriptorTypeCreateInfoExt = 1000351002,
        [NativeName("Name", "VK_STRUCTURE_TYPE_PHYSICAL_DEVICE_SHADER_CORE_BUILTINS_FEATURES_ARM")]
        PhysicalDeviceShaderCoreBuiltinsFeaturesArm = 1000497000,
        [NativeName("Name", "VK_STRUCTURE_TYPE_PHYSICAL_DEVICE_SHADER_CORE_BUILTINS_PROPERTIES_ARM")]
        PhysicalDeviceShaderCoreBuiltinsPropertiesArm = 1000497001,
        [NativeName("Name", "VK_STRUCTURE_TYPE_PHYSICAL_DEVICE_SUBGROUP_PROPERTIES")]
        PhysicalDeviceSubgroupProperties = 1000094000,
        [NativeName("Name", "VK_STRUCTURE_TYPE_BIND_BUFFER_MEMORY_INFO")]
        BindBufferMemoryInfo = 1000157000,
        [NativeName("Name", "VK_STRUCTURE_TYPE_BIND_IMAGE_MEMORY_INFO")]
        BindImageMemoryInfo = 1000157001,
        [NativeName("Name", "VK_STRUCTURE_TYPE_PHYSICAL_DEVICE_16BIT_STORAGE_FEATURES")]
        PhysicalDevice16BitStorageFeatures = 1000083000,
        [NativeName("Name", "VK_STRUCTURE_TYPE_MEMORY_DEDICATED_REQUIREMENTS")]
        MemoryDedicatedRequirements = 1000127000,
        [NativeName("Name", "VK_STRUCTURE_TYPE_MEMORY_DEDICATED_ALLOCATE_INFO")]
        MemoryDedicatedAllocateInfo = 1000127001,
        [NativeName("Name", "VK_STRUCTURE_TYPE_MEMORY_ALLOCATE_FLAGS_INFO")]
        MemoryAllocateFlagsInfo = 1000060000,
        [NativeName("Name", "VK_STRUCTURE_TYPE_DEVICE_GROUP_RENDER_PASS_BEGIN_INFO")]
        DeviceGroupRenderPassBeginInfo = 1000060003,
        [NativeName("Name", "VK_STRUCTURE_TYPE_DEVICE_GROUP_COMMAND_BUFFER_BEGIN_INFO")]
        DeviceGroupCommandBufferBeginInfo = 1000060004,
        [NativeName("Name", "VK_STRUCTURE_TYPE_DEVICE_GROUP_SUBMIT_INFO")]
        DeviceGroupSubmitInfo = 1000060005,
        [NativeName("Name", "VK_STRUCTURE_TYPE_DEVICE_GROUP_BIND_SPARSE_INFO")]
        DeviceGroupBindSparseInfo = 1000060006,
        [NativeName("Name", "VK_STRUCTURE_TYPE_BIND_BUFFER_MEMORY_DEVICE_GROUP_INFO")]
        BindBufferMemoryDeviceGroupInfo = 1000060013,
        [NativeName("Name", "VK_STRUCTURE_TYPE_BIND_IMAGE_MEMORY_DEVICE_GROUP_INFO")]
        BindImageMemoryDeviceGroupInfo = 1000060014,
        [NativeName("Name", "VK_STRUCTURE_TYPE_PHYSICAL_DEVICE_GROUP_PROPERTIES")]
        PhysicalDeviceGroupProperties = 1000070000,
        [NativeName("Name", "VK_STRUCTURE_TYPE_DEVICE_GROUP_DEVICE_CREATE_INFO")]
        DeviceGroupDeviceCreateInfo = 1000070001,
        [NativeName("Name", "VK_STRUCTURE_TYPE_BUFFER_MEMORY_REQUIREMENTS_INFO_2")]
        BufferMemoryRequirementsInfo2 = 1000146000,
        [NativeName("Name", "VK_STRUCTURE_TYPE_IMAGE_MEMORY_REQUIREMENTS_INFO_2")]
        ImageMemoryRequirementsInfo2 = 1000146001,
        [NativeName("Name", "VK_STRUCTURE_TYPE_IMAGE_SPARSE_MEMORY_REQUIREMENTS_INFO_2")]
        ImageSparseMemoryRequirementsInfo2 = 1000146002,
        [NativeName("Name", "VK_STRUCTURE_TYPE_MEMORY_REQUIREMENTS_2")]
        MemoryRequirements2 = 1000146003,
        [NativeName("Name", "VK_STRUCTURE_TYPE_SPARSE_IMAGE_MEMORY_REQUIREMENTS_2")]
        SparseImageMemoryRequirements2 = 1000146004,
        [NativeName("Name", "VK_STRUCTURE_TYPE_PHYSICAL_DEVICE_FEATURES_2")]
        PhysicalDeviceFeatures2 = 1000059000,
        [NativeName("Name", "VK_STRUCTURE_TYPE_PHYSICAL_DEVICE_PROPERTIES_2")]
        PhysicalDeviceProperties2 = 1000059001,
        [NativeName("Name", "VK_STRUCTURE_TYPE_FORMAT_PROPERTIES_2")]
        FormatProperties2 = 1000059002,
        [NativeName("Name", "VK_STRUCTURE_TYPE_IMAGE_FORMAT_PROPERTIES_2")]
        ImageFormatProperties2 = 1000059003,
        [NativeName("Name", "VK_STRUCTURE_TYPE_PHYSICAL_DEVICE_IMAGE_FORMAT_INFO_2")]
        PhysicalDeviceImageFormatInfo2 = 1000059004,
        [NativeName("Name", "VK_STRUCTURE_TYPE_QUEUE_FAMILY_PROPERTIES_2")]
        QueueFamilyProperties2 = 1000059005,
        [NativeName("Name", "VK_STRUCTURE_TYPE_PHYSICAL_DEVICE_MEMORY_PROPERTIES_2")]
        PhysicalDeviceMemoryProperties2 = 1000059006,
        [NativeName("Name", "VK_STRUCTURE_TYPE_SPARSE_IMAGE_FORMAT_PROPERTIES_2")]
        SparseImageFormatProperties2 = 1000059007,
        [NativeName("Name", "VK_STRUCTURE_TYPE_PHYSICAL_DEVICE_SPARSE_IMAGE_FORMAT_INFO_2")]
        PhysicalDeviceSparseImageFormatInfo2 = 1000059008,
        [NativeName("Name", "VK_STRUCTURE_TYPE_PHYSICAL_DEVICE_POINT_CLIPPING_PROPERTIES")]
        PhysicalDevicePointClippingProperties = 1000117000,
        [NativeName("Name", "VK_STRUCTURE_TYPE_RENDER_PASS_INPUT_ATTACHMENT_ASPECT_CREATE_INFO")]
        RenderPassInputAttachmentAspectCreateInfo = 1000117001,
        [NativeName("Name", "VK_STRUCTURE_TYPE_IMAGE_VIEW_USAGE_CREATE_INFO")]
        ImageViewUsageCreateInfo = 1000117002,
        [NativeName("Name", "VK_STRUCTURE_TYPE_PIPELINE_TESSELLATION_DOMAIN_ORIGIN_STATE_CREATE_INFO")]
        PipelineTessellationDomainOriginStateCreateInfo = 1000117003,
        [NativeName("Name", "VK_STRUCTURE_TYPE_RENDER_PASS_MULTIVIEW_CREATE_INFO")]
        RenderPassMultiviewCreateInfo = 1000053000,
        [NativeName("Name", "VK_STRUCTURE_TYPE_PHYSICAL_DEVICE_MULTIVIEW_FEATURES")]
        PhysicalDeviceMultiviewFeatures = 1000053001,
        [NativeName("Name", "VK_STRUCTURE_TYPE_PHYSICAL_DEVICE_MULTIVIEW_PROPERTIES")]
        PhysicalDeviceMultiviewProperties = 1000053002,
        [NativeName("Name", "VK_STRUCTURE_TYPE_PHYSICAL_DEVICE_VARIABLE_POINTERS_FEATURES")]
        PhysicalDeviceVariablePointersFeatures = 1000120000,
        [NativeName("Name", "VK_STRUCTURE_TYPE_PHYSICAL_DEVICE_VARIABLE_POINTER_FEATURES")]
        PhysicalDeviceVariablePointerFeatures = 1000120000,
        [NativeName("Name", "VK_STRUCTURE_TYPE_PROTECTED_SUBMIT_INFO")]
        ProtectedSubmitInfo = 1000145000,
        [NativeName("Name", "VK_STRUCTURE_TYPE_PHYSICAL_DEVICE_PROTECTED_MEMORY_FEATURES")]
        PhysicalDeviceProtectedMemoryFeatures = 1000145001,
        [NativeName("Name", "VK_STRUCTURE_TYPE_PHYSICAL_DEVICE_PROTECTED_MEMORY_PROPERTIES")]
        PhysicalDeviceProtectedMemoryProperties = 1000145002,
        [NativeName("Name", "VK_STRUCTURE_TYPE_DEVICE_QUEUE_INFO_2")]
        DeviceQueueInfo2 = 1000145003,
        [NativeName("Name", "VK_STRUCTURE_TYPE_SAMPLER_YCBCR_CONVERSION_CREATE_INFO")]
        SamplerYcbcrConversionCreateInfo = 1000156000,
        [NativeName("Name", "VK_STRUCTURE_TYPE_SAMPLER_YCBCR_CONVERSION_INFO")]
        SamplerYcbcrConversionInfo = 1000156001,
        [NativeName("Name", "VK_STRUCTURE_TYPE_BIND_IMAGE_PLANE_MEMORY_INFO")]
        BindImagePlaneMemoryInfo = 1000156002,
        [NativeName("Name", "VK_STRUCTURE_TYPE_IMAGE_PLANE_MEMORY_REQUIREMENTS_INFO")]
        ImagePlaneMemoryRequirementsInfo = 1000156003,
        [NativeName("Name", "VK_STRUCTURE_TYPE_PHYSICAL_DEVICE_SAMPLER_YCBCR_CONVERSION_FEATURES")]
        PhysicalDeviceSamplerYcbcrConversionFeatures = 1000156004,
        [NativeName("Name", "VK_STRUCTURE_TYPE_SAMPLER_YCBCR_CONVERSION_IMAGE_FORMAT_PROPERTIES")]
        SamplerYcbcrConversionImageFormatProperties = 1000156005,
        [NativeName("Name", "VK_STRUCTURE_TYPE_DESCRIPTOR_UPDATE_TEMPLATE_CREATE_INFO")]
        DescriptorUpdateTemplateCreateInfo = 1000085000,
        [NativeName("Name", "VK_STRUCTURE_TYPE_PHYSICAL_DEVICE_EXTERNAL_IMAGE_FORMAT_INFO")]
        PhysicalDeviceExternalImageFormatInfo = 1000071000,
        [NativeName("Name", "VK_STRUCTURE_TYPE_EXTERNAL_IMAGE_FORMAT_PROPERTIES")]
        ExternalImageFormatProperties = 1000071001,
        [NativeName("Name", "VK_STRUCTURE_TYPE_PHYSICAL_DEVICE_EXTERNAL_BUFFER_INFO")]
        PhysicalDeviceExternalBufferInfo = 1000071002,
        [NativeName("Name", "VK_STRUCTURE_TYPE_EXTERNAL_BUFFER_PROPERTIES")]
        ExternalBufferProperties = 1000071003,
        [NativeName("Name", "VK_STRUCTURE_TYPE_PHYSICAL_DEVICE_ID_PROPERTIES")]
        PhysicalDeviceIDProperties = 1000071004,
        [NativeName("Name", "VK_STRUCTURE_TYPE_EXTERNAL_MEMORY_BUFFER_CREATE_INFO")]
        ExternalMemoryBufferCreateInfo = 1000072000,
        [NativeName("Name", "VK_STRUCTURE_TYPE_EXTERNAL_MEMORY_IMAGE_CREATE_INFO")]
        ExternalMemoryImageCreateInfo = 1000072001,
        [NativeName("Name", "VK_STRUCTURE_TYPE_EXPORT_MEMORY_ALLOCATE_INFO")]
        ExportMemoryAllocateInfo = 1000072002,
        [NativeName("Name", "VK_STRUCTURE_TYPE_PHYSICAL_DEVICE_EXTERNAL_FENCE_INFO")]
        PhysicalDeviceExternalFenceInfo = 1000112000,
        [NativeName("Name", "VK_STRUCTURE_TYPE_EXTERNAL_FENCE_PROPERTIES")]
        ExternalFenceProperties = 1000112001,
        [NativeName("Name", "VK_STRUCTURE_TYPE_EXPORT_FENCE_CREATE_INFO")]
        ExportFenceCreateInfo = 1000113000,
        [NativeName("Name", "VK_STRUCTURE_TYPE_EXPORT_SEMAPHORE_CREATE_INFO")]
        ExportSemaphoreCreateInfo = 1000077000,
        [NativeName("Name", "VK_STRUCTURE_TYPE_PHYSICAL_DEVICE_EXTERNAL_SEMAPHORE_INFO")]
        PhysicalDeviceExternalSemaphoreInfo = 1000076000,
        [NativeName("Name", "VK_STRUCTURE_TYPE_EXTERNAL_SEMAPHORE_PROPERTIES")]
        ExternalSemaphoreProperties = 1000076001,
        [NativeName("Name", "VK_STRUCTURE_TYPE_PHYSICAL_DEVICE_MAINTENANCE_3_PROPERTIES")]
        PhysicalDeviceMaintenance3Properties = 1000168000,
        [NativeName("Name", "VK_STRUCTURE_TYPE_DESCRIPTOR_SET_LAYOUT_SUPPORT")]
        DescriptorSetLayoutSupport = 1000168001,
        [NativeName("Name", "VK_STRUCTURE_TYPE_PHYSICAL_DEVICE_SHADER_DRAW_PARAMETERS_FEATURES")]
        PhysicalDeviceShaderDrawParametersFeatures = 1000063000,
        [NativeName("Name", "VK_STRUCTURE_TYPE_PHYSICAL_DEVICE_SHADER_DRAW_PARAMETER_FEATURES")]
        PhysicalDeviceShaderDrawParameterFeatures = 1000063000,
        [NativeName("Name", "VK_STRUCTURE_TYPE_PHYSICAL_DEVICE_VULKAN_1_1_FEATURES")]
        PhysicalDeviceVulkan11Features = 49,
        [NativeName("Name", "VK_STRUCTURE_TYPE_PHYSICAL_DEVICE_VULKAN_1_1_PROPERTIES")]
        PhysicalDeviceVulkan11Properties = 50,
        [NativeName("Name", "VK_STRUCTURE_TYPE_PHYSICAL_DEVICE_VULKAN_1_2_FEATURES")]
        PhysicalDeviceVulkan12Features = 51,
        [NativeName("Name", "VK_STRUCTURE_TYPE_PHYSICAL_DEVICE_VULKAN_1_2_PROPERTIES")]
        PhysicalDeviceVulkan12Properties = 52,
        [NativeName("Name", "VK_STRUCTURE_TYPE_IMAGE_FORMAT_LIST_CREATE_INFO")]
        ImageFormatListCreateInfo = 1000147000,
        [NativeName("Name", "VK_STRUCTURE_TYPE_ATTACHMENT_DESCRIPTION_2")]
        AttachmentDescription2 = 1000109000,
        [NativeName("Name", "VK_STRUCTURE_TYPE_ATTACHMENT_REFERENCE_2")]
        AttachmentReference2 = 1000109001,
        [NativeName("Name", "VK_STRUCTURE_TYPE_SUBPASS_DESCRIPTION_2")]
        SubpassDescription2 = 1000109002,
        [NativeName("Name", "VK_STRUCTURE_TYPE_SUBPASS_DEPENDENCY_2")]
        SubpassDependency2 = 1000109003,
        [NativeName("Name", "VK_STRUCTURE_TYPE_RENDER_PASS_CREATE_INFO_2")]
        RenderPassCreateInfo2 = 1000109004,
        [NativeName("Name", "VK_STRUCTURE_TYPE_SUBPASS_BEGIN_INFO")]
        SubpassBeginInfo = 1000109005,
        [NativeName("Name", "VK_STRUCTURE_TYPE_SUBPASS_END_INFO")]
        SubpassEndInfo = 1000109006,
        [NativeName("Name", "VK_STRUCTURE_TYPE_PHYSICAL_DEVICE_8BIT_STORAGE_FEATURES")]
        PhysicalDevice8BitStorageFeatures = 1000177000,
        [NativeName("Name", "VK_STRUCTURE_TYPE_PHYSICAL_DEVICE_DRIVER_PROPERTIES")]
        PhysicalDeviceDriverProperties = 1000196000,
        [NativeName("Name", "VK_STRUCTURE_TYPE_PHYSICAL_DEVICE_SHADER_ATOMIC_INT64_FEATURES")]
        PhysicalDeviceShaderAtomicInt64Features = 1000180000,
        [NativeName("Name", "VK_STRUCTURE_TYPE_PHYSICAL_DEVICE_SHADER_FLOAT16_INT8_FEATURES")]
        PhysicalDeviceShaderFloat16Int8Features = 1000082000,
        [NativeName("Name", "VK_STRUCTURE_TYPE_PHYSICAL_DEVICE_FLOAT_CONTROLS_PROPERTIES")]
        PhysicalDeviceFloatControlsProperties = 1000197000,
        [NativeName("Name", "VK_STRUCTURE_TYPE_DESCRIPTOR_SET_LAYOUT_BINDING_FLAGS_CREATE_INFO")]
        DescriptorSetLayoutBindingFlagsCreateInfo = 1000161000,
        [NativeName("Name", "VK_STRUCTURE_TYPE_PHYSICAL_DEVICE_DESCRIPTOR_INDEXING_FEATURES")]
        PhysicalDeviceDescriptorIndexingFeatures = 1000161001,
        [NativeName("Name", "VK_STRUCTURE_TYPE_PHYSICAL_DEVICE_DESCRIPTOR_INDEXING_PROPERTIES")]
        PhysicalDeviceDescriptorIndexingProperties = 1000161002,
        [NativeName("Name", "VK_STRUCTURE_TYPE_DESCRIPTOR_SET_VARIABLE_DESCRIPTOR_COUNT_ALLOCATE_INFO")]
        DescriptorSetVariableDescriptorCountAllocateInfo = 1000161003,
        [NativeName("Name", "VK_STRUCTURE_TYPE_DESCRIPTOR_SET_VARIABLE_DESCRIPTOR_COUNT_LAYOUT_SUPPORT")]
        DescriptorSetVariableDescriptorCountLayoutSupport = 1000161004,
        [NativeName("Name", "VK_STRUCTURE_TYPE_PHYSICAL_DEVICE_DEPTH_STENCIL_RESOLVE_PROPERTIES")]
        PhysicalDeviceDepthStencilResolveProperties = 1000199000,
        [NativeName("Name", "VK_STRUCTURE_TYPE_SUBPASS_DESCRIPTION_DEPTH_STENCIL_RESOLVE")]
        SubpassDescriptionDepthStencilResolve = 1000199001,
        [NativeName("Name", "VK_STRUCTURE_TYPE_PHYSICAL_DEVICE_SCALAR_BLOCK_LAYOUT_FEATURES")]
        PhysicalDeviceScalarBlockLayoutFeatures = 1000221000,
        [NativeName("Name", "VK_STRUCTURE_TYPE_IMAGE_STENCIL_USAGE_CREATE_INFO")]
        ImageStencilUsageCreateInfo = 1000246000,
        [NativeName("Name", "VK_STRUCTURE_TYPE_PHYSICAL_DEVICE_SAMPLER_FILTER_MINMAX_PROPERTIES")]
        PhysicalDeviceSamplerFilterMinmaxProperties = 1000130000,
        [NativeName("Name", "VK_STRUCTURE_TYPE_SAMPLER_REDUCTION_MODE_CREATE_INFO")]
        SamplerReductionModeCreateInfo = 1000130001,
        [NativeName("Name", "VK_STRUCTURE_TYPE_PHYSICAL_DEVICE_VULKAN_MEMORY_MODEL_FEATURES")]
        PhysicalDeviceVulkanMemoryModelFeatures = 1000211000,
        [NativeName("Name", "VK_STRUCTURE_TYPE_PHYSICAL_DEVICE_IMAGELESS_FRAMEBUFFER_FEATURES")]
        PhysicalDeviceImagelessFramebufferFeatures = 1000108000,
        [NativeName("Name", "VK_STRUCTURE_TYPE_FRAMEBUFFER_ATTACHMENTS_CREATE_INFO")]
        FramebufferAttachmentsCreateInfo = 1000108001,
        [NativeName("Name", "VK_STRUCTURE_TYPE_FRAMEBUFFER_ATTACHMENT_IMAGE_INFO")]
        FramebufferAttachmentImageInfo = 1000108002,
        [NativeName("Name", "VK_STRUCTURE_TYPE_RENDER_PASS_ATTACHMENT_BEGIN_INFO")]
        RenderPassAttachmentBeginInfo = 1000108003,
        [NativeName("Name", "VK_STRUCTURE_TYPE_PHYSICAL_DEVICE_UNIFORM_BUFFER_STANDARD_LAYOUT_FEATURES")]
        PhysicalDeviceUniformBufferStandardLayoutFeatures = 1000253000,
        [NativeName("Name", "VK_STRUCTURE_TYPE_PHYSICAL_DEVICE_SHADER_SUBGROUP_EXTENDED_TYPES_FEATURES")]
        PhysicalDeviceShaderSubgroupExtendedTypesFeatures = 1000175000,
        [NativeName("Name", "VK_STRUCTURE_TYPE_PHYSICAL_DEVICE_SEPARATE_DEPTH_STENCIL_LAYOUTS_FEATURES")]
        PhysicalDeviceSeparateDepthStencilLayoutsFeatures = 1000241000,
        [NativeName("Name", "VK_STRUCTURE_TYPE_ATTACHMENT_REFERENCE_STENCIL_LAYOUT")]
        AttachmentReferenceStencilLayout = 1000241001,
        [NativeName("Name", "VK_STRUCTURE_TYPE_ATTACHMENT_DESCRIPTION_STENCIL_LAYOUT")]
        AttachmentDescriptionStencilLayout = 1000241002,
        [NativeName("Name", "VK_STRUCTURE_TYPE_PHYSICAL_DEVICE_HOST_QUERY_RESET_FEATURES")]
        PhysicalDeviceHostQueryResetFeatures = 1000261000,
        [NativeName("Name", "VK_STRUCTURE_TYPE_PHYSICAL_DEVICE_TIMELINE_SEMAPHORE_FEATURES")]
        PhysicalDeviceTimelineSemaphoreFeatures = 1000207000,
        [NativeName("Name", "VK_STRUCTURE_TYPE_PHYSICAL_DEVICE_TIMELINE_SEMAPHORE_PROPERTIES")]
        PhysicalDeviceTimelineSemaphoreProperties = 1000207001,
        [NativeName("Name", "VK_STRUCTURE_TYPE_SEMAPHORE_TYPE_CREATE_INFO")]
        SemaphoreTypeCreateInfo = 1000207002,
        [NativeName("Name", "VK_STRUCTURE_TYPE_TIMELINE_SEMAPHORE_SUBMIT_INFO")]
        TimelineSemaphoreSubmitInfo = 1000207003,
        [NativeName("Name", "VK_STRUCTURE_TYPE_SEMAPHORE_WAIT_INFO")]
        SemaphoreWaitInfo = 1000207004,
        [NativeName("Name", "VK_STRUCTURE_TYPE_SEMAPHORE_SIGNAL_INFO")]
        SemaphoreSignalInfo = 1000207005,
        [NativeName("Name", "VK_STRUCTURE_TYPE_PHYSICAL_DEVICE_BUFFER_DEVICE_ADDRESS_FEATURES")]
        PhysicalDeviceBufferDeviceAddressFeatures = 1000257000,
        [NativeName("Name", "VK_STRUCTURE_TYPE_BUFFER_DEVICE_ADDRESS_INFO")]
        BufferDeviceAddressInfo = 1000244001,
        [NativeName("Name", "VK_STRUCTURE_TYPE_BUFFER_OPAQUE_CAPTURE_ADDRESS_CREATE_INFO")]
        BufferOpaqueCaptureAddressCreateInfo = 1000257002,
        [NativeName("Name", "VK_STRUCTURE_TYPE_MEMORY_OPAQUE_CAPTURE_ADDRESS_ALLOCATE_INFO")]
        MemoryOpaqueCaptureAddressAllocateInfo = 1000257003,
        [NativeName("Name", "VK_STRUCTURE_TYPE_DEVICE_MEMORY_OPAQUE_CAPTURE_ADDRESS_INFO")]
        DeviceMemoryOpaqueCaptureAddressInfo = 1000257004,
        [NativeName("Name", "VK_STRUCTURE_TYPE_PHYSICAL_DEVICE_VULKAN_1_3_FEATURES")]
        PhysicalDeviceVulkan13Features = 53,
        [NativeName("Name", "VK_STRUCTURE_TYPE_PHYSICAL_DEVICE_VULKAN_1_3_PROPERTIES")]
        PhysicalDeviceVulkan13Properties = 54,
        [NativeName("Name", "VK_STRUCTURE_TYPE_PIPELINE_CREATION_FEEDBACK_CREATE_INFO")]
        PipelineCreationFeedbackCreateInfo = 1000192000,
        [NativeName("Name", "VK_STRUCTURE_TYPE_PHYSICAL_DEVICE_SHADER_TERMINATE_INVOCATION_FEATURES")]
        PhysicalDeviceShaderTerminateInvocationFeatures = 1000215000,
        [NativeName("Name", "VK_STRUCTURE_TYPE_PHYSICAL_DEVICE_TOOL_PROPERTIES")]
        PhysicalDeviceToolProperties = 1000245000,
        [NativeName("Name", "VK_STRUCTURE_TYPE_PHYSICAL_DEVICE_SHADER_DEMOTE_TO_HELPER_INVOCATION_FEATURES")]
        PhysicalDeviceShaderDemoteToHelperInvocationFeatures = 1000276000,
        [NativeName("Name", "VK_STRUCTURE_TYPE_PHYSICAL_DEVICE_PRIVATE_DATA_FEATURES")]
        PhysicalDevicePrivateDataFeatures = 1000295000,
        [NativeName("Name", "VK_STRUCTURE_TYPE_DEVICE_PRIVATE_DATA_CREATE_INFO")]
        DevicePrivateDataCreateInfo = 1000295001,
        [NativeName("Name", "VK_STRUCTURE_TYPE_PRIVATE_DATA_SLOT_CREATE_INFO")]
        PrivateDataSlotCreateInfo = 1000295002,
        [NativeName("Name", "VK_STRUCTURE_TYPE_PHYSICAL_DEVICE_PIPELINE_CREATION_CACHE_CONTROL_FEATURES")]
        PhysicalDevicePipelineCreationCacheControlFeatures = 1000297000,
        [NativeName("Name", "VK_STRUCTURE_TYPE_MEMORY_BARRIER_2")]
        MemoryBarrier2 = 1000314000,
        [NativeName("Name", "VK_STRUCTURE_TYPE_BUFFER_MEMORY_BARRIER_2")]
        BufferMemoryBarrier2 = 1000314001,
        [NativeName("Name", "VK_STRUCTURE_TYPE_IMAGE_MEMORY_BARRIER_2")]
        ImageMemoryBarrier2 = 1000314002,
        [NativeName("Name", "VK_STRUCTURE_TYPE_DEPENDENCY_INFO")]
        DependencyInfo = 1000314003,
        [NativeName("Name", "VK_STRUCTURE_TYPE_SUBMIT_INFO_2")]
        SubmitInfo2 = 1000314004,
        [NativeName("Name", "VK_STRUCTURE_TYPE_SEMAPHORE_SUBMIT_INFO")]
        SemaphoreSubmitInfo = 1000314005,
        [NativeName("Name", "VK_STRUCTURE_TYPE_COMMAND_BUFFER_SUBMIT_INFO")]
        CommandBufferSubmitInfo = 1000314006,
        [NativeName("Name", "VK_STRUCTURE_TYPE_PHYSICAL_DEVICE_SYNCHRONIZATION_2_FEATURES")]
        PhysicalDeviceSynchronization2Features = 1000314007,
        [NativeName("Name", "VK_STRUCTURE_TYPE_PHYSICAL_DEVICE_ZERO_INITIALIZE_WORKGROUP_MEMORY_FEATURES")]
        PhysicalDeviceZeroInitializeWorkgroupMemoryFeatures = 1000325000,
        [NativeName("Name", "VK_STRUCTURE_TYPE_PHYSICAL_DEVICE_IMAGE_ROBUSTNESS_FEATURES")]
        PhysicalDeviceImageRobustnessFeatures = 1000335000,
        [NativeName("Name", "VK_STRUCTURE_TYPE_COPY_BUFFER_INFO_2")]
        CopyBufferInfo2 = 1000337000,
        [NativeName("Name", "VK_STRUCTURE_TYPE_COPY_IMAGE_INFO_2")]
        CopyImageInfo2 = 1000337001,
        [NativeName("Name", "VK_STRUCTURE_TYPE_COPY_BUFFER_TO_IMAGE_INFO_2")]
        CopyBufferToImageInfo2 = 1000337002,
        [NativeName("Name", "VK_STRUCTURE_TYPE_COPY_IMAGE_TO_BUFFER_INFO_2")]
        CopyImageToBufferInfo2 = 1000337003,
        [NativeName("Name", "VK_STRUCTURE_TYPE_BLIT_IMAGE_INFO_2")]
        BlitImageInfo2 = 1000337004,
        [NativeName("Name", "VK_STRUCTURE_TYPE_RESOLVE_IMAGE_INFO_2")]
        ResolveImageInfo2 = 1000337005,
        [NativeName("Name", "VK_STRUCTURE_TYPE_BUFFER_COPY_2")]
        BufferCopy2 = 1000337006,
        [NativeName("Name", "VK_STRUCTURE_TYPE_IMAGE_COPY_2")]
        ImageCopy2 = 1000337007,
        [NativeName("Name", "VK_STRUCTURE_TYPE_IMAGE_BLIT_2")]
        ImageBlit2 = 1000337008,
        [NativeName("Name", "VK_STRUCTURE_TYPE_BUFFER_IMAGE_COPY_2")]
        BufferImageCopy2 = 1000337009,
        [NativeName("Name", "VK_STRUCTURE_TYPE_IMAGE_RESOLVE_2")]
        ImageResolve2 = 1000337010,
        [NativeName("Name", "VK_STRUCTURE_TYPE_PHYSICAL_DEVICE_SUBGROUP_SIZE_CONTROL_PROPERTIES")]
        PhysicalDeviceSubgroupSizeControlProperties = 1000225000,
        [NativeName("Name", "VK_STRUCTURE_TYPE_PIPELINE_SHADER_STAGE_REQUIRED_SUBGROUP_SIZE_CREATE_INFO")]
        PipelineShaderStageRequiredSubgroupSizeCreateInfo = 1000225001,
        [NativeName("Name", "VK_STRUCTURE_TYPE_PHYSICAL_DEVICE_SUBGROUP_SIZE_CONTROL_FEATURES")]
        PhysicalDeviceSubgroupSizeControlFeatures = 1000225002,
        [NativeName("Name", "VK_STRUCTURE_TYPE_PHYSICAL_DEVICE_INLINE_UNIFORM_BLOCK_FEATURES")]
        PhysicalDeviceInlineUniformBlockFeatures = 1000138000,
        [NativeName("Name", "VK_STRUCTURE_TYPE_PHYSICAL_DEVICE_INLINE_UNIFORM_BLOCK_PROPERTIES")]
        PhysicalDeviceInlineUniformBlockProperties = 1000138001,
        [NativeName("Name", "VK_STRUCTURE_TYPE_WRITE_DESCRIPTOR_SET_INLINE_UNIFORM_BLOCK")]
        WriteDescriptorSetInlineUniformBlock = 1000138002,
        [NativeName("Name", "VK_STRUCTURE_TYPE_DESCRIPTOR_POOL_INLINE_UNIFORM_BLOCK_CREATE_INFO")]
        DescriptorPoolInlineUniformBlockCreateInfo = 1000138003,
        [NativeName("Name", "VK_STRUCTURE_TYPE_PHYSICAL_DEVICE_TEXTURE_COMPRESSION_ASTC_HDR_FEATURES")]
        PhysicalDeviceTextureCompressionAstcHdrFeatures = 1000066000,
        [NativeName("Name", "VK_STRUCTURE_TYPE_RENDERING_INFO")]
        RenderingInfo = 1000044000,
        [NativeName("Name", "VK_STRUCTURE_TYPE_RENDERING_ATTACHMENT_INFO")]
        RenderingAttachmentInfo = 1000044001,
        [NativeName("Name", "VK_STRUCTURE_TYPE_PIPELINE_RENDERING_CREATE_INFO")]
        PipelineRenderingCreateInfo = 1000044002,
        [NativeName("Name", "VK_STRUCTURE_TYPE_PHYSICAL_DEVICE_DYNAMIC_RENDERING_FEATURES")]
        PhysicalDeviceDynamicRenderingFeatures = 1000044003,
        [NativeName("Name", "VK_STRUCTURE_TYPE_COMMAND_BUFFER_INHERITANCE_RENDERING_INFO")]
        CommandBufferInheritanceRenderingInfo = 1000044004,
        [NativeName("Name", "VK_STRUCTURE_TYPE_PHYSICAL_DEVICE_SHADER_INTEGER_DOT_PRODUCT_FEATURES")]
        PhysicalDeviceShaderIntegerDotProductFeatures = 1000280000,
        [NativeName("Name", "VK_STRUCTURE_TYPE_PHYSICAL_DEVICE_SHADER_INTEGER_DOT_PRODUCT_PROPERTIES")]
        PhysicalDeviceShaderIntegerDotProductProperties = 1000280001,
        [NativeName("Name", "VK_STRUCTURE_TYPE_PHYSICAL_DEVICE_TEXEL_BUFFER_ALIGNMENT_PROPERTIES")]
        PhysicalDeviceTexelBufferAlignmentProperties = 1000281001,
        [NativeName("Name", "VK_STRUCTURE_TYPE_FORMAT_PROPERTIES_3")]
        FormatProperties3 = 1000360000,
        [NativeName("Name", "VK_STRUCTURE_TYPE_PHYSICAL_DEVICE_MAINTENANCE_4_FEATURES")]
        PhysicalDeviceMaintenance4Features = 1000413000,
        [NativeName("Name", "VK_STRUCTURE_TYPE_PHYSICAL_DEVICE_MAINTENANCE_4_PROPERTIES")]
        PhysicalDeviceMaintenance4Properties = 1000413001,
        [NativeName("Name", "VK_STRUCTURE_TYPE_DEVICE_BUFFER_MEMORY_REQUIREMENTS")]
        DeviceBufferMemoryRequirements = 1000413002,
        [NativeName("Name", "VK_STRUCTURE_TYPE_DEVICE_IMAGE_MEMORY_REQUIREMENTS")]
        DeviceImageMemoryRequirements = 1000413003,
    }
}<|MERGE_RESOLUTION|>--- conflicted
+++ resolved
@@ -1458,13 +1458,10 @@
         PhysicalDeviceAmigoProfilingFeaturesSec = 1000485000,
         [NativeName("Name", "VK_STRUCTURE_TYPE_AMIGO_PROFILING_SUBMIT_INFO_SEC")]
         AmigoProfilingSubmitInfoSec = 1000485001,
-<<<<<<< HEAD
-=======
         [NativeName("Name", "VK_STRUCTURE_TYPE_PHYSICAL_DEVICE_RAY_TRACING_INVOCATION_REORDER_FEATURES_NV")]
         PhysicalDeviceRayTracingInvocationReorderFeaturesNV = 1000490000,
         [NativeName("Name", "VK_STRUCTURE_TYPE_PHYSICAL_DEVICE_RAY_TRACING_INVOCATION_REORDER_PROPERTIES_NV")]
         PhysicalDeviceRayTracingInvocationReorderPropertiesNV = 1000490001,
->>>>>>> 7ef7ad50
         [NativeName("Name", "VK_STRUCTURE_TYPE_PHYSICAL_DEVICE_MUTABLE_DESCRIPTOR_TYPE_FEATURES_EXT")]
         PhysicalDeviceMutableDescriptorTypeFeaturesExt = 1000351000,
         [NativeName("Name", "VK_STRUCTURE_TYPE_MUTABLE_DESCRIPTOR_TYPE_CREATE_INFO_EXT")]
