// Licensed to the .NET Foundation under one or more agreements.
// The .NET Foundation licenses this file to you under the MIT license.


using System;
using Silk.NET.Core.Attributes;

#pragma warning disable 1591

namespace Silk.NET.Vulkan
{
    [NativeName("Name", "VkStructureType")]
    public enum StructureType : int
    {
        [NativeName("Name", "VK_STRUCTURE_TYPE_APPLICATION_INFO")]
        ApplicationInfo = 0,
        [NativeName("Name", "VK_STRUCTURE_TYPE_INSTANCE_CREATE_INFO")]
        InstanceCreateInfo = 1,
        [NativeName("Name", "VK_STRUCTURE_TYPE_DEVICE_QUEUE_CREATE_INFO")]
        DeviceQueueCreateInfo = 2,
        [NativeName("Name", "VK_STRUCTURE_TYPE_DEVICE_CREATE_INFO")]
        DeviceCreateInfo = 3,
        [NativeName("Name", "VK_STRUCTURE_TYPE_SUBMIT_INFO")]
        SubmitInfo = 4,
        [NativeName("Name", "VK_STRUCTURE_TYPE_MEMORY_ALLOCATE_INFO")]
        MemoryAllocateInfo = 5,
        [NativeName("Name", "VK_STRUCTURE_TYPE_MAPPED_MEMORY_RANGE")]
        MappedMemoryRange = 6,
        [NativeName("Name", "VK_STRUCTURE_TYPE_BIND_SPARSE_INFO")]
        BindSparseInfo = 7,
        [NativeName("Name", "VK_STRUCTURE_TYPE_FENCE_CREATE_INFO")]
        FenceCreateInfo = 8,
        [NativeName("Name", "VK_STRUCTURE_TYPE_SEMAPHORE_CREATE_INFO")]
        SemaphoreCreateInfo = 9,
        [NativeName("Name", "VK_STRUCTURE_TYPE_EVENT_CREATE_INFO")]
        EventCreateInfo = 10,
        [NativeName("Name", "VK_STRUCTURE_TYPE_QUERY_POOL_CREATE_INFO")]
        QueryPoolCreateInfo = 11,
        [NativeName("Name", "VK_STRUCTURE_TYPE_BUFFER_CREATE_INFO")]
        BufferCreateInfo = 12,
        [NativeName("Name", "VK_STRUCTURE_TYPE_BUFFER_VIEW_CREATE_INFO")]
        BufferViewCreateInfo = 13,
        [NativeName("Name", "VK_STRUCTURE_TYPE_IMAGE_CREATE_INFO")]
        ImageCreateInfo = 14,
        [NativeName("Name", "VK_STRUCTURE_TYPE_IMAGE_VIEW_CREATE_INFO")]
        ImageViewCreateInfo = 15,
        [NativeName("Name", "VK_STRUCTURE_TYPE_SHADER_MODULE_CREATE_INFO")]
        ShaderModuleCreateInfo = 16,
        [NativeName("Name", "VK_STRUCTURE_TYPE_PIPELINE_CACHE_CREATE_INFO")]
        PipelineCacheCreateInfo = 17,
        [NativeName("Name", "VK_STRUCTURE_TYPE_PIPELINE_SHADER_STAGE_CREATE_INFO")]
        PipelineShaderStageCreateInfo = 18,
        [NativeName("Name", "VK_STRUCTURE_TYPE_PIPELINE_VERTEX_INPUT_STATE_CREATE_INFO")]
        PipelineVertexInputStateCreateInfo = 19,
        [NativeName("Name", "VK_STRUCTURE_TYPE_PIPELINE_INPUT_ASSEMBLY_STATE_CREATE_INFO")]
        PipelineInputAssemblyStateCreateInfo = 20,
        [NativeName("Name", "VK_STRUCTURE_TYPE_PIPELINE_TESSELLATION_STATE_CREATE_INFO")]
        PipelineTessellationStateCreateInfo = 21,
        [NativeName("Name", "VK_STRUCTURE_TYPE_PIPELINE_VIEWPORT_STATE_CREATE_INFO")]
        PipelineViewportStateCreateInfo = 22,
        [NativeName("Name", "VK_STRUCTURE_TYPE_PIPELINE_RASTERIZATION_STATE_CREATE_INFO")]
        PipelineRasterizationStateCreateInfo = 23,
        [NativeName("Name", "VK_STRUCTURE_TYPE_PIPELINE_MULTISAMPLE_STATE_CREATE_INFO")]
        PipelineMultisampleStateCreateInfo = 24,
        [NativeName("Name", "VK_STRUCTURE_TYPE_PIPELINE_DEPTH_STENCIL_STATE_CREATE_INFO")]
        PipelineDepthStencilStateCreateInfo = 25,
        [NativeName("Name", "VK_STRUCTURE_TYPE_PIPELINE_COLOR_BLEND_STATE_CREATE_INFO")]
        PipelineColorBlendStateCreateInfo = 26,
        [NativeName("Name", "VK_STRUCTURE_TYPE_PIPELINE_DYNAMIC_STATE_CREATE_INFO")]
        PipelineDynamicStateCreateInfo = 27,
        [NativeName("Name", "VK_STRUCTURE_TYPE_GRAPHICS_PIPELINE_CREATE_INFO")]
        GraphicsPipelineCreateInfo = 28,
        [NativeName("Name", "VK_STRUCTURE_TYPE_COMPUTE_PIPELINE_CREATE_INFO")]
        ComputePipelineCreateInfo = 29,
        [NativeName("Name", "VK_STRUCTURE_TYPE_PIPELINE_LAYOUT_CREATE_INFO")]
        PipelineLayoutCreateInfo = 30,
        [NativeName("Name", "VK_STRUCTURE_TYPE_SAMPLER_CREATE_INFO")]
        SamplerCreateInfo = 31,
        [NativeName("Name", "VK_STRUCTURE_TYPE_DESCRIPTOR_SET_LAYOUT_CREATE_INFO")]
        DescriptorSetLayoutCreateInfo = 32,
        [NativeName("Name", "VK_STRUCTURE_TYPE_DESCRIPTOR_POOL_CREATE_INFO")]
        DescriptorPoolCreateInfo = 33,
        [NativeName("Name", "VK_STRUCTURE_TYPE_DESCRIPTOR_SET_ALLOCATE_INFO")]
        DescriptorSetAllocateInfo = 34,
        [NativeName("Name", "VK_STRUCTURE_TYPE_WRITE_DESCRIPTOR_SET")]
        WriteDescriptorSet = 35,
        [NativeName("Name", "VK_STRUCTURE_TYPE_COPY_DESCRIPTOR_SET")]
        CopyDescriptorSet = 36,
        [NativeName("Name", "VK_STRUCTURE_TYPE_FRAMEBUFFER_CREATE_INFO")]
        FramebufferCreateInfo = 37,
        [NativeName("Name", "VK_STRUCTURE_TYPE_RENDER_PASS_CREATE_INFO")]
        RenderPassCreateInfo = 38,
        [NativeName("Name", "VK_STRUCTURE_TYPE_COMMAND_POOL_CREATE_INFO")]
        CommandPoolCreateInfo = 39,
        [NativeName("Name", "VK_STRUCTURE_TYPE_COMMAND_BUFFER_ALLOCATE_INFO")]
        CommandBufferAllocateInfo = 40,
        [NativeName("Name", "VK_STRUCTURE_TYPE_COMMAND_BUFFER_INHERITANCE_INFO")]
        CommandBufferInheritanceInfo = 41,
        [NativeName("Name", "VK_STRUCTURE_TYPE_COMMAND_BUFFER_BEGIN_INFO")]
        CommandBufferBeginInfo = 42,
        [NativeName("Name", "VK_STRUCTURE_TYPE_RENDER_PASS_BEGIN_INFO")]
        RenderPassBeginInfo = 43,
        [NativeName("Name", "VK_STRUCTURE_TYPE_BUFFER_MEMORY_BARRIER")]
        BufferMemoryBarrier = 44,
        [NativeName("Name", "VK_STRUCTURE_TYPE_IMAGE_MEMORY_BARRIER")]
        ImageMemoryBarrier = 45,
        [NativeName("Name", "VK_STRUCTURE_TYPE_MEMORY_BARRIER")]
        MemoryBarrier = 46,
        [NativeName("Name", "VK_STRUCTURE_TYPE_LOADER_INSTANCE_CREATE_INFO")]
        LoaderInstanceCreateInfo = 47,
        [NativeName("Name", "VK_STRUCTURE_TYPE_LOADER_DEVICE_CREATE_INFO")]
        LoaderDeviceCreateInfo = 48,
        [NativeName("Name", "VK_STRUCTURE_TYPE_SWAPCHAIN_CREATE_INFO_KHR")]
        SwapchainCreateInfoKhr = 1000001000,
        [NativeName("Name", "VK_STRUCTURE_TYPE_PRESENT_INFO_KHR")]
        PresentInfoKhr = 1000001001,
        [NativeName("Name", "VK_STRUCTURE_TYPE_DEVICE_GROUP_PRESENT_CAPABILITIES_KHR")]
        DeviceGroupPresentCapabilitiesKhr = 1000060007,
        [NativeName("Name", "VK_STRUCTURE_TYPE_IMAGE_SWAPCHAIN_CREATE_INFO_KHR")]
        ImageSwapchainCreateInfoKhr = 1000060008,
        [NativeName("Name", "VK_STRUCTURE_TYPE_BIND_IMAGE_MEMORY_SWAPCHAIN_INFO_KHR")]
        BindImageMemorySwapchainInfoKhr = 1000060009,
        [NativeName("Name", "VK_STRUCTURE_TYPE_ACQUIRE_NEXT_IMAGE_INFO_KHR")]
        AcquireNextImageInfoKhr = 1000060010,
        [NativeName("Name", "VK_STRUCTURE_TYPE_DEVICE_GROUP_PRESENT_INFO_KHR")]
        DeviceGroupPresentInfoKhr = 1000060011,
        [NativeName("Name", "VK_STRUCTURE_TYPE_DEVICE_GROUP_SWAPCHAIN_CREATE_INFO_KHR")]
        DeviceGroupSwapchainCreateInfoKhr = 1000060012,
        [NativeName("Name", "VK_STRUCTURE_TYPE_DISPLAY_MODE_CREATE_INFO_KHR")]
        DisplayModeCreateInfoKhr = 1000002000,
        [NativeName("Name", "VK_STRUCTURE_TYPE_DISPLAY_SURFACE_CREATE_INFO_KHR")]
        DisplaySurfaceCreateInfoKhr = 1000002001,
        [NativeName("Name", "VK_STRUCTURE_TYPE_DISPLAY_PRESENT_INFO_KHR")]
        DisplayPresentInfoKhr = 1000003000,
        [NativeName("Name", "VK_STRUCTURE_TYPE_XLIB_SURFACE_CREATE_INFO_KHR")]
        XlibSurfaceCreateInfoKhr = 1000004000,
        [NativeName("Name", "VK_STRUCTURE_TYPE_XCB_SURFACE_CREATE_INFO_KHR")]
        XcbSurfaceCreateInfoKhr = 1000005000,
        [NativeName("Name", "VK_STRUCTURE_TYPE_WAYLAND_SURFACE_CREATE_INFO_KHR")]
        WaylandSurfaceCreateInfoKhr = 1000006000,
        [NativeName("Name", "VK_STRUCTURE_TYPE_ANDROID_SURFACE_CREATE_INFO_KHR")]
        AndroidSurfaceCreateInfoKhr = 1000008000,
        [NativeName("Name", "VK_STRUCTURE_TYPE_WIN32_SURFACE_CREATE_INFO_KHR")]
        Win32SurfaceCreateInfoKhr = 1000009000,
        [NativeName("Name", "VK_STRUCTURE_TYPE_NATIVE_BUFFER_ANDROID")]
        NativeBufferAndroid = 1000010000,
        [NativeName("Name", "VK_STRUCTURE_TYPE_SWAPCHAIN_IMAGE_CREATE_INFO_ANDROID")]
        SwapchainImageCreateInfoAndroid = 1000010001,
        [NativeName("Name", "VK_STRUCTURE_TYPE_PHYSICAL_DEVICE_PRESENTATION_PROPERTIES_ANDROID")]
        PhysicalDevicePresentationPropertiesAndroid = 1000010002,
        [NativeName("Name", "VK_STRUCTURE_TYPE_DEBUG_REPORT_CALLBACK_CREATE_INFO_EXT")]
        DebugReportCallbackCreateInfoExt = 1000011000,
        [NativeName("Name", "VK_STRUCTURE_TYPE_DEBUG_REPORT_CREATE_INFO_EXT")]
        DebugReportCreateInfoExt = 1000011000,
        [NativeName("Name", "VK_STRUCTURE_TYPE_PIPELINE_RASTERIZATION_STATE_RASTERIZATION_ORDER_AMD")]
        PipelineRasterizationStateRasterizationOrderAmd = 1000018000,
        [NativeName("Name", "VK_STRUCTURE_TYPE_DEBUG_MARKER_OBJECT_NAME_INFO_EXT")]
        DebugMarkerObjectNameInfoExt = 1000022000,
        [NativeName("Name", "VK_STRUCTURE_TYPE_DEBUG_MARKER_OBJECT_TAG_INFO_EXT")]
        DebugMarkerObjectTagInfoExt = 1000022001,
        [NativeName("Name", "VK_STRUCTURE_TYPE_DEBUG_MARKER_MARKER_INFO_EXT")]
        DebugMarkerMarkerInfoExt = 1000022002,
        [NativeName("Name", "VK_STRUCTURE_TYPE_VIDEO_PROFILE_INFO_KHR")]
        VideoProfileInfoKhr = 1000023000,
        [NativeName("Name", "VK_STRUCTURE_TYPE_VIDEO_CAPABILITIES_KHR")]
        VideoCapabilitiesKhr = 1000023001,
        [NativeName("Name", "VK_STRUCTURE_TYPE_VIDEO_PICTURE_RESOURCE_INFO_KHR")]
        VideoPictureResourceInfoKhr = 1000023002,
        [NativeName("Name", "VK_STRUCTURE_TYPE_VIDEO_SESSION_MEMORY_REQUIREMENTS_KHR")]
        VideoSessionMemoryRequirementsKhr = 1000023003,
        [NativeName("Name", "VK_STRUCTURE_TYPE_BIND_VIDEO_SESSION_MEMORY_INFO_KHR")]
        BindVideoSessionMemoryInfoKhr = 1000023004,
        [NativeName("Name", "VK_STRUCTURE_TYPE_VIDEO_SESSION_CREATE_INFO_KHR")]
        VideoSessionCreateInfoKhr = 1000023005,
        [NativeName("Name", "VK_STRUCTURE_TYPE_VIDEO_SESSION_PARAMETERS_CREATE_INFO_KHR")]
        VideoSessionParametersCreateInfoKhr = 1000023006,
        [NativeName("Name", "VK_STRUCTURE_TYPE_VIDEO_SESSION_PARAMETERS_UPDATE_INFO_KHR")]
        VideoSessionParametersUpdateInfoKhr = 1000023007,
        [NativeName("Name", "VK_STRUCTURE_TYPE_VIDEO_BEGIN_CODING_INFO_KHR")]
        VideoBeginCodingInfoKhr = 1000023008,
        [NativeName("Name", "VK_STRUCTURE_TYPE_VIDEO_END_CODING_INFO_KHR")]
        VideoEndCodingInfoKhr = 1000023009,
        [NativeName("Name", "VK_STRUCTURE_TYPE_VIDEO_CODING_CONTROL_INFO_KHR")]
        VideoCodingControlInfoKhr = 1000023010,
        [NativeName("Name", "VK_STRUCTURE_TYPE_VIDEO_REFERENCE_SLOT_INFO_KHR")]
        VideoReferenceSlotInfoKhr = 1000023011,
        [NativeName("Name", "VK_STRUCTURE_TYPE_QUEUE_FAMILY_VIDEO_PROPERTIES_KHR")]
        QueueFamilyVideoPropertiesKhr = 1000023012,
        [NativeName("Name", "VK_STRUCTURE_TYPE_VIDEO_PROFILE_LIST_INFO_KHR")]
        VideoProfileListInfoKhr = 1000023013,
        [NativeName("Name", "VK_STRUCTURE_TYPE_PHYSICAL_DEVICE_VIDEO_FORMAT_INFO_KHR")]
        PhysicalDeviceVideoFormatInfoKhr = 1000023014,
        [NativeName("Name", "VK_STRUCTURE_TYPE_VIDEO_FORMAT_PROPERTIES_KHR")]
        VideoFormatPropertiesKhr = 1000023015,
        [NativeName("Name", "VK_STRUCTURE_TYPE_QUEUE_FAMILY_QUERY_RESULT_STATUS_PROPERTIES_KHR")]
        QueueFamilyQueryResultStatusPropertiesKhr = 1000023016,
        [NativeName("Name", "VK_STRUCTURE_TYPE_VIDEO_DECODE_INFO_KHR")]
        VideoDecodeInfoKhr = 1000024000,
        [NativeName("Name", "VK_STRUCTURE_TYPE_VIDEO_DECODE_CAPABILITIES_KHR")]
        VideoDecodeCapabilitiesKhr = 1000024001,
        [NativeName("Name", "VK_STRUCTURE_TYPE_VIDEO_DECODE_USAGE_INFO_KHR")]
        VideoDecodeUsageInfoKhr = 1000024002,
        [NativeName("Name", "VK_STRUCTURE_TYPE_DEDICATED_ALLOCATION_IMAGE_CREATE_INFO_NV")]
        DedicatedAllocationImageCreateInfoNV = 1000026000,
        [NativeName("Name", "VK_STRUCTURE_TYPE_DEDICATED_ALLOCATION_BUFFER_CREATE_INFO_NV")]
        DedicatedAllocationBufferCreateInfoNV = 1000026001,
        [NativeName("Name", "VK_STRUCTURE_TYPE_DEDICATED_ALLOCATION_MEMORY_ALLOCATE_INFO_NV")]
        DedicatedAllocationMemoryAllocateInfoNV = 1000026002,
        [NativeName("Name", "VK_STRUCTURE_TYPE_PHYSICAL_DEVICE_TRANSFORM_FEEDBACK_FEATURES_EXT")]
        PhysicalDeviceTransformFeedbackFeaturesExt = 1000028000,
        [NativeName("Name", "VK_STRUCTURE_TYPE_PHYSICAL_DEVICE_TRANSFORM_FEEDBACK_PROPERTIES_EXT")]
        PhysicalDeviceTransformFeedbackPropertiesExt = 1000028001,
        [NativeName("Name", "VK_STRUCTURE_TYPE_PIPELINE_RASTERIZATION_STATE_STREAM_CREATE_INFO_EXT")]
        PipelineRasterizationStateStreamCreateInfoExt = 1000028002,
        [NativeName("Name", "VK_STRUCTURE_TYPE_CU_MODULE_CREATE_INFO_NVX")]
        CUModuleCreateInfoNvx = 1000029000,
        [NativeName("Name", "VK_STRUCTURE_TYPE_CU_FUNCTION_CREATE_INFO_NVX")]
        CUFunctionCreateInfoNvx = 1000029001,
        [NativeName("Name", "VK_STRUCTURE_TYPE_CU_LAUNCH_INFO_NVX")]
        CULaunchInfoNvx = 1000029002,
        [NativeName("Name", "VK_STRUCTURE_TYPE_IMAGE_VIEW_HANDLE_INFO_NVX")]
        ImageViewHandleInfoNvx = 1000030000,
        [NativeName("Name", "VK_STRUCTURE_TYPE_IMAGE_VIEW_ADDRESS_PROPERTIES_NVX")]
        ImageViewAddressPropertiesNvx = 1000030001,
        [NativeName("Name", "VK_STRUCTURE_TYPE_VIDEO_ENCODE_H264_CAPABILITIES_EXT")]
        VideoEncodeH264CapabilitiesExt = 1000038000,
        [NativeName("Name", "VK_STRUCTURE_TYPE_VIDEO_ENCODE_H264_SESSION_PARAMETERS_CREATE_INFO_EXT")]
        VideoEncodeH264SessionParametersCreateInfoExt = 1000038001,
        [NativeName("Name", "VK_STRUCTURE_TYPE_VIDEO_ENCODE_H264_SESSION_PARAMETERS_ADD_INFO_EXT")]
        VideoEncodeH264SessionParametersAddInfoExt = 1000038002,
        [NativeName("Name", "VK_STRUCTURE_TYPE_VIDEO_ENCODE_H264_VCL_FRAME_INFO_EXT")]
        VideoEncodeH264VclFrameInfoExt = 1000038003,
        [NativeName("Name", "VK_STRUCTURE_TYPE_VIDEO_ENCODE_H264_DPB_SLOT_INFO_EXT")]
        VideoEncodeH264DpbSlotInfoExt = 1000038004,
        [NativeName("Name", "VK_STRUCTURE_TYPE_VIDEO_ENCODE_H264_NALU_SLICE_INFO_EXT")]
        VideoEncodeH264NaluSliceInfoExt = 1000038005,
        [NativeName("Name", "VK_STRUCTURE_TYPE_VIDEO_ENCODE_H264_EMIT_PICTURE_PARAMETERS_INFO_EXT")]
        VideoEncodeH264EmitPictureParametersInfoExt = 1000038006,
        [NativeName("Name", "VK_STRUCTURE_TYPE_VIDEO_ENCODE_H264_PROFILE_INFO_EXT")]
        VideoEncodeH264ProfileInfoExt = 1000038007,
        [NativeName("Name", "VK_STRUCTURE_TYPE_VIDEO_ENCODE_H264_RATE_CONTROL_INFO_EXT")]
        VideoEncodeH264RateControlInfoExt = 1000038008,
        [NativeName("Name", "VK_STRUCTURE_TYPE_VIDEO_ENCODE_H264_RATE_CONTROL_LAYER_INFO_EXT")]
        VideoEncodeH264RateControlLayerInfoExt = 1000038009,
        [NativeName("Name", "VK_STRUCTURE_TYPE_VIDEO_ENCODE_H264_REFERENCE_LISTS_INFO_EXT")]
        VideoEncodeH264ReferenceListsInfoExt = 1000038010,
        [NativeName("Name", "VK_STRUCTURE_TYPE_VIDEO_ENCODE_H265_CAPABILITIES_EXT")]
        VideoEncodeH265CapabilitiesExt = 1000039000,
        [NativeName("Name", "VK_STRUCTURE_TYPE_VIDEO_ENCODE_H265_SESSION_PARAMETERS_CREATE_INFO_EXT")]
        VideoEncodeH265SessionParametersCreateInfoExt = 1000039001,
        [NativeName("Name", "VK_STRUCTURE_TYPE_VIDEO_ENCODE_H265_SESSION_PARAMETERS_ADD_INFO_EXT")]
        VideoEncodeH265SessionParametersAddInfoExt = 1000039002,
        [NativeName("Name", "VK_STRUCTURE_TYPE_VIDEO_ENCODE_H265_VCL_FRAME_INFO_EXT")]
        VideoEncodeH265VclFrameInfoExt = 1000039003,
        [NativeName("Name", "VK_STRUCTURE_TYPE_VIDEO_ENCODE_H265_DPB_SLOT_INFO_EXT")]
        VideoEncodeH265DpbSlotInfoExt = 1000039004,
        [NativeName("Name", "VK_STRUCTURE_TYPE_VIDEO_ENCODE_H265_NALU_SLICE_SEGMENT_INFO_EXT")]
        VideoEncodeH265NaluSliceSegmentInfoExt = 1000039005,
        [NativeName("Name", "VK_STRUCTURE_TYPE_VIDEO_ENCODE_H265_EMIT_PICTURE_PARAMETERS_INFO_EXT")]
        VideoEncodeH265EmitPictureParametersInfoExt = 1000039006,
        [NativeName("Name", "VK_STRUCTURE_TYPE_VIDEO_ENCODE_H265_PROFILE_INFO_EXT")]
        VideoEncodeH265ProfileInfoExt = 1000039007,
        [NativeName("Name", "VK_STRUCTURE_TYPE_VIDEO_ENCODE_H265_REFERENCE_LISTS_INFO_EXT")]
        VideoEncodeH265ReferenceListsInfoExt = 1000039008,
        [NativeName("Name", "VK_STRUCTURE_TYPE_VIDEO_ENCODE_H265_RATE_CONTROL_INFO_EXT")]
        VideoEncodeH265RateControlInfoExt = 1000039009,
        [NativeName("Name", "VK_STRUCTURE_TYPE_VIDEO_ENCODE_H265_RATE_CONTROL_LAYER_INFO_EXT")]
        VideoEncodeH265RateControlLayerInfoExt = 1000039010,
        [NativeName("Name", "VK_STRUCTURE_TYPE_VIDEO_DECODE_H264_CAPABILITIES_EXT")]
        VideoDecodeH264CapabilitiesExt = 1000040000,
        [NativeName("Name", "VK_STRUCTURE_TYPE_VIDEO_DECODE_H264_PICTURE_INFO_EXT")]
        VideoDecodeH264PictureInfoExt = 1000040001,
        [NativeName("Name", "VK_STRUCTURE_TYPE_VIDEO_DECODE_H264_PROFILE_INFO_EXT")]
        VideoDecodeH264ProfileInfoExt = 1000040003,
        [NativeName("Name", "VK_STRUCTURE_TYPE_VIDEO_DECODE_H264_SESSION_PARAMETERS_CREATE_INFO_EXT")]
        VideoDecodeH264SessionParametersCreateInfoExt = 1000040004,
        [NativeName("Name", "VK_STRUCTURE_TYPE_VIDEO_DECODE_H264_SESSION_PARAMETERS_ADD_INFO_EXT")]
        VideoDecodeH264SessionParametersAddInfoExt = 1000040005,
        [NativeName("Name", "VK_STRUCTURE_TYPE_VIDEO_DECODE_H264_DPB_SLOT_INFO_EXT")]
        VideoDecodeH264DpbSlotInfoExt = 1000040006,
        [NativeName("Name", "VK_STRUCTURE_TYPE_TEXTURE_LOD_GATHER_FORMAT_PROPERTIES_AMD")]
        TextureLodGatherFormatPropertiesAmd = 1000041000,
        [NativeName("Name", "VK_STRUCTURE_TYPE_RENDERING_INFO_KHR")]
        RenderingInfoKhr = 1000044000,
        [NativeName("Name", "VK_STRUCTURE_TYPE_RENDERING_ATTACHMENT_INFO_KHR")]
        RenderingAttachmentInfoKhr = 1000044001,
        [NativeName("Name", "VK_STRUCTURE_TYPE_PIPELINE_RENDERING_CREATE_INFO_KHR")]
        PipelineRenderingCreateInfoKhr = 1000044002,
        [NativeName("Name", "VK_STRUCTURE_TYPE_PHYSICAL_DEVICE_DYNAMIC_RENDERING_FEATURES_KHR")]
        PhysicalDeviceDynamicRenderingFeaturesKhr = 1000044003,
        [NativeName("Name", "VK_STRUCTURE_TYPE_COMMAND_BUFFER_INHERITANCE_RENDERING_INFO_KHR")]
        CommandBufferInheritanceRenderingInfoKhr = 1000044004,
        [NativeName("Name", "VK_STRUCTURE_TYPE_RENDERING_FRAGMENT_SHADING_RATE_ATTACHMENT_INFO_KHR")]
        RenderingFragmentShadingRateAttachmentInfoKhr = 1000044006,
        [NativeName("Name", "VK_STRUCTURE_TYPE_RENDERING_FRAGMENT_DENSITY_MAP_ATTACHMENT_INFO_EXT")]
        RenderingFragmentDensityMapAttachmentInfoExt = 1000044007,
        [NativeName("Name", "VK_STRUCTURE_TYPE_ATTACHMENT_SAMPLE_COUNT_INFO_AMD")]
        AttachmentSampleCountInfoAmd = 1000044008,
        [NativeName("Name", "VK_STRUCTURE_TYPE_ATTACHMENT_SAMPLE_COUNT_INFO_NV")]
        AttachmentSampleCountInfoNV = 1000044008,
        [NativeName("Name", "VK_STRUCTURE_TYPE_MULTIVIEW_PER_VIEW_ATTRIBUTES_INFO_NVX")]
        MultiviewPerViewAttributesInfoNvx = 1000044009,
        [NativeName("Name", "VK_STRUCTURE_TYPE_STREAM_DESCRIPTOR_SURFACE_CREATE_INFO_GGP")]
        StreamDescriptorSurfaceCreateInfoGgp = 1000049000,
        [NativeName("Name", "VK_STRUCTURE_TYPE_PHYSICAL_DEVICE_CORNER_SAMPLED_IMAGE_FEATURES_NV")]
        PhysicalDeviceCornerSampledImageFeaturesNV = 1000050000,
        [NativeName("Name", "VK_STRUCTURE_TYPE_RENDER_PASS_MULTIVIEW_CREATE_INFO_KHR")]
        RenderPassMultiviewCreateInfoKhr = 1000053000,
        [NativeName("Name", "VK_STRUCTURE_TYPE_PHYSICAL_DEVICE_MULTIVIEW_FEATURES_KHR")]
        PhysicalDeviceMultiviewFeaturesKhr = 1000053001,
        [NativeName("Name", "VK_STRUCTURE_TYPE_PHYSICAL_DEVICE_MULTIVIEW_PROPERTIES_KHR")]
        PhysicalDeviceMultiviewPropertiesKhr = 1000053002,
        [NativeName("Name", "VK_STRUCTURE_TYPE_EXTERNAL_MEMORY_IMAGE_CREATE_INFO_NV")]
        ExternalMemoryImageCreateInfoNV = 1000056000,
        [NativeName("Name", "VK_STRUCTURE_TYPE_EXPORT_MEMORY_ALLOCATE_INFO_NV")]
        ExportMemoryAllocateInfoNV = 1000056001,
        [NativeName("Name", "VK_STRUCTURE_TYPE_IMPORT_MEMORY_WIN32_HANDLE_INFO_NV")]
        ImportMemoryWin32HandleInfoNV = 1000057000,
        [NativeName("Name", "VK_STRUCTURE_TYPE_EXPORT_MEMORY_WIN32_HANDLE_INFO_NV")]
        ExportMemoryWin32HandleInfoNV = 1000057001,
        [NativeName("Name", "VK_STRUCTURE_TYPE_WIN32_KEYED_MUTEX_ACQUIRE_RELEASE_INFO_NV")]
        Win32KeyedMutexAcquireReleaseInfoNV = 1000058000,
        [NativeName("Name", "VK_STRUCTURE_TYPE_PHYSICAL_DEVICE_FEATURES_2_KHR")]
        PhysicalDeviceFeatures2Khr = 1000059000,
        [NativeName("Name", "VK_STRUCTURE_TYPE_PHYSICAL_DEVICE_PROPERTIES_2_KHR")]
        PhysicalDeviceProperties2Khr = 1000059001,
        [NativeName("Name", "VK_STRUCTURE_TYPE_FORMAT_PROPERTIES_2_KHR")]
        FormatProperties2Khr = 1000059002,
        [NativeName("Name", "VK_STRUCTURE_TYPE_IMAGE_FORMAT_PROPERTIES_2_KHR")]
        ImageFormatProperties2Khr = 1000059003,
        [NativeName("Name", "VK_STRUCTURE_TYPE_PHYSICAL_DEVICE_IMAGE_FORMAT_INFO_2_KHR")]
        PhysicalDeviceImageFormatInfo2Khr = 1000059004,
        [NativeName("Name", "VK_STRUCTURE_TYPE_QUEUE_FAMILY_PROPERTIES_2_KHR")]
        QueueFamilyProperties2Khr = 1000059005,
        [NativeName("Name", "VK_STRUCTURE_TYPE_PHYSICAL_DEVICE_MEMORY_PROPERTIES_2_KHR")]
        PhysicalDeviceMemoryProperties2Khr = 1000059006,
        [NativeName("Name", "VK_STRUCTURE_TYPE_SPARSE_IMAGE_FORMAT_PROPERTIES_2_KHR")]
        SparseImageFormatProperties2Khr = 1000059007,
        [NativeName("Name", "VK_STRUCTURE_TYPE_PHYSICAL_DEVICE_SPARSE_IMAGE_FORMAT_INFO_2_KHR")]
        PhysicalDeviceSparseImageFormatInfo2Khr = 1000059008,
        [NativeName("Name", "VK_STRUCTURE_TYPE_MEMORY_ALLOCATE_FLAGS_INFO_KHR")]
        MemoryAllocateFlagsInfoKhr = 1000060000,
        [NativeName("Name", "VK_STRUCTURE_TYPE_DEVICE_GROUP_RENDER_PASS_BEGIN_INFO_KHR")]
        DeviceGroupRenderPassBeginInfoKhr = 1000060003,
        [NativeName("Name", "VK_STRUCTURE_TYPE_DEVICE_GROUP_COMMAND_BUFFER_BEGIN_INFO_KHR")]
        DeviceGroupCommandBufferBeginInfoKhr = 1000060004,
        [NativeName("Name", "VK_STRUCTURE_TYPE_DEVICE_GROUP_SUBMIT_INFO_KHR")]
        DeviceGroupSubmitInfoKhr = 1000060005,
        [NativeName("Name", "VK_STRUCTURE_TYPE_DEVICE_GROUP_BIND_SPARSE_INFO_KHR")]
        DeviceGroupBindSparseInfoKhr = 1000060006,
        [NativeName("Name", "VK_STRUCTURE_TYPE_BIND_BUFFER_MEMORY_DEVICE_GROUP_INFO_KHR")]
        BindBufferMemoryDeviceGroupInfoKhr = 1000060013,
        [NativeName("Name", "VK_STRUCTURE_TYPE_BIND_IMAGE_MEMORY_DEVICE_GROUP_INFO_KHR")]
        BindImageMemoryDeviceGroupInfoKhr = 1000060014,
        [NativeName("Name", "VK_STRUCTURE_TYPE_VALIDATION_FLAGS_EXT")]
        ValidationFlagsExt = 1000061000,
        [NativeName("Name", "VK_STRUCTURE_TYPE_VI_SURFACE_CREATE_INFO_NN")]
        VISurfaceCreateInfoNN = 1000062000,
        [NativeName("Name", "VK_STRUCTURE_TYPE_PHYSICAL_DEVICE_TEXTURE_COMPRESSION_ASTC_HDR_FEATURES_EXT")]
        PhysicalDeviceTextureCompressionAstcHdrFeaturesExt = 1000066000,
        [NativeName("Name", "VK_STRUCTURE_TYPE_IMAGE_VIEW_ASTC_DECODE_MODE_EXT")]
        ImageViewAstcDecodeModeExt = 1000067000,
        [NativeName("Name", "VK_STRUCTURE_TYPE_PHYSICAL_DEVICE_ASTC_DECODE_FEATURES_EXT")]
        PhysicalDeviceAstcDecodeFeaturesExt = 1000067001,
        [NativeName("Name", "VK_STRUCTURE_TYPE_PIPELINE_ROBUSTNESS_CREATE_INFO_EXT")]
        PipelineRobustnessCreateInfoExt = 1000068000,
        [NativeName("Name", "VK_STRUCTURE_TYPE_PHYSICAL_DEVICE_PIPELINE_ROBUSTNESS_FEATURES_EXT")]
        PhysicalDevicePipelineRobustnessFeaturesExt = 1000068001,
        [NativeName("Name", "VK_STRUCTURE_TYPE_PHYSICAL_DEVICE_PIPELINE_ROBUSTNESS_PROPERTIES_EXT")]
        PhysicalDevicePipelineRobustnessPropertiesExt = 1000068002,
        [NativeName("Name", "VK_STRUCTURE_TYPE_PHYSICAL_DEVICE_GROUP_PROPERTIES_KHR")]
        PhysicalDeviceGroupPropertiesKhr = 1000070000,
        [NativeName("Name", "VK_STRUCTURE_TYPE_DEVICE_GROUP_DEVICE_CREATE_INFO_KHR")]
        DeviceGroupDeviceCreateInfoKhr = 1000070001,
        [NativeName("Name", "VK_STRUCTURE_TYPE_PHYSICAL_DEVICE_EXTERNAL_IMAGE_FORMAT_INFO_KHR")]
        PhysicalDeviceExternalImageFormatInfoKhr = 1000071000,
        [NativeName("Name", "VK_STRUCTURE_TYPE_EXTERNAL_IMAGE_FORMAT_PROPERTIES_KHR")]
        ExternalImageFormatPropertiesKhr = 1000071001,
        [NativeName("Name", "VK_STRUCTURE_TYPE_PHYSICAL_DEVICE_EXTERNAL_BUFFER_INFO_KHR")]
        PhysicalDeviceExternalBufferInfoKhr = 1000071002,
        [NativeName("Name", "VK_STRUCTURE_TYPE_EXTERNAL_BUFFER_PROPERTIES_KHR")]
        ExternalBufferPropertiesKhr = 1000071003,
        [NativeName("Name", "VK_STRUCTURE_TYPE_PHYSICAL_DEVICE_ID_PROPERTIES_KHR")]
        PhysicalDeviceIDPropertiesKhr = 1000071004,
        [NativeName("Name", "VK_STRUCTURE_TYPE_EXTERNAL_MEMORY_BUFFER_CREATE_INFO_KHR")]
        ExternalMemoryBufferCreateInfoKhr = 1000072000,
        [NativeName("Name", "VK_STRUCTURE_TYPE_EXTERNAL_MEMORY_IMAGE_CREATE_INFO_KHR")]
        ExternalMemoryImageCreateInfoKhr = 1000072001,
        [NativeName("Name", "VK_STRUCTURE_TYPE_EXPORT_MEMORY_ALLOCATE_INFO_KHR")]
        ExportMemoryAllocateInfoKhr = 1000072002,
        [NativeName("Name", "VK_STRUCTURE_TYPE_IMPORT_MEMORY_WIN32_HANDLE_INFO_KHR")]
        ImportMemoryWin32HandleInfoKhr = 1000073000,
        [NativeName("Name", "VK_STRUCTURE_TYPE_EXPORT_MEMORY_WIN32_HANDLE_INFO_KHR")]
        ExportMemoryWin32HandleInfoKhr = 1000073001,
        [NativeName("Name", "VK_STRUCTURE_TYPE_MEMORY_WIN32_HANDLE_PROPERTIES_KHR")]
        MemoryWin32HandlePropertiesKhr = 1000073002,
        [NativeName("Name", "VK_STRUCTURE_TYPE_MEMORY_GET_WIN32_HANDLE_INFO_KHR")]
        MemoryGetWin32HandleInfoKhr = 1000073003,
        [NativeName("Name", "VK_STRUCTURE_TYPE_IMPORT_MEMORY_FD_INFO_KHR")]
        ImportMemoryFDInfoKhr = 1000074000,
        [NativeName("Name", "VK_STRUCTURE_TYPE_MEMORY_FD_PROPERTIES_KHR")]
        MemoryFDPropertiesKhr = 1000074001,
        [NativeName("Name", "VK_STRUCTURE_TYPE_MEMORY_GET_FD_INFO_KHR")]
        MemoryGetFDInfoKhr = 1000074002,
        [NativeName("Name", "VK_STRUCTURE_TYPE_WIN32_KEYED_MUTEX_ACQUIRE_RELEASE_INFO_KHR")]
        Win32KeyedMutexAcquireReleaseInfoKhr = 1000075000,
        [NativeName("Name", "VK_STRUCTURE_TYPE_PHYSICAL_DEVICE_EXTERNAL_SEMAPHORE_INFO_KHR")]
        PhysicalDeviceExternalSemaphoreInfoKhr = 1000076000,
        [NativeName("Name", "VK_STRUCTURE_TYPE_EXTERNAL_SEMAPHORE_PROPERTIES_KHR")]
        ExternalSemaphorePropertiesKhr = 1000076001,
        [NativeName("Name", "VK_STRUCTURE_TYPE_EXPORT_SEMAPHORE_CREATE_INFO_KHR")]
        ExportSemaphoreCreateInfoKhr = 1000077000,
        [NativeName("Name", "VK_STRUCTURE_TYPE_IMPORT_SEMAPHORE_WIN32_HANDLE_INFO_KHR")]
        ImportSemaphoreWin32HandleInfoKhr = 1000078000,
        [NativeName("Name", "VK_STRUCTURE_TYPE_EXPORT_SEMAPHORE_WIN32_HANDLE_INFO_KHR")]
        ExportSemaphoreWin32HandleInfoKhr = 1000078001,
        [NativeName("Name", "VK_STRUCTURE_TYPE_D3D12_FENCE_SUBMIT_INFO_KHR")]
        D3D12FenceSubmitInfoKhr = 1000078002,
        [NativeName("Name", "VK_STRUCTURE_TYPE_SEMAPHORE_GET_WIN32_HANDLE_INFO_KHR")]
        SemaphoreGetWin32HandleInfoKhr = 1000078003,
        [NativeName("Name", "VK_STRUCTURE_TYPE_IMPORT_SEMAPHORE_FD_INFO_KHR")]
        ImportSemaphoreFDInfoKhr = 1000079000,
        [NativeName("Name", "VK_STRUCTURE_TYPE_SEMAPHORE_GET_FD_INFO_KHR")]
        SemaphoreGetFDInfoKhr = 1000079001,
        [NativeName("Name", "VK_STRUCTURE_TYPE_PHYSICAL_DEVICE_PUSH_DESCRIPTOR_PROPERTIES_KHR")]
        PhysicalDevicePushDescriptorPropertiesKhr = 1000080000,
        [NativeName("Name", "VK_STRUCTURE_TYPE_COMMAND_BUFFER_INHERITANCE_CONDITIONAL_RENDERING_INFO_EXT")]
        CommandBufferInheritanceConditionalRenderingInfoExt = 1000081000,
        [NativeName("Name", "VK_STRUCTURE_TYPE_PHYSICAL_DEVICE_CONDITIONAL_RENDERING_FEATURES_EXT")]
        PhysicalDeviceConditionalRenderingFeaturesExt = 1000081001,
        [NativeName("Name", "VK_STRUCTURE_TYPE_CONDITIONAL_RENDERING_BEGIN_INFO_EXT")]
        ConditionalRenderingBeginInfoExt = 1000081002,
        [NativeName("Name", "VK_STRUCTURE_TYPE_PHYSICAL_DEVICE_SHADER_FLOAT16_INT8_FEATURES_KHR")]
        PhysicalDeviceShaderFloat16Int8FeaturesKhr = 1000082000,
        [NativeName("Name", "VK_STRUCTURE_TYPE_PHYSICAL_DEVICE_FLOAT16_INT8_FEATURES_KHR")]
        PhysicalDeviceFloat16Int8FeaturesKhr = 1000082000,
        [NativeName("Name", "VK_STRUCTURE_TYPE_PHYSICAL_DEVICE_16BIT_STORAGE_FEATURES_KHR")]
        PhysicalDevice16BitStorageFeaturesKhr = 1000083000,
        [NativeName("Name", "VK_STRUCTURE_TYPE_PRESENT_REGIONS_KHR")]
        PresentRegionsKhr = 1000084000,
        [NativeName("Name", "VK_STRUCTURE_TYPE_DESCRIPTOR_UPDATE_TEMPLATE_CREATE_INFO_KHR")]
        DescriptorUpdateTemplateCreateInfoKhr = 1000085000,
        [NativeName("Name", "VK_STRUCTURE_TYPE_PIPELINE_VIEWPORT_W_SCALING_STATE_CREATE_INFO_NV")]
        PipelineViewportWScalingStateCreateInfoNV = 1000087000,
        [NativeName("Name", "VK_STRUCTURE_TYPE_SURFACE_CAPABILITIES_2_EXT")]
        SurfaceCapabilities2Ext = 1000090000,
        [NativeName("Name", "VK_STRUCTURE_TYPE_DISPLAY_POWER_INFO_EXT")]
        DisplayPowerInfoExt = 1000091000,
        [NativeName("Name", "VK_STRUCTURE_TYPE_DEVICE_EVENT_INFO_EXT")]
        DeviceEventInfoExt = 1000091001,
        [NativeName("Name", "VK_STRUCTURE_TYPE_DISPLAY_EVENT_INFO_EXT")]
        DisplayEventInfoExt = 1000091002,
        [NativeName("Name", "VK_STRUCTURE_TYPE_SWAPCHAIN_COUNTER_CREATE_INFO_EXT")]
        SwapchainCounterCreateInfoExt = 1000091003,
        [NativeName("Name", "VK_STRUCTURE_TYPE_PRESENT_TIMES_INFO_GOOGLE")]
        PresentTimesInfoGoogle = 1000092000,
        [NativeName("Name", "VK_STRUCTURE_TYPE_PHYSICAL_DEVICE_MULTIVIEW_PER_VIEW_ATTRIBUTES_PROPERTIES_NVX")]
        PhysicalDeviceMultiviewPerViewAttributesPropertiesNvx = 1000097000,
        [NativeName("Name", "VK_STRUCTURE_TYPE_PIPELINE_VIEWPORT_SWIZZLE_STATE_CREATE_INFO_NV")]
        PipelineViewportSwizzleStateCreateInfoNV = 1000098000,
        [NativeName("Name", "VK_STRUCTURE_TYPE_PHYSICAL_DEVICE_DISCARD_RECTANGLE_PROPERTIES_EXT")]
        PhysicalDeviceDiscardRectanglePropertiesExt = 1000099000,
        [NativeName("Name", "VK_STRUCTURE_TYPE_PIPELINE_DISCARD_RECTANGLE_STATE_CREATE_INFO_EXT")]
        PipelineDiscardRectangleStateCreateInfoExt = 1000099001,
        [NativeName("Name", "VK_STRUCTURE_TYPE_PHYSICAL_DEVICE_CONSERVATIVE_RASTERIZATION_PROPERTIES_EXT")]
        PhysicalDeviceConservativeRasterizationPropertiesExt = 1000101000,
        [NativeName("Name", "VK_STRUCTURE_TYPE_PIPELINE_RASTERIZATION_CONSERVATIVE_STATE_CREATE_INFO_EXT")]
        PipelineRasterizationConservativeStateCreateInfoExt = 1000101001,
        [NativeName("Name", "VK_STRUCTURE_TYPE_PHYSICAL_DEVICE_DEPTH_CLIP_ENABLE_FEATURES_EXT")]
        PhysicalDeviceDepthClipEnableFeaturesExt = 1000102000,
        [NativeName("Name", "VK_STRUCTURE_TYPE_PIPELINE_RASTERIZATION_DEPTH_CLIP_STATE_CREATE_INFO_EXT")]
        PipelineRasterizationDepthClipStateCreateInfoExt = 1000102001,
        [NativeName("Name", "VK_STRUCTURE_TYPE_HDR_METADATA_EXT")]
        HdrMetadataExt = 1000105000,
        [NativeName("Name", "VK_STRUCTURE_TYPE_PHYSICAL_DEVICE_IMAGELESS_FRAMEBUFFER_FEATURES_KHR")]
        PhysicalDeviceImagelessFramebufferFeaturesKhr = 1000108000,
        [NativeName("Name", "VK_STRUCTURE_TYPE_FRAMEBUFFER_ATTACHMENTS_CREATE_INFO_KHR")]
        FramebufferAttachmentsCreateInfoKhr = 1000108001,
        [NativeName("Name", "VK_STRUCTURE_TYPE_FRAMEBUFFER_ATTACHMENT_IMAGE_INFO_KHR")]
        FramebufferAttachmentImageInfoKhr = 1000108002,
        [NativeName("Name", "VK_STRUCTURE_TYPE_RENDER_PASS_ATTACHMENT_BEGIN_INFO_KHR")]
        RenderPassAttachmentBeginInfoKhr = 1000108003,
        [NativeName("Name", "VK_STRUCTURE_TYPE_ATTACHMENT_DESCRIPTION_2_KHR")]
        AttachmentDescription2Khr = 1000109000,
        [NativeName("Name", "VK_STRUCTURE_TYPE_ATTACHMENT_REFERENCE_2_KHR")]
        AttachmentReference2Khr = 1000109001,
        [NativeName("Name", "VK_STRUCTURE_TYPE_SUBPASS_DESCRIPTION_2_KHR")]
        SubpassDescription2Khr = 1000109002,
        [NativeName("Name", "VK_STRUCTURE_TYPE_SUBPASS_DEPENDENCY_2_KHR")]
        SubpassDependency2Khr = 1000109003,
        [NativeName("Name", "VK_STRUCTURE_TYPE_RENDER_PASS_CREATE_INFO_2_KHR")]
        RenderPassCreateInfo2Khr = 1000109004,
        [NativeName("Name", "VK_STRUCTURE_TYPE_SUBPASS_BEGIN_INFO_KHR")]
        SubpassBeginInfoKhr = 1000109005,
        [NativeName("Name", "VK_STRUCTURE_TYPE_SUBPASS_END_INFO_KHR")]
        SubpassEndInfoKhr = 1000109006,
        [NativeName("Name", "VK_STRUCTURE_TYPE_SHARED_PRESENT_SURFACE_CAPABILITIES_KHR")]
        SharedPresentSurfaceCapabilitiesKhr = 1000111000,
        [NativeName("Name", "VK_STRUCTURE_TYPE_PHYSICAL_DEVICE_EXTERNAL_FENCE_INFO_KHR")]
        PhysicalDeviceExternalFenceInfoKhr = 1000112000,
        [NativeName("Name", "VK_STRUCTURE_TYPE_EXTERNAL_FENCE_PROPERTIES_KHR")]
        ExternalFencePropertiesKhr = 1000112001,
        [NativeName("Name", "VK_STRUCTURE_TYPE_EXPORT_FENCE_CREATE_INFO_KHR")]
        ExportFenceCreateInfoKhr = 1000113000,
        [NativeName("Name", "VK_STRUCTURE_TYPE_IMPORT_FENCE_WIN32_HANDLE_INFO_KHR")]
        ImportFenceWin32HandleInfoKhr = 1000114000,
        [NativeName("Name", "VK_STRUCTURE_TYPE_EXPORT_FENCE_WIN32_HANDLE_INFO_KHR")]
        ExportFenceWin32HandleInfoKhr = 1000114001,
        [NativeName("Name", "VK_STRUCTURE_TYPE_FENCE_GET_WIN32_HANDLE_INFO_KHR")]
        FenceGetWin32HandleInfoKhr = 1000114002,
        [NativeName("Name", "VK_STRUCTURE_TYPE_IMPORT_FENCE_FD_INFO_KHR")]
        ImportFenceFDInfoKhr = 1000115000,
        [NativeName("Name", "VK_STRUCTURE_TYPE_FENCE_GET_FD_INFO_KHR")]
        FenceGetFDInfoKhr = 1000115001,
        [NativeName("Name", "VK_STRUCTURE_TYPE_PHYSICAL_DEVICE_PERFORMANCE_QUERY_FEATURES_KHR")]
        PhysicalDevicePerformanceQueryFeaturesKhr = 1000116000,
        [NativeName("Name", "VK_STRUCTURE_TYPE_PHYSICAL_DEVICE_PERFORMANCE_QUERY_PROPERTIES_KHR")]
        PhysicalDevicePerformanceQueryPropertiesKhr = 1000116001,
        [NativeName("Name", "VK_STRUCTURE_TYPE_QUERY_POOL_PERFORMANCE_CREATE_INFO_KHR")]
        QueryPoolPerformanceCreateInfoKhr = 1000116002,
        [NativeName("Name", "VK_STRUCTURE_TYPE_PERFORMANCE_QUERY_SUBMIT_INFO_KHR")]
        PerformanceQuerySubmitInfoKhr = 1000116003,
        [NativeName("Name", "VK_STRUCTURE_TYPE_ACQUIRE_PROFILING_LOCK_INFO_KHR")]
        AcquireProfilingLockInfoKhr = 1000116004,
        [NativeName("Name", "VK_STRUCTURE_TYPE_PERFORMANCE_COUNTER_KHR")]
        PerformanceCounterKhr = 1000116005,
        [NativeName("Name", "VK_STRUCTURE_TYPE_PERFORMANCE_COUNTER_DESCRIPTION_KHR")]
        PerformanceCounterDescriptionKhr = 1000116006,
        [NativeName("Name", "VK_STRUCTURE_TYPE_PHYSICAL_DEVICE_POINT_CLIPPING_PROPERTIES_KHR")]
        PhysicalDevicePointClippingPropertiesKhr = 1000117000,
        [NativeName("Name", "VK_STRUCTURE_TYPE_RENDER_PASS_INPUT_ATTACHMENT_ASPECT_CREATE_INFO_KHR")]
        RenderPassInputAttachmentAspectCreateInfoKhr = 1000117001,
        [NativeName("Name", "VK_STRUCTURE_TYPE_IMAGE_VIEW_USAGE_CREATE_INFO_KHR")]
        ImageViewUsageCreateInfoKhr = 1000117002,
        [NativeName("Name", "VK_STRUCTURE_TYPE_PIPELINE_TESSELLATION_DOMAIN_ORIGIN_STATE_CREATE_INFO_KHR")]
        PipelineTessellationDomainOriginStateCreateInfoKhr = 1000117003,
        [NativeName("Name", "VK_STRUCTURE_TYPE_PHYSICAL_DEVICE_SURFACE_INFO_2_KHR")]
        PhysicalDeviceSurfaceInfo2Khr = 1000119000,
        [NativeName("Name", "VK_STRUCTURE_TYPE_SURFACE_CAPABILITIES_2_KHR")]
        SurfaceCapabilities2Khr = 1000119001,
        [NativeName("Name", "VK_STRUCTURE_TYPE_SURFACE_FORMAT_2_KHR")]
        SurfaceFormat2Khr = 1000119002,
        [NativeName("Name", "VK_STRUCTURE_TYPE_PHYSICAL_DEVICE_VARIABLE_POINTERS_FEATURES_KHR")]
        PhysicalDeviceVariablePointersFeaturesKhr = 1000120000,
        [NativeName("Name", "VK_STRUCTURE_TYPE_PHYSICAL_DEVICE_VARIABLE_POINTER_FEATURES_KHR")]
        PhysicalDeviceVariablePointerFeaturesKhr = 1000120000,
        [NativeName("Name", "VK_STRUCTURE_TYPE_DISPLAY_PROPERTIES_2_KHR")]
        DisplayProperties2Khr = 1000121000,
        [NativeName("Name", "VK_STRUCTURE_TYPE_DISPLAY_PLANE_PROPERTIES_2_KHR")]
        DisplayPlaneProperties2Khr = 1000121001,
        [NativeName("Name", "VK_STRUCTURE_TYPE_DISPLAY_MODE_PROPERTIES_2_KHR")]
        DisplayModeProperties2Khr = 1000121002,
        [NativeName("Name", "VK_STRUCTURE_TYPE_DISPLAY_PLANE_INFO_2_KHR")]
        DisplayPlaneInfo2Khr = 1000121003,
        [NativeName("Name", "VK_STRUCTURE_TYPE_DISPLAY_PLANE_CAPABILITIES_2_KHR")]
        DisplayPlaneCapabilities2Khr = 1000121004,
        [NativeName("Name", "VK_STRUCTURE_TYPE_IOS_SURFACE_CREATE_INFO_MVK")]
        IosSurfaceCreateInfoMvk = 1000122000,
        [NativeName("Name", "VK_STRUCTURE_TYPE_MACOS_SURFACE_CREATE_INFO_MVK")]
        MacosSurfaceCreateInfoMvk = 1000123000,
        [NativeName("Name", "VK_STRUCTURE_TYPE_MEMORY_DEDICATED_REQUIREMENTS_KHR")]
        MemoryDedicatedRequirementsKhr = 1000127000,
        [NativeName("Name", "VK_STRUCTURE_TYPE_MEMORY_DEDICATED_ALLOCATE_INFO_KHR")]
        MemoryDedicatedAllocateInfoKhr = 1000127001,
        [NativeName("Name", "VK_STRUCTURE_TYPE_DEBUG_UTILS_OBJECT_NAME_INFO_EXT")]
        DebugUtilsObjectNameInfoExt = 1000128000,
        [NativeName("Name", "VK_STRUCTURE_TYPE_DEBUG_UTILS_OBJECT_TAG_INFO_EXT")]
        DebugUtilsObjectTagInfoExt = 1000128001,
        [NativeName("Name", "VK_STRUCTURE_TYPE_DEBUG_UTILS_LABEL_EXT")]
        DebugUtilsLabelExt = 1000128002,
        [NativeName("Name", "VK_STRUCTURE_TYPE_DEBUG_UTILS_MESSENGER_CALLBACK_DATA_EXT")]
        DebugUtilsMessengerCallbackDataExt = 1000128003,
        [NativeName("Name", "VK_STRUCTURE_TYPE_DEBUG_UTILS_MESSENGER_CREATE_INFO_EXT")]
        DebugUtilsMessengerCreateInfoExt = 1000128004,
        [NativeName("Name", "VK_STRUCTURE_TYPE_ANDROID_HARDWARE_BUFFER_USAGE_ANDROID")]
        AndroidHardwareBufferUsageAndroid = 1000129000,
        [NativeName("Name", "VK_STRUCTURE_TYPE_ANDROID_HARDWARE_BUFFER_PROPERTIES_ANDROID")]
        AndroidHardwareBufferPropertiesAndroid = 1000129001,
        [NativeName("Name", "VK_STRUCTURE_TYPE_ANDROID_HARDWARE_BUFFER_FORMAT_PROPERTIES_ANDROID")]
        AndroidHardwareBufferFormatPropertiesAndroid = 1000129002,
        [NativeName("Name", "VK_STRUCTURE_TYPE_IMPORT_ANDROID_HARDWARE_BUFFER_INFO_ANDROID")]
        ImportAndroidHardwareBufferInfoAndroid = 1000129003,
        [NativeName("Name", "VK_STRUCTURE_TYPE_MEMORY_GET_ANDROID_HARDWARE_BUFFER_INFO_ANDROID")]
        MemoryGetAndroidHardwareBufferInfoAndroid = 1000129004,
        [NativeName("Name", "VK_STRUCTURE_TYPE_EXTERNAL_FORMAT_ANDROID")]
        ExternalFormatAndroid = 1000129005,
        [NativeName("Name", "VK_STRUCTURE_TYPE_ANDROID_HARDWARE_BUFFER_FORMAT_PROPERTIES_2_ANDROID")]
        AndroidHardwareBufferFormatProperties2Android = 1000129006,
        [NativeName("Name", "VK_STRUCTURE_TYPE_PHYSICAL_DEVICE_SAMPLER_FILTER_MINMAX_PROPERTIES_EXT")]
        PhysicalDeviceSamplerFilterMinmaxPropertiesExt = 1000130000,
        [NativeName("Name", "VK_STRUCTURE_TYPE_SAMPLER_REDUCTION_MODE_CREATE_INFO_EXT")]
        SamplerReductionModeCreateInfoExt = 1000130001,
        [NativeName("Name", "VK_STRUCTURE_TYPE_PHYSICAL_DEVICE_INLINE_UNIFORM_BLOCK_FEATURES_EXT")]
        PhysicalDeviceInlineUniformBlockFeaturesExt = 1000138000,
        [NativeName("Name", "VK_STRUCTURE_TYPE_PHYSICAL_DEVICE_INLINE_UNIFORM_BLOCK_PROPERTIES_EXT")]
        PhysicalDeviceInlineUniformBlockPropertiesExt = 1000138001,
        [NativeName("Name", "VK_STRUCTURE_TYPE_WRITE_DESCRIPTOR_SET_INLINE_UNIFORM_BLOCK_EXT")]
        WriteDescriptorSetInlineUniformBlockExt = 1000138002,
        [NativeName("Name", "VK_STRUCTURE_TYPE_DESCRIPTOR_POOL_INLINE_UNIFORM_BLOCK_CREATE_INFO_EXT")]
        DescriptorPoolInlineUniformBlockCreateInfoExt = 1000138003,
        [NativeName("Name", "VK_STRUCTURE_TYPE_SAMPLE_LOCATIONS_INFO_EXT")]
        SampleLocationsInfoExt = 1000143000,
        [NativeName("Name", "VK_STRUCTURE_TYPE_RENDER_PASS_SAMPLE_LOCATIONS_BEGIN_INFO_EXT")]
        RenderPassSampleLocationsBeginInfoExt = 1000143001,
        [NativeName("Name", "VK_STRUCTURE_TYPE_PIPELINE_SAMPLE_LOCATIONS_STATE_CREATE_INFO_EXT")]
        PipelineSampleLocationsStateCreateInfoExt = 1000143002,
        [NativeName("Name", "VK_STRUCTURE_TYPE_PHYSICAL_DEVICE_SAMPLE_LOCATIONS_PROPERTIES_EXT")]
        PhysicalDeviceSampleLocationsPropertiesExt = 1000143003,
        [NativeName("Name", "VK_STRUCTURE_TYPE_MULTISAMPLE_PROPERTIES_EXT")]
        MultisamplePropertiesExt = 1000143004,
        [NativeName("Name", "VK_STRUCTURE_TYPE_BUFFER_MEMORY_REQUIREMENTS_INFO_2_KHR")]
        BufferMemoryRequirementsInfo2Khr = 1000146000,
        [NativeName("Name", "VK_STRUCTURE_TYPE_IMAGE_MEMORY_REQUIREMENTS_INFO_2_KHR")]
        ImageMemoryRequirementsInfo2Khr = 1000146001,
        [NativeName("Name", "VK_STRUCTURE_TYPE_IMAGE_SPARSE_MEMORY_REQUIREMENTS_INFO_2_KHR")]
        ImageSparseMemoryRequirementsInfo2Khr = 1000146002,
        [NativeName("Name", "VK_STRUCTURE_TYPE_MEMORY_REQUIREMENTS_2_KHR")]
        MemoryRequirements2Khr = 1000146003,
        [NativeName("Name", "VK_STRUCTURE_TYPE_SPARSE_IMAGE_MEMORY_REQUIREMENTS_2_KHR")]
        SparseImageMemoryRequirements2Khr = 1000146004,
        [NativeName("Name", "VK_STRUCTURE_TYPE_IMAGE_FORMAT_LIST_CREATE_INFO_KHR")]
        ImageFormatListCreateInfoKhr = 1000147000,
        [NativeName("Name", "VK_STRUCTURE_TYPE_PHYSICAL_DEVICE_BLEND_OPERATION_ADVANCED_FEATURES_EXT")]
        PhysicalDeviceBlendOperationAdvancedFeaturesExt = 1000148000,
        [NativeName("Name", "VK_STRUCTURE_TYPE_PHYSICAL_DEVICE_BLEND_OPERATION_ADVANCED_PROPERTIES_EXT")]
        PhysicalDeviceBlendOperationAdvancedPropertiesExt = 1000148001,
        [NativeName("Name", "VK_STRUCTURE_TYPE_PIPELINE_COLOR_BLEND_ADVANCED_STATE_CREATE_INFO_EXT")]
        PipelineColorBlendAdvancedStateCreateInfoExt = 1000148002,
        [NativeName("Name", "VK_STRUCTURE_TYPE_PIPELINE_COVERAGE_TO_COLOR_STATE_CREATE_INFO_NV")]
        PipelineCoverageToColorStateCreateInfoNV = 1000149000,
        [NativeName("Name", "VK_STRUCTURE_TYPE_WRITE_DESCRIPTOR_SET_ACCELERATION_STRUCTURE_KHR")]
        WriteDescriptorSetAccelerationStructureKhr = 1000150007,
        [NativeName("Name", "VK_STRUCTURE_TYPE_ACCELERATION_STRUCTURE_BUILD_GEOMETRY_INFO_KHR")]
        AccelerationStructureBuildGeometryInfoKhr = 1000150000,
        [NativeName("Name", "VK_STRUCTURE_TYPE_ACCELERATION_STRUCTURE_DEVICE_ADDRESS_INFO_KHR")]
        AccelerationStructureDeviceAddressInfoKhr = 1000150002,
        [NativeName("Name", "VK_STRUCTURE_TYPE_ACCELERATION_STRUCTURE_GEOMETRY_AABBS_DATA_KHR")]
        AccelerationStructureGeometryAabbsDataKhr = 1000150003,
        [NativeName("Name", "VK_STRUCTURE_TYPE_ACCELERATION_STRUCTURE_GEOMETRY_INSTANCES_DATA_KHR")]
        AccelerationStructureGeometryInstancesDataKhr = 1000150004,
        [NativeName("Name", "VK_STRUCTURE_TYPE_ACCELERATION_STRUCTURE_GEOMETRY_TRIANGLES_DATA_KHR")]
        AccelerationStructureGeometryTrianglesDataKhr = 1000150005,
        [NativeName("Name", "VK_STRUCTURE_TYPE_ACCELERATION_STRUCTURE_GEOMETRY_KHR")]
        AccelerationStructureGeometryKhr = 1000150006,
        [NativeName("Name", "VK_STRUCTURE_TYPE_ACCELERATION_STRUCTURE_VERSION_INFO_KHR")]
        AccelerationStructureVersionInfoKhr = 1000150009,
        [NativeName("Name", "VK_STRUCTURE_TYPE_COPY_ACCELERATION_STRUCTURE_INFO_KHR")]
        CopyAccelerationStructureInfoKhr = 1000150010,
        [NativeName("Name", "VK_STRUCTURE_TYPE_COPY_ACCELERATION_STRUCTURE_TO_MEMORY_INFO_KHR")]
        CopyAccelerationStructureToMemoryInfoKhr = 1000150011,
        [NativeName("Name", "VK_STRUCTURE_TYPE_COPY_MEMORY_TO_ACCELERATION_STRUCTURE_INFO_KHR")]
        CopyMemoryToAccelerationStructureInfoKhr = 1000150012,
        [NativeName("Name", "VK_STRUCTURE_TYPE_PHYSICAL_DEVICE_ACCELERATION_STRUCTURE_FEATURES_KHR")]
        PhysicalDeviceAccelerationStructureFeaturesKhr = 1000150013,
        [NativeName("Name", "VK_STRUCTURE_TYPE_PHYSICAL_DEVICE_ACCELERATION_STRUCTURE_PROPERTIES_KHR")]
        PhysicalDeviceAccelerationStructurePropertiesKhr = 1000150014,
        [NativeName("Name", "VK_STRUCTURE_TYPE_ACCELERATION_STRUCTURE_CREATE_INFO_KHR")]
        AccelerationStructureCreateInfoKhr = 1000150017,
        [NativeName("Name", "VK_STRUCTURE_TYPE_ACCELERATION_STRUCTURE_BUILD_SIZES_INFO_KHR")]
        AccelerationStructureBuildSizesInfoKhr = 1000150020,
        [NativeName("Name", "VK_STRUCTURE_TYPE_PHYSICAL_DEVICE_RAY_TRACING_PIPELINE_FEATURES_KHR")]
        PhysicalDeviceRayTracingPipelineFeaturesKhr = 1000347000,
        [NativeName("Name", "VK_STRUCTURE_TYPE_PHYSICAL_DEVICE_RAY_TRACING_PIPELINE_PROPERTIES_KHR")]
        PhysicalDeviceRayTracingPipelinePropertiesKhr = 1000347001,
        [NativeName("Name", "VK_STRUCTURE_TYPE_RAY_TRACING_PIPELINE_CREATE_INFO_KHR")]
        RayTracingPipelineCreateInfoKhr = 1000150015,
        [NativeName("Name", "VK_STRUCTURE_TYPE_RAY_TRACING_SHADER_GROUP_CREATE_INFO_KHR")]
        RayTracingShaderGroupCreateInfoKhr = 1000150016,
        [NativeName("Name", "VK_STRUCTURE_TYPE_RAY_TRACING_PIPELINE_INTERFACE_CREATE_INFO_KHR")]
        RayTracingPipelineInterfaceCreateInfoKhr = 1000150018,
        [NativeName("Name", "VK_STRUCTURE_TYPE_PHYSICAL_DEVICE_RAY_QUERY_FEATURES_KHR")]
        PhysicalDeviceRayQueryFeaturesKhr = 1000348013,
        [NativeName("Name", "VK_STRUCTURE_TYPE_PIPELINE_COVERAGE_MODULATION_STATE_CREATE_INFO_NV")]
        PipelineCoverageModulationStateCreateInfoNV = 1000152000,
        [NativeName("Name", "VK_STRUCTURE_TYPE_PHYSICAL_DEVICE_SHADER_SM_BUILTINS_FEATURES_NV")]
        PhysicalDeviceShaderSMBuiltinsFeaturesNV = 1000154000,
        [NativeName("Name", "VK_STRUCTURE_TYPE_PHYSICAL_DEVICE_SHADER_SM_BUILTINS_PROPERTIES_NV")]
        PhysicalDeviceShaderSMBuiltinsPropertiesNV = 1000154001,
        [NativeName("Name", "VK_STRUCTURE_TYPE_SAMPLER_YCBCR_CONVERSION_CREATE_INFO_KHR")]
        SamplerYcbcrConversionCreateInfoKhr = 1000156000,
        [NativeName("Name", "VK_STRUCTURE_TYPE_SAMPLER_YCBCR_CONVERSION_INFO_KHR")]
        SamplerYcbcrConversionInfoKhr = 1000156001,
        [NativeName("Name", "VK_STRUCTURE_TYPE_BIND_IMAGE_PLANE_MEMORY_INFO_KHR")]
        BindImagePlaneMemoryInfoKhr = 1000156002,
        [NativeName("Name", "VK_STRUCTURE_TYPE_IMAGE_PLANE_MEMORY_REQUIREMENTS_INFO_KHR")]
        ImagePlaneMemoryRequirementsInfoKhr = 1000156003,
        [NativeName("Name", "VK_STRUCTURE_TYPE_PHYSICAL_DEVICE_SAMPLER_YCBCR_CONVERSION_FEATURES_KHR")]
        PhysicalDeviceSamplerYcbcrConversionFeaturesKhr = 1000156004,
        [NativeName("Name", "VK_STRUCTURE_TYPE_SAMPLER_YCBCR_CONVERSION_IMAGE_FORMAT_PROPERTIES_KHR")]
        SamplerYcbcrConversionImageFormatPropertiesKhr = 1000156005,
        [NativeName("Name", "VK_STRUCTURE_TYPE_BIND_BUFFER_MEMORY_INFO_KHR")]
        BindBufferMemoryInfoKhr = 1000157000,
        [NativeName("Name", "VK_STRUCTURE_TYPE_BIND_IMAGE_MEMORY_INFO_KHR")]
        BindImageMemoryInfoKhr = 1000157001,
        [NativeName("Name", "VK_STRUCTURE_TYPE_DRM_FORMAT_MODIFIER_PROPERTIES_LIST_EXT")]
        DrmFormatModifierPropertiesListExt = 1000158000,
        [NativeName("Name", "VK_STRUCTURE_TYPE_PHYSICAL_DEVICE_IMAGE_DRM_FORMAT_MODIFIER_INFO_EXT")]
        PhysicalDeviceImageDrmFormatModifierInfoExt = 1000158002,
        [NativeName("Name", "VK_STRUCTURE_TYPE_IMAGE_DRM_FORMAT_MODIFIER_LIST_CREATE_INFO_EXT")]
        ImageDrmFormatModifierListCreateInfoExt = 1000158003,
        [NativeName("Name", "VK_STRUCTURE_TYPE_IMAGE_DRM_FORMAT_MODIFIER_EXPLICIT_CREATE_INFO_EXT")]
        ImageDrmFormatModifierExplicitCreateInfoExt = 1000158004,
        [NativeName("Name", "VK_STRUCTURE_TYPE_IMAGE_DRM_FORMAT_MODIFIER_PROPERTIES_EXT")]
        ImageDrmFormatModifierPropertiesExt = 1000158005,
        [NativeName("Name", "VK_STRUCTURE_TYPE_DRM_FORMAT_MODIFIER_PROPERTIES_LIST_2_EXT")]
        DrmFormatModifierPropertiesList2Ext = 1000158006,
        [NativeName("Name", "VK_STRUCTURE_TYPE_VALIDATION_CACHE_CREATE_INFO_EXT")]
        ValidationCacheCreateInfoExt = 1000160000,
        [NativeName("Name", "VK_STRUCTURE_TYPE_SHADER_MODULE_VALIDATION_CACHE_CREATE_INFO_EXT")]
        ShaderModuleValidationCacheCreateInfoExt = 1000160001,
        [NativeName("Name", "VK_STRUCTURE_TYPE_DESCRIPTOR_SET_LAYOUT_BINDING_FLAGS_CREATE_INFO_EXT")]
        DescriptorSetLayoutBindingFlagsCreateInfoExt = 1000161000,
        [NativeName("Name", "VK_STRUCTURE_TYPE_PHYSICAL_DEVICE_DESCRIPTOR_INDEXING_FEATURES_EXT")]
        PhysicalDeviceDescriptorIndexingFeaturesExt = 1000161001,
        [NativeName("Name", "VK_STRUCTURE_TYPE_PHYSICAL_DEVICE_DESCRIPTOR_INDEXING_PROPERTIES_EXT")]
        PhysicalDeviceDescriptorIndexingPropertiesExt = 1000161002,
        [NativeName("Name", "VK_STRUCTURE_TYPE_DESCRIPTOR_SET_VARIABLE_DESCRIPTOR_COUNT_ALLOCATE_INFO_EXT")]
        DescriptorSetVariableDescriptorCountAllocateInfoExt = 1000161003,
        [NativeName("Name", "VK_STRUCTURE_TYPE_DESCRIPTOR_SET_VARIABLE_DESCRIPTOR_COUNT_LAYOUT_SUPPORT_EXT")]
        DescriptorSetVariableDescriptorCountLayoutSupportExt = 1000161004,
        [NativeName("Name", "VK_STRUCTURE_TYPE_PHYSICAL_DEVICE_PORTABILITY_SUBSET_FEATURES_KHR")]
        PhysicalDevicePortabilitySubsetFeaturesKhr = 1000163000,
        [NativeName("Name", "VK_STRUCTURE_TYPE_PHYSICAL_DEVICE_PORTABILITY_SUBSET_PROPERTIES_KHR")]
        PhysicalDevicePortabilitySubsetPropertiesKhr = 1000163001,
        [NativeName("Name", "VK_STRUCTURE_TYPE_PIPELINE_VIEWPORT_SHADING_RATE_IMAGE_STATE_CREATE_INFO_NV")]
        PipelineViewportShadingRateImageStateCreateInfoNV = 1000164000,
        [NativeName("Name", "VK_STRUCTURE_TYPE_PHYSICAL_DEVICE_SHADING_RATE_IMAGE_FEATURES_NV")]
        PhysicalDeviceShadingRateImageFeaturesNV = 1000164001,
        [NativeName("Name", "VK_STRUCTURE_TYPE_PHYSICAL_DEVICE_SHADING_RATE_IMAGE_PROPERTIES_NV")]
        PhysicalDeviceShadingRateImagePropertiesNV = 1000164002,
        [NativeName("Name", "VK_STRUCTURE_TYPE_PIPELINE_VIEWPORT_COARSE_SAMPLE_ORDER_STATE_CREATE_INFO_NV")]
        PipelineViewportCoarseSampleOrderStateCreateInfoNV = 1000164005,
        [NativeName("Name", "VK_STRUCTURE_TYPE_RAY_TRACING_PIPELINE_CREATE_INFO_NV")]
        RayTracingPipelineCreateInfoNV = 1000165000,
        [NativeName("Name", "VK_STRUCTURE_TYPE_ACCELERATION_STRUCTURE_CREATE_INFO_NV")]
        AccelerationStructureCreateInfoNV = 1000165001,
        [NativeName("Name", "VK_STRUCTURE_TYPE_GEOMETRY_NV")]
        GeometryNV = 1000165003,
        [NativeName("Name", "VK_STRUCTURE_TYPE_GEOMETRY_TRIANGLES_NV")]
        GeometryTrianglesNV = 1000165004,
        [NativeName("Name", "VK_STRUCTURE_TYPE_GEOMETRY_AABB_NV")]
        GeometryAabbNV = 1000165005,
        [NativeName("Name", "VK_STRUCTURE_TYPE_BIND_ACCELERATION_STRUCTURE_MEMORY_INFO_NV")]
        BindAccelerationStructureMemoryInfoNV = 1000165006,
        [NativeName("Name", "VK_STRUCTURE_TYPE_WRITE_DESCRIPTOR_SET_ACCELERATION_STRUCTURE_NV")]
        WriteDescriptorSetAccelerationStructureNV = 1000165007,
        [NativeName("Name", "VK_STRUCTURE_TYPE_ACCELERATION_STRUCTURE_MEMORY_REQUIREMENTS_INFO_NV")]
        AccelerationStructureMemoryRequirementsInfoNV = 1000165008,
        [NativeName("Name", "VK_STRUCTURE_TYPE_PHYSICAL_DEVICE_RAY_TRACING_PROPERTIES_NV")]
        PhysicalDeviceRayTracingPropertiesNV = 1000165009,
        [NativeName("Name", "VK_STRUCTURE_TYPE_RAY_TRACING_SHADER_GROUP_CREATE_INFO_NV")]
        RayTracingShaderGroupCreateInfoNV = 1000165011,
        [NativeName("Name", "VK_STRUCTURE_TYPE_ACCELERATION_STRUCTURE_INFO_NV")]
        AccelerationStructureInfoNV = 1000165012,
        [NativeName("Name", "VK_STRUCTURE_TYPE_PHYSICAL_DEVICE_REPRESENTATIVE_FRAGMENT_TEST_FEATURES_NV")]
        PhysicalDeviceRepresentativeFragmentTestFeaturesNV = 1000166000,
        [NativeName("Name", "VK_STRUCTURE_TYPE_PIPELINE_REPRESENTATIVE_FRAGMENT_TEST_STATE_CREATE_INFO_NV")]
        PipelineRepresentativeFragmentTestStateCreateInfoNV = 1000166001,
        [NativeName("Name", "VK_STRUCTURE_TYPE_PHYSICAL_DEVICE_MAINTENANCE_3_PROPERTIES_KHR")]
        PhysicalDeviceMaintenance3PropertiesKhr = 1000168000,
        [NativeName("Name", "VK_STRUCTURE_TYPE_DESCRIPTOR_SET_LAYOUT_SUPPORT_KHR")]
        DescriptorSetLayoutSupportKhr = 1000168001,
        [NativeName("Name", "VK_STRUCTURE_TYPE_PHYSICAL_DEVICE_IMAGE_VIEW_IMAGE_FORMAT_INFO_EXT")]
        PhysicalDeviceImageViewImageFormatInfoExt = 1000170000,
        [NativeName("Name", "VK_STRUCTURE_TYPE_FILTER_CUBIC_IMAGE_VIEW_IMAGE_FORMAT_PROPERTIES_EXT")]
        FilterCubicImageViewImageFormatPropertiesExt = 1000170001,
        [NativeName("Name", "VK_STRUCTURE_TYPE_DEVICE_QUEUE_GLOBAL_PRIORITY_CREATE_INFO_EXT")]
        DeviceQueueGlobalPriorityCreateInfoExt = 1000174000,
        [NativeName("Name", "VK_STRUCTURE_TYPE_PHYSICAL_DEVICE_SHADER_SUBGROUP_EXTENDED_TYPES_FEATURES_KHR")]
        PhysicalDeviceShaderSubgroupExtendedTypesFeaturesKhr = 1000175000,
        [NativeName("Name", "VK_STRUCTURE_TYPE_PHYSICAL_DEVICE_8BIT_STORAGE_FEATURES_KHR")]
        PhysicalDevice8BitStorageFeaturesKhr = 1000177000,
        [NativeName("Name", "VK_STRUCTURE_TYPE_IMPORT_MEMORY_HOST_POINTER_INFO_EXT")]
        ImportMemoryHostPointerInfoExt = 1000178000,
        [NativeName("Name", "VK_STRUCTURE_TYPE_MEMORY_HOST_POINTER_PROPERTIES_EXT")]
        MemoryHostPointerPropertiesExt = 1000178001,
        [NativeName("Name", "VK_STRUCTURE_TYPE_PHYSICAL_DEVICE_EXTERNAL_MEMORY_HOST_PROPERTIES_EXT")]
        PhysicalDeviceExternalMemoryHostPropertiesExt = 1000178002,
        [NativeName("Name", "VK_STRUCTURE_TYPE_PHYSICAL_DEVICE_SHADER_ATOMIC_INT64_FEATURES_KHR")]
        PhysicalDeviceShaderAtomicInt64FeaturesKhr = 1000180000,
        [NativeName("Name", "VK_STRUCTURE_TYPE_PHYSICAL_DEVICE_SHADER_CLOCK_FEATURES_KHR")]
        PhysicalDeviceShaderClockFeaturesKhr = 1000181000,
        [NativeName("Name", "VK_STRUCTURE_TYPE_PIPELINE_COMPILER_CONTROL_CREATE_INFO_AMD")]
        PipelineCompilerControlCreateInfoAmd = 1000183000,
        [NativeName("Name", "VK_STRUCTURE_TYPE_CALIBRATED_TIMESTAMP_INFO_EXT")]
        CalibratedTimestampInfoExt = 1000184000,
        [NativeName("Name", "VK_STRUCTURE_TYPE_PHYSICAL_DEVICE_SHADER_CORE_PROPERTIES_AMD")]
        PhysicalDeviceShaderCorePropertiesAmd = 1000185000,
        [NativeName("Name", "VK_STRUCTURE_TYPE_VIDEO_DECODE_H265_CAPABILITIES_EXT")]
        VideoDecodeH265CapabilitiesExt = 1000187000,
        [NativeName("Name", "VK_STRUCTURE_TYPE_VIDEO_DECODE_H265_SESSION_PARAMETERS_CREATE_INFO_EXT")]
        VideoDecodeH265SessionParametersCreateInfoExt = 1000187001,
        [NativeName("Name", "VK_STRUCTURE_TYPE_VIDEO_DECODE_H265_SESSION_PARAMETERS_ADD_INFO_EXT")]
        VideoDecodeH265SessionParametersAddInfoExt = 1000187002,
        [NativeName("Name", "VK_STRUCTURE_TYPE_VIDEO_DECODE_H265_PROFILE_INFO_EXT")]
        VideoDecodeH265ProfileInfoExt = 1000187003,
        [NativeName("Name", "VK_STRUCTURE_TYPE_VIDEO_DECODE_H265_PICTURE_INFO_EXT")]
        VideoDecodeH265PictureInfoExt = 1000187004,
        [NativeName("Name", "VK_STRUCTURE_TYPE_VIDEO_DECODE_H265_DPB_SLOT_INFO_EXT")]
        VideoDecodeH265DpbSlotInfoExt = 1000187005,
        [NativeName("Name", "VK_STRUCTURE_TYPE_DEVICE_QUEUE_GLOBAL_PRIORITY_CREATE_INFO_KHR")]
        DeviceQueueGlobalPriorityCreateInfoKhr = 1000174000,
        [NativeName("Name", "VK_STRUCTURE_TYPE_PHYSICAL_DEVICE_GLOBAL_PRIORITY_QUERY_FEATURES_KHR")]
        PhysicalDeviceGlobalPriorityQueryFeaturesKhr = 1000388000,
        [NativeName("Name", "VK_STRUCTURE_TYPE_QUEUE_FAMILY_GLOBAL_PRIORITY_PROPERTIES_KHR")]
        QueueFamilyGlobalPriorityPropertiesKhr = 1000388001,
        [NativeName("Name", "VK_STRUCTURE_TYPE_DEVICE_MEMORY_OVERALLOCATION_CREATE_INFO_AMD")]
        DeviceMemoryOverallocationCreateInfoAmd = 1000189000,
        [NativeName("Name", "VK_STRUCTURE_TYPE_PHYSICAL_DEVICE_VERTEX_ATTRIBUTE_DIVISOR_PROPERTIES_EXT")]
        PhysicalDeviceVertexAttributeDivisorPropertiesExt = 1000190000,
        [NativeName("Name", "VK_STRUCTURE_TYPE_PIPELINE_VERTEX_INPUT_DIVISOR_STATE_CREATE_INFO_EXT")]
        PipelineVertexInputDivisorStateCreateInfoExt = 1000190001,
        [NativeName("Name", "VK_STRUCTURE_TYPE_PHYSICAL_DEVICE_VERTEX_ATTRIBUTE_DIVISOR_FEATURES_EXT")]
        PhysicalDeviceVertexAttributeDivisorFeaturesExt = 1000190002,
        [NativeName("Name", "VK_STRUCTURE_TYPE_PRESENT_FRAME_TOKEN_GGP")]
        PresentFrameTokenGgp = 1000191000,
        [NativeName("Name", "VK_STRUCTURE_TYPE_PIPELINE_CREATION_FEEDBACK_CREATE_INFO_EXT")]
        PipelineCreationFeedbackCreateInfoExt = 1000192000,
        [NativeName("Name", "VK_STRUCTURE_TYPE_PHYSICAL_DEVICE_DRIVER_PROPERTIES_KHR")]
        PhysicalDeviceDriverPropertiesKhr = 1000196000,
        [NativeName("Name", "VK_STRUCTURE_TYPE_PHYSICAL_DEVICE_FLOAT_CONTROLS_PROPERTIES_KHR")]
        PhysicalDeviceFloatControlsPropertiesKhr = 1000197000,
        [NativeName("Name", "VK_STRUCTURE_TYPE_PHYSICAL_DEVICE_DEPTH_STENCIL_RESOLVE_PROPERTIES_KHR")]
        PhysicalDeviceDepthStencilResolvePropertiesKhr = 1000199000,
        [NativeName("Name", "VK_STRUCTURE_TYPE_SUBPASS_DESCRIPTION_DEPTH_STENCIL_RESOLVE_KHR")]
        SubpassDescriptionDepthStencilResolveKhr = 1000199001,
        [NativeName("Name", "VK_STRUCTURE_TYPE_PHYSICAL_DEVICE_COMPUTE_SHADER_DERIVATIVES_FEATURES_NV")]
        PhysicalDeviceComputeShaderDerivativesFeaturesNV = 1000201000,
        [NativeName("Name", "VK_STRUCTURE_TYPE_PHYSICAL_DEVICE_MESH_SHADER_FEATURES_NV")]
        PhysicalDeviceMeshShaderFeaturesNV = 1000202000,
        [NativeName("Name", "VK_STRUCTURE_TYPE_PHYSICAL_DEVICE_MESH_SHADER_PROPERTIES_NV")]
        PhysicalDeviceMeshShaderPropertiesNV = 1000202001,
        [NativeName("Name", "VK_STRUCTURE_TYPE_PHYSICAL_DEVICE_FRAGMENT_SHADER_BARYCENTRIC_FEATURES_NV")]
        PhysicalDeviceFragmentShaderBarycentricFeaturesNV = 1000203000,
        [NativeName("Name", "VK_STRUCTURE_TYPE_PHYSICAL_DEVICE_SHADER_IMAGE_FOOTPRINT_FEATURES_NV")]
        PhysicalDeviceShaderImageFootprintFeaturesNV = 1000204000,
        [NativeName("Name", "VK_STRUCTURE_TYPE_PIPELINE_VIEWPORT_EXCLUSIVE_SCISSOR_STATE_CREATE_INFO_NV")]
        PipelineViewportExclusiveScissorStateCreateInfoNV = 1000205000,
        [NativeName("Name", "VK_STRUCTURE_TYPE_PHYSICAL_DEVICE_EXCLUSIVE_SCISSOR_FEATURES_NV")]
        PhysicalDeviceExclusiveScissorFeaturesNV = 1000205002,
        [NativeName("Name", "VK_STRUCTURE_TYPE_CHECKPOINT_DATA_NV")]
        CheckpointDataNV = 1000206000,
        [NativeName("Name", "VK_STRUCTURE_TYPE_QUEUE_FAMILY_CHECKPOINT_PROPERTIES_NV")]
        QueueFamilyCheckpointPropertiesNV = 1000206001,
        [NativeName("Name", "VK_STRUCTURE_TYPE_PHYSICAL_DEVICE_TIMELINE_SEMAPHORE_FEATURES_KHR")]
        PhysicalDeviceTimelineSemaphoreFeaturesKhr = 1000207000,
        [NativeName("Name", "VK_STRUCTURE_TYPE_PHYSICAL_DEVICE_TIMELINE_SEMAPHORE_PROPERTIES_KHR")]
        PhysicalDeviceTimelineSemaphorePropertiesKhr = 1000207001,
        [NativeName("Name", "VK_STRUCTURE_TYPE_SEMAPHORE_TYPE_CREATE_INFO_KHR")]
        SemaphoreTypeCreateInfoKhr = 1000207002,
        [NativeName("Name", "VK_STRUCTURE_TYPE_TIMELINE_SEMAPHORE_SUBMIT_INFO_KHR")]
        TimelineSemaphoreSubmitInfoKhr = 1000207003,
        [NativeName("Name", "VK_STRUCTURE_TYPE_SEMAPHORE_WAIT_INFO_KHR")]
        SemaphoreWaitInfoKhr = 1000207004,
        [NativeName("Name", "VK_STRUCTURE_TYPE_SEMAPHORE_SIGNAL_INFO_KHR")]
        SemaphoreSignalInfoKhr = 1000207005,
        [NativeName("Name", "VK_STRUCTURE_TYPE_PHYSICAL_DEVICE_SHADER_INTEGER_FUNCTIONS_2_FEATURES_INTEL")]
        PhysicalDeviceShaderIntegerFunctions2FeaturesIntel = 1000209000,
        [NativeName("Name", "VK_STRUCTURE_TYPE_QUERY_POOL_PERFORMANCE_QUERY_CREATE_INFO_INTEL")]
        QueryPoolPerformanceQueryCreateInfoIntel = 1000210000,
        [NativeName("Name", "VK_STRUCTURE_TYPE_QUERY_POOL_CREATE_INFO_INTEL")]
        QueryPoolCreateInfoIntel = 1000210000,
        [NativeName("Name", "VK_STRUCTURE_TYPE_INITIALIZE_PERFORMANCE_API_INFO_INTEL")]
        InitializePerformanceApiInfoIntel = 1000210001,
        [NativeName("Name", "VK_STRUCTURE_TYPE_PERFORMANCE_MARKER_INFO_INTEL")]
        PerformanceMarkerInfoIntel = 1000210002,
        [NativeName("Name", "VK_STRUCTURE_TYPE_PERFORMANCE_STREAM_MARKER_INFO_INTEL")]
        PerformanceStreamMarkerInfoIntel = 1000210003,
        [NativeName("Name", "VK_STRUCTURE_TYPE_PERFORMANCE_OVERRIDE_INFO_INTEL")]
        PerformanceOverrideInfoIntel = 1000210004,
        [NativeName("Name", "VK_STRUCTURE_TYPE_PERFORMANCE_CONFIGURATION_ACQUIRE_INFO_INTEL")]
        PerformanceConfigurationAcquireInfoIntel = 1000210005,
        [NativeName("Name", "VK_STRUCTURE_TYPE_PHYSICAL_DEVICE_VULKAN_MEMORY_MODEL_FEATURES_KHR")]
        PhysicalDeviceVulkanMemoryModelFeaturesKhr = 1000211000,
        [NativeName("Name", "VK_STRUCTURE_TYPE_PHYSICAL_DEVICE_PCI_BUS_INFO_PROPERTIES_EXT")]
        PhysicalDevicePciBusInfoPropertiesExt = 1000212000,
        [NativeName("Name", "VK_STRUCTURE_TYPE_DISPLAY_NATIVE_HDR_SURFACE_CAPABILITIES_AMD")]
        DisplayNativeHdrSurfaceCapabilitiesAmd = 1000213000,
        [NativeName("Name", "VK_STRUCTURE_TYPE_SWAPCHAIN_DISPLAY_NATIVE_HDR_CREATE_INFO_AMD")]
        SwapchainDisplayNativeHdrCreateInfoAmd = 1000213001,
        [NativeName("Name", "VK_STRUCTURE_TYPE_IMAGEPIPE_SURFACE_CREATE_INFO_FUCHSIA")]
        ImagepipeSurfaceCreateInfoFuchsia = 1000214000,
        [NativeName("Name", "VK_STRUCTURE_TYPE_PHYSICAL_DEVICE_SHADER_TERMINATE_INVOCATION_FEATURES_KHR")]
        PhysicalDeviceShaderTerminateInvocationFeaturesKhr = 1000215000,
        [NativeName("Name", "VK_STRUCTURE_TYPE_METAL_SURFACE_CREATE_INFO_EXT")]
        MetalSurfaceCreateInfoExt = 1000217000,
        [NativeName("Name", "VK_STRUCTURE_TYPE_PHYSICAL_DEVICE_FRAGMENT_DENSITY_MAP_FEATURES_EXT")]
        PhysicalDeviceFragmentDensityMapFeaturesExt = 1000218000,
        [NativeName("Name", "VK_STRUCTURE_TYPE_PHYSICAL_DEVICE_FRAGMENT_DENSITY_MAP_PROPERTIES_EXT")]
        PhysicalDeviceFragmentDensityMapPropertiesExt = 1000218001,
        [NativeName("Name", "VK_STRUCTURE_TYPE_RENDER_PASS_FRAGMENT_DENSITY_MAP_CREATE_INFO_EXT")]
        RenderPassFragmentDensityMapCreateInfoExt = 1000218002,
        [NativeName("Name", "VK_STRUCTURE_TYPE_PHYSICAL_DEVICE_SCALAR_BLOCK_LAYOUT_FEATURES_EXT")]
        PhysicalDeviceScalarBlockLayoutFeaturesExt = 1000221000,
        [NativeName("Name", "VK_STRUCTURE_TYPE_PHYSICAL_DEVICE_SUBGROUP_SIZE_CONTROL_PROPERTIES_EXT")]
        PhysicalDeviceSubgroupSizeControlPropertiesExt = 1000225000,
        [NativeName("Name", "VK_STRUCTURE_TYPE_PIPELINE_SHADER_STAGE_REQUIRED_SUBGROUP_SIZE_CREATE_INFO_EXT")]
        PipelineShaderStageRequiredSubgroupSizeCreateInfoExt = 1000225001,
        [NativeName("Name", "VK_STRUCTURE_TYPE_PHYSICAL_DEVICE_SUBGROUP_SIZE_CONTROL_FEATURES_EXT")]
        PhysicalDeviceSubgroupSizeControlFeaturesExt = 1000225002,
        [NativeName("Name", "VK_STRUCTURE_TYPE_FRAGMENT_SHADING_RATE_ATTACHMENT_INFO_KHR")]
        FragmentShadingRateAttachmentInfoKhr = 1000226000,
        [NativeName("Name", "VK_STRUCTURE_TYPE_PIPELINE_FRAGMENT_SHADING_RATE_STATE_CREATE_INFO_KHR")]
        PipelineFragmentShadingRateStateCreateInfoKhr = 1000226001,
        [NativeName("Name", "VK_STRUCTURE_TYPE_PHYSICAL_DEVICE_FRAGMENT_SHADING_RATE_PROPERTIES_KHR")]
        PhysicalDeviceFragmentShadingRatePropertiesKhr = 1000226002,
        [NativeName("Name", "VK_STRUCTURE_TYPE_PHYSICAL_DEVICE_FRAGMENT_SHADING_RATE_FEATURES_KHR")]
        PhysicalDeviceFragmentShadingRateFeaturesKhr = 1000226003,
        [NativeName("Name", "VK_STRUCTURE_TYPE_PHYSICAL_DEVICE_FRAGMENT_SHADING_RATE_KHR")]
        PhysicalDeviceFragmentShadingRateKhr = 1000226004,
        [NativeName("Name", "VK_STRUCTURE_TYPE_PHYSICAL_DEVICE_SHADER_CORE_PROPERTIES_2_AMD")]
        PhysicalDeviceShaderCoreProperties2Amd = 1000227000,
        [NativeName("Name", "VK_STRUCTURE_TYPE_PHYSICAL_DEVICE_COHERENT_MEMORY_FEATURES_AMD")]
        PhysicalDeviceCoherentMemoryFeaturesAmd = 1000229000,
        [NativeName("Name", "VK_STRUCTURE_TYPE_PHYSICAL_DEVICE_SHADER_IMAGE_ATOMIC_INT64_FEATURES_EXT")]
        PhysicalDeviceShaderImageAtomicInt64FeaturesExt = 1000234000,
        [NativeName("Name", "VK_STRUCTURE_TYPE_PHYSICAL_DEVICE_MEMORY_BUDGET_PROPERTIES_EXT")]
        PhysicalDeviceMemoryBudgetPropertiesExt = 1000237000,
        [NativeName("Name", "VK_STRUCTURE_TYPE_PHYSICAL_DEVICE_MEMORY_PRIORITY_FEATURES_EXT")]
        PhysicalDeviceMemoryPriorityFeaturesExt = 1000238000,
        [NativeName("Name", "VK_STRUCTURE_TYPE_MEMORY_PRIORITY_ALLOCATE_INFO_EXT")]
        MemoryPriorityAllocateInfoExt = 1000238001,
        [NativeName("Name", "VK_STRUCTURE_TYPE_SURFACE_PROTECTED_CAPABILITIES_KHR")]
        SurfaceProtectedCapabilitiesKhr = 1000239000,
        [NativeName("Name", "VK_STRUCTURE_TYPE_PHYSICAL_DEVICE_DEDICATED_ALLOCATION_IMAGE_ALIASING_FEATURES_NV")]
        PhysicalDeviceDedicatedAllocationImageAliasingFeaturesNV = 1000240000,
        [NativeName("Name", "VK_STRUCTURE_TYPE_PHYSICAL_DEVICE_SEPARATE_DEPTH_STENCIL_LAYOUTS_FEATURES_KHR")]
        PhysicalDeviceSeparateDepthStencilLayoutsFeaturesKhr = 1000241000,
        [NativeName("Name", "VK_STRUCTURE_TYPE_ATTACHMENT_REFERENCE_STENCIL_LAYOUT_KHR")]
        AttachmentReferenceStencilLayoutKhr = 1000241001,
        [NativeName("Name", "VK_STRUCTURE_TYPE_ATTACHMENT_DESCRIPTION_STENCIL_LAYOUT_KHR")]
        AttachmentDescriptionStencilLayoutKhr = 1000241002,
        [NativeName("Name", "VK_STRUCTURE_TYPE_PHYSICAL_DEVICE_BUFFER_DEVICE_ADDRESS_FEATURES_EXT")]
        PhysicalDeviceBufferDeviceAddressFeaturesExt = 1000244000,
        [NativeName("Name", "VK_STRUCTURE_TYPE_PHYSICAL_DEVICE_BUFFER_ADDRESS_FEATURES_EXT")]
        PhysicalDeviceBufferAddressFeaturesExt = 1000244000,
        [NativeName("Name", "VK_STRUCTURE_TYPE_BUFFER_DEVICE_ADDRESS_INFO_EXT")]
        BufferDeviceAddressInfoExt = 1000244001,
        [NativeName("Name", "VK_STRUCTURE_TYPE_BUFFER_DEVICE_ADDRESS_CREATE_INFO_EXT")]
        BufferDeviceAddressCreateInfoExt = 1000244002,
        [NativeName("Name", "VK_STRUCTURE_TYPE_PHYSICAL_DEVICE_TOOL_PROPERTIES_EXT")]
        PhysicalDeviceToolPropertiesExt = 1000245000,
        [NativeName("Name", "VK_STRUCTURE_TYPE_IMAGE_STENCIL_USAGE_CREATE_INFO_EXT")]
        ImageStencilUsageCreateInfoExt = 1000246000,
        [NativeName("Name", "VK_STRUCTURE_TYPE_VALIDATION_FEATURES_EXT")]
        ValidationFeaturesExt = 1000247000,
        [NativeName("Name", "VK_STRUCTURE_TYPE_PHYSICAL_DEVICE_PRESENT_WAIT_FEATURES_KHR")]
        PhysicalDevicePresentWaitFeaturesKhr = 1000248000,
        [NativeName("Name", "VK_STRUCTURE_TYPE_PHYSICAL_DEVICE_COOPERATIVE_MATRIX_FEATURES_NV")]
        PhysicalDeviceCooperativeMatrixFeaturesNV = 1000249000,
        [NativeName("Name", "VK_STRUCTURE_TYPE_COOPERATIVE_MATRIX_PROPERTIES_NV")]
        CooperativeMatrixPropertiesNV = 1000249001,
        [NativeName("Name", "VK_STRUCTURE_TYPE_PHYSICAL_DEVICE_COOPERATIVE_MATRIX_PROPERTIES_NV")]
        PhysicalDeviceCooperativeMatrixPropertiesNV = 1000249002,
        [NativeName("Name", "VK_STRUCTURE_TYPE_PHYSICAL_DEVICE_COVERAGE_REDUCTION_MODE_FEATURES_NV")]
        PhysicalDeviceCoverageReductionModeFeaturesNV = 1000250000,
        [NativeName("Name", "VK_STRUCTURE_TYPE_PIPELINE_COVERAGE_REDUCTION_STATE_CREATE_INFO_NV")]
        PipelineCoverageReductionStateCreateInfoNV = 1000250001,
        [NativeName("Name", "VK_STRUCTURE_TYPE_FRAMEBUFFER_MIXED_SAMPLES_COMBINATION_NV")]
        FramebufferMixedSamplesCombinationNV = 1000250002,
        [NativeName("Name", "VK_STRUCTURE_TYPE_PHYSICAL_DEVICE_FRAGMENT_SHADER_INTERLOCK_FEATURES_EXT")]
        PhysicalDeviceFragmentShaderInterlockFeaturesExt = 1000251000,
        [NativeName("Name", "VK_STRUCTURE_TYPE_PHYSICAL_DEVICE_YCBCR_IMAGE_ARRAYS_FEATURES_EXT")]
        PhysicalDeviceYcbcrImageArraysFeaturesExt = 1000252000,
        [NativeName("Name", "VK_STRUCTURE_TYPE_PHYSICAL_DEVICE_UNIFORM_BUFFER_STANDARD_LAYOUT_FEATURES_KHR")]
        PhysicalDeviceUniformBufferStandardLayoutFeaturesKhr = 1000253000,
        [NativeName("Name", "VK_STRUCTURE_TYPE_PHYSICAL_DEVICE_PROVOKING_VERTEX_FEATURES_EXT")]
        PhysicalDeviceProvokingVertexFeaturesExt = 1000254000,
        [NativeName("Name", "VK_STRUCTURE_TYPE_PIPELINE_RASTERIZATION_PROVOKING_VERTEX_STATE_CREATE_INFO_EXT")]
        PipelineRasterizationProvokingVertexStateCreateInfoExt = 1000254001,
        [NativeName("Name", "VK_STRUCTURE_TYPE_PHYSICAL_DEVICE_PROVOKING_VERTEX_PROPERTIES_EXT")]
        PhysicalDeviceProvokingVertexPropertiesExt = 1000254002,
        [NativeName("Name", "VK_STRUCTURE_TYPE_SURFACE_FULL_SCREEN_EXCLUSIVE_INFO_EXT")]
        SurfaceFullScreenExclusiveInfoExt = 1000255000,
        [NativeName("Name", "VK_STRUCTURE_TYPE_SURFACE_CAPABILITIES_FULL_SCREEN_EXCLUSIVE_EXT")]
        SurfaceCapabilitiesFullScreenExclusiveExt = 1000255002,
        [NativeName("Name", "VK_STRUCTURE_TYPE_SURFACE_FULL_SCREEN_EXCLUSIVE_WIN32_INFO_EXT")]
        SurfaceFullScreenExclusiveWin32InfoExt = 1000255001,
        [NativeName("Name", "VK_STRUCTURE_TYPE_HEADLESS_SURFACE_CREATE_INFO_EXT")]
        HeadlessSurfaceCreateInfoExt = 1000256000,
        [NativeName("Name", "VK_STRUCTURE_TYPE_PHYSICAL_DEVICE_BUFFER_DEVICE_ADDRESS_FEATURES_KHR")]
        PhysicalDeviceBufferDeviceAddressFeaturesKhr = 1000257000,
        [NativeName("Name", "VK_STRUCTURE_TYPE_BUFFER_DEVICE_ADDRESS_INFO_KHR")]
        BufferDeviceAddressInfoKhr = 1000244001,
        [NativeName("Name", "VK_STRUCTURE_TYPE_BUFFER_OPAQUE_CAPTURE_ADDRESS_CREATE_INFO_KHR")]
        BufferOpaqueCaptureAddressCreateInfoKhr = 1000257002,
        [NativeName("Name", "VK_STRUCTURE_TYPE_MEMORY_OPAQUE_CAPTURE_ADDRESS_ALLOCATE_INFO_KHR")]
        MemoryOpaqueCaptureAddressAllocateInfoKhr = 1000257003,
        [NativeName("Name", "VK_STRUCTURE_TYPE_DEVICE_MEMORY_OPAQUE_CAPTURE_ADDRESS_INFO_KHR")]
        DeviceMemoryOpaqueCaptureAddressInfoKhr = 1000257004,
        [NativeName("Name", "VK_STRUCTURE_TYPE_PHYSICAL_DEVICE_LINE_RASTERIZATION_FEATURES_EXT")]
        PhysicalDeviceLineRasterizationFeaturesExt = 1000259000,
        [NativeName("Name", "VK_STRUCTURE_TYPE_PIPELINE_RASTERIZATION_LINE_STATE_CREATE_INFO_EXT")]
        PipelineRasterizationLineStateCreateInfoExt = 1000259001,
        [NativeName("Name", "VK_STRUCTURE_TYPE_PHYSICAL_DEVICE_LINE_RASTERIZATION_PROPERTIES_EXT")]
        PhysicalDeviceLineRasterizationPropertiesExt = 1000259002,
        [NativeName("Name", "VK_STRUCTURE_TYPE_PHYSICAL_DEVICE_SHADER_ATOMIC_FLOAT_FEATURES_EXT")]
        PhysicalDeviceShaderAtomicFloatFeaturesExt = 1000260000,
        [NativeName("Name", "VK_STRUCTURE_TYPE_PHYSICAL_DEVICE_HOST_QUERY_RESET_FEATURES_EXT")]
        PhysicalDeviceHostQueryResetFeaturesExt = 1000261000,
        [NativeName("Name", "VK_STRUCTURE_TYPE_PHYSICAL_DEVICE_INDEX_TYPE_UINT8_FEATURES_EXT")]
        PhysicalDeviceIndexTypeUint8FeaturesExt = 1000265000,
        [NativeName("Name", "VK_STRUCTURE_TYPE_PHYSICAL_DEVICE_EXTENDED_DYNAMIC_STATE_FEATURES_EXT")]
        PhysicalDeviceExtendedDynamicStateFeaturesExt = 1000267000,
        [NativeName("Name", "VK_STRUCTURE_TYPE_PHYSICAL_DEVICE_PIPELINE_EXECUTABLE_PROPERTIES_FEATURES_KHR")]
        PhysicalDevicePipelineExecutablePropertiesFeaturesKhr = 1000269000,
        [NativeName("Name", "VK_STRUCTURE_TYPE_PIPELINE_INFO_KHR")]
        PipelineInfoKhr = 1000269001,
        [NativeName("Name", "VK_STRUCTURE_TYPE_PIPELINE_EXECUTABLE_PROPERTIES_KHR")]
        PipelineExecutablePropertiesKhr = 1000269002,
        [NativeName("Name", "VK_STRUCTURE_TYPE_PIPELINE_EXECUTABLE_INFO_KHR")]
        PipelineExecutableInfoKhr = 1000269003,
        [NativeName("Name", "VK_STRUCTURE_TYPE_PIPELINE_EXECUTABLE_STATISTIC_KHR")]
        PipelineExecutableStatisticKhr = 1000269004,
        [NativeName("Name", "VK_STRUCTURE_TYPE_PIPELINE_EXECUTABLE_INTERNAL_REPRESENTATION_KHR")]
        PipelineExecutableInternalRepresentationKhr = 1000269005,
        [NativeName("Name", "VK_STRUCTURE_TYPE_PHYSICAL_DEVICE_SHADER_ATOMIC_FLOAT_2_FEATURES_EXT")]
        PhysicalDeviceShaderAtomicFloat2FeaturesExt = 1000273000,
        [NativeName("Name", "VK_STRUCTURE_TYPE_PHYSICAL_DEVICE_SHADER_DEMOTE_TO_HELPER_INVOCATION_FEATURES_EXT")]
        PhysicalDeviceShaderDemoteToHelperInvocationFeaturesExt = 1000276000,
        [NativeName("Name", "VK_STRUCTURE_TYPE_PHYSICAL_DEVICE_DEVICE_GENERATED_COMMANDS_PROPERTIES_NV")]
        PhysicalDeviceDeviceGeneratedCommandsPropertiesNV = 1000277000,
        [NativeName("Name", "VK_STRUCTURE_TYPE_GRAPHICS_SHADER_GROUP_CREATE_INFO_NV")]
        GraphicsShaderGroupCreateInfoNV = 1000277001,
        [NativeName("Name", "VK_STRUCTURE_TYPE_GRAPHICS_PIPELINE_SHADER_GROUPS_CREATE_INFO_NV")]
        GraphicsPipelineShaderGroupsCreateInfoNV = 1000277002,
        [NativeName("Name", "VK_STRUCTURE_TYPE_INDIRECT_COMMANDS_LAYOUT_TOKEN_NV")]
        IndirectCommandsLayoutTokenNV = 1000277003,
        [NativeName("Name", "VK_STRUCTURE_TYPE_INDIRECT_COMMANDS_LAYOUT_CREATE_INFO_NV")]
        IndirectCommandsLayoutCreateInfoNV = 1000277004,
        [NativeName("Name", "VK_STRUCTURE_TYPE_GENERATED_COMMANDS_INFO_NV")]
        GeneratedCommandsInfoNV = 1000277005,
        [NativeName("Name", "VK_STRUCTURE_TYPE_GENERATED_COMMANDS_MEMORY_REQUIREMENTS_INFO_NV")]
        GeneratedCommandsMemoryRequirementsInfoNV = 1000277006,
        [NativeName("Name", "VK_STRUCTURE_TYPE_PHYSICAL_DEVICE_DEVICE_GENERATED_COMMANDS_FEATURES_NV")]
        PhysicalDeviceDeviceGeneratedCommandsFeaturesNV = 1000277007,
        [NativeName("Name", "VK_STRUCTURE_TYPE_PHYSICAL_DEVICE_INHERITED_VIEWPORT_SCISSOR_FEATURES_NV")]
        PhysicalDeviceInheritedViewportScissorFeaturesNV = 1000278000,
        [NativeName("Name", "VK_STRUCTURE_TYPE_COMMAND_BUFFER_INHERITANCE_VIEWPORT_SCISSOR_INFO_NV")]
        CommandBufferInheritanceViewportScissorInfoNV = 1000278001,
        [NativeName("Name", "VK_STRUCTURE_TYPE_PHYSICAL_DEVICE_SHADER_INTEGER_DOT_PRODUCT_FEATURES_KHR")]
        PhysicalDeviceShaderIntegerDotProductFeaturesKhr = 1000280000,
        [NativeName("Name", "VK_STRUCTURE_TYPE_PHYSICAL_DEVICE_SHADER_INTEGER_DOT_PRODUCT_PROPERTIES_KHR")]
        PhysicalDeviceShaderIntegerDotProductPropertiesKhr = 1000280001,
        [NativeName("Name", "VK_STRUCTURE_TYPE_PHYSICAL_DEVICE_TEXEL_BUFFER_ALIGNMENT_FEATURES_EXT")]
        PhysicalDeviceTexelBufferAlignmentFeaturesExt = 1000281000,
        [NativeName("Name", "VK_STRUCTURE_TYPE_PHYSICAL_DEVICE_TEXEL_BUFFER_ALIGNMENT_PROPERTIES_EXT")]
        PhysicalDeviceTexelBufferAlignmentPropertiesExt = 1000281001,
        [NativeName("Name", "VK_STRUCTURE_TYPE_COMMAND_BUFFER_INHERITANCE_RENDER_PASS_TRANSFORM_INFO_QCOM")]
        CommandBufferInheritanceRenderPassTransformInfoQCom = 1000282000,
        [NativeName("Name", "VK_STRUCTURE_TYPE_RENDER_PASS_TRANSFORM_BEGIN_INFO_QCOM")]
        RenderPassTransformBeginInfoQCom = 1000282001,
        [NativeName("Name", "VK_STRUCTURE_TYPE_PHYSICAL_DEVICE_DEVICE_MEMORY_REPORT_FEATURES_EXT")]
        PhysicalDeviceDeviceMemoryReportFeaturesExt = 1000284000,
        [NativeName("Name", "VK_STRUCTURE_TYPE_DEVICE_DEVICE_MEMORY_REPORT_CREATE_INFO_EXT")]
        DeviceDeviceMemoryReportCreateInfoExt = 1000284001,
        [NativeName("Name", "VK_STRUCTURE_TYPE_DEVICE_MEMORY_REPORT_CALLBACK_DATA_EXT")]
        DeviceMemoryReportCallbackDataExt = 1000284002,
        [NativeName("Name", "VK_STRUCTURE_TYPE_PHYSICAL_DEVICE_ROBUSTNESS_2_FEATURES_EXT")]
        PhysicalDeviceRobustness2FeaturesExt = 1000286000,
        [NativeName("Name", "VK_STRUCTURE_TYPE_PHYSICAL_DEVICE_ROBUSTNESS_2_PROPERTIES_EXT")]
        PhysicalDeviceRobustness2PropertiesExt = 1000286001,
        [NativeName("Name", "VK_STRUCTURE_TYPE_SAMPLER_CUSTOM_BORDER_COLOR_CREATE_INFO_EXT")]
        SamplerCustomBorderColorCreateInfoExt = 1000287000,
        [NativeName("Name", "VK_STRUCTURE_TYPE_PHYSICAL_DEVICE_CUSTOM_BORDER_COLOR_PROPERTIES_EXT")]
        PhysicalDeviceCustomBorderColorPropertiesExt = 1000287001,
        [NativeName("Name", "VK_STRUCTURE_TYPE_PHYSICAL_DEVICE_CUSTOM_BORDER_COLOR_FEATURES_EXT")]
        PhysicalDeviceCustomBorderColorFeaturesExt = 1000287002,
        [NativeName("Name", "VK_STRUCTURE_TYPE_PIPELINE_LIBRARY_CREATE_INFO_KHR")]
        PipelineLibraryCreateInfoKhr = 1000290000,
        [NativeName("Name", "VK_STRUCTURE_TYPE_PHYSICAL_DEVICE_PRESENT_BARRIER_FEATURES_NV")]
        PhysicalDevicePresentBarrierFeaturesNV = 1000292000,
        [NativeName("Name", "VK_STRUCTURE_TYPE_SURFACE_CAPABILITIES_PRESENT_BARRIER_NV")]
        SurfaceCapabilitiesPresentBarrierNV = 1000292001,
        [NativeName("Name", "VK_STRUCTURE_TYPE_SWAPCHAIN_PRESENT_BARRIER_CREATE_INFO_NV")]
        SwapchainPresentBarrierCreateInfoNV = 1000292002,
        [NativeName("Name", "VK_STRUCTURE_TYPE_PRESENT_ID_KHR")]
        PresentIDKhr = 1000294000,
        [NativeName("Name", "VK_STRUCTURE_TYPE_PHYSICAL_DEVICE_PRESENT_ID_FEATURES_KHR")]
        PhysicalDevicePresentIDFeaturesKhr = 1000294001,
        [NativeName("Name", "VK_STRUCTURE_TYPE_PHYSICAL_DEVICE_PRIVATE_DATA_FEATURES_EXT")]
        PhysicalDevicePrivateDataFeaturesExt = 1000295000,
        [NativeName("Name", "VK_STRUCTURE_TYPE_DEVICE_PRIVATE_DATA_CREATE_INFO_EXT")]
        DevicePrivateDataCreateInfoExt = 1000295001,
        [NativeName("Name", "VK_STRUCTURE_TYPE_PRIVATE_DATA_SLOT_CREATE_INFO_EXT")]
        PrivateDataSlotCreateInfoExt = 1000295002,
        [NativeName("Name", "VK_STRUCTURE_TYPE_PHYSICAL_DEVICE_PIPELINE_CREATION_CACHE_CONTROL_FEATURES_EXT")]
        PhysicalDevicePipelineCreationCacheControlFeaturesExt = 1000297000,
        [NativeName("Name", "VK_STRUCTURE_TYPE_VIDEO_ENCODE_INFO_KHR")]
        VideoEncodeInfoKhr = 1000299000,
        [NativeName("Name", "VK_STRUCTURE_TYPE_VIDEO_ENCODE_RATE_CONTROL_INFO_KHR")]
        VideoEncodeRateControlInfoKhr = 1000299001,
        [NativeName("Name", "VK_STRUCTURE_TYPE_VIDEO_ENCODE_RATE_CONTROL_LAYER_INFO_KHR")]
        VideoEncodeRateControlLayerInfoKhr = 1000299002,
        [NativeName("Name", "VK_STRUCTURE_TYPE_VIDEO_ENCODE_CAPABILITIES_KHR")]
        VideoEncodeCapabilitiesKhr = 1000299003,
        [NativeName("Name", "VK_STRUCTURE_TYPE_VIDEO_ENCODE_USAGE_INFO_KHR")]
        VideoEncodeUsageInfoKhr = 1000299004,
        [NativeName("Name", "VK_STRUCTURE_TYPE_PHYSICAL_DEVICE_DIAGNOSTICS_CONFIG_FEATURES_NV")]
        PhysicalDeviceDiagnosticsConfigFeaturesNV = 1000300000,
        [NativeName("Name", "VK_STRUCTURE_TYPE_DEVICE_DIAGNOSTICS_CONFIG_CREATE_INFO_NV")]
        DeviceDiagnosticsConfigCreateInfoNV = 1000300001,
        [NativeName("Name", "VK_STRUCTURE_TYPE_RESERVED_QCOM")]
        ReservedQCom = 1000309000,
        [NativeName("Name", "VK_STRUCTURE_TYPE_EXPORT_METAL_OBJECT_CREATE_INFO_EXT")]
        ExportMetalObjectCreateInfoExt = 1000311000,
        [NativeName("Name", "VK_STRUCTURE_TYPE_EXPORT_METAL_OBJECTS_INFO_EXT")]
        ExportMetalObjectsInfoExt = 1000311001,
        [NativeName("Name", "VK_STRUCTURE_TYPE_EXPORT_METAL_DEVICE_INFO_EXT")]
        ExportMetalDeviceInfoExt = 1000311002,
        [NativeName("Name", "VK_STRUCTURE_TYPE_EXPORT_METAL_COMMAND_QUEUE_INFO_EXT")]
        ExportMetalCommandQueueInfoExt = 1000311003,
        [NativeName("Name", "VK_STRUCTURE_TYPE_EXPORT_METAL_BUFFER_INFO_EXT")]
        ExportMetalBufferInfoExt = 1000311004,
        [NativeName("Name", "VK_STRUCTURE_TYPE_IMPORT_METAL_BUFFER_INFO_EXT")]
        ImportMetalBufferInfoExt = 1000311005,
        [NativeName("Name", "VK_STRUCTURE_TYPE_EXPORT_METAL_TEXTURE_INFO_EXT")]
        ExportMetalTextureInfoExt = 1000311006,
        [NativeName("Name", "VK_STRUCTURE_TYPE_IMPORT_METAL_TEXTURE_INFO_EXT")]
        ImportMetalTextureInfoExt = 1000311007,
        [NativeName("Name", "VK_STRUCTURE_TYPE_EXPORT_METAL_IO_SURFACE_INFO_EXT")]
        ExportMetalIOSurfaceInfoExt = 1000311008,
        [NativeName("Name", "VK_STRUCTURE_TYPE_IMPORT_METAL_IO_SURFACE_INFO_EXT")]
        ImportMetalIOSurfaceInfoExt = 1000311009,
        [NativeName("Name", "VK_STRUCTURE_TYPE_EXPORT_METAL_SHARED_EVENT_INFO_EXT")]
        ExportMetalSharedEventInfoExt = 1000311010,
        [NativeName("Name", "VK_STRUCTURE_TYPE_IMPORT_METAL_SHARED_EVENT_INFO_EXT")]
        ImportMetalSharedEventInfoExt = 1000311011,
        [NativeName("Name", "VK_STRUCTURE_TYPE_MEMORY_BARRIER_2_KHR")]
        MemoryBarrier2Khr = 1000314000,
        [NativeName("Name", "VK_STRUCTURE_TYPE_BUFFER_MEMORY_BARRIER_2_KHR")]
        BufferMemoryBarrier2Khr = 1000314001,
        [NativeName("Name", "VK_STRUCTURE_TYPE_IMAGE_MEMORY_BARRIER_2_KHR")]
        ImageMemoryBarrier2Khr = 1000314002,
        [NativeName("Name", "VK_STRUCTURE_TYPE_DEPENDENCY_INFO_KHR")]
        DependencyInfoKhr = 1000314003,
        [NativeName("Name", "VK_STRUCTURE_TYPE_SUBMIT_INFO_2_KHR")]
        SubmitInfo2Khr = 1000314004,
        [NativeName("Name", "VK_STRUCTURE_TYPE_SEMAPHORE_SUBMIT_INFO_KHR")]
        SemaphoreSubmitInfoKhr = 1000314005,
        [NativeName("Name", "VK_STRUCTURE_TYPE_COMMAND_BUFFER_SUBMIT_INFO_KHR")]
        CommandBufferSubmitInfoKhr = 1000314006,
        [NativeName("Name", "VK_STRUCTURE_TYPE_PHYSICAL_DEVICE_SYNCHRONIZATION_2_FEATURES_KHR")]
        PhysicalDeviceSynchronization2FeaturesKhr = 1000314007,
        [NativeName("Name", "VK_STRUCTURE_TYPE_QUEUE_FAMILY_CHECKPOINT_PROPERTIES_2_NV")]
        QueueFamilyCheckpointProperties2NV = 1000314008,
        [NativeName("Name", "VK_STRUCTURE_TYPE_CHECKPOINT_DATA_2_NV")]
        CheckpointData2NV = 1000314009,
        [NativeName("Name", "VK_STRUCTURE_TYPE_PHYSICAL_DEVICE_GRAPHICS_PIPELINE_LIBRARY_FEATURES_EXT")]
        PhysicalDeviceGraphicsPipelineLibraryFeaturesExt = 1000320000,
        [NativeName("Name", "VK_STRUCTURE_TYPE_PHYSICAL_DEVICE_GRAPHICS_PIPELINE_LIBRARY_PROPERTIES_EXT")]
        PhysicalDeviceGraphicsPipelineLibraryPropertiesExt = 1000320001,
        [NativeName("Name", "VK_STRUCTURE_TYPE_GRAPHICS_PIPELINE_LIBRARY_CREATE_INFO_EXT")]
        GraphicsPipelineLibraryCreateInfoExt = 1000320002,
        [NativeName("Name", "VK_STRUCTURE_TYPE_PHYSICAL_DEVICE_SHADER_EARLY_AND_LATE_FRAGMENT_TESTS_FEATURES_AMD")]
        PhysicalDeviceShaderEarlyAndLateFragmentTestsFeaturesAmd = 1000321000,
        [NativeName("Name", "VK_STRUCTURE_TYPE_PHYSICAL_DEVICE_FRAGMENT_SHADER_BARYCENTRIC_FEATURES_KHR")]
        PhysicalDeviceFragmentShaderBarycentricFeaturesKhr = 1000203000,
        [NativeName("Name", "VK_STRUCTURE_TYPE_PHYSICAL_DEVICE_FRAGMENT_SHADER_BARYCENTRIC_PROPERTIES_KHR")]
        PhysicalDeviceFragmentShaderBarycentricPropertiesKhr = 1000322000,
        [NativeName("Name", "VK_STRUCTURE_TYPE_PHYSICAL_DEVICE_SHADER_SUBGROUP_UNIFORM_CONTROL_FLOW_FEATURES_KHR")]
        PhysicalDeviceShaderSubgroupUniformControlFlowFeaturesKhr = 1000323000,
        [NativeName("Name", "VK_STRUCTURE_TYPE_PHYSICAL_DEVICE_ZERO_INITIALIZE_WORKGROUP_MEMORY_FEATURES_KHR")]
        PhysicalDeviceZeroInitializeWorkgroupMemoryFeaturesKhr = 1000325000,
        [NativeName("Name", "VK_STRUCTURE_TYPE_PHYSICAL_DEVICE_FRAGMENT_SHADING_RATE_ENUMS_PROPERTIES_NV")]
        PhysicalDeviceFragmentShadingRateEnumsPropertiesNV = 1000326000,
        [NativeName("Name", "VK_STRUCTURE_TYPE_PHYSICAL_DEVICE_FRAGMENT_SHADING_RATE_ENUMS_FEATURES_NV")]
        PhysicalDeviceFragmentShadingRateEnumsFeaturesNV = 1000326001,
        [NativeName("Name", "VK_STRUCTURE_TYPE_PIPELINE_FRAGMENT_SHADING_RATE_ENUM_STATE_CREATE_INFO_NV")]
        PipelineFragmentShadingRateEnumStateCreateInfoNV = 1000326002,
        [NativeName("Name", "VK_STRUCTURE_TYPE_ACCELERATION_STRUCTURE_GEOMETRY_MOTION_TRIANGLES_DATA_NV")]
        AccelerationStructureGeometryMotionTrianglesDataNV = 1000327000,
        [NativeName("Name", "VK_STRUCTURE_TYPE_PHYSICAL_DEVICE_RAY_TRACING_MOTION_BLUR_FEATURES_NV")]
        PhysicalDeviceRayTracingMotionBlurFeaturesNV = 1000327001,
        [NativeName("Name", "VK_STRUCTURE_TYPE_ACCELERATION_STRUCTURE_MOTION_INFO_NV")]
        AccelerationStructureMotionInfoNV = 1000327002,
        [NativeName("Name", "VK_STRUCTURE_TYPE_PHYSICAL_DEVICE_MESH_SHADER_FEATURES_EXT")]
        PhysicalDeviceMeshShaderFeaturesExt = 1000328000,
        [NativeName("Name", "VK_STRUCTURE_TYPE_PHYSICAL_DEVICE_MESH_SHADER_PROPERTIES_EXT")]
        PhysicalDeviceMeshShaderPropertiesExt = 1000328001,
        [NativeName("Name", "VK_STRUCTURE_TYPE_PHYSICAL_DEVICE_YCBCR_2_PLANE_444_FORMATS_FEATURES_EXT")]
        PhysicalDeviceYcbcr2Plane444FormatsFeaturesExt = 1000330000,
        [NativeName("Name", "VK_STRUCTURE_TYPE_PHYSICAL_DEVICE_FRAGMENT_DENSITY_MAP_2_FEATURES_EXT")]
        PhysicalDeviceFragmentDensityMap2FeaturesExt = 1000332000,
        [NativeName("Name", "VK_STRUCTURE_TYPE_PHYSICAL_DEVICE_FRAGMENT_DENSITY_MAP_2_PROPERTIES_EXT")]
        PhysicalDeviceFragmentDensityMap2PropertiesExt = 1000332001,
        [NativeName("Name", "VK_STRUCTURE_TYPE_COPY_COMMAND_TRANSFORM_INFO_QCOM")]
        CopyCommandTransformInfoQCom = 1000333000,
        [NativeName("Name", "VK_STRUCTURE_TYPE_PHYSICAL_DEVICE_IMAGE_ROBUSTNESS_FEATURES_EXT")]
        PhysicalDeviceImageRobustnessFeaturesExt = 1000335000,
        [NativeName("Name", "VK_STRUCTURE_TYPE_PHYSICAL_DEVICE_WORKGROUP_MEMORY_EXPLICIT_LAYOUT_FEATURES_KHR")]
        PhysicalDeviceWorkgroupMemoryExplicitLayoutFeaturesKhr = 1000336000,
        [NativeName("Name", "VK_STRUCTURE_TYPE_COPY_BUFFER_INFO_2_KHR")]
        CopyBufferInfo2Khr = 1000337000,
        [NativeName("Name", "VK_STRUCTURE_TYPE_COPY_IMAGE_INFO_2_KHR")]
        CopyImageInfo2Khr = 1000337001,
        [NativeName("Name", "VK_STRUCTURE_TYPE_COPY_BUFFER_TO_IMAGE_INFO_2_KHR")]
        CopyBufferToImageInfo2Khr = 1000337002,
        [NativeName("Name", "VK_STRUCTURE_TYPE_COPY_IMAGE_TO_BUFFER_INFO_2_KHR")]
        CopyImageToBufferInfo2Khr = 1000337003,
        [NativeName("Name", "VK_STRUCTURE_TYPE_BLIT_IMAGE_INFO_2_KHR")]
        BlitImageInfo2Khr = 1000337004,
        [NativeName("Name", "VK_STRUCTURE_TYPE_RESOLVE_IMAGE_INFO_2_KHR")]
        ResolveImageInfo2Khr = 1000337005,
        [NativeName("Name", "VK_STRUCTURE_TYPE_BUFFER_COPY_2_KHR")]
        BufferCopy2Khr = 1000337006,
        [NativeName("Name", "VK_STRUCTURE_TYPE_IMAGE_COPY_2_KHR")]
        ImageCopy2Khr = 1000337007,
        [NativeName("Name", "VK_STRUCTURE_TYPE_IMAGE_BLIT_2_KHR")]
        ImageBlit2Khr = 1000337008,
        [NativeName("Name", "VK_STRUCTURE_TYPE_BUFFER_IMAGE_COPY_2_KHR")]
        BufferImageCopy2Khr = 1000337009,
        [NativeName("Name", "VK_STRUCTURE_TYPE_IMAGE_RESOLVE_2_KHR")]
        ImageResolve2Khr = 1000337010,
        [NativeName("Name", "VK_STRUCTURE_TYPE_PHYSICAL_DEVICE_IMAGE_COMPRESSION_CONTROL_FEATURES_EXT")]
        PhysicalDeviceImageCompressionControlFeaturesExt = 1000338000,
        [NativeName("Name", "VK_STRUCTURE_TYPE_IMAGE_COMPRESSION_CONTROL_EXT")]
        ImageCompressionControlExt = 1000338001,
        [NativeName("Name", "VK_STRUCTURE_TYPE_SUBRESOURCE_LAYOUT_2_EXT")]
        SubresourceLayout2Ext = 1000338002,
        [NativeName("Name", "VK_STRUCTURE_TYPE_IMAGE_SUBRESOURCE_2_EXT")]
        ImageSubresource2Ext = 1000338003,
        [NativeName("Name", "VK_STRUCTURE_TYPE_IMAGE_COMPRESSION_PROPERTIES_EXT")]
        ImageCompressionPropertiesExt = 1000338004,
        [NativeName("Name", "VK_STRUCTURE_TYPE_PHYSICAL_DEVICE_ATTACHMENT_FEEDBACK_LOOP_LAYOUT_FEATURES_EXT")]
        PhysicalDeviceAttachmentFeedbackLoopLayoutFeaturesExt = 1000339000,
        [NativeName("Name", "VK_STRUCTURE_TYPE_PHYSICAL_DEVICE_4444_FORMATS_FEATURES_EXT")]
        PhysicalDevice4444FormatsFeaturesExt = 1000340000,
        [NativeName("Name", "VK_STRUCTURE_TYPE_PHYSICAL_DEVICE_FAULT_FEATURES_EXT")]
        PhysicalDeviceFaultFeaturesExt = 1000341000,
        [NativeName("Name", "VK_STRUCTURE_TYPE_DEVICE_FAULT_COUNTS_EXT")]
        DeviceFaultCountsExt = 1000341001,
        [NativeName("Name", "VK_STRUCTURE_TYPE_DEVICE_FAULT_INFO_EXT")]
        DeviceFaultInfoExt = 1000341002,
        [NativeName("Name", "VK_STRUCTURE_TYPE_PHYSICAL_DEVICE_RASTERIZATION_ORDER_ATTACHMENT_ACCESS_FEATURES_ARM")]
        PhysicalDeviceRasterizationOrderAttachmentAccessFeaturesArm = 1000342000,
        [NativeName("Name", "VK_STRUCTURE_TYPE_PHYSICAL_DEVICE_RGBA10X6_FORMATS_FEATURES_EXT")]
        PhysicalDeviceRgba10X6FormatsFeaturesExt = 1000344000,
        [NativeName("Name", "VK_STRUCTURE_TYPE_DIRECTFB_SURFACE_CREATE_INFO_EXT")]
        DirectfbSurfaceCreateInfoExt = 1000346000,
        [NativeName("Name", "VK_STRUCTURE_TYPE_PHYSICAL_DEVICE_MUTABLE_DESCRIPTOR_TYPE_FEATURES_VALVE")]
        PhysicalDeviceMutableDescriptorTypeFeaturesValve = 1000351000,
        [NativeName("Name", "VK_STRUCTURE_TYPE_MUTABLE_DESCRIPTOR_TYPE_CREATE_INFO_VALVE")]
        MutableDescriptorTypeCreateInfoValve = 1000351002,
        [NativeName("Name", "VK_STRUCTURE_TYPE_PHYSICAL_DEVICE_VERTEX_INPUT_DYNAMIC_STATE_FEATURES_EXT")]
        PhysicalDeviceVertexInputDynamicStateFeaturesExt = 1000352000,
        [NativeName("Name", "VK_STRUCTURE_TYPE_VERTEX_INPUT_BINDING_DESCRIPTION_2_EXT")]
        VertexInputBindingDescription2Ext = 1000352001,
        [NativeName("Name", "VK_STRUCTURE_TYPE_VERTEX_INPUT_ATTRIBUTE_DESCRIPTION_2_EXT")]
        VertexInputAttributeDescription2Ext = 1000352002,
        [NativeName("Name", "VK_STRUCTURE_TYPE_PHYSICAL_DEVICE_DRM_PROPERTIES_EXT")]
        PhysicalDeviceDrmPropertiesExt = 1000353000,
        [NativeName("Name", "VK_STRUCTURE_TYPE_PHYSICAL_DEVICE_ADDRESS_BINDING_REPORT_FEATURES_EXT")]
        PhysicalDeviceAddressBindingReportFeaturesExt = 1000354000,
        [NativeName("Name", "VK_STRUCTURE_TYPE_DEVICE_ADDRESS_BINDING_CALLBACK_DATA_EXT")]
        DeviceAddressBindingCallbackDataExt = 1000354001,
        [NativeName("Name", "VK_STRUCTURE_TYPE_PHYSICAL_DEVICE_DEPTH_CLIP_CONTROL_FEATURES_EXT")]
        PhysicalDeviceDepthClipControlFeaturesExt = 1000355000,
        [NativeName("Name", "VK_STRUCTURE_TYPE_PIPELINE_VIEWPORT_DEPTH_CLIP_CONTROL_CREATE_INFO_EXT")]
        PipelineViewportDepthClipControlCreateInfoExt = 1000355001,
        [NativeName("Name", "VK_STRUCTURE_TYPE_PHYSICAL_DEVICE_PRIMITIVE_TOPOLOGY_LIST_RESTART_FEATURES_EXT")]
        PhysicalDevicePrimitiveTopologyListRestartFeaturesExt = 1000356000,
        [NativeName("Name", "VK_STRUCTURE_TYPE_FORMAT_PROPERTIES_3_KHR")]
        FormatProperties3Khr = 1000360000,
        [NativeName("Name", "VK_STRUCTURE_TYPE_IMPORT_MEMORY_ZIRCON_HANDLE_INFO_FUCHSIA")]
        ImportMemoryZirconHandleInfoFuchsia = 1000364000,
        [NativeName("Name", "VK_STRUCTURE_TYPE_MEMORY_ZIRCON_HANDLE_PROPERTIES_FUCHSIA")]
        MemoryZirconHandlePropertiesFuchsia = 1000364001,
        [NativeName("Name", "VK_STRUCTURE_TYPE_MEMORY_GET_ZIRCON_HANDLE_INFO_FUCHSIA")]
        MemoryGetZirconHandleInfoFuchsia = 1000364002,
        [NativeName("Name", "VK_STRUCTURE_TYPE_IMPORT_SEMAPHORE_ZIRCON_HANDLE_INFO_FUCHSIA")]
        ImportSemaphoreZirconHandleInfoFuchsia = 1000365000,
        [NativeName("Name", "VK_STRUCTURE_TYPE_SEMAPHORE_GET_ZIRCON_HANDLE_INFO_FUCHSIA")]
        SemaphoreGetZirconHandleInfoFuchsia = 1000365001,
        [NativeName("Name", "VK_STRUCTURE_TYPE_BUFFER_COLLECTION_CREATE_INFO_FUCHSIA")]
        BufferCollectionCreateInfoFuchsia = 1000366000,
        [NativeName("Name", "VK_STRUCTURE_TYPE_IMPORT_MEMORY_BUFFER_COLLECTION_FUCHSIA")]
        ImportMemoryBufferCollectionFuchsia = 1000366001,
        [NativeName("Name", "VK_STRUCTURE_TYPE_BUFFER_COLLECTION_IMAGE_CREATE_INFO_FUCHSIA")]
        BufferCollectionImageCreateInfoFuchsia = 1000366002,
        [NativeName("Name", "VK_STRUCTURE_TYPE_BUFFER_COLLECTION_PROPERTIES_FUCHSIA")]
        BufferCollectionPropertiesFuchsia = 1000366003,
        [NativeName("Name", "VK_STRUCTURE_TYPE_BUFFER_CONSTRAINTS_INFO_FUCHSIA")]
        BufferConstraintsInfoFuchsia = 1000366004,
        [NativeName("Name", "VK_STRUCTURE_TYPE_BUFFER_COLLECTION_BUFFER_CREATE_INFO_FUCHSIA")]
        BufferCollectionBufferCreateInfoFuchsia = 1000366005,
        [NativeName("Name", "VK_STRUCTURE_TYPE_IMAGE_CONSTRAINTS_INFO_FUCHSIA")]
        ImageConstraintsInfoFuchsia = 1000366006,
        [NativeName("Name", "VK_STRUCTURE_TYPE_IMAGE_FORMAT_CONSTRAINTS_INFO_FUCHSIA")]
        ImageFormatConstraintsInfoFuchsia = 1000366007,
        [NativeName("Name", "VK_STRUCTURE_TYPE_SYSMEM_COLOR_SPACE_FUCHSIA")]
        SysmemColorSpaceFuchsia = 1000366008,
        [NativeName("Name", "VK_STRUCTURE_TYPE_BUFFER_COLLECTION_CONSTRAINTS_INFO_FUCHSIA")]
        BufferCollectionConstraintsInfoFuchsia = 1000366009,
        [NativeName("Name", "VK_STRUCTURE_TYPE_SUBPASS_SHADING_PIPELINE_CREATE_INFO_HUAWEI")]
        SubpassShadingPipelineCreateInfoHuawei = 1000369000,
        [NativeName("Name", "VK_STRUCTURE_TYPE_PHYSICAL_DEVICE_SUBPASS_SHADING_FEATURES_HUAWEI")]
        PhysicalDeviceSubpassShadingFeaturesHuawei = 1000369001,
        [NativeName("Name", "VK_STRUCTURE_TYPE_PHYSICAL_DEVICE_SUBPASS_SHADING_PROPERTIES_HUAWEI")]
        PhysicalDeviceSubpassShadingPropertiesHuawei = 1000369002,
        [NativeName("Name", "VK_STRUCTURE_TYPE_PHYSICAL_DEVICE_INVOCATION_MASK_FEATURES_HUAWEI")]
        PhysicalDeviceInvocationMaskFeaturesHuawei = 1000370000,
        [NativeName("Name", "VK_STRUCTURE_TYPE_MEMORY_GET_REMOTE_ADDRESS_INFO_NV")]
        MemoryGetRemoteAddressInfoNV = 1000371000,
        [NativeName("Name", "VK_STRUCTURE_TYPE_PHYSICAL_DEVICE_EXTERNAL_MEMORY_RDMA_FEATURES_NV")]
        PhysicalDeviceExternalMemoryRdmaFeaturesNV = 1000371001,
        [NativeName("Name", "VK_STRUCTURE_TYPE_PIPELINE_PROPERTIES_IDENTIFIER_EXT")]
        PipelinePropertiesIdentifierExt = 1000372000,
        [NativeName("Name", "VK_STRUCTURE_TYPE_PHYSICAL_DEVICE_PIPELINE_PROPERTIES_FEATURES_EXT")]
        PhysicalDevicePipelinePropertiesFeaturesExt = 1000372001,
        [NativeName("Name", "VK_STRUCTURE_TYPE_PIPELINE_INFO_EXT")]
        PipelineInfoExt = 1000372001,
        [NativeName("Name", "VK_STRUCTURE_TYPE_PHYSICAL_DEVICE_MULTISAMPLED_RENDER_TO_SINGLE_SAMPLED_FEATURES_EXT")]
        PhysicalDeviceMultisampledRenderToSingleSampledFeaturesExt = 1000376000,
        [NativeName("Name", "VK_STRUCTURE_TYPE_SUBPASS_RESOLVE_PERFORMANCE_QUERY_EXT")]
        SubpassResolvePerformanceQueryExt = 1000376001,
        [NativeName("Name", "VK_STRUCTURE_TYPE_MULTISAMPLED_RENDER_TO_SINGLE_SAMPLED_INFO_EXT")]
        MultisampledRenderToSingleSampledInfoExt = 1000376002,
        [NativeName("Name", "VK_STRUCTURE_TYPE_PHYSICAL_DEVICE_EXTENDED_DYNAMIC_STATE_2_FEATURES_EXT")]
        PhysicalDeviceExtendedDynamicState2FeaturesExt = 1000377000,
        [NativeName("Name", "VK_STRUCTURE_TYPE_SCREEN_SURFACE_CREATE_INFO_QNX")]
        ScreenSurfaceCreateInfoQnx = 1000378000,
        [NativeName("Name", "VK_STRUCTURE_TYPE_PHYSICAL_DEVICE_COLOR_WRITE_ENABLE_FEATURES_EXT")]
        PhysicalDeviceColorWriteEnableFeaturesExt = 1000381000,
        [NativeName("Name", "VK_STRUCTURE_TYPE_PIPELINE_COLOR_WRITE_CREATE_INFO_EXT")]
        PipelineColorWriteCreateInfoExt = 1000381001,
        [NativeName("Name", "VK_STRUCTURE_TYPE_PHYSICAL_DEVICE_PRIMITIVES_GENERATED_QUERY_FEATURES_EXT")]
        PhysicalDevicePrimitivesGeneratedQueryFeaturesExt = 1000382000,
        [NativeName("Name", "VK_STRUCTURE_TYPE_PHYSICAL_DEVICE_RAY_TRACING_MAINTENANCE_1_FEATURES_KHR")]
        PhysicalDeviceRayTracingMaintenance1FeaturesKhr = 1000386000,
        [NativeName("Name", "VK_STRUCTURE_TYPE_PHYSICAL_DEVICE_GLOBAL_PRIORITY_QUERY_FEATURES_EXT")]
        PhysicalDeviceGlobalPriorityQueryFeaturesExt = 1000388000,
        [NativeName("Name", "VK_STRUCTURE_TYPE_QUEUE_FAMILY_GLOBAL_PRIORITY_PROPERTIES_EXT")]
        QueueFamilyGlobalPriorityPropertiesExt = 1000388001,
        [NativeName("Name", "VK_STRUCTURE_TYPE_PHYSICAL_DEVICE_IMAGE_VIEW_MIN_LOD_FEATURES_EXT")]
        PhysicalDeviceImageViewMinLodFeaturesExt = 1000391000,
        [NativeName("Name", "VK_STRUCTURE_TYPE_IMAGE_VIEW_MIN_LOD_CREATE_INFO_EXT")]
        ImageViewMinLodCreateInfoExt = 1000391001,
        [NativeName("Name", "VK_STRUCTURE_TYPE_PHYSICAL_DEVICE_MULTI_DRAW_FEATURES_EXT")]
        PhysicalDeviceMultiDrawFeaturesExt = 1000392000,
        [NativeName("Name", "VK_STRUCTURE_TYPE_PHYSICAL_DEVICE_MULTI_DRAW_PROPERTIES_EXT")]
        PhysicalDeviceMultiDrawPropertiesExt = 1000392001,
        [NativeName("Name", "VK_STRUCTURE_TYPE_PHYSICAL_DEVICE_IMAGE_2D_VIEW_OF_3D_FEATURES_EXT")]
        PhysicalDeviceImage2DViewOf3DFeaturesExt = 1000393000,
        [NativeName("Name", "VK_STRUCTURE_TYPE_MICROMAP_BUILD_INFO_EXT")]
        MicromapBuildInfoExt = 1000396000,
        [NativeName("Name", "VK_STRUCTURE_TYPE_MICROMAP_VERSION_INFO_EXT")]
        MicromapVersionInfoExt = 1000396001,
        [NativeName("Name", "VK_STRUCTURE_TYPE_COPY_MICROMAP_INFO_EXT")]
        CopyMicromapInfoExt = 1000396002,
        [NativeName("Name", "VK_STRUCTURE_TYPE_COPY_MICROMAP_TO_MEMORY_INFO_EXT")]
        CopyMicromapToMemoryInfoExt = 1000396003,
        [NativeName("Name", "VK_STRUCTURE_TYPE_COPY_MEMORY_TO_MICROMAP_INFO_EXT")]
        CopyMemoryToMicromapInfoExt = 1000396004,
        [NativeName("Name", "VK_STRUCTURE_TYPE_PHYSICAL_DEVICE_OPACITY_MICROMAP_FEATURES_EXT")]
        PhysicalDeviceOpacityMicromapFeaturesExt = 1000396005,
        [NativeName("Name", "VK_STRUCTURE_TYPE_PHYSICAL_DEVICE_OPACITY_MICROMAP_PROPERTIES_EXT")]
        PhysicalDeviceOpacityMicromapPropertiesExt = 1000396006,
        [NativeName("Name", "VK_STRUCTURE_TYPE_MICROMAP_CREATE_INFO_EXT")]
        MicromapCreateInfoExt = 1000396007,
        [NativeName("Name", "VK_STRUCTURE_TYPE_MICROMAP_BUILD_SIZES_INFO_EXT")]
        MicromapBuildSizesInfoExt = 1000396008,
        [NativeName("Name", "VK_STRUCTURE_TYPE_ACCELERATION_STRUCTURE_TRIANGLES_OPACITY_MICROMAP_EXT")]
        AccelerationStructureTrianglesOpacityMicromapExt = 1000396009,
        [NativeName("Name", "VK_STRUCTURE_TYPE_PHYSICAL_DEVICE_BORDER_COLOR_SWIZZLE_FEATURES_EXT")]
        PhysicalDeviceBorderColorSwizzleFeaturesExt = 1000411000,
        [NativeName("Name", "VK_STRUCTURE_TYPE_SAMPLER_BORDER_COLOR_COMPONENT_MAPPING_CREATE_INFO_EXT")]
        SamplerBorderColorComponentMappingCreateInfoExt = 1000411001,
        [NativeName("Name", "VK_STRUCTURE_TYPE_PHYSICAL_DEVICE_PAGEABLE_DEVICE_LOCAL_MEMORY_FEATURES_EXT")]
        PhysicalDevicePageableDeviceLocalMemoryFeaturesExt = 1000412000,
        [NativeName("Name", "VK_STRUCTURE_TYPE_PHYSICAL_DEVICE_MAINTENANCE_4_FEATURES_KHR")]
        PhysicalDeviceMaintenance4FeaturesKhr = 1000413000,
        [NativeName("Name", "VK_STRUCTURE_TYPE_PHYSICAL_DEVICE_MAINTENANCE_4_PROPERTIES_KHR")]
        PhysicalDeviceMaintenance4PropertiesKhr = 1000413001,
        [NativeName("Name", "VK_STRUCTURE_TYPE_DEVICE_BUFFER_MEMORY_REQUIREMENTS_KHR")]
        DeviceBufferMemoryRequirementsKhr = 1000413002,
        [NativeName("Name", "VK_STRUCTURE_TYPE_DEVICE_IMAGE_MEMORY_REQUIREMENTS_KHR")]
        DeviceImageMemoryRequirementsKhr = 1000413003,
        [NativeName("Name", "VK_STRUCTURE_TYPE_PHYSICAL_DEVICE_DESCRIPTOR_SET_HOST_MAPPING_FEATURES_VALVE")]
        PhysicalDeviceDescriptorSetHostMappingFeaturesValve = 1000420000,
        [NativeName("Name", "VK_STRUCTURE_TYPE_DESCRIPTOR_SET_BINDING_REFERENCE_VALVE")]
        DescriptorSetBindingReferenceValve = 1000420001,
        [NativeName("Name", "VK_STRUCTURE_TYPE_DESCRIPTOR_SET_LAYOUT_HOST_MAPPING_INFO_VALVE")]
        DescriptorSetLayoutHostMappingInfoValve = 1000420002,
        [NativeName("Name", "VK_STRUCTURE_TYPE_PHYSICAL_DEVICE_DEPTH_CLAMP_ZERO_ONE_FEATURES_EXT")]
        PhysicalDeviceDepthClampZeroOneFeaturesExt = 1000421000,
        [NativeName("Name", "VK_STRUCTURE_TYPE_PHYSICAL_DEVICE_NON_SEAMLESS_CUBE_MAP_FEATURES_EXT")]
        PhysicalDeviceNonSeamlessCubeMapFeaturesExt = 1000422000,
        [NativeName("Name", "VK_STRUCTURE_TYPE_PHYSICAL_DEVICE_FRAGMENT_DENSITY_MAP_OFFSET_FEATURES_QCOM")]
        PhysicalDeviceFragmentDensityMapOffsetFeaturesQCom = 1000425000,
        [NativeName("Name", "VK_STRUCTURE_TYPE_PHYSICAL_DEVICE_FRAGMENT_DENSITY_MAP_OFFSET_PROPERTIES_QCOM")]
        PhysicalDeviceFragmentDensityMapOffsetPropertiesQCom = 1000425001,
        [NativeName("Name", "VK_STRUCTURE_TYPE_SUBPASS_FRAGMENT_DENSITY_MAP_OFFSET_END_INFO_QCOM")]
        SubpassFragmentDensityMapOffsetEndInfoQCom = 1000425002,
        [NativeName("Name", "VK_STRUCTURE_TYPE_PHYSICAL_DEVICE_LINEAR_COLOR_ATTACHMENT_FEATURES_NV")]
        PhysicalDeviceLinearColorAttachmentFeaturesNV = 1000430000,
        [NativeName("Name", "VK_STRUCTURE_TYPE_PHYSICAL_DEVICE_IMAGE_COMPRESSION_CONTROL_SWAPCHAIN_FEATURES_EXT")]
        PhysicalDeviceImageCompressionControlSwapchainFeaturesExt = 1000437000,
        [NativeName("Name", "VK_STRUCTURE_TYPE_PHYSICAL_DEVICE_IMAGE_PROCESSING_FEATURES_QCOM")]
        PhysicalDeviceImageProcessingFeaturesQCom = 1000440000,
        [NativeName("Name", "VK_STRUCTURE_TYPE_PHYSICAL_DEVICE_IMAGE_PROCESSING_PROPERTIES_QCOM")]
        PhysicalDeviceImageProcessingPropertiesQCom = 1000440001,
        [NativeName("Name", "VK_STRUCTURE_TYPE_IMAGE_VIEW_SAMPLE_WEIGHT_CREATE_INFO_QCOM")]
        ImageViewSampleWeightCreateInfoQCom = 1000440002,
        [NativeName("Name", "VK_STRUCTURE_TYPE_PHYSICAL_DEVICE_EXTENDED_DYNAMIC_STATE_3_FEATURES_EXT")]
        PhysicalDeviceExtendedDynamicState3FeaturesExt = 1000455000,
        [NativeName("Name", "VK_STRUCTURE_TYPE_PHYSICAL_DEVICE_EXTENDED_DYNAMIC_STATE_3_PROPERTIES_EXT")]
        PhysicalDeviceExtendedDynamicState3PropertiesExt = 1000455001,
        [NativeName("Name", "VK_STRUCTURE_TYPE_PHYSICAL_DEVICE_SUBPASS_MERGE_FEEDBACK_FEATURES_EXT")]
        PhysicalDeviceSubpassMergeFeedbackFeaturesExt = 1000458000,
        [NativeName("Name", "VK_STRUCTURE_TYPE_RENDER_PASS_CREATION_CONTROL_EXT")]
        RenderPassCreationControlExt = 1000458001,
        [NativeName("Name", "VK_STRUCTURE_TYPE_RENDER_PASS_CREATION_FEEDBACK_CREATE_INFO_EXT")]
        RenderPassCreationFeedbackCreateInfoExt = 1000458002,
        [NativeName("Name", "VK_STRUCTURE_TYPE_RENDER_PASS_SUBPASS_FEEDBACK_CREATE_INFO_EXT")]
        RenderPassSubpassFeedbackCreateInfoExt = 1000458003,
        [NativeName("Name", "VK_STRUCTURE_TYPE_PHYSICAL_DEVICE_SHADER_MODULE_IDENTIFIER_FEATURES_EXT")]
        PhysicalDeviceShaderModuleIdentifierFeaturesExt = 1000462000,
        [NativeName("Name", "VK_STRUCTURE_TYPE_PHYSICAL_DEVICE_SHADER_MODULE_IDENTIFIER_PROPERTIES_EXT")]
        PhysicalDeviceShaderModuleIdentifierPropertiesExt = 1000462001,
        [NativeName("Name", "VK_STRUCTURE_TYPE_PIPELINE_SHADER_STAGE_MODULE_IDENTIFIER_CREATE_INFO_EXT")]
        PipelineShaderStageModuleIdentifierCreateInfoExt = 1000462002,
        [NativeName("Name", "VK_STRUCTURE_TYPE_SHADER_MODULE_IDENTIFIER_EXT")]
        ShaderModuleIdentifierExt = 1000462003,
        [NativeName("Name", "VK_STRUCTURE_TYPE_PHYSICAL_DEVICE_RASTERIZATION_ORDER_ATTACHMENT_ACCESS_FEATURES_EXT")]
        PhysicalDeviceRasterizationOrderAttachmentAccessFeaturesExt = 1000342000,
        [NativeName("Name", "VK_STRUCTURE_TYPE_PHYSICAL_DEVICE_OPTICAL_FLOW_FEATURES_NV")]
        PhysicalDeviceOpticalFlowFeaturesNV = 1000464000,
        [NativeName("Name", "VK_STRUCTURE_TYPE_PHYSICAL_DEVICE_OPTICAL_FLOW_PROPERTIES_NV")]
        PhysicalDeviceOpticalFlowPropertiesNV = 1000464001,
        [NativeName("Name", "VK_STRUCTURE_TYPE_OPTICAL_FLOW_IMAGE_FORMAT_INFO_NV")]
        OpticalFlowImageFormatInfoNV = 1000464002,
        [NativeName("Name", "VK_STRUCTURE_TYPE_OPTICAL_FLOW_IMAGE_FORMAT_PROPERTIES_NV")]
        OpticalFlowImageFormatPropertiesNV = 1000464003,
        [NativeName("Name", "VK_STRUCTURE_TYPE_OPTICAL_FLOW_SESSION_CREATE_INFO_NV")]
        OpticalFlowSessionCreateInfoNV = 1000464004,
        [NativeName("Name", "VK_STRUCTURE_TYPE_OPTICAL_FLOW_EXECUTE_INFO_NV")]
        OpticalFlowExecuteInfoNV = 1000464005,
        [NativeName("Name", "VK_STRUCTURE_TYPE_OPTICAL_FLOW_SESSION_CREATE_PRIVATE_DATA_INFO_NV")]
        OpticalFlowSessionCreatePrivateDataInfoNV = 1000464010,
        [NativeName("Name", "VK_STRUCTURE_TYPE_PHYSICAL_DEVICE_LEGACY_DITHERING_FEATURES_EXT")]
        PhysicalDeviceLegacyDitheringFeaturesExt = 1000465000,
        [NativeName("Name", "VK_STRUCTURE_TYPE_PHYSICAL_DEVICE_PIPELINE_PROTECTED_ACCESS_FEATURES_EXT")]
        PhysicalDevicePipelineProtectedAccessFeaturesExt = 1000466000,
        [NativeName("Name", "VK_STRUCTURE_TYPE_PHYSICAL_DEVICE_TILE_PROPERTIES_FEATURES_QCOM")]
        PhysicalDeviceTilePropertiesFeaturesQCom = 1000484000,
        [NativeName("Name", "VK_STRUCTURE_TYPE_TILE_PROPERTIES_QCOM")]
        TilePropertiesQCom = 1000484001,
        [NativeName("Name", "VK_STRUCTURE_TYPE_PHYSICAL_DEVICE_AMIGO_PROFILING_FEATURES_SEC")]
        PhysicalDeviceAmigoProfilingFeaturesSec = 1000485000,
        [NativeName("Name", "VK_STRUCTURE_TYPE_AMIGO_PROFILING_SUBMIT_INFO_SEC")]
        AmigoProfilingSubmitInfoSec = 1000485001,
<<<<<<< HEAD
=======
        [NativeName("Name", "VK_STRUCTURE_TYPE_PHYSICAL_DEVICE_MUTABLE_DESCRIPTOR_TYPE_FEATURES_EXT")]
        PhysicalDeviceMutableDescriptorTypeFeaturesExt = 1000351000,
        [NativeName("Name", "VK_STRUCTURE_TYPE_MUTABLE_DESCRIPTOR_TYPE_CREATE_INFO_EXT")]
        MutableDescriptorTypeCreateInfoExt = 1000351002,
        [NativeName("Name", "VK_STRUCTURE_TYPE_PHYSICAL_DEVICE_SHADER_CORE_BUILTINS_FEATURES_ARM")]
        PhysicalDeviceShaderCoreBuiltinsFeaturesArm = 1000497000,
        [NativeName("Name", "VK_STRUCTURE_TYPE_PHYSICAL_DEVICE_SHADER_CORE_BUILTINS_PROPERTIES_ARM")]
        PhysicalDeviceShaderCoreBuiltinsPropertiesArm = 1000497001,
>>>>>>> 79618580
        [NativeName("Name", "VK_STRUCTURE_TYPE_PHYSICAL_DEVICE_SUBGROUP_PROPERTIES")]
        PhysicalDeviceSubgroupProperties = 1000094000,
        [NativeName("Name", "VK_STRUCTURE_TYPE_BIND_BUFFER_MEMORY_INFO")]
        BindBufferMemoryInfo = 1000157000,
        [NativeName("Name", "VK_STRUCTURE_TYPE_BIND_IMAGE_MEMORY_INFO")]
        BindImageMemoryInfo = 1000157001,
        [NativeName("Name", "VK_STRUCTURE_TYPE_PHYSICAL_DEVICE_16BIT_STORAGE_FEATURES")]
        PhysicalDevice16BitStorageFeatures = 1000083000,
        [NativeName("Name", "VK_STRUCTURE_TYPE_MEMORY_DEDICATED_REQUIREMENTS")]
        MemoryDedicatedRequirements = 1000127000,
        [NativeName("Name", "VK_STRUCTURE_TYPE_MEMORY_DEDICATED_ALLOCATE_INFO")]
        MemoryDedicatedAllocateInfo = 1000127001,
        [NativeName("Name", "VK_STRUCTURE_TYPE_MEMORY_ALLOCATE_FLAGS_INFO")]
        MemoryAllocateFlagsInfo = 1000060000,
        [NativeName("Name", "VK_STRUCTURE_TYPE_DEVICE_GROUP_RENDER_PASS_BEGIN_INFO")]
        DeviceGroupRenderPassBeginInfo = 1000060003,
        [NativeName("Name", "VK_STRUCTURE_TYPE_DEVICE_GROUP_COMMAND_BUFFER_BEGIN_INFO")]
        DeviceGroupCommandBufferBeginInfo = 1000060004,
        [NativeName("Name", "VK_STRUCTURE_TYPE_DEVICE_GROUP_SUBMIT_INFO")]
        DeviceGroupSubmitInfo = 1000060005,
        [NativeName("Name", "VK_STRUCTURE_TYPE_DEVICE_GROUP_BIND_SPARSE_INFO")]
        DeviceGroupBindSparseInfo = 1000060006,
        [NativeName("Name", "VK_STRUCTURE_TYPE_BIND_BUFFER_MEMORY_DEVICE_GROUP_INFO")]
        BindBufferMemoryDeviceGroupInfo = 1000060013,
        [NativeName("Name", "VK_STRUCTURE_TYPE_BIND_IMAGE_MEMORY_DEVICE_GROUP_INFO")]
        BindImageMemoryDeviceGroupInfo = 1000060014,
        [NativeName("Name", "VK_STRUCTURE_TYPE_PHYSICAL_DEVICE_GROUP_PROPERTIES")]
        PhysicalDeviceGroupProperties = 1000070000,
        [NativeName("Name", "VK_STRUCTURE_TYPE_DEVICE_GROUP_DEVICE_CREATE_INFO")]
        DeviceGroupDeviceCreateInfo = 1000070001,
        [NativeName("Name", "VK_STRUCTURE_TYPE_BUFFER_MEMORY_REQUIREMENTS_INFO_2")]
        BufferMemoryRequirementsInfo2 = 1000146000,
        [NativeName("Name", "VK_STRUCTURE_TYPE_IMAGE_MEMORY_REQUIREMENTS_INFO_2")]
        ImageMemoryRequirementsInfo2 = 1000146001,
        [NativeName("Name", "VK_STRUCTURE_TYPE_IMAGE_SPARSE_MEMORY_REQUIREMENTS_INFO_2")]
        ImageSparseMemoryRequirementsInfo2 = 1000146002,
        [NativeName("Name", "VK_STRUCTURE_TYPE_MEMORY_REQUIREMENTS_2")]
        MemoryRequirements2 = 1000146003,
        [NativeName("Name", "VK_STRUCTURE_TYPE_SPARSE_IMAGE_MEMORY_REQUIREMENTS_2")]
        SparseImageMemoryRequirements2 = 1000146004,
        [NativeName("Name", "VK_STRUCTURE_TYPE_PHYSICAL_DEVICE_FEATURES_2")]
        PhysicalDeviceFeatures2 = 1000059000,
        [NativeName("Name", "VK_STRUCTURE_TYPE_PHYSICAL_DEVICE_PROPERTIES_2")]
        PhysicalDeviceProperties2 = 1000059001,
        [NativeName("Name", "VK_STRUCTURE_TYPE_FORMAT_PROPERTIES_2")]
        FormatProperties2 = 1000059002,
        [NativeName("Name", "VK_STRUCTURE_TYPE_IMAGE_FORMAT_PROPERTIES_2")]
        ImageFormatProperties2 = 1000059003,
        [NativeName("Name", "VK_STRUCTURE_TYPE_PHYSICAL_DEVICE_IMAGE_FORMAT_INFO_2")]
        PhysicalDeviceImageFormatInfo2 = 1000059004,
        [NativeName("Name", "VK_STRUCTURE_TYPE_QUEUE_FAMILY_PROPERTIES_2")]
        QueueFamilyProperties2 = 1000059005,
        [NativeName("Name", "VK_STRUCTURE_TYPE_PHYSICAL_DEVICE_MEMORY_PROPERTIES_2")]
        PhysicalDeviceMemoryProperties2 = 1000059006,
        [NativeName("Name", "VK_STRUCTURE_TYPE_SPARSE_IMAGE_FORMAT_PROPERTIES_2")]
        SparseImageFormatProperties2 = 1000059007,
        [NativeName("Name", "VK_STRUCTURE_TYPE_PHYSICAL_DEVICE_SPARSE_IMAGE_FORMAT_INFO_2")]
        PhysicalDeviceSparseImageFormatInfo2 = 1000059008,
        [NativeName("Name", "VK_STRUCTURE_TYPE_PHYSICAL_DEVICE_POINT_CLIPPING_PROPERTIES")]
        PhysicalDevicePointClippingProperties = 1000117000,
        [NativeName("Name", "VK_STRUCTURE_TYPE_RENDER_PASS_INPUT_ATTACHMENT_ASPECT_CREATE_INFO")]
        RenderPassInputAttachmentAspectCreateInfo = 1000117001,
        [NativeName("Name", "VK_STRUCTURE_TYPE_IMAGE_VIEW_USAGE_CREATE_INFO")]
        ImageViewUsageCreateInfo = 1000117002,
        [NativeName("Name", "VK_STRUCTURE_TYPE_PIPELINE_TESSELLATION_DOMAIN_ORIGIN_STATE_CREATE_INFO")]
        PipelineTessellationDomainOriginStateCreateInfo = 1000117003,
        [NativeName("Name", "VK_STRUCTURE_TYPE_RENDER_PASS_MULTIVIEW_CREATE_INFO")]
        RenderPassMultiviewCreateInfo = 1000053000,
        [NativeName("Name", "VK_STRUCTURE_TYPE_PHYSICAL_DEVICE_MULTIVIEW_FEATURES")]
        PhysicalDeviceMultiviewFeatures = 1000053001,
        [NativeName("Name", "VK_STRUCTURE_TYPE_PHYSICAL_DEVICE_MULTIVIEW_PROPERTIES")]
        PhysicalDeviceMultiviewProperties = 1000053002,
        [NativeName("Name", "VK_STRUCTURE_TYPE_PHYSICAL_DEVICE_VARIABLE_POINTERS_FEATURES")]
        PhysicalDeviceVariablePointersFeatures = 1000120000,
        [NativeName("Name", "VK_STRUCTURE_TYPE_PHYSICAL_DEVICE_VARIABLE_POINTER_FEATURES")]
        PhysicalDeviceVariablePointerFeatures = 1000120000,
        [NativeName("Name", "VK_STRUCTURE_TYPE_PROTECTED_SUBMIT_INFO")]
        ProtectedSubmitInfo = 1000145000,
        [NativeName("Name", "VK_STRUCTURE_TYPE_PHYSICAL_DEVICE_PROTECTED_MEMORY_FEATURES")]
        PhysicalDeviceProtectedMemoryFeatures = 1000145001,
        [NativeName("Name", "VK_STRUCTURE_TYPE_PHYSICAL_DEVICE_PROTECTED_MEMORY_PROPERTIES")]
        PhysicalDeviceProtectedMemoryProperties = 1000145002,
        [NativeName("Name", "VK_STRUCTURE_TYPE_DEVICE_QUEUE_INFO_2")]
        DeviceQueueInfo2 = 1000145003,
        [NativeName("Name", "VK_STRUCTURE_TYPE_SAMPLER_YCBCR_CONVERSION_CREATE_INFO")]
        SamplerYcbcrConversionCreateInfo = 1000156000,
        [NativeName("Name", "VK_STRUCTURE_TYPE_SAMPLER_YCBCR_CONVERSION_INFO")]
        SamplerYcbcrConversionInfo = 1000156001,
        [NativeName("Name", "VK_STRUCTURE_TYPE_BIND_IMAGE_PLANE_MEMORY_INFO")]
        BindImagePlaneMemoryInfo = 1000156002,
        [NativeName("Name", "VK_STRUCTURE_TYPE_IMAGE_PLANE_MEMORY_REQUIREMENTS_INFO")]
        ImagePlaneMemoryRequirementsInfo = 1000156003,
        [NativeName("Name", "VK_STRUCTURE_TYPE_PHYSICAL_DEVICE_SAMPLER_YCBCR_CONVERSION_FEATURES")]
        PhysicalDeviceSamplerYcbcrConversionFeatures = 1000156004,
        [NativeName("Name", "VK_STRUCTURE_TYPE_SAMPLER_YCBCR_CONVERSION_IMAGE_FORMAT_PROPERTIES")]
        SamplerYcbcrConversionImageFormatProperties = 1000156005,
        [NativeName("Name", "VK_STRUCTURE_TYPE_DESCRIPTOR_UPDATE_TEMPLATE_CREATE_INFO")]
        DescriptorUpdateTemplateCreateInfo = 1000085000,
        [NativeName("Name", "VK_STRUCTURE_TYPE_PHYSICAL_DEVICE_EXTERNAL_IMAGE_FORMAT_INFO")]
        PhysicalDeviceExternalImageFormatInfo = 1000071000,
        [NativeName("Name", "VK_STRUCTURE_TYPE_EXTERNAL_IMAGE_FORMAT_PROPERTIES")]
        ExternalImageFormatProperties = 1000071001,
        [NativeName("Name", "VK_STRUCTURE_TYPE_PHYSICAL_DEVICE_EXTERNAL_BUFFER_INFO")]
        PhysicalDeviceExternalBufferInfo = 1000071002,
        [NativeName("Name", "VK_STRUCTURE_TYPE_EXTERNAL_BUFFER_PROPERTIES")]
        ExternalBufferProperties = 1000071003,
        [NativeName("Name", "VK_STRUCTURE_TYPE_PHYSICAL_DEVICE_ID_PROPERTIES")]
        PhysicalDeviceIDProperties = 1000071004,
        [NativeName("Name", "VK_STRUCTURE_TYPE_EXTERNAL_MEMORY_BUFFER_CREATE_INFO")]
        ExternalMemoryBufferCreateInfo = 1000072000,
        [NativeName("Name", "VK_STRUCTURE_TYPE_EXTERNAL_MEMORY_IMAGE_CREATE_INFO")]
        ExternalMemoryImageCreateInfo = 1000072001,
        [NativeName("Name", "VK_STRUCTURE_TYPE_EXPORT_MEMORY_ALLOCATE_INFO")]
        ExportMemoryAllocateInfo = 1000072002,
        [NativeName("Name", "VK_STRUCTURE_TYPE_PHYSICAL_DEVICE_EXTERNAL_FENCE_INFO")]
        PhysicalDeviceExternalFenceInfo = 1000112000,
        [NativeName("Name", "VK_STRUCTURE_TYPE_EXTERNAL_FENCE_PROPERTIES")]
        ExternalFenceProperties = 1000112001,
        [NativeName("Name", "VK_STRUCTURE_TYPE_EXPORT_FENCE_CREATE_INFO")]
        ExportFenceCreateInfo = 1000113000,
        [NativeName("Name", "VK_STRUCTURE_TYPE_EXPORT_SEMAPHORE_CREATE_INFO")]
        ExportSemaphoreCreateInfo = 1000077000,
        [NativeName("Name", "VK_STRUCTURE_TYPE_PHYSICAL_DEVICE_EXTERNAL_SEMAPHORE_INFO")]
        PhysicalDeviceExternalSemaphoreInfo = 1000076000,
        [NativeName("Name", "VK_STRUCTURE_TYPE_EXTERNAL_SEMAPHORE_PROPERTIES")]
        ExternalSemaphoreProperties = 1000076001,
        [NativeName("Name", "VK_STRUCTURE_TYPE_PHYSICAL_DEVICE_MAINTENANCE_3_PROPERTIES")]
        PhysicalDeviceMaintenance3Properties = 1000168000,
        [NativeName("Name", "VK_STRUCTURE_TYPE_DESCRIPTOR_SET_LAYOUT_SUPPORT")]
        DescriptorSetLayoutSupport = 1000168001,
        [NativeName("Name", "VK_STRUCTURE_TYPE_PHYSICAL_DEVICE_SHADER_DRAW_PARAMETERS_FEATURES")]
        PhysicalDeviceShaderDrawParametersFeatures = 1000063000,
        [NativeName("Name", "VK_STRUCTURE_TYPE_PHYSICAL_DEVICE_SHADER_DRAW_PARAMETER_FEATURES")]
        PhysicalDeviceShaderDrawParameterFeatures = 1000063000,
        [NativeName("Name", "VK_STRUCTURE_TYPE_PHYSICAL_DEVICE_VULKAN_1_1_FEATURES")]
        PhysicalDeviceVulkan11Features = 49,
        [NativeName("Name", "VK_STRUCTURE_TYPE_PHYSICAL_DEVICE_VULKAN_1_1_PROPERTIES")]
        PhysicalDeviceVulkan11Properties = 50,
        [NativeName("Name", "VK_STRUCTURE_TYPE_PHYSICAL_DEVICE_VULKAN_1_2_FEATURES")]
        PhysicalDeviceVulkan12Features = 51,
        [NativeName("Name", "VK_STRUCTURE_TYPE_PHYSICAL_DEVICE_VULKAN_1_2_PROPERTIES")]
        PhysicalDeviceVulkan12Properties = 52,
        [NativeName("Name", "VK_STRUCTURE_TYPE_IMAGE_FORMAT_LIST_CREATE_INFO")]
        ImageFormatListCreateInfo = 1000147000,
        [NativeName("Name", "VK_STRUCTURE_TYPE_ATTACHMENT_DESCRIPTION_2")]
        AttachmentDescription2 = 1000109000,
        [NativeName("Name", "VK_STRUCTURE_TYPE_ATTACHMENT_REFERENCE_2")]
        AttachmentReference2 = 1000109001,
        [NativeName("Name", "VK_STRUCTURE_TYPE_SUBPASS_DESCRIPTION_2")]
        SubpassDescription2 = 1000109002,
        [NativeName("Name", "VK_STRUCTURE_TYPE_SUBPASS_DEPENDENCY_2")]
        SubpassDependency2 = 1000109003,
        [NativeName("Name", "VK_STRUCTURE_TYPE_RENDER_PASS_CREATE_INFO_2")]
        RenderPassCreateInfo2 = 1000109004,
        [NativeName("Name", "VK_STRUCTURE_TYPE_SUBPASS_BEGIN_INFO")]
        SubpassBeginInfo = 1000109005,
        [NativeName("Name", "VK_STRUCTURE_TYPE_SUBPASS_END_INFO")]
        SubpassEndInfo = 1000109006,
        [NativeName("Name", "VK_STRUCTURE_TYPE_PHYSICAL_DEVICE_8BIT_STORAGE_FEATURES")]
        PhysicalDevice8BitStorageFeatures = 1000177000,
        [NativeName("Name", "VK_STRUCTURE_TYPE_PHYSICAL_DEVICE_DRIVER_PROPERTIES")]
        PhysicalDeviceDriverProperties = 1000196000,
        [NativeName("Name", "VK_STRUCTURE_TYPE_PHYSICAL_DEVICE_SHADER_ATOMIC_INT64_FEATURES")]
        PhysicalDeviceShaderAtomicInt64Features = 1000180000,
        [NativeName("Name", "VK_STRUCTURE_TYPE_PHYSICAL_DEVICE_SHADER_FLOAT16_INT8_FEATURES")]
        PhysicalDeviceShaderFloat16Int8Features = 1000082000,
        [NativeName("Name", "VK_STRUCTURE_TYPE_PHYSICAL_DEVICE_FLOAT_CONTROLS_PROPERTIES")]
        PhysicalDeviceFloatControlsProperties = 1000197000,
        [NativeName("Name", "VK_STRUCTURE_TYPE_DESCRIPTOR_SET_LAYOUT_BINDING_FLAGS_CREATE_INFO")]
        DescriptorSetLayoutBindingFlagsCreateInfo = 1000161000,
        [NativeName("Name", "VK_STRUCTURE_TYPE_PHYSICAL_DEVICE_DESCRIPTOR_INDEXING_FEATURES")]
        PhysicalDeviceDescriptorIndexingFeatures = 1000161001,
        [NativeName("Name", "VK_STRUCTURE_TYPE_PHYSICAL_DEVICE_DESCRIPTOR_INDEXING_PROPERTIES")]
        PhysicalDeviceDescriptorIndexingProperties = 1000161002,
        [NativeName("Name", "VK_STRUCTURE_TYPE_DESCRIPTOR_SET_VARIABLE_DESCRIPTOR_COUNT_ALLOCATE_INFO")]
        DescriptorSetVariableDescriptorCountAllocateInfo = 1000161003,
        [NativeName("Name", "VK_STRUCTURE_TYPE_DESCRIPTOR_SET_VARIABLE_DESCRIPTOR_COUNT_LAYOUT_SUPPORT")]
        DescriptorSetVariableDescriptorCountLayoutSupport = 1000161004,
        [NativeName("Name", "VK_STRUCTURE_TYPE_PHYSICAL_DEVICE_DEPTH_STENCIL_RESOLVE_PROPERTIES")]
        PhysicalDeviceDepthStencilResolveProperties = 1000199000,
        [NativeName("Name", "VK_STRUCTURE_TYPE_SUBPASS_DESCRIPTION_DEPTH_STENCIL_RESOLVE")]
        SubpassDescriptionDepthStencilResolve = 1000199001,
        [NativeName("Name", "VK_STRUCTURE_TYPE_PHYSICAL_DEVICE_SCALAR_BLOCK_LAYOUT_FEATURES")]
        PhysicalDeviceScalarBlockLayoutFeatures = 1000221000,
        [NativeName("Name", "VK_STRUCTURE_TYPE_IMAGE_STENCIL_USAGE_CREATE_INFO")]
        ImageStencilUsageCreateInfo = 1000246000,
        [NativeName("Name", "VK_STRUCTURE_TYPE_PHYSICAL_DEVICE_SAMPLER_FILTER_MINMAX_PROPERTIES")]
        PhysicalDeviceSamplerFilterMinmaxProperties = 1000130000,
        [NativeName("Name", "VK_STRUCTURE_TYPE_SAMPLER_REDUCTION_MODE_CREATE_INFO")]
        SamplerReductionModeCreateInfo = 1000130001,
        [NativeName("Name", "VK_STRUCTURE_TYPE_PHYSICAL_DEVICE_VULKAN_MEMORY_MODEL_FEATURES")]
        PhysicalDeviceVulkanMemoryModelFeatures = 1000211000,
        [NativeName("Name", "VK_STRUCTURE_TYPE_PHYSICAL_DEVICE_IMAGELESS_FRAMEBUFFER_FEATURES")]
        PhysicalDeviceImagelessFramebufferFeatures = 1000108000,
        [NativeName("Name", "VK_STRUCTURE_TYPE_FRAMEBUFFER_ATTACHMENTS_CREATE_INFO")]
        FramebufferAttachmentsCreateInfo = 1000108001,
        [NativeName("Name", "VK_STRUCTURE_TYPE_FRAMEBUFFER_ATTACHMENT_IMAGE_INFO")]
        FramebufferAttachmentImageInfo = 1000108002,
        [NativeName("Name", "VK_STRUCTURE_TYPE_RENDER_PASS_ATTACHMENT_BEGIN_INFO")]
        RenderPassAttachmentBeginInfo = 1000108003,
        [NativeName("Name", "VK_STRUCTURE_TYPE_PHYSICAL_DEVICE_UNIFORM_BUFFER_STANDARD_LAYOUT_FEATURES")]
        PhysicalDeviceUniformBufferStandardLayoutFeatures = 1000253000,
        [NativeName("Name", "VK_STRUCTURE_TYPE_PHYSICAL_DEVICE_SHADER_SUBGROUP_EXTENDED_TYPES_FEATURES")]
        PhysicalDeviceShaderSubgroupExtendedTypesFeatures = 1000175000,
        [NativeName("Name", "VK_STRUCTURE_TYPE_PHYSICAL_DEVICE_SEPARATE_DEPTH_STENCIL_LAYOUTS_FEATURES")]
        PhysicalDeviceSeparateDepthStencilLayoutsFeatures = 1000241000,
        [NativeName("Name", "VK_STRUCTURE_TYPE_ATTACHMENT_REFERENCE_STENCIL_LAYOUT")]
        AttachmentReferenceStencilLayout = 1000241001,
        [NativeName("Name", "VK_STRUCTURE_TYPE_ATTACHMENT_DESCRIPTION_STENCIL_LAYOUT")]
        AttachmentDescriptionStencilLayout = 1000241002,
        [NativeName("Name", "VK_STRUCTURE_TYPE_PHYSICAL_DEVICE_HOST_QUERY_RESET_FEATURES")]
        PhysicalDeviceHostQueryResetFeatures = 1000261000,
        [NativeName("Name", "VK_STRUCTURE_TYPE_PHYSICAL_DEVICE_TIMELINE_SEMAPHORE_FEATURES")]
        PhysicalDeviceTimelineSemaphoreFeatures = 1000207000,
        [NativeName("Name", "VK_STRUCTURE_TYPE_PHYSICAL_DEVICE_TIMELINE_SEMAPHORE_PROPERTIES")]
        PhysicalDeviceTimelineSemaphoreProperties = 1000207001,
        [NativeName("Name", "VK_STRUCTURE_TYPE_SEMAPHORE_TYPE_CREATE_INFO")]
        SemaphoreTypeCreateInfo = 1000207002,
        [NativeName("Name", "VK_STRUCTURE_TYPE_TIMELINE_SEMAPHORE_SUBMIT_INFO")]
        TimelineSemaphoreSubmitInfo = 1000207003,
        [NativeName("Name", "VK_STRUCTURE_TYPE_SEMAPHORE_WAIT_INFO")]
        SemaphoreWaitInfo = 1000207004,
        [NativeName("Name", "VK_STRUCTURE_TYPE_SEMAPHORE_SIGNAL_INFO")]
        SemaphoreSignalInfo = 1000207005,
        [NativeName("Name", "VK_STRUCTURE_TYPE_PHYSICAL_DEVICE_BUFFER_DEVICE_ADDRESS_FEATURES")]
        PhysicalDeviceBufferDeviceAddressFeatures = 1000257000,
        [NativeName("Name", "VK_STRUCTURE_TYPE_BUFFER_DEVICE_ADDRESS_INFO")]
        BufferDeviceAddressInfo = 1000244001,
        [NativeName("Name", "VK_STRUCTURE_TYPE_BUFFER_OPAQUE_CAPTURE_ADDRESS_CREATE_INFO")]
        BufferOpaqueCaptureAddressCreateInfo = 1000257002,
        [NativeName("Name", "VK_STRUCTURE_TYPE_MEMORY_OPAQUE_CAPTURE_ADDRESS_ALLOCATE_INFO")]
        MemoryOpaqueCaptureAddressAllocateInfo = 1000257003,
        [NativeName("Name", "VK_STRUCTURE_TYPE_DEVICE_MEMORY_OPAQUE_CAPTURE_ADDRESS_INFO")]
        DeviceMemoryOpaqueCaptureAddressInfo = 1000257004,
        [NativeName("Name", "VK_STRUCTURE_TYPE_PHYSICAL_DEVICE_VULKAN_1_3_FEATURES")]
        PhysicalDeviceVulkan13Features = 53,
        [NativeName("Name", "VK_STRUCTURE_TYPE_PHYSICAL_DEVICE_VULKAN_1_3_PROPERTIES")]
        PhysicalDeviceVulkan13Properties = 54,
        [NativeName("Name", "VK_STRUCTURE_TYPE_PIPELINE_CREATION_FEEDBACK_CREATE_INFO")]
        PipelineCreationFeedbackCreateInfo = 1000192000,
        [NativeName("Name", "VK_STRUCTURE_TYPE_PHYSICAL_DEVICE_SHADER_TERMINATE_INVOCATION_FEATURES")]
        PhysicalDeviceShaderTerminateInvocationFeatures = 1000215000,
        [NativeName("Name", "VK_STRUCTURE_TYPE_PHYSICAL_DEVICE_TOOL_PROPERTIES")]
        PhysicalDeviceToolProperties = 1000245000,
        [NativeName("Name", "VK_STRUCTURE_TYPE_PHYSICAL_DEVICE_SHADER_DEMOTE_TO_HELPER_INVOCATION_FEATURES")]
        PhysicalDeviceShaderDemoteToHelperInvocationFeatures = 1000276000,
        [NativeName("Name", "VK_STRUCTURE_TYPE_PHYSICAL_DEVICE_PRIVATE_DATA_FEATURES")]
        PhysicalDevicePrivateDataFeatures = 1000295000,
        [NativeName("Name", "VK_STRUCTURE_TYPE_DEVICE_PRIVATE_DATA_CREATE_INFO")]
        DevicePrivateDataCreateInfo = 1000295001,
        [NativeName("Name", "VK_STRUCTURE_TYPE_PRIVATE_DATA_SLOT_CREATE_INFO")]
        PrivateDataSlotCreateInfo = 1000295002,
        [NativeName("Name", "VK_STRUCTURE_TYPE_PHYSICAL_DEVICE_PIPELINE_CREATION_CACHE_CONTROL_FEATURES")]
        PhysicalDevicePipelineCreationCacheControlFeatures = 1000297000,
        [NativeName("Name", "VK_STRUCTURE_TYPE_MEMORY_BARRIER_2")]
        MemoryBarrier2 = 1000314000,
        [NativeName("Name", "VK_STRUCTURE_TYPE_BUFFER_MEMORY_BARRIER_2")]
        BufferMemoryBarrier2 = 1000314001,
        [NativeName("Name", "VK_STRUCTURE_TYPE_IMAGE_MEMORY_BARRIER_2")]
        ImageMemoryBarrier2 = 1000314002,
        [NativeName("Name", "VK_STRUCTURE_TYPE_DEPENDENCY_INFO")]
        DependencyInfo = 1000314003,
        [NativeName("Name", "VK_STRUCTURE_TYPE_SUBMIT_INFO_2")]
        SubmitInfo2 = 1000314004,
        [NativeName("Name", "VK_STRUCTURE_TYPE_SEMAPHORE_SUBMIT_INFO")]
        SemaphoreSubmitInfo = 1000314005,
        [NativeName("Name", "VK_STRUCTURE_TYPE_COMMAND_BUFFER_SUBMIT_INFO")]
        CommandBufferSubmitInfo = 1000314006,
        [NativeName("Name", "VK_STRUCTURE_TYPE_PHYSICAL_DEVICE_SYNCHRONIZATION_2_FEATURES")]
        PhysicalDeviceSynchronization2Features = 1000314007,
        [NativeName("Name", "VK_STRUCTURE_TYPE_PHYSICAL_DEVICE_ZERO_INITIALIZE_WORKGROUP_MEMORY_FEATURES")]
        PhysicalDeviceZeroInitializeWorkgroupMemoryFeatures = 1000325000,
        [NativeName("Name", "VK_STRUCTURE_TYPE_PHYSICAL_DEVICE_IMAGE_ROBUSTNESS_FEATURES")]
        PhysicalDeviceImageRobustnessFeatures = 1000335000,
        [NativeName("Name", "VK_STRUCTURE_TYPE_COPY_BUFFER_INFO_2")]
        CopyBufferInfo2 = 1000337000,
        [NativeName("Name", "VK_STRUCTURE_TYPE_COPY_IMAGE_INFO_2")]
        CopyImageInfo2 = 1000337001,
        [NativeName("Name", "VK_STRUCTURE_TYPE_COPY_BUFFER_TO_IMAGE_INFO_2")]
        CopyBufferToImageInfo2 = 1000337002,
        [NativeName("Name", "VK_STRUCTURE_TYPE_COPY_IMAGE_TO_BUFFER_INFO_2")]
        CopyImageToBufferInfo2 = 1000337003,
        [NativeName("Name", "VK_STRUCTURE_TYPE_BLIT_IMAGE_INFO_2")]
        BlitImageInfo2 = 1000337004,
        [NativeName("Name", "VK_STRUCTURE_TYPE_RESOLVE_IMAGE_INFO_2")]
        ResolveImageInfo2 = 1000337005,
        [NativeName("Name", "VK_STRUCTURE_TYPE_BUFFER_COPY_2")]
        BufferCopy2 = 1000337006,
        [NativeName("Name", "VK_STRUCTURE_TYPE_IMAGE_COPY_2")]
        ImageCopy2 = 1000337007,
        [NativeName("Name", "VK_STRUCTURE_TYPE_IMAGE_BLIT_2")]
        ImageBlit2 = 1000337008,
        [NativeName("Name", "VK_STRUCTURE_TYPE_BUFFER_IMAGE_COPY_2")]
        BufferImageCopy2 = 1000337009,
        [NativeName("Name", "VK_STRUCTURE_TYPE_IMAGE_RESOLVE_2")]
        ImageResolve2 = 1000337010,
        [NativeName("Name", "VK_STRUCTURE_TYPE_PHYSICAL_DEVICE_SUBGROUP_SIZE_CONTROL_PROPERTIES")]
        PhysicalDeviceSubgroupSizeControlProperties = 1000225000,
        [NativeName("Name", "VK_STRUCTURE_TYPE_PIPELINE_SHADER_STAGE_REQUIRED_SUBGROUP_SIZE_CREATE_INFO")]
        PipelineShaderStageRequiredSubgroupSizeCreateInfo = 1000225001,
        [NativeName("Name", "VK_STRUCTURE_TYPE_PHYSICAL_DEVICE_SUBGROUP_SIZE_CONTROL_FEATURES")]
        PhysicalDeviceSubgroupSizeControlFeatures = 1000225002,
        [NativeName("Name", "VK_STRUCTURE_TYPE_PHYSICAL_DEVICE_INLINE_UNIFORM_BLOCK_FEATURES")]
        PhysicalDeviceInlineUniformBlockFeatures = 1000138000,
        [NativeName("Name", "VK_STRUCTURE_TYPE_PHYSICAL_DEVICE_INLINE_UNIFORM_BLOCK_PROPERTIES")]
        PhysicalDeviceInlineUniformBlockProperties = 1000138001,
        [NativeName("Name", "VK_STRUCTURE_TYPE_WRITE_DESCRIPTOR_SET_INLINE_UNIFORM_BLOCK")]
        WriteDescriptorSetInlineUniformBlock = 1000138002,
        [NativeName("Name", "VK_STRUCTURE_TYPE_DESCRIPTOR_POOL_INLINE_UNIFORM_BLOCK_CREATE_INFO")]
        DescriptorPoolInlineUniformBlockCreateInfo = 1000138003,
        [NativeName("Name", "VK_STRUCTURE_TYPE_PHYSICAL_DEVICE_TEXTURE_COMPRESSION_ASTC_HDR_FEATURES")]
        PhysicalDeviceTextureCompressionAstcHdrFeatures = 1000066000,
        [NativeName("Name", "VK_STRUCTURE_TYPE_RENDERING_INFO")]
        RenderingInfo = 1000044000,
        [NativeName("Name", "VK_STRUCTURE_TYPE_RENDERING_ATTACHMENT_INFO")]
        RenderingAttachmentInfo = 1000044001,
        [NativeName("Name", "VK_STRUCTURE_TYPE_PIPELINE_RENDERING_CREATE_INFO")]
        PipelineRenderingCreateInfo = 1000044002,
        [NativeName("Name", "VK_STRUCTURE_TYPE_PHYSICAL_DEVICE_DYNAMIC_RENDERING_FEATURES")]
        PhysicalDeviceDynamicRenderingFeatures = 1000044003,
        [NativeName("Name", "VK_STRUCTURE_TYPE_COMMAND_BUFFER_INHERITANCE_RENDERING_INFO")]
        CommandBufferInheritanceRenderingInfo = 1000044004,
        [NativeName("Name", "VK_STRUCTURE_TYPE_PHYSICAL_DEVICE_SHADER_INTEGER_DOT_PRODUCT_FEATURES")]
        PhysicalDeviceShaderIntegerDotProductFeatures = 1000280000,
        [NativeName("Name", "VK_STRUCTURE_TYPE_PHYSICAL_DEVICE_SHADER_INTEGER_DOT_PRODUCT_PROPERTIES")]
        PhysicalDeviceShaderIntegerDotProductProperties = 1000280001,
        [NativeName("Name", "VK_STRUCTURE_TYPE_PHYSICAL_DEVICE_TEXEL_BUFFER_ALIGNMENT_PROPERTIES")]
        PhysicalDeviceTexelBufferAlignmentProperties = 1000281001,
        [NativeName("Name", "VK_STRUCTURE_TYPE_FORMAT_PROPERTIES_3")]
        FormatProperties3 = 1000360000,
        [NativeName("Name", "VK_STRUCTURE_TYPE_PHYSICAL_DEVICE_MAINTENANCE_4_FEATURES")]
        PhysicalDeviceMaintenance4Features = 1000413000,
        [NativeName("Name", "VK_STRUCTURE_TYPE_PHYSICAL_DEVICE_MAINTENANCE_4_PROPERTIES")]
        PhysicalDeviceMaintenance4Properties = 1000413001,
        [NativeName("Name", "VK_STRUCTURE_TYPE_DEVICE_BUFFER_MEMORY_REQUIREMENTS")]
        DeviceBufferMemoryRequirements = 1000413002,
        [NativeName("Name", "VK_STRUCTURE_TYPE_DEVICE_IMAGE_MEMORY_REQUIREMENTS")]
        DeviceImageMemoryRequirements = 1000413003,
    }
}<|MERGE_RESOLUTION|>--- conflicted
+++ resolved
@@ -1392,6 +1392,14 @@
         PhysicalDeviceFragmentDensityMapOffsetPropertiesQCom = 1000425001,
         [NativeName("Name", "VK_STRUCTURE_TYPE_SUBPASS_FRAGMENT_DENSITY_MAP_OFFSET_END_INFO_QCOM")]
         SubpassFragmentDensityMapOffsetEndInfoQCom = 1000425002,
+        [NativeName("Name", "VK_STRUCTURE_TYPE_PHYSICAL_DEVICE_COPY_MEMORY_INDIRECT_FEATURES_NV")]
+        PhysicalDeviceCopyMemoryIndirectFeaturesNV = 1000426000,
+        [NativeName("Name", "VK_STRUCTURE_TYPE_PHYSICAL_DEVICE_COPY_MEMORY_INDIRECT_PROPERTIES_NV")]
+        PhysicalDeviceCopyMemoryIndirectPropertiesNV = 1000426001,
+        [NativeName("Name", "VK_STRUCTURE_TYPE_PHYSICAL_DEVICE_MEMORY_DECOMPRESSION_FEATURES_NV")]
+        PhysicalDeviceMemoryDecompressionFeaturesNV = 1000427000,
+        [NativeName("Name", "VK_STRUCTURE_TYPE_PHYSICAL_DEVICE_MEMORY_DECOMPRESSION_PROPERTIES_NV")]
+        PhysicalDeviceMemoryDecompressionPropertiesNV = 1000427001,
         [NativeName("Name", "VK_STRUCTURE_TYPE_PHYSICAL_DEVICE_LINEAR_COLOR_ATTACHMENT_FEATURES_NV")]
         PhysicalDeviceLinearColorAttachmentFeaturesNV = 1000430000,
         [NativeName("Name", "VK_STRUCTURE_TYPE_PHYSICAL_DEVICE_IMAGE_COMPRESSION_CONTROL_SWAPCHAIN_FEATURES_EXT")]
@@ -1450,8 +1458,10 @@
         PhysicalDeviceAmigoProfilingFeaturesSec = 1000485000,
         [NativeName("Name", "VK_STRUCTURE_TYPE_AMIGO_PROFILING_SUBMIT_INFO_SEC")]
         AmigoProfilingSubmitInfoSec = 1000485001,
-<<<<<<< HEAD
-=======
+        [NativeName("Name", "VK_STRUCTURE_TYPE_PHYSICAL_DEVICE_RAY_TRACING_INVOCATION_REORDER_FEATURES_NV")]
+        PhysicalDeviceRayTracingInvocationReorderFeaturesNV = 1000490000,
+        [NativeName("Name", "VK_STRUCTURE_TYPE_PHYSICAL_DEVICE_RAY_TRACING_INVOCATION_REORDER_PROPERTIES_NV")]
+        PhysicalDeviceRayTracingInvocationReorderPropertiesNV = 1000490001,
         [NativeName("Name", "VK_STRUCTURE_TYPE_PHYSICAL_DEVICE_MUTABLE_DESCRIPTOR_TYPE_FEATURES_EXT")]
         PhysicalDeviceMutableDescriptorTypeFeaturesExt = 1000351000,
         [NativeName("Name", "VK_STRUCTURE_TYPE_MUTABLE_DESCRIPTOR_TYPE_CREATE_INFO_EXT")]
@@ -1460,7 +1470,6 @@
         PhysicalDeviceShaderCoreBuiltinsFeaturesArm = 1000497000,
         [NativeName("Name", "VK_STRUCTURE_TYPE_PHYSICAL_DEVICE_SHADER_CORE_BUILTINS_PROPERTIES_ARM")]
         PhysicalDeviceShaderCoreBuiltinsPropertiesArm = 1000497001,
->>>>>>> 79618580
         [NativeName("Name", "VK_STRUCTURE_TYPE_PHYSICAL_DEVICE_SUBGROUP_PROPERTIES")]
         PhysicalDeviceSubgroupProperties = 1000094000,
         [NativeName("Name", "VK_STRUCTURE_TYPE_BIND_BUFFER_MEMORY_INFO")]
