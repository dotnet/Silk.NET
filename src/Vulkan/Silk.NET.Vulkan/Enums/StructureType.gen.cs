--- conflicted
+++ resolved
@@ -824,13 +824,9 @@
         PhysicalDeviceHostQueryResetFeaturesExt = 1000261000,
         [NativeName("Name", "VK_STRUCTURE_TYPE_PHYSICAL_DEVICE_INDEX_TYPE_UINT8_FEATURES_EXT")]
         PhysicalDeviceIndexTypeUint8FeaturesExt = 1000265000,
-<<<<<<< HEAD
-        PhysicalDeviceExtendedDynamicStateFeaturesExt = 1000267000,
-=======
         [NativeName("Name", "VK_STRUCTURE_TYPE_PHYSICAL_DEVICE_EXTENDED_DYNAMIC_STATE_FEATURES_EXT")]
         PhysicalDeviceExtendedDynamicStateFeaturesExt = 1000267000,
         [NativeName("Name", "VK_STRUCTURE_TYPE_DEFERRED_OPERATION_INFO_KHR")]
->>>>>>> 1f768cb4
         DeferredOperationInfoKhr = 1000268000,
         [NativeName("Name", "VK_STRUCTURE_TYPE_PHYSICAL_DEVICE_PIPELINE_EXECUTABLE_PROPERTIES_FEATURES_KHR")]
         PhysicalDevicePipelineExecutablePropertiesFeaturesKhr = 1000269000,
@@ -896,11 +892,6 @@
         DeviceDiagnosticsConfigCreateInfoNV = 1000300001,
         [NativeName("Name", "VK_STRUCTURE_TYPE_RESERVED_QCOM")]
         ReservedQCom = 1000309000,
-<<<<<<< HEAD
-        PhysicalDeviceFragmentDensityMap2FeaturesExt = 1000332000,
-        PhysicalDeviceFragmentDensityMap2PropertiesExt = 1000332001,
-        DirectfbSurfaceCreateInfoExt = 1000346000,
-=======
         [NativeName("Name", "VK_STRUCTURE_TYPE_PHYSICAL_DEVICE_FRAGMENT_DENSITY_MAP_2_FEATURES_EXT")]
         PhysicalDeviceFragmentDensityMap2FeaturesExt = 1000332000,
         [NativeName("Name", "VK_STRUCTURE_TYPE_PHYSICAL_DEVICE_FRAGMENT_DENSITY_MAP_2_PROPERTIES_EXT")]
@@ -908,7 +899,6 @@
         [NativeName("Name", "VK_STRUCTURE_TYPE_DIRECTFB_SURFACE_CREATE_INFO_EXT")]
         DirectfbSurfaceCreateInfoExt = 1000346000,
         [NativeName("Name", "VK_STRUCTURE_TYPE_PHYSICAL_DEVICE_SUBGROUP_PROPERTIES")]
->>>>>>> 1f768cb4
         PhysicalDeviceSubgroupProperties = 1000094000,
         [NativeName("Name", "VK_STRUCTURE_TYPE_BIND_BUFFER_MEMORY_INFO")]
         BindBufferMemoryInfo = 1000157000,
