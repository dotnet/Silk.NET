--- conflicted
+++ resolved
@@ -51,16 +51,11 @@
         BufferUsageRayTracingBitKhr = 1024,
         [NativeName("Name", "VK_BUFFER_USAGE_RAY_TRACING_BIT_NV")]
         BufferUsageRayTracingBitNV = 1024,
-<<<<<<< HEAD
-        BufferUsageReserved19BitKhr = 524288,
-        BufferUsageReserved20BitKhr = 1048576,
-=======
         [NativeName("Name", "VK_BUFFER_USAGE_RESERVED_19_BIT_KHR")]
         BufferUsageReserved19BitKhr = 524288,
         [NativeName("Name", "VK_BUFFER_USAGE_RESERVED_20_BIT_KHR")]
         BufferUsageReserved20BitKhr = 1048576,
         [NativeName("Name", "VK_BUFFER_USAGE_RESERVED_18_BIT_QCOM")]
->>>>>>> 1f768cb4
         BufferUsageReserved18BitQCom = 262144,
         [NativeName("Name", "VK_BUFFER_USAGE_SHADER_DEVICE_ADDRESS_BIT_EXT")]
         BufferUsageShaderDeviceAddressBitExt = 131072,
