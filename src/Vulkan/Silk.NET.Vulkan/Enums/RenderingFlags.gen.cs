--- conflicted
+++ resolved
@@ -36,8 +36,6 @@
         [Obsolete("Deprecated in favour of \"PerLayerFragmentDensityBitValve\"")]
         [NativeName("Name", "VK_RENDERING_PER_LAYER_FRAGMENT_DENSITY_BIT_VALVE")]
         RenderingPerLayerFragmentDensityBitValve = 32,
-<<<<<<< HEAD
-=======
         [Obsolete("Deprecated in favour of \"FragmentRegionBitExt\"")]
         [NativeName("Name", "VK_RENDERING_FRAGMENT_REGION_BIT_EXT")]
         RenderingFragmentRegionBitExt = 64,
@@ -47,7 +45,6 @@
         [Obsolete("Deprecated in favour of \"LocalReadConcurrentAccessControlBitKhr\"")]
         [NativeName("Name", "VK_RENDERING_LOCAL_READ_CONCURRENT_ACCESS_CONTROL_BIT_KHR")]
         RenderingLocalReadConcurrentAccessControlBitKhr = 256,
->>>>>>> f550aa3f
         [NativeName("Name", "VK_RENDERING_CONTENTS_SECONDARY_COMMAND_BUFFERS_BIT")]
         ContentsSecondaryCommandBuffersBit = 1,
         [NativeName("Name", "VK_RENDERING_SUSPENDING_BIT")]
@@ -62,14 +59,11 @@
         ContentsInlineBitKhr = 16,
         [NativeName("Name", "VK_RENDERING_PER_LAYER_FRAGMENT_DENSITY_BIT_VALVE")]
         PerLayerFragmentDensityBitValve = 32,
-<<<<<<< HEAD
-=======
         [NativeName("Name", "VK_RENDERING_FRAGMENT_REGION_BIT_EXT")]
         FragmentRegionBitExt = 64,
         [NativeName("Name", "VK_RENDERING_CUSTOM_RESOLVE_BIT_EXT")]
         CustomResolveBitExt = 128,
         [NativeName("Name", "VK_RENDERING_LOCAL_READ_CONCURRENT_ACCESS_CONTROL_BIT_KHR")]
         LocalReadConcurrentAccessControlBitKhr = 256,
->>>>>>> f550aa3f
     }
 }