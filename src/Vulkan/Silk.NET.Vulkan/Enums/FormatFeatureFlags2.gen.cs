// Licensed to the .NET Foundation under one or more agreements.
// The .NET Foundation licenses this file to you under the MIT license.


using System;
using Silk.NET.Core.Attributes;

#pragma warning disable 1591

namespace Silk.NET.Vulkan
{
    [Flags]
    [NativeName("Name", "VkFormatFeatureFlags2")]
    public enum FormatFeatureFlags2 : long
    {
        [NativeName("Name", "")]
        None = 0,
        [Obsolete("Deprecated in favour of \"SampledImageBit\"")]
        [NativeName("Name", "VK_FORMAT_FEATURE_2_SAMPLED_IMAGE_BIT")]
        FormatFeature2SampledImageBit = 1,
        [Obsolete("Deprecated in favour of \"StorageImageBit\"")]
        [NativeName("Name", "VK_FORMAT_FEATURE_2_STORAGE_IMAGE_BIT")]
        FormatFeature2StorageImageBit = 2,
        [Obsolete("Deprecated in favour of \"StorageImageAtomicBit\"")]
        [NativeName("Name", "VK_FORMAT_FEATURE_2_STORAGE_IMAGE_ATOMIC_BIT")]
        FormatFeature2StorageImageAtomicBit = 4,
        [Obsolete("Deprecated in favour of \"UniformTexelBufferBit\"")]
        [NativeName("Name", "VK_FORMAT_FEATURE_2_UNIFORM_TEXEL_BUFFER_BIT")]
        FormatFeature2UniformTexelBufferBit = 8,
        [Obsolete("Deprecated in favour of \"StorageTexelBufferBit\"")]
        [NativeName("Name", "VK_FORMAT_FEATURE_2_STORAGE_TEXEL_BUFFER_BIT")]
        FormatFeature2StorageTexelBufferBit = 16,
        [Obsolete("Deprecated in favour of \"StorageTexelBufferAtomicBit\"")]
        [NativeName("Name", "VK_FORMAT_FEATURE_2_STORAGE_TEXEL_BUFFER_ATOMIC_BIT")]
        FormatFeature2StorageTexelBufferAtomicBit = 32,
        [Obsolete("Deprecated in favour of \"VertexBufferBit\"")]
        [NativeName("Name", "VK_FORMAT_FEATURE_2_VERTEX_BUFFER_BIT")]
        FormatFeature2VertexBufferBit = 64,
        [Obsolete("Deprecated in favour of \"ColorAttachmentBit\"")]
        [NativeName("Name", "VK_FORMAT_FEATURE_2_COLOR_ATTACHMENT_BIT")]
        FormatFeature2ColorAttachmentBit = 128,
        [Obsolete("Deprecated in favour of \"ColorAttachmentBlendBit\"")]
        [NativeName("Name", "VK_FORMAT_FEATURE_2_COLOR_ATTACHMENT_BLEND_BIT")]
        FormatFeature2ColorAttachmentBlendBit = 256,
        [Obsolete("Deprecated in favour of \"DepthStencilAttachmentBit\"")]
        [NativeName("Name", "VK_FORMAT_FEATURE_2_DEPTH_STENCIL_ATTACHMENT_BIT")]
        FormatFeature2DepthStencilAttachmentBit = 512,
        [Obsolete("Deprecated in favour of \"BlitSrcBit\"")]
        [NativeName("Name", "VK_FORMAT_FEATURE_2_BLIT_SRC_BIT")]
        FormatFeature2BlitSrcBit = 1024,
        [Obsolete("Deprecated in favour of \"BlitDstBit\"")]
        [NativeName("Name", "VK_FORMAT_FEATURE_2_BLIT_DST_BIT")]
        FormatFeature2BlitDstBit = 2048,
        [Obsolete("Deprecated in favour of \"SampledImageFilterLinearBit\"")]
        [NativeName("Name", "VK_FORMAT_FEATURE_2_SAMPLED_IMAGE_FILTER_LINEAR_BIT")]
        FormatFeature2SampledImageFilterLinearBit = 4096,
        [Obsolete("Deprecated in favour of \"TransferSrcBit\"")]
        [NativeName("Name", "VK_FORMAT_FEATURE_2_TRANSFER_SRC_BIT")]
        FormatFeature2TransferSrcBit = 16384,
        [Obsolete("Deprecated in favour of \"TransferDstBit\"")]
        [NativeName("Name", "VK_FORMAT_FEATURE_2_TRANSFER_DST_BIT")]
        FormatFeature2TransferDstBit = 32768,
        [Obsolete("Deprecated in favour of \"SampledImageFilterMinmaxBit\"")]
        [NativeName("Name", "VK_FORMAT_FEATURE_2_SAMPLED_IMAGE_FILTER_MINMAX_BIT")]
        FormatFeature2SampledImageFilterMinmaxBit = 65536,
        [Obsolete("Deprecated in favour of \"MidpointChromaSamplesBit\"")]
        [NativeName("Name", "VK_FORMAT_FEATURE_2_MIDPOINT_CHROMA_SAMPLES_BIT")]
        FormatFeature2MidpointChromaSamplesBit = 131072,
        [Obsolete("Deprecated in favour of \"SampledImageYcbcrConversionLinearFilterBit\"")]
        [NativeName("Name", "VK_FORMAT_FEATURE_2_SAMPLED_IMAGE_YCBCR_CONVERSION_LINEAR_FILTER_BIT")]
        FormatFeature2SampledImageYcbcrConversionLinearFilterBit = 262144,
        [Obsolete("Deprecated in favour of \"SampledImageYcbcrConversionSeparateReconstructionFilterBit\"")]
        [NativeName("Name", "VK_FORMAT_FEATURE_2_SAMPLED_IMAGE_YCBCR_CONVERSION_SEPARATE_RECONSTRUCTION_FILTER_BIT")]
        FormatFeature2SampledImageYcbcrConversionSeparateReconstructionFilterBit = 524288,
        [Obsolete("Deprecated in favour of \"SampledImageYcbcrConversionChromaReconstructionExplicitBit\"")]
        [NativeName("Name", "VK_FORMAT_FEATURE_2_SAMPLED_IMAGE_YCBCR_CONVERSION_CHROMA_RECONSTRUCTION_EXPLICIT_BIT")]
        FormatFeature2SampledImageYcbcrConversionChromaReconstructionExplicitBit = 1048576,
        [Obsolete("Deprecated in favour of \"SampledImageYcbcrConversionChromaReconstructionExplicitForceableBit\"")]
        [NativeName("Name", "VK_FORMAT_FEATURE_2_SAMPLED_IMAGE_YCBCR_CONVERSION_CHROMA_RECONSTRUCTION_EXPLICIT_FORCEABLE_BIT")]
        FormatFeature2SampledImageYcbcrConversionChromaReconstructionExplicitForceableBit = 2097152,
        [Obsolete("Deprecated in favour of \"DisjointBit\"")]
        [NativeName("Name", "VK_FORMAT_FEATURE_2_DISJOINT_BIT")]
        FormatFeature2DisjointBit = 4194304,
        [Obsolete("Deprecated in favour of \"CositedChromaSamplesBit\"")]
        [NativeName("Name", "VK_FORMAT_FEATURE_2_COSITED_CHROMA_SAMPLES_BIT")]
        FormatFeature2CositedChromaSamplesBit = 8388608,
        [Obsolete("Deprecated in favour of \"StorageReadWithoutFormatBit\"")]
        [NativeName("Name", "VK_FORMAT_FEATURE_2_STORAGE_READ_WITHOUT_FORMAT_BIT")]
        FormatFeature2StorageReadWithoutFormatBit = 2147483648,
        [Obsolete("Deprecated in favour of \"StorageWriteWithoutFormatBit\"")]
        [NativeName("Name", "VK_FORMAT_FEATURE_2_STORAGE_WRITE_WITHOUT_FORMAT_BIT")]
        FormatFeature2StorageWriteWithoutFormatBit = 4294967296,
        [Obsolete("Deprecated in favour of \"SampledImageDepthComparisonBit\"")]
        [NativeName("Name", "VK_FORMAT_FEATURE_2_SAMPLED_IMAGE_DEPTH_COMPARISON_BIT")]
        FormatFeature2SampledImageDepthComparisonBit = 8589934592,
        [Obsolete("Deprecated in favour of \"VideoDecodeOutputBitKhr\"")]
        [NativeName("Name", "VK_FORMAT_FEATURE_2_VIDEO_DECODE_OUTPUT_BIT_KHR")]
        FormatFeature2VideoDecodeOutputBitKhr = 33554432,
        [Obsolete("Deprecated in favour of \"VideoDecodeDpbBitKhr\"")]
        [NativeName("Name", "VK_FORMAT_FEATURE_2_VIDEO_DECODE_DPB_BIT_KHR")]
        FormatFeature2VideoDecodeDpbBitKhr = 67108864,
        [Obsolete("Deprecated in favour of \"AccelerationStructureVertexBufferBitKhr\"")]
        [NativeName("Name", "VK_FORMAT_FEATURE_2_ACCELERATION_STRUCTURE_VERTEX_BUFFER_BIT_KHR")]
        FormatFeature2AccelerationStructureVertexBufferBitKhr = 536870912,
        [Obsolete("Deprecated in favour of \"FragmentDensityMapBitExt\"")]
        [NativeName("Name", "VK_FORMAT_FEATURE_2_FRAGMENT_DENSITY_MAP_BIT_EXT")]
        FormatFeature2FragmentDensityMapBitExt = 16777216,
        [Obsolete("Deprecated in favour of \"FragmentShadingRateAttachmentBitKhr\"")]
        [NativeName("Name", "VK_FORMAT_FEATURE_2_FRAGMENT_SHADING_RATE_ATTACHMENT_BIT_KHR")]
        FormatFeature2FragmentShadingRateAttachmentBitKhr = 1073741824,
        [Obsolete("Deprecated in favour of \"HostImageTransferBitExt\"")]
        [NativeName("Name", "VK_FORMAT_FEATURE_2_HOST_IMAGE_TRANSFER_BIT_EXT")]
        FormatFeature2HostImageTransferBitExt = 70368744177664,
        [Obsolete("Deprecated in favour of \"VideoEncodeInputBitKhr\"")]
        [NativeName("Name", "VK_FORMAT_FEATURE_2_VIDEO_ENCODE_INPUT_BIT_KHR")]
        FormatFeature2VideoEncodeInputBitKhr = 134217728,
        [Obsolete("Deprecated in favour of \"VideoEncodeDpbBitKhr\"")]
        [NativeName("Name", "VK_FORMAT_FEATURE_2_VIDEO_ENCODE_DPB_BIT_KHR")]
        FormatFeature2VideoEncodeDpbBitKhr = 268435456,
        [Obsolete("Deprecated in favour of \"SampledImageFilterCubicBitExt\"")]
        [NativeName("Name", "VK_FORMAT_FEATURE_2_SAMPLED_IMAGE_FILTER_CUBIC_BIT_EXT")]
        FormatFeature2SampledImageFilterCubicBitExt = 8192,
        [Obsolete("Deprecated in favour of \"AccelerationStructureRadiusBufferBitNV\"")]
        [NativeName("Name", "VK_FORMAT_FEATURE_2_ACCELERATION_STRUCTURE_RADIUS_BUFFER_BIT_NV")]
        FormatFeature2AccelerationStructureRadiusBufferBitNV = 2251799813685248,
        [Obsolete("Deprecated in favour of \"LinearColorAttachmentBitNV\"")]
        [NativeName("Name", "VK_FORMAT_FEATURE_2_LINEAR_COLOR_ATTACHMENT_BIT_NV")]
        FormatFeature2LinearColorAttachmentBitNV = 274877906944,
        [Obsolete("Deprecated in favour of \"WeightImageBitQCom\"")]
        [NativeName("Name", "VK_FORMAT_FEATURE_2_WEIGHT_IMAGE_BIT_QCOM")]
        FormatFeature2WeightImageBitQCom = 17179869184,
        [Obsolete("Deprecated in favour of \"WeightSampledImageBitQCom\"")]
        [NativeName("Name", "VK_FORMAT_FEATURE_2_WEIGHT_SAMPLED_IMAGE_BIT_QCOM")]
        FormatFeature2WeightSampledImageBitQCom = 34359738368,
        [Obsolete("Deprecated in favour of \"BlockMatchingBitQCom\"")]
        [NativeName("Name", "VK_FORMAT_FEATURE_2_BLOCK_MATCHING_BIT_QCOM")]
        FormatFeature2BlockMatchingBitQCom = 68719476736,
        [Obsolete("Deprecated in favour of \"BoxFilterSampledBitQCom\"")]
        [NativeName("Name", "VK_FORMAT_FEATURE_2_BOX_FILTER_SAMPLED_BIT_QCOM")]
        FormatFeature2BoxFilterSampledBitQCom = 137438953472,
        [Obsolete("Deprecated in favour of \"TensorShaderBitArm\"")]
        [NativeName("Name", "VK_FORMAT_FEATURE_2_TENSOR_SHADER_BIT_ARM")]
        FormatFeature2TensorShaderBitArm = 549755813888,
        [Obsolete("Deprecated in favour of \"TensorImageAliasingBitArm\"")]
        [NativeName("Name", "VK_FORMAT_FEATURE_2_TENSOR_IMAGE_ALIASING_BIT_ARM")]
        FormatFeature2TensorImageAliasingBitArm = 8796093022208,
        [Obsolete("Deprecated in favour of \"OpticalFlowImageBitNV\"")]
        [NativeName("Name", "VK_FORMAT_FEATURE_2_OPTICAL_FLOW_IMAGE_BIT_NV")]
        FormatFeature2OpticalFlowImageBitNV = 1099511627776,
        [Obsolete("Deprecated in favour of \"OpticalFlowVectorBitNV\"")]
        [NativeName("Name", "VK_FORMAT_FEATURE_2_OPTICAL_FLOW_VECTOR_BIT_NV")]
        FormatFeature2OpticalFlowVectorBitNV = 2199023255552,
        [Obsolete("Deprecated in favour of \"OpticalFlowCostBitNV\"")]
        [NativeName("Name", "VK_FORMAT_FEATURE_2_OPTICAL_FLOW_COST_BIT_NV")]
        FormatFeature2OpticalFlowCostBitNV = 4398046511104,
        [Obsolete("Deprecated in favour of \"TensorDataGraphBitArm\"")]
        [NativeName("Name", "VK_FORMAT_FEATURE_2_TENSOR_DATA_GRAPH_BIT_ARM")]
        FormatFeature2TensorDataGraphBitArm = 281474976710656,
<<<<<<< HEAD
=======
        [Obsolete("Deprecated in favour of \"CopyImageIndirectDstBitKhr\"")]
        [NativeName("Name", "VK_FORMAT_FEATURE_2_COPY_IMAGE_INDIRECT_DST_BIT_KHR")]
        FormatFeature2CopyImageIndirectDstBitKhr = 576460752303423488,
>>>>>>> f550aa3f
        [Obsolete("Deprecated in favour of \"VideoEncodeQuantizationDeltaMapBitKhr\"")]
        [NativeName("Name", "VK_FORMAT_FEATURE_2_VIDEO_ENCODE_QUANTIZATION_DELTA_MAP_BIT_KHR")]
        FormatFeature2VideoEncodeQuantizationDeltaMapBitKhr = 562949953421312,
        [Obsolete("Deprecated in favour of \"VideoEncodeEmphasisMapBitKhr\"")]
        [NativeName("Name", "VK_FORMAT_FEATURE_2_VIDEO_ENCODE_EMPHASIS_MAP_BIT_KHR")]
        FormatFeature2VideoEncodeEmphasisMapBitKhr = 1125899906842624,
<<<<<<< HEAD
=======
        [Obsolete("Deprecated in favour of \"DepthCopyOnComputeQueueBitKhr\"")]
        [NativeName("Name", "VK_FORMAT_FEATURE_2_DEPTH_COPY_ON_COMPUTE_QUEUE_BIT_KHR")]
        FormatFeature2DepthCopyOnComputeQueueBitKhr = 4503599627370496,
        [Obsolete("Deprecated in favour of \"DepthCopyOnTransferQueueBitKhr\"")]
        [NativeName("Name", "VK_FORMAT_FEATURE_2_DEPTH_COPY_ON_TRANSFER_QUEUE_BIT_KHR")]
        FormatFeature2DepthCopyOnTransferQueueBitKhr = 9007199254740992,
        [Obsolete("Deprecated in favour of \"StencilCopyOnComputeQueueBitKhr\"")]
        [NativeName("Name", "VK_FORMAT_FEATURE_2_STENCIL_COPY_ON_COMPUTE_QUEUE_BIT_KHR")]
        FormatFeature2StencilCopyOnComputeQueueBitKhr = 18014398509481984,
        [Obsolete("Deprecated in favour of \"StencilCopyOnTransferQueueBitKhr\"")]
        [NativeName("Name", "VK_FORMAT_FEATURE_2_STENCIL_COPY_ON_TRANSFER_QUEUE_BIT_KHR")]
        FormatFeature2StencilCopyOnTransferQueueBitKhr = 36028797018963968,
>>>>>>> f550aa3f
        [Obsolete("Deprecated in favour of \"SampledImageFilterCubicBit\"")]
        [NativeName("Name", "VK_FORMAT_FEATURE_2_SAMPLED_IMAGE_FILTER_CUBIC_BIT")]
        FormatFeature2SampledImageFilterCubicBit = 8192,
        [Obsolete("Deprecated in favour of \"HostImageTransferBit\"")]
        [NativeName("Name", "VK_FORMAT_FEATURE_2_HOST_IMAGE_TRANSFER_BIT")]
        FormatFeature2HostImageTransferBit = 70368744177664,
        [NativeName("Name", "VK_FORMAT_FEATURE_2_SAMPLED_IMAGE_BIT")]
        SampledImageBit = 1,
        [NativeName("Name", "VK_FORMAT_FEATURE_2_STORAGE_IMAGE_BIT")]
        StorageImageBit = 2,
        [NativeName("Name", "VK_FORMAT_FEATURE_2_STORAGE_IMAGE_ATOMIC_BIT")]
        StorageImageAtomicBit = 4,
        [NativeName("Name", "VK_FORMAT_FEATURE_2_UNIFORM_TEXEL_BUFFER_BIT")]
        UniformTexelBufferBit = 8,
        [NativeName("Name", "VK_FORMAT_FEATURE_2_STORAGE_TEXEL_BUFFER_BIT")]
        StorageTexelBufferBit = 16,
        [NativeName("Name", "VK_FORMAT_FEATURE_2_STORAGE_TEXEL_BUFFER_ATOMIC_BIT")]
        StorageTexelBufferAtomicBit = 32,
        [NativeName("Name", "VK_FORMAT_FEATURE_2_VERTEX_BUFFER_BIT")]
        VertexBufferBit = 64,
        [NativeName("Name", "VK_FORMAT_FEATURE_2_COLOR_ATTACHMENT_BIT")]
        ColorAttachmentBit = 128,
        [NativeName("Name", "VK_FORMAT_FEATURE_2_COLOR_ATTACHMENT_BLEND_BIT")]
        ColorAttachmentBlendBit = 256,
        [NativeName("Name", "VK_FORMAT_FEATURE_2_DEPTH_STENCIL_ATTACHMENT_BIT")]
        DepthStencilAttachmentBit = 512,
        [NativeName("Name", "VK_FORMAT_FEATURE_2_BLIT_SRC_BIT")]
        BlitSrcBit = 1024,
        [NativeName("Name", "VK_FORMAT_FEATURE_2_BLIT_DST_BIT")]
        BlitDstBit = 2048,
        [NativeName("Name", "VK_FORMAT_FEATURE_2_SAMPLED_IMAGE_FILTER_LINEAR_BIT")]
        SampledImageFilterLinearBit = 4096,
        [NativeName("Name", "VK_FORMAT_FEATURE_2_TRANSFER_SRC_BIT")]
        TransferSrcBit = 16384,
        [NativeName("Name", "VK_FORMAT_FEATURE_2_TRANSFER_DST_BIT")]
        TransferDstBit = 32768,
        [NativeName("Name", "VK_FORMAT_FEATURE_2_SAMPLED_IMAGE_FILTER_MINMAX_BIT")]
        SampledImageFilterMinmaxBit = 65536,
        [NativeName("Name", "VK_FORMAT_FEATURE_2_MIDPOINT_CHROMA_SAMPLES_BIT")]
        MidpointChromaSamplesBit = 131072,
        [NativeName("Name", "VK_FORMAT_FEATURE_2_SAMPLED_IMAGE_YCBCR_CONVERSION_LINEAR_FILTER_BIT")]
        SampledImageYcbcrConversionLinearFilterBit = 262144,
        [NativeName("Name", "VK_FORMAT_FEATURE_2_SAMPLED_IMAGE_YCBCR_CONVERSION_SEPARATE_RECONSTRUCTION_FILTER_BIT")]
        SampledImageYcbcrConversionSeparateReconstructionFilterBit = 524288,
        [NativeName("Name", "VK_FORMAT_FEATURE_2_SAMPLED_IMAGE_YCBCR_CONVERSION_CHROMA_RECONSTRUCTION_EXPLICIT_BIT")]
        SampledImageYcbcrConversionChromaReconstructionExplicitBit = 1048576,
        [NativeName("Name", "VK_FORMAT_FEATURE_2_SAMPLED_IMAGE_YCBCR_CONVERSION_CHROMA_RECONSTRUCTION_EXPLICIT_FORCEABLE_BIT")]
        SampledImageYcbcrConversionChromaReconstructionExplicitForceableBit = 2097152,
        [NativeName("Name", "VK_FORMAT_FEATURE_2_DISJOINT_BIT")]
        DisjointBit = 4194304,
        [NativeName("Name", "VK_FORMAT_FEATURE_2_COSITED_CHROMA_SAMPLES_BIT")]
        CositedChromaSamplesBit = 8388608,
        [NativeName("Name", "VK_FORMAT_FEATURE_2_STORAGE_READ_WITHOUT_FORMAT_BIT")]
        StorageReadWithoutFormatBit = 2147483648,
        [NativeName("Name", "VK_FORMAT_FEATURE_2_STORAGE_WRITE_WITHOUT_FORMAT_BIT")]
        StorageWriteWithoutFormatBit = 4294967296,
        [NativeName("Name", "VK_FORMAT_FEATURE_2_SAMPLED_IMAGE_DEPTH_COMPARISON_BIT")]
        SampledImageDepthComparisonBit = 8589934592,
        [NativeName("Name", "VK_FORMAT_FEATURE_2_VIDEO_DECODE_OUTPUT_BIT_KHR")]
        VideoDecodeOutputBitKhr = 33554432,
        [NativeName("Name", "VK_FORMAT_FEATURE_2_VIDEO_DECODE_DPB_BIT_KHR")]
        VideoDecodeDpbBitKhr = 67108864,
        [NativeName("Name", "VK_FORMAT_FEATURE_2_ACCELERATION_STRUCTURE_VERTEX_BUFFER_BIT_KHR")]
        AccelerationStructureVertexBufferBitKhr = 536870912,
        [NativeName("Name", "VK_FORMAT_FEATURE_2_FRAGMENT_DENSITY_MAP_BIT_EXT")]
        FragmentDensityMapBitExt = 16777216,
        [NativeName("Name", "VK_FORMAT_FEATURE_2_FRAGMENT_SHADING_RATE_ATTACHMENT_BIT_KHR")]
        FragmentShadingRateAttachmentBitKhr = 1073741824,
        [NativeName("Name", "VK_FORMAT_FEATURE_2_HOST_IMAGE_TRANSFER_BIT_EXT")]
        HostImageTransferBitExt = 70368744177664,
        [NativeName("Name", "VK_FORMAT_FEATURE_2_VIDEO_ENCODE_INPUT_BIT_KHR")]
        VideoEncodeInputBitKhr = 134217728,
        [NativeName("Name", "VK_FORMAT_FEATURE_2_VIDEO_ENCODE_DPB_BIT_KHR")]
        VideoEncodeDpbBitKhr = 268435456,
        [NativeName("Name", "VK_FORMAT_FEATURE_2_SAMPLED_IMAGE_FILTER_CUBIC_BIT_EXT")]
        SampledImageFilterCubicBitExt = 8192,
        [NativeName("Name", "VK_FORMAT_FEATURE_2_ACCELERATION_STRUCTURE_RADIUS_BUFFER_BIT_NV")]
        AccelerationStructureRadiusBufferBitNV = 2251799813685248,
        [NativeName("Name", "VK_FORMAT_FEATURE_2_LINEAR_COLOR_ATTACHMENT_BIT_NV")]
        LinearColorAttachmentBitNV = 274877906944,
        [NativeName("Name", "VK_FORMAT_FEATURE_2_WEIGHT_IMAGE_BIT_QCOM")]
        WeightImageBitQCom = 17179869184,
        [NativeName("Name", "VK_FORMAT_FEATURE_2_WEIGHT_SAMPLED_IMAGE_BIT_QCOM")]
        WeightSampledImageBitQCom = 34359738368,
        [NativeName("Name", "VK_FORMAT_FEATURE_2_BLOCK_MATCHING_BIT_QCOM")]
        BlockMatchingBitQCom = 68719476736,
        [NativeName("Name", "VK_FORMAT_FEATURE_2_BOX_FILTER_SAMPLED_BIT_QCOM")]
        BoxFilterSampledBitQCom = 137438953472,
        [NativeName("Name", "VK_FORMAT_FEATURE_2_TENSOR_SHADER_BIT_ARM")]
        TensorShaderBitArm = 549755813888,
        [NativeName("Name", "VK_FORMAT_FEATURE_2_TENSOR_IMAGE_ALIASING_BIT_ARM")]
        TensorImageAliasingBitArm = 8796093022208,
        [NativeName("Name", "VK_FORMAT_FEATURE_2_OPTICAL_FLOW_IMAGE_BIT_NV")]
        OpticalFlowImageBitNV = 1099511627776,
        [NativeName("Name", "VK_FORMAT_FEATURE_2_OPTICAL_FLOW_VECTOR_BIT_NV")]
        OpticalFlowVectorBitNV = 2199023255552,
        [NativeName("Name", "VK_FORMAT_FEATURE_2_OPTICAL_FLOW_COST_BIT_NV")]
        OpticalFlowCostBitNV = 4398046511104,
        [NativeName("Name", "VK_FORMAT_FEATURE_2_TENSOR_DATA_GRAPH_BIT_ARM")]
        TensorDataGraphBitArm = 281474976710656,
<<<<<<< HEAD
=======
        [NativeName("Name", "VK_FORMAT_FEATURE_2_COPY_IMAGE_INDIRECT_DST_BIT_KHR")]
        CopyImageIndirectDstBitKhr = 576460752303423488,
>>>>>>> f550aa3f
        [NativeName("Name", "VK_FORMAT_FEATURE_2_VIDEO_ENCODE_QUANTIZATION_DELTA_MAP_BIT_KHR")]
        VideoEncodeQuantizationDeltaMapBitKhr = 562949953421312,
        [NativeName("Name", "VK_FORMAT_FEATURE_2_VIDEO_ENCODE_EMPHASIS_MAP_BIT_KHR")]
        VideoEncodeEmphasisMapBitKhr = 1125899906842624,
<<<<<<< HEAD
=======
        [NativeName("Name", "VK_FORMAT_FEATURE_2_DEPTH_COPY_ON_COMPUTE_QUEUE_BIT_KHR")]
        DepthCopyOnComputeQueueBitKhr = 4503599627370496,
        [NativeName("Name", "VK_FORMAT_FEATURE_2_DEPTH_COPY_ON_TRANSFER_QUEUE_BIT_KHR")]
        DepthCopyOnTransferQueueBitKhr = 9007199254740992,
        [NativeName("Name", "VK_FORMAT_FEATURE_2_STENCIL_COPY_ON_COMPUTE_QUEUE_BIT_KHR")]
        StencilCopyOnComputeQueueBitKhr = 18014398509481984,
        [NativeName("Name", "VK_FORMAT_FEATURE_2_STENCIL_COPY_ON_TRANSFER_QUEUE_BIT_KHR")]
        StencilCopyOnTransferQueueBitKhr = 36028797018963968,
>>>>>>> f550aa3f
        [NativeName("Name", "VK_FORMAT_FEATURE_2_SAMPLED_IMAGE_FILTER_CUBIC_BIT")]
        SampledImageFilterCubicBit = 8192,
        [NativeName("Name", "VK_FORMAT_FEATURE_2_HOST_IMAGE_TRANSFER_BIT")]
        HostImageTransferBit = 70368744177664,
    }
}<|MERGE_RESOLUTION|>--- conflicted
+++ resolved
@@ -156,20 +156,15 @@
         [Obsolete("Deprecated in favour of \"TensorDataGraphBitArm\"")]
         [NativeName("Name", "VK_FORMAT_FEATURE_2_TENSOR_DATA_GRAPH_BIT_ARM")]
         FormatFeature2TensorDataGraphBitArm = 281474976710656,
-<<<<<<< HEAD
-=======
         [Obsolete("Deprecated in favour of \"CopyImageIndirectDstBitKhr\"")]
         [NativeName("Name", "VK_FORMAT_FEATURE_2_COPY_IMAGE_INDIRECT_DST_BIT_KHR")]
         FormatFeature2CopyImageIndirectDstBitKhr = 576460752303423488,
->>>>>>> f550aa3f
         [Obsolete("Deprecated in favour of \"VideoEncodeQuantizationDeltaMapBitKhr\"")]
         [NativeName("Name", "VK_FORMAT_FEATURE_2_VIDEO_ENCODE_QUANTIZATION_DELTA_MAP_BIT_KHR")]
         FormatFeature2VideoEncodeQuantizationDeltaMapBitKhr = 562949953421312,
         [Obsolete("Deprecated in favour of \"VideoEncodeEmphasisMapBitKhr\"")]
         [NativeName("Name", "VK_FORMAT_FEATURE_2_VIDEO_ENCODE_EMPHASIS_MAP_BIT_KHR")]
         FormatFeature2VideoEncodeEmphasisMapBitKhr = 1125899906842624,
-<<<<<<< HEAD
-=======
         [Obsolete("Deprecated in favour of \"DepthCopyOnComputeQueueBitKhr\"")]
         [NativeName("Name", "VK_FORMAT_FEATURE_2_DEPTH_COPY_ON_COMPUTE_QUEUE_BIT_KHR")]
         FormatFeature2DepthCopyOnComputeQueueBitKhr = 4503599627370496,
@@ -182,7 +177,6 @@
         [Obsolete("Deprecated in favour of \"StencilCopyOnTransferQueueBitKhr\"")]
         [NativeName("Name", "VK_FORMAT_FEATURE_2_STENCIL_COPY_ON_TRANSFER_QUEUE_BIT_KHR")]
         FormatFeature2StencilCopyOnTransferQueueBitKhr = 36028797018963968,
->>>>>>> f550aa3f
         [Obsolete("Deprecated in favour of \"SampledImageFilterCubicBit\"")]
         [NativeName("Name", "VK_FORMAT_FEATURE_2_SAMPLED_IMAGE_FILTER_CUBIC_BIT")]
         FormatFeature2SampledImageFilterCubicBit = 8192,
@@ -283,17 +277,12 @@
         OpticalFlowCostBitNV = 4398046511104,
         [NativeName("Name", "VK_FORMAT_FEATURE_2_TENSOR_DATA_GRAPH_BIT_ARM")]
         TensorDataGraphBitArm = 281474976710656,
-<<<<<<< HEAD
-=======
         [NativeName("Name", "VK_FORMAT_FEATURE_2_COPY_IMAGE_INDIRECT_DST_BIT_KHR")]
         CopyImageIndirectDstBitKhr = 576460752303423488,
->>>>>>> f550aa3f
         [NativeName("Name", "VK_FORMAT_FEATURE_2_VIDEO_ENCODE_QUANTIZATION_DELTA_MAP_BIT_KHR")]
         VideoEncodeQuantizationDeltaMapBitKhr = 562949953421312,
         [NativeName("Name", "VK_FORMAT_FEATURE_2_VIDEO_ENCODE_EMPHASIS_MAP_BIT_KHR")]
         VideoEncodeEmphasisMapBitKhr = 1125899906842624,
-<<<<<<< HEAD
-=======
         [NativeName("Name", "VK_FORMAT_FEATURE_2_DEPTH_COPY_ON_COMPUTE_QUEUE_BIT_KHR")]
         DepthCopyOnComputeQueueBitKhr = 4503599627370496,
         [NativeName("Name", "VK_FORMAT_FEATURE_2_DEPTH_COPY_ON_TRANSFER_QUEUE_BIT_KHR")]
@@ -302,7 +291,6 @@
         StencilCopyOnComputeQueueBitKhr = 18014398509481984,
         [NativeName("Name", "VK_FORMAT_FEATURE_2_STENCIL_COPY_ON_TRANSFER_QUEUE_BIT_KHR")]
         StencilCopyOnTransferQueueBitKhr = 36028797018963968,
->>>>>>> f550aa3f
         [NativeName("Name", "VK_FORMAT_FEATURE_2_SAMPLED_IMAGE_FILTER_CUBIC_BIT")]
         SampledImageFilterCubicBit = 8192,
         [NativeName("Name", "VK_FORMAT_FEATURE_2_HOST_IMAGE_TRANSFER_BIT")]
