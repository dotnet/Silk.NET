// Licensed to the .NET Foundation under one or more agreements.
// The .NET Foundation licenses this file to you under the MIT license.


using System;
using System.Runtime.InteropServices;
using System.Runtime.CompilerServices;
using System.Text;
using Silk.NET.Core;
using Silk.NET.Core.Native;
using Silk.NET.Core.Attributes;
using Silk.NET.Core.Contexts;
using Silk.NET.Core.Loader;

#pragma warning disable 1591

namespace Silk.NET.Vulkan
{
    [NativeName("Name", "VkPhysicalDeviceShaderEnqueuePropertiesAMDX")]
    public unsafe partial struct PhysicalDeviceShaderEnqueuePropertiesAMDX : IExtendsChain<PhysicalDeviceProperties2>, IExtendsChain<PhysicalDeviceProperties2KHR>
    {
        public PhysicalDeviceShaderEnqueuePropertiesAMDX
        (
            StructureType? sType = StructureType.PhysicalDeviceShaderEnqueuePropertiesAmdx,
            void* pNext = null,
            uint? maxExecutionGraphDepth = null,
            uint? maxExecutionGraphShaderOutputNodes = null,
            uint? maxExecutionGraphShaderPayloadSize = null,
            uint? maxExecutionGraphShaderPayloadCount = null,
            uint? executionGraphDispatchAddressAlignment = null,
            uint? maxExecutionGraphWorkgroups = null
        ) : this()
        {
            if (sType is not null)
            {
                SType = sType.Value;
            }

            if (pNext is not null)
            {
                PNext = pNext;
            }

            if (maxExecutionGraphDepth is not null)
            {
                MaxExecutionGraphDepth = maxExecutionGraphDepth.Value;
            }

            if (maxExecutionGraphShaderOutputNodes is not null)
            {
                MaxExecutionGraphShaderOutputNodes = maxExecutionGraphShaderOutputNodes.Value;
            }

            if (maxExecutionGraphShaderPayloadSize is not null)
            {
                MaxExecutionGraphShaderPayloadSize = maxExecutionGraphShaderPayloadSize.Value;
            }

            if (maxExecutionGraphShaderPayloadCount is not null)
            {
                MaxExecutionGraphShaderPayloadCount = maxExecutionGraphShaderPayloadCount.Value;
            }

            if (executionGraphDispatchAddressAlignment is not null)
            {
                ExecutionGraphDispatchAddressAlignment = executionGraphDispatchAddressAlignment.Value;
            }

            if (maxExecutionGraphWorkgroups is not null)
            {
                MaxExecutionGraphWorkgroups = maxExecutionGraphWorkgroups.Value;
            }
        }

/// <summary></summary>
        [NativeName("Type", "VkStructureType")]
        [NativeName("Type.Name", "VkStructureType")]
        [NativeName("Name", "sType")]
        public StructureType SType;
/// <summary></summary>
        [NativeName("Type", "void*")]
        [NativeName("Type.Name", "void")]
        [NativeName("Name", "pNext")]
        public void* PNext;
/// <summary></summary>
        [NativeName("Type", "uint32_t")]
        [NativeName("Type.Name", "uint32_t")]
        [NativeName("Name", "maxExecutionGraphDepth")]
        public uint MaxExecutionGraphDepth;
/// <summary></summary>
        [NativeName("Type", "uint32_t")]
        [NativeName("Type.Name", "uint32_t")]
        [NativeName("Name", "maxExecutionGraphShaderOutputNodes")]
        public uint MaxExecutionGraphShaderOutputNodes;
/// <summary></summary>
        [NativeName("Type", "uint32_t")]
        [NativeName("Type.Name", "uint32_t")]
        [NativeName("Name", "maxExecutionGraphShaderPayloadSize")]
        public uint MaxExecutionGraphShaderPayloadSize;
/// <summary></summary>
        [NativeName("Type", "uint32_t")]
        [NativeName("Type.Name", "uint32_t")]
        [NativeName("Name", "maxExecutionGraphShaderPayloadCount")]
        public uint MaxExecutionGraphShaderPayloadCount;
/// <summary></summary>
        [NativeName("Type", "uint32_t")]
        [NativeName("Type.Name", "uint32_t")]
        [NativeName("Name", "executionGraphDispatchAddressAlignment")]
        public uint ExecutionGraphDispatchAddressAlignment;
        /// <summary></summary>
        [NativeName("Type", "uint32_t")]
        [NativeName("Type.Name", "uint32_t")]
        [NativeName("Name", "maxExecutionGraphWorkgroupCount")]
        public fixed uint MaxExecutionGraphWorkgroupCount[3];
/// <summary></summary>
        [NativeName("Type", "uint32_t")]
        [NativeName("Type.Name", "uint32_t")]
        [NativeName("Name", "maxExecutionGraphWorkgroups")]
        public uint MaxExecutionGraphWorkgroups;
<<<<<<< HEAD
=======
        /// <summary>To be documented.</summary>
        public override string ToString()
        {
            return Handle.ToString();
        }

>>>>>>> 3adf41d1

        /// <inheritdoc />
        StructureType IStructuredType.StructureType()
        {
            return SType = StructureType.PhysicalDeviceShaderEnqueuePropertiesAmdx;
        }

        /// <inheritdoc />
        unsafe BaseInStructure* IChainable.PNext
        {
            get => (BaseInStructure*) PNext;
            set => PNext = value;
        }
    }
}<|MERGE_RESOLUTION|>--- conflicted
+++ resolved
@@ -117,15 +117,12 @@
         [NativeName("Type.Name", "uint32_t")]
         [NativeName("Name", "maxExecutionGraphWorkgroups")]
         public uint MaxExecutionGraphWorkgroups;
-<<<<<<< HEAD
-=======
         /// <summary>To be documented.</summary>
         public override string ToString()
         {
             return Handle.ToString();
         }
 
->>>>>>> 3adf41d1
 
         /// <inheritdoc />
         StructureType IStructuredType.StructureType()
