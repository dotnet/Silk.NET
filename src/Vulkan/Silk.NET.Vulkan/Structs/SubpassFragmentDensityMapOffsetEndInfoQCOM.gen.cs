// Licensed to the .NET Foundation under one or more agreements.
// The .NET Foundation licenses this file to you under the MIT license.


using System;
using System.Runtime.InteropServices;
using System.Runtime.CompilerServices;
using System.Text;
using Silk.NET.Core;
using Silk.NET.Core.Native;
using Silk.NET.Core.Attributes;
using Silk.NET.Core.Contexts;
using Silk.NET.Core.Loader;

#pragma warning disable 1591

namespace Silk.NET.Vulkan
{
    [NativeName("Name", "VkSubpassFragmentDensityMapOffsetEndInfoQCOM")]
    [NativeName("AliasOf", "VkRenderPassFragmentDensityMapOffsetEndInfoEXT")]
<<<<<<< HEAD
    public unsafe partial struct SubpassFragmentDensityMapOffsetEndInfoQCOM : IExtendsChain<SubpassEndInfo>, IExtendsChain<SubpassEndInfoKHR>, IExtendsChain<RenderingEndInfoEXT>
=======
    public unsafe partial struct SubpassFragmentDensityMapOffsetEndInfoQCOM : IExtendsChain<SubpassEndInfo>, IExtendsChain<SubpassEndInfoKHR>, IExtendsChain<RenderingEndInfoKHR>, IExtendsChain<RenderingEndInfoEXT>
>>>>>>> f550aa3f
    {
        public SubpassFragmentDensityMapOffsetEndInfoQCOM
        (
            StructureType? sType = StructureType.RenderPassFragmentDensityMapOffsetEndInfoExt,
            void* pNext = null,
            uint? fragmentDensityOffsetCount = null,
            Offset2D* pFragmentDensityOffsets = null
        ) : this()
        {
            if (sType is not null)
            {
                SType = sType.Value;
            }

            if (pNext is not null)
            {
                PNext = pNext;
            }

            if (fragmentDensityOffsetCount is not null)
            {
                FragmentDensityOffsetCount = fragmentDensityOffsetCount.Value;
            }

            if (pFragmentDensityOffsets is not null)
            {
                PFragmentDensityOffsets = pFragmentDensityOffsets;
            }
        }

/// <summary></summary>
        [NativeName("Type", "VkStructureType")]
        [NativeName("Type.Name", "VkStructureType")]
        [NativeName("Name", "sType")]
        public StructureType SType;
/// <summary></summary>
        [NativeName("Type", "void*")]
        [NativeName("Type.Name", "void")]
        [NativeName("Name", "pNext")]
        public void* PNext;
/// <summary></summary>
        [NativeName("Type", "uint32_t")]
        [NativeName("Type.Name", "uint32_t")]
        [NativeName("Name", "fragmentDensityOffsetCount")]
        public uint FragmentDensityOffsetCount;
/// <summary></summary>
        [NativeName("Type", "VkOffset2D*")]
        [NativeName("Type.Name", "VkOffset2D")]
        [NativeName("Name", "pFragmentDensityOffsets")]
        public Offset2D* PFragmentDensityOffsets;

        /// <inheritdoc />
        StructureType IStructuredType.StructureType()
        {
            return SType = StructureType.RenderPassFragmentDensityMapOffsetEndInfoExt;
        }

        /// <inheritdoc />
        unsafe BaseInStructure* IChainable.PNext
        {
            get => (BaseInStructure*) PNext;
            set => PNext = value;
        }
    }
}<|MERGE_RESOLUTION|>--- conflicted
+++ resolved
@@ -18,11 +18,7 @@
 {
     [NativeName("Name", "VkSubpassFragmentDensityMapOffsetEndInfoQCOM")]
     [NativeName("AliasOf", "VkRenderPassFragmentDensityMapOffsetEndInfoEXT")]
-<<<<<<< HEAD
-    public unsafe partial struct SubpassFragmentDensityMapOffsetEndInfoQCOM : IExtendsChain<SubpassEndInfo>, IExtendsChain<SubpassEndInfoKHR>, IExtendsChain<RenderingEndInfoEXT>
-=======
     public unsafe partial struct SubpassFragmentDensityMapOffsetEndInfoQCOM : IExtendsChain<SubpassEndInfo>, IExtendsChain<SubpassEndInfoKHR>, IExtendsChain<RenderingEndInfoKHR>, IExtendsChain<RenderingEndInfoEXT>
->>>>>>> f550aa3f
     {
         public SubpassFragmentDensityMapOffsetEndInfoQCOM
         (
