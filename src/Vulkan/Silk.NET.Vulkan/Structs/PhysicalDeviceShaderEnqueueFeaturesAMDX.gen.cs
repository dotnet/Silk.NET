--- conflicted
+++ resolved
@@ -68,15 +68,12 @@
         [NativeName("Type.Name", "VkBool32")]
         [NativeName("Name", "shaderMeshEnqueue")]
         public Bool32 ShaderMeshEnqueue;
-<<<<<<< HEAD
-=======
         /// <summary>To be documented.</summary>
         public override string ToString()
         {
             return Handle.ToString();
         }
 
->>>>>>> 3adf41d1
 
         /// <inheritdoc />
         StructureType IStructuredType.StructureType()
