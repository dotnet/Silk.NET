// Licensed to the .NET Foundation under one or more agreements.
// The .NET Foundation licenses this file to you under the MIT license.


using System;
using System.Runtime.InteropServices;
using System.Runtime.CompilerServices;
using System.Text;
using Silk.NET.Core;
using Silk.NET.Core.Native;
using Silk.NET.Core.Attributes;
using Silk.NET.Core.Contexts;
using Silk.NET.Core.Loader;

#pragma warning disable 1591

namespace Silk.NET.Vulkan
{
    [NativeName("Name", "VkImageView")]
    public unsafe partial struct ImageView
    {
        public ImageView
        (
            ulong? handle = null
        ) : this()
        {
            if (handle is not null)
            {
                Handle = handle.Value;
            }
        }


        [NativeName("Type", "")]
        [NativeName("Type.Name", "")]
        [NativeName("Name", "")]
        public ulong Handle;
        /// <summary>To be documented.</summary>
        public override string ToString()
        {
<<<<<<< HEAD
            return Handle.ToString();
=======
            return sizeof(nint) == 8 ? $"0x{Handle:x16}" : $"0x{Handle:x8}";
>>>>>>> bcd7cbde
        }

    }
}<|MERGE_RESOLUTION|>--- conflicted
+++ resolved
@@ -38,11 +38,7 @@
         /// <summary>To be documented.</summary>
         public override string ToString()
         {
-<<<<<<< HEAD
-            return Handle.ToString();
-=======
             return sizeof(nint) == 8 ? $"0x{Handle:x16}" : $"0x{Handle:x8}";
->>>>>>> bcd7cbde
         }
 
     }
