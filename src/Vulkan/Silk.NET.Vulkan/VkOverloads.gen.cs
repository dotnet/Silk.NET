// Licensed to the .NET Foundation under one or more agreements.
// The .NET Foundation licenses this file to you under the MIT license.
using System;
using System.Runtime.InteropServices;
using System.Runtime.CompilerServices;
using System.Text;
using Silk.NET.Core;
using Silk.NET.Core.Native;
using Silk.NET.Core.Attributes;
using Silk.NET.Core.Contexts;
using Silk.NET.Core.Loader;

#pragma warning disable 1591

namespace Silk.NET.Vulkan
{
    public static class VkOverloads
    {
        /// <summary>To be documented.</summary>
        public static unsafe void CmdBindDescriptorSets2(this Vk thisApi, [Count(Count = 0)] CommandBuffer commandBuffer, [Count(Count = 0), Flow(Silk.NET.Core.Native.FlowDirection.In)] ReadOnlySpan<BindDescriptorSetsInfo> pBindDescriptorSetsInfo)
        {
            // SpanOverloader
            thisApi.CmdBindDescriptorSets2(commandBuffer, in pBindDescriptorSetsInfo.GetPinnableReference());
        }

        /// <summary>To be documented.</summary>
        public static unsafe void CmdPushConstants2(this Vk thisApi, [Count(Count = 0)] CommandBuffer commandBuffer, [Count(Count = 0), Flow(Silk.NET.Core.Native.FlowDirection.In)] ReadOnlySpan<PushConstantsInfo> pPushConstantsInfo)
        {
            // SpanOverloader
            thisApi.CmdPushConstants2(commandBuffer, in pPushConstantsInfo.GetPinnableReference());
        }

        /// <summary>To be documented.</summary>
        public static unsafe void CmdPushDescriptorSet(this Vk thisApi, [Count(Count = 0)] CommandBuffer commandBuffer, [Count(Count = 0)] PipelineBindPoint pipelineBindPoint, [Count(Count = 0)] PipelineLayout layout, [Count(Count = 0)] uint set, [Count(Count = 0)] uint descriptorWriteCount, [Count(Parameter = "descriptorWriteCount"), Flow(Silk.NET.Core.Native.FlowDirection.In)] ReadOnlySpan<WriteDescriptorSet> pDescriptorWrites)
        {
            // SpanOverloader
            thisApi.CmdPushDescriptorSet(commandBuffer, pipelineBindPoint, layout, set, descriptorWriteCount, in pDescriptorWrites.GetPinnableReference());
        }

        /// <summary>To be documented.</summary>
        public static unsafe void CmdPushDescriptorSet2(this Vk thisApi, [Count(Count = 0)] CommandBuffer commandBuffer, [Count(Count = 0), Flow(Silk.NET.Core.Native.FlowDirection.In)] ReadOnlySpan<PushDescriptorSetInfo> pPushDescriptorSetInfo)
        {
            // SpanOverloader
            thisApi.CmdPushDescriptorSet2(commandBuffer, in pPushDescriptorSetInfo.GetPinnableReference());
        }

        /// <summary>To be documented.</summary>
        public static unsafe void CmdPushDescriptorSetWithTemplate<T0>(this Vk thisApi, [Count(Count = 0)] CommandBuffer commandBuffer, [Count(Count = 0)] DescriptorUpdateTemplate descriptorUpdateTemplate, [Count(Count = 0)] PipelineLayout layout, [Count(Count = 0)] uint set, [Count(Count = 0)] Span<T0> pData) where T0 : unmanaged
        {
            // SpanOverloader
            thisApi.CmdPushDescriptorSetWithTemplate(commandBuffer, descriptorUpdateTemplate, layout, set, ref pData.GetPinnableReference());
        }

        /// <summary>To be documented.</summary>
        public static unsafe void CmdPushDescriptorSetWithTemplate2(this Vk thisApi, [Count(Count = 0)] CommandBuffer commandBuffer, [Count(Count = 0), Flow(Silk.NET.Core.Native.FlowDirection.In)] ReadOnlySpan<PushDescriptorSetWithTemplateInfo> pPushDescriptorSetWithTemplateInfo)
        {
            // SpanOverloader
            thisApi.CmdPushDescriptorSetWithTemplate2(commandBuffer, in pPushDescriptorSetWithTemplateInfo.GetPinnableReference());
        }

        /// <summary>To be documented.</summary>
        public static unsafe void CmdSetRenderingAttachmentLocation(this Vk thisApi, [Count(Count = 0)] CommandBuffer commandBuffer, [Count(Count = 0), Flow(Silk.NET.Core.Native.FlowDirection.In)] ReadOnlySpan<RenderingAttachmentLocationInfo> pLocationInfo)
        {
            // SpanOverloader
            thisApi.CmdSetRenderingAttachmentLocation(commandBuffer, in pLocationInfo.GetPinnableReference());
        }

        /// <summary>To be documented.</summary>
        public static unsafe void CmdSetRenderingInputAttachmentIndices(this Vk thisApi, [Count(Count = 0)] CommandBuffer commandBuffer, [Count(Count = 0), Flow(Silk.NET.Core.Native.FlowDirection.In)] ReadOnlySpan<RenderingInputAttachmentIndexInfo> pInputAttachmentIndexInfo)
        {
            // SpanOverloader
            thisApi.CmdSetRenderingInputAttachmentIndices(commandBuffer, in pInputAttachmentIndexInfo.GetPinnableReference());
        }

        /// <summary>To be documented.</summary>
        public static unsafe void GetRenderingAreaGranularity(this Vk thisApi, [Count(Count = 0)] Device device, [Count(Count = 0), Flow(Silk.NET.Core.Native.FlowDirection.In)] RenderingAreaInfo* pRenderingAreaInfo, [Count(Count = 0), Flow(Silk.NET.Core.Native.FlowDirection.Out)] Span<Extent2D> pGranularity)
        {
            // SpanOverloader
            thisApi.GetRenderingAreaGranularity(device, pRenderingAreaInfo, out pGranularity.GetPinnableReference());
        }

        /// <summary>To be documented.</summary>
        public static unsafe void GetRenderingAreaGranularity(this Vk thisApi, [Count(Count = 0)] Device device, [Count(Count = 0), Flow(Silk.NET.Core.Native.FlowDirection.In)] ReadOnlySpan<RenderingAreaInfo> pRenderingAreaInfo, [Count(Count = 0), Flow(Silk.NET.Core.Native.FlowDirection.Out)] Extent2D* pGranularity)
        {
            // SpanOverloader
            thisApi.GetRenderingAreaGranularity(device, in pRenderingAreaInfo.GetPinnableReference(), pGranularity);
        }

        /// <summary>To be documented.</summary>
        public static unsafe void GetRenderingAreaGranularity(this Vk thisApi, [Count(Count = 0)] Device device, [Count(Count = 0), Flow(Silk.NET.Core.Native.FlowDirection.In)] ReadOnlySpan<RenderingAreaInfo> pRenderingAreaInfo, [Count(Count = 0), Flow(Silk.NET.Core.Native.FlowDirection.Out)] Span<Extent2D> pGranularity)
        {
            // SpanOverloader
            thisApi.GetRenderingAreaGranularity(device, in pRenderingAreaInfo.GetPinnableReference(), out pGranularity.GetPinnableReference());
        }

        /// <summary>To be documented.</summary>
        public static unsafe Result CopyImageToImage(this Vk thisApi, [Count(Count = 0)] Device device, [Count(Count = 0), Flow(Silk.NET.Core.Native.FlowDirection.In)] ReadOnlySpan<CopyImageToImageInfo> pCopyImageToImageInfo)
        {
            // SpanOverloader
            return thisApi.CopyImageToImage(device, in pCopyImageToImageInfo.GetPinnableReference());
        }

        /// <summary>To be documented.</summary>
        public static unsafe Result CopyImageToMemory(this Vk thisApi, [Count(Count = 0)] Device device, [Count(Count = 0), Flow(Silk.NET.Core.Native.FlowDirection.In)] ReadOnlySpan<CopyImageToMemoryInfo> pCopyImageToMemoryInfo)
        {
            // SpanOverloader
            return thisApi.CopyImageToMemory(device, in pCopyImageToMemoryInfo.GetPinnableReference());
        }

        /// <summary>To be documented.</summary>
        public static unsafe Result CopyMemoryToImage(this Vk thisApi, [Count(Count = 0)] Device device, [Count(Count = 0), Flow(Silk.NET.Core.Native.FlowDirection.In)] ReadOnlySpan<CopyMemoryToImageInfo> pCopyMemoryToImageInfo)
        {
            // SpanOverloader
            return thisApi.CopyMemoryToImage(device, in pCopyMemoryToImageInfo.GetPinnableReference());
        }

        /// <summary>To be documented.</summary>
        [Inject(SilkTouchStage.Begin, "pLayout = new(StructureType.SubresourceLayout2);")]
        public static unsafe void GetDeviceImageSubresourceLayout(this Vk thisApi, [Count(Count = 0)] Device device, [Count(Count = 0), Flow(Silk.NET.Core.Native.FlowDirection.In)] DeviceImageSubresourceInfo* pInfo, [Count(Count = 0), Flow(Silk.NET.Core.Native.FlowDirection.Out)] Span<SubresourceLayout2> pLayout)
        {
            // SpanOverloader
            thisApi.GetDeviceImageSubresourceLayout(device, pInfo, out pLayout.GetPinnableReference());
        }

        /// <summary>To be documented.</summary>
        public static unsafe void GetDeviceImageSubresourceLayout(this Vk thisApi, [Count(Count = 0)] Device device, [Count(Count = 0), Flow(Silk.NET.Core.Native.FlowDirection.In)] ReadOnlySpan<DeviceImageSubresourceInfo> pInfo, [Count(Count = 0), Flow(Silk.NET.Core.Native.FlowDirection.Out)] SubresourceLayout2* pLayout)
        {
            // SpanOverloader
            thisApi.GetDeviceImageSubresourceLayout(device, in pInfo.GetPinnableReference(), pLayout);
        }

        /// <summary>To be documented.</summary>
        [Inject(SilkTouchStage.Begin, "pLayout = new(StructureType.SubresourceLayout2);")]
        public static unsafe void GetDeviceImageSubresourceLayout(this Vk thisApi, [Count(Count = 0)] Device device, [Count(Count = 0), Flow(Silk.NET.Core.Native.FlowDirection.In)] ReadOnlySpan<DeviceImageSubresourceInfo> pInfo, [Count(Count = 0), Flow(Silk.NET.Core.Native.FlowDirection.Out)] Span<SubresourceLayout2> pLayout)
        {
            // SpanOverloader
            thisApi.GetDeviceImageSubresourceLayout(device, in pInfo.GetPinnableReference(), out pLayout.GetPinnableReference());
        }

        /// <summary>To be documented.</summary>
        [Inject(SilkTouchStage.Begin, "pLayout = new(StructureType.SubresourceLayout2);")]
        public static unsafe void GetImageSubresourceLayout2(this Vk thisApi, [Count(Count = 0)] Device device, [Count(Count = 0)] Image image, [Count(Count = 0), Flow(Silk.NET.Core.Native.FlowDirection.In)] ImageSubresource2* pSubresource, [Count(Count = 0), Flow(Silk.NET.Core.Native.FlowDirection.Out)] Span<SubresourceLayout2> pLayout)
        {
            // SpanOverloader
            thisApi.GetImageSubresourceLayout2(device, image, pSubresource, out pLayout.GetPinnableReference());
        }

        /// <summary>To be documented.</summary>
        public static unsafe void GetImageSubresourceLayout2(this Vk thisApi, [Count(Count = 0)] Device device, [Count(Count = 0)] Image image, [Count(Count = 0), Flow(Silk.NET.Core.Native.FlowDirection.In)] ReadOnlySpan<ImageSubresource2> pSubresource, [Count(Count = 0), Flow(Silk.NET.Core.Native.FlowDirection.Out)] SubresourceLayout2* pLayout)
        {
            // SpanOverloader
            thisApi.GetImageSubresourceLayout2(device, image, in pSubresource.GetPinnableReference(), pLayout);
        }

        /// <summary>To be documented.</summary>
        [Inject(SilkTouchStage.Begin, "pLayout = new(StructureType.SubresourceLayout2);")]
        public static unsafe void GetImageSubresourceLayout2(this Vk thisApi, [Count(Count = 0)] Device device, [Count(Count = 0)] Image image, [Count(Count = 0), Flow(Silk.NET.Core.Native.FlowDirection.In)] ReadOnlySpan<ImageSubresource2> pSubresource, [Count(Count = 0), Flow(Silk.NET.Core.Native.FlowDirection.Out)] Span<SubresourceLayout2> pLayout)
        {
            // SpanOverloader
            thisApi.GetImageSubresourceLayout2(device, image, in pSubresource.GetPinnableReference(), out pLayout.GetPinnableReference());
        }

        /// <summary>To be documented.</summary>
        public static unsafe Result MapMemory2(this Vk thisApi, [Count(Count = 0)] Device device, [Count(Count = 0), Flow(Silk.NET.Core.Native.FlowDirection.In)] ReadOnlySpan<MemoryMapInfo> pMemoryMapInfo, [Count(Count = 0)] void** ppData)
        {
            // SpanOverloader
            return thisApi.MapMemory2(device, in pMemoryMapInfo.GetPinnableReference(), ppData);
        }

        /// <summary>To be documented.</summary>
        public static unsafe Result MapMemory2(this Vk thisApi, [Count(Count = 0)] Device device, [Count(Count = 0), Flow(Silk.NET.Core.Native.FlowDirection.In)] ReadOnlySpan<MemoryMapInfo> pMemoryMapInfo, [Count(Count = 0)] ref void* ppData)
        {
            // SpanOverloader
            return thisApi.MapMemory2(device, in pMemoryMapInfo.GetPinnableReference(), ref ppData);
        }

        /// <summary>To be documented.</summary>
        public static unsafe Result TransitionImageLayout(this Vk thisApi, [Count(Count = 0)] Device device, [Count(Count = 0)] uint transitionCount, [Count(Parameter = "transitionCount"), Flow(Silk.NET.Core.Native.FlowDirection.In)] ReadOnlySpan<HostImageLayoutTransitionInfo> pTransitions)
        {
            // SpanOverloader
            return thisApi.TransitionImageLayout(device, transitionCount, in pTransitions.GetPinnableReference());
        }

        /// <summary>To be documented.</summary>
        public static unsafe Result UnmapMemory2(this Vk thisApi, [Count(Count = 0)] Device device, [Count(Count = 0), Flow(Silk.NET.Core.Native.FlowDirection.In)] ReadOnlySpan<MemoryUnmapInfo> pMemoryUnmapInfo)
        {
            // SpanOverloader
            return thisApi.UnmapMemory2(device, in pMemoryUnmapInfo.GetPinnableReference());
        }

        /// <summary>To be documented.</summary>
        public static unsafe void CmdBeginRenderPass2(this Vk thisApi, [Count(Count = 0)] CommandBuffer commandBuffer, [Count(Count = 0), Flow(Silk.NET.Core.Native.FlowDirection.In)] RenderPassBeginInfo* pRenderPassBegin, [Count(Count = 0), Flow(Silk.NET.Core.Native.FlowDirection.In)] ReadOnlySpan<SubpassBeginInfo> pSubpassBeginInfo)
        {
            // SpanOverloader
            thisApi.CmdBeginRenderPass2(commandBuffer, pRenderPassBegin, in pSubpassBeginInfo.GetPinnableReference());
        }

        /// <summary>To be documented.</summary>
        public static unsafe void CmdBeginRenderPass2(this Vk thisApi, [Count(Count = 0)] CommandBuffer commandBuffer, [Count(Count = 0), Flow(Silk.NET.Core.Native.FlowDirection.In)] ReadOnlySpan<RenderPassBeginInfo> pRenderPassBegin, [Count(Count = 0), Flow(Silk.NET.Core.Native.FlowDirection.In)] SubpassBeginInfo* pSubpassBeginInfo)
        {
            // SpanOverloader
            thisApi.CmdBeginRenderPass2(commandBuffer, in pRenderPassBegin.GetPinnableReference(), pSubpassBeginInfo);
        }

        /// <summary>To be documented.</summary>
        public static unsafe void CmdBeginRenderPass2(this Vk thisApi, [Count(Count = 0)] CommandBuffer commandBuffer, [Count(Count = 0), Flow(Silk.NET.Core.Native.FlowDirection.In)] ReadOnlySpan<RenderPassBeginInfo> pRenderPassBegin, [Count(Count = 0), Flow(Silk.NET.Core.Native.FlowDirection.In)] ReadOnlySpan<SubpassBeginInfo> pSubpassBeginInfo)
        {
            // SpanOverloader
            thisApi.CmdBeginRenderPass2(commandBuffer, in pRenderPassBegin.GetPinnableReference(), in pSubpassBeginInfo.GetPinnableReference());
        }

        /// <summary>To be documented.</summary>
        public static unsafe void CmdEndRenderPass2(this Vk thisApi, [Count(Count = 0)] CommandBuffer commandBuffer, [Count(Count = 0), Flow(Silk.NET.Core.Native.FlowDirection.In)] ReadOnlySpan<SubpassEndInfo> pSubpassEndInfo)
        {
            // SpanOverloader
            thisApi.CmdEndRenderPass2(commandBuffer, in pSubpassEndInfo.GetPinnableReference());
        }

        /// <summary>To be documented.</summary>
        public static unsafe void CmdNextSubpass2(this Vk thisApi, [Count(Count = 0)] CommandBuffer commandBuffer, [Count(Count = 0), Flow(Silk.NET.Core.Native.FlowDirection.In)] SubpassBeginInfo* pSubpassBeginInfo, [Count(Count = 0), Flow(Silk.NET.Core.Native.FlowDirection.In)] ReadOnlySpan<SubpassEndInfo> pSubpassEndInfo)
        {
            // SpanOverloader
            thisApi.CmdNextSubpass2(commandBuffer, pSubpassBeginInfo, in pSubpassEndInfo.GetPinnableReference());
        }

        /// <summary>To be documented.</summary>
        public static unsafe void CmdNextSubpass2(this Vk thisApi, [Count(Count = 0)] CommandBuffer commandBuffer, [Count(Count = 0), Flow(Silk.NET.Core.Native.FlowDirection.In)] ReadOnlySpan<SubpassBeginInfo> pSubpassBeginInfo, [Count(Count = 0), Flow(Silk.NET.Core.Native.FlowDirection.In)] SubpassEndInfo* pSubpassEndInfo)
        {
            // SpanOverloader
            thisApi.CmdNextSubpass2(commandBuffer, in pSubpassBeginInfo.GetPinnableReference(), pSubpassEndInfo);
        }

        /// <summary>To be documented.</summary>
        public static unsafe void CmdNextSubpass2(this Vk thisApi, [Count(Count = 0)] CommandBuffer commandBuffer, [Count(Count = 0), Flow(Silk.NET.Core.Native.FlowDirection.In)] ReadOnlySpan<SubpassBeginInfo> pSubpassBeginInfo, [Count(Count = 0), Flow(Silk.NET.Core.Native.FlowDirection.In)] ReadOnlySpan<SubpassEndInfo> pSubpassEndInfo)
        {
            // SpanOverloader
            thisApi.CmdNextSubpass2(commandBuffer, in pSubpassBeginInfo.GetPinnableReference(), in pSubpassEndInfo.GetPinnableReference());
        }

        /// <summary>To be documented.</summary>
        public static unsafe Result CreateRenderPass2(this Vk thisApi, [Count(Count = 0)] Device device, [Count(Count = 0), Flow(Silk.NET.Core.Native.FlowDirection.In)] RenderPassCreateInfo2* pCreateInfo, [Count(Count = 0), Flow(Silk.NET.Core.Native.FlowDirection.In)] AllocationCallbacks* pAllocator, [Count(Count = 0), Flow(Silk.NET.Core.Native.FlowDirection.Out)] Span<RenderPass> pRenderPass)
        {
            // SpanOverloader
            return thisApi.CreateRenderPass2(device, pCreateInfo, pAllocator, out pRenderPass.GetPinnableReference());
        }

        /// <summary>To be documented.</summary>
        public static unsafe Result CreateRenderPass2(this Vk thisApi, [Count(Count = 0)] Device device, [Count(Count = 0), Flow(Silk.NET.Core.Native.FlowDirection.In)] RenderPassCreateInfo2* pCreateInfo, [Count(Count = 0), Flow(Silk.NET.Core.Native.FlowDirection.In)] ReadOnlySpan<AllocationCallbacks> pAllocator, [Count(Count = 0), Flow(Silk.NET.Core.Native.FlowDirection.Out)] RenderPass* pRenderPass)
        {
            // SpanOverloader
            return thisApi.CreateRenderPass2(device, pCreateInfo, in pAllocator.GetPinnableReference(), pRenderPass);
        }

        /// <summary>To be documented.</summary>
        public static unsafe Result CreateRenderPass2(this Vk thisApi, [Count(Count = 0)] Device device, [Count(Count = 0), Flow(Silk.NET.Core.Native.FlowDirection.In)] RenderPassCreateInfo2* pCreateInfo, [Count(Count = 0), Flow(Silk.NET.Core.Native.FlowDirection.In)] ReadOnlySpan<AllocationCallbacks> pAllocator, [Count(Count = 0), Flow(Silk.NET.Core.Native.FlowDirection.Out)] Span<RenderPass> pRenderPass)
        {
            // SpanOverloader
            return thisApi.CreateRenderPass2(device, pCreateInfo, in pAllocator.GetPinnableReference(), out pRenderPass.GetPinnableReference());
        }

        /// <summary>To be documented.</summary>
        public static unsafe Result CreateRenderPass2(this Vk thisApi, [Count(Count = 0)] Device device, [Count(Count = 0), Flow(Silk.NET.Core.Native.FlowDirection.In)] ReadOnlySpan<RenderPassCreateInfo2> pCreateInfo, [Count(Count = 0), Flow(Silk.NET.Core.Native.FlowDirection.In)] AllocationCallbacks* pAllocator, [Count(Count = 0), Flow(Silk.NET.Core.Native.FlowDirection.Out)] RenderPass* pRenderPass)
        {
            // SpanOverloader
            return thisApi.CreateRenderPass2(device, in pCreateInfo.GetPinnableReference(), pAllocator, pRenderPass);
        }

        /// <summary>To be documented.</summary>
        public static unsafe Result CreateRenderPass2(this Vk thisApi, [Count(Count = 0)] Device device, [Count(Count = 0), Flow(Silk.NET.Core.Native.FlowDirection.In)] ReadOnlySpan<RenderPassCreateInfo2> pCreateInfo, [Count(Count = 0), Flow(Silk.NET.Core.Native.FlowDirection.In)] AllocationCallbacks* pAllocator, [Count(Count = 0), Flow(Silk.NET.Core.Native.FlowDirection.Out)] Span<RenderPass> pRenderPass)
        {
            // SpanOverloader
            return thisApi.CreateRenderPass2(device, in pCreateInfo.GetPinnableReference(), pAllocator, out pRenderPass.GetPinnableReference());
        }

        /// <summary>To be documented.</summary>
        public static unsafe Result CreateRenderPass2(this Vk thisApi, [Count(Count = 0)] Device device, [Count(Count = 0), Flow(Silk.NET.Core.Native.FlowDirection.In)] ReadOnlySpan<RenderPassCreateInfo2> pCreateInfo, [Count(Count = 0), Flow(Silk.NET.Core.Native.FlowDirection.In)] ReadOnlySpan<AllocationCallbacks> pAllocator, [Count(Count = 0), Flow(Silk.NET.Core.Native.FlowDirection.Out)] RenderPass* pRenderPass)
        {
            // SpanOverloader
            return thisApi.CreateRenderPass2(device, in pCreateInfo.GetPinnableReference(), in pAllocator.GetPinnableReference(), pRenderPass);
        }

        /// <summary>To be documented.</summary>
        public static unsafe Result CreateRenderPass2(this Vk thisApi, [Count(Count = 0)] Device device, [Count(Count = 0), Flow(Silk.NET.Core.Native.FlowDirection.In)] ReadOnlySpan<RenderPassCreateInfo2> pCreateInfo, [Count(Count = 0), Flow(Silk.NET.Core.Native.FlowDirection.In)] ReadOnlySpan<AllocationCallbacks> pAllocator, [Count(Count = 0), Flow(Silk.NET.Core.Native.FlowDirection.Out)] Span<RenderPass> pRenderPass)
        {
            // SpanOverloader
            return thisApi.CreateRenderPass2(device, in pCreateInfo.GetPinnableReference(), in pAllocator.GetPinnableReference(), out pRenderPass.GetPinnableReference());
        }

        /// <summary>To be documented.</summary>
        public static unsafe ulong GetBufferDeviceAddress(this Vk thisApi, [Count(Count = 0)] Device device, [Count(Count = 0), Flow(Silk.NET.Core.Native.FlowDirection.In)] ReadOnlySpan<BufferDeviceAddressInfo> pInfo)
        {
            // SpanOverloader
            return thisApi.GetBufferDeviceAddress(device, in pInfo.GetPinnableReference());
        }

        /// <summary>To be documented.</summary>
        public static unsafe ulong GetBufferOpaqueCaptureAddress(this Vk thisApi, [Count(Count = 0)] Device device, [Count(Count = 0), Flow(Silk.NET.Core.Native.FlowDirection.In)] ReadOnlySpan<BufferDeviceAddressInfo> pInfo)
        {
            // SpanOverloader
            return thisApi.GetBufferOpaqueCaptureAddress(device, in pInfo.GetPinnableReference());
        }

        /// <summary>To be documented.</summary>
        public static unsafe ulong GetDeviceMemoryOpaqueCaptureAddress(this Vk thisApi, [Count(Count = 0)] Device device, [Count(Count = 0), Flow(Silk.NET.Core.Native.FlowDirection.In)] ReadOnlySpan<DeviceMemoryOpaqueCaptureAddressInfo> pInfo)
        {
            // SpanOverloader
            return thisApi.GetDeviceMemoryOpaqueCaptureAddress(device, in pInfo.GetPinnableReference());
        }

        /// <summary>To be documented.</summary>
        public static unsafe Result GetSemaphoreCounterValue(this Vk thisApi, [Count(Count = 0)] Device device, [Count(Count = 0)] Semaphore semaphore, [Count(Count = 0), Flow(Silk.NET.Core.Native.FlowDirection.Out)] Span<ulong> pValue)
        {
            // SpanOverloader
            return thisApi.GetSemaphoreCounterValue(device, semaphore, out pValue.GetPinnableReference());
        }

        /// <summary>To be documented.</summary>
        public static unsafe Result SignalSemaphore(this Vk thisApi, [Count(Count = 0)] Device device, [Count(Count = 0), Flow(Silk.NET.Core.Native.FlowDirection.In)] ReadOnlySpan<SemaphoreSignalInfo> pSignalInfo)
        {
            // SpanOverloader
            return thisApi.SignalSemaphore(device, in pSignalInfo.GetPinnableReference());
        }

        /// <summary>To be documented.</summary>
        public static unsafe Result WaitSemaphores(this Vk thisApi, [Count(Count = 0)] Device device, [Count(Count = 0), Flow(Silk.NET.Core.Native.FlowDirection.In)] ReadOnlySpan<SemaphoreWaitInfo> pWaitInfo, [Count(Count = 0)] ulong timeout)
        {
            // SpanOverloader
            return thisApi.WaitSemaphores(device, in pWaitInfo.GetPinnableReference(), timeout);
        }

        /// <summary>To be documented.</summary>
        public static unsafe void CmdBeginRendering(this Vk thisApi, [Count(Count = 0)] CommandBuffer commandBuffer, [Count(Count = 0), Flow(Silk.NET.Core.Native.FlowDirection.In)] ReadOnlySpan<RenderingInfo> pRenderingInfo)
        {
            // SpanOverloader
            thisApi.CmdBeginRendering(commandBuffer, in pRenderingInfo.GetPinnableReference());
        }

        /// <summary>To be documented.</summary>
        public static unsafe void CmdBindVertexBuffers2(this Vk thisApi, [Count(Count = 0)] CommandBuffer commandBuffer, [Count(Count = 0)] uint firstBinding, [Count(Count = 0)] uint bindingCount, [Count(Parameter = "bindingCount"), Flow(Silk.NET.Core.Native.FlowDirection.In)] Buffer* pBuffers, [Count(Parameter = "bindingCount"), Flow(Silk.NET.Core.Native.FlowDirection.In)] ulong* pOffsets, [Count(Parameter = "bindingCount"), Flow(Silk.NET.Core.Native.FlowDirection.In)] ulong* pSizes, [Count(Parameter = "bindingCount"), Flow(Silk.NET.Core.Native.FlowDirection.In)] ReadOnlySpan<ulong> pStrides)
        {
            // SpanOverloader
            thisApi.CmdBindVertexBuffers2(commandBuffer, firstBinding, bindingCount, pBuffers, pOffsets, pSizes, in pStrides.GetPinnableReference());
        }

        /// <summary>To be documented.</summary>
        public static unsafe void CmdBindVertexBuffers2(this Vk thisApi, [Count(Count = 0)] CommandBuffer commandBuffer, [Count(Count = 0)] uint firstBinding, [Count(Count = 0)] uint bindingCount, [Count(Parameter = "bindingCount"), Flow(Silk.NET.Core.Native.FlowDirection.In)] Buffer* pBuffers, [Count(Parameter = "bindingCount"), Flow(Silk.NET.Core.Native.FlowDirection.In)] ulong* pOffsets, [Count(Parameter = "bindingCount"), Flow(Silk.NET.Core.Native.FlowDirection.In)] ReadOnlySpan<ulong> pSizes, [Count(Parameter = "bindingCount"), Flow(Silk.NET.Core.Native.FlowDirection.In)] ulong* pStrides)
        {
            // SpanOverloader
            thisApi.CmdBindVertexBuffers2(commandBuffer, firstBinding, bindingCount, pBuffers, pOffsets, in pSizes.GetPinnableReference(), pStrides);
        }

        /// <summary>To be documented.</summary>
        public static unsafe void CmdBindVertexBuffers2(this Vk thisApi, [Count(Count = 0)] CommandBuffer commandBuffer, [Count(Count = 0)] uint firstBinding, [Count(Count = 0)] uint bindingCount, [Count(Parameter = "bindingCount"), Flow(Silk.NET.Core.Native.FlowDirection.In)] Buffer* pBuffers, [Count(Parameter = "bindingCount"), Flow(Silk.NET.Core.Native.FlowDirection.In)] ulong* pOffsets, [Count(Parameter = "bindingCount"), Flow(Silk.NET.Core.Native.FlowDirection.In)] ReadOnlySpan<ulong> pSizes, [Count(Parameter = "bindingCount"), Flow(Silk.NET.Core.Native.FlowDirection.In)] ReadOnlySpan<ulong> pStrides)
        {
            // SpanOverloader
            thisApi.CmdBindVertexBuffers2(commandBuffer, firstBinding, bindingCount, pBuffers, pOffsets, in pSizes.GetPinnableReference(), in pStrides.GetPinnableReference());
        }

        /// <summary>To be documented.</summary>
        public static unsafe void CmdBindVertexBuffers2(this Vk thisApi, [Count(Count = 0)] CommandBuffer commandBuffer, [Count(Count = 0)] uint firstBinding, [Count(Count = 0)] uint bindingCount, [Count(Parameter = "bindingCount"), Flow(Silk.NET.Core.Native.FlowDirection.In)] Buffer* pBuffers, [Count(Parameter = "bindingCount"), Flow(Silk.NET.Core.Native.FlowDirection.In)] ReadOnlySpan<ulong> pOffsets, [Count(Parameter = "bindingCount"), Flow(Silk.NET.Core.Native.FlowDirection.In)] ulong* pSizes, [Count(Parameter = "bindingCount"), Flow(Silk.NET.Core.Native.FlowDirection.In)] ulong* pStrides)
        {
            // SpanOverloader
            thisApi.CmdBindVertexBuffers2(commandBuffer, firstBinding, bindingCount, pBuffers, in pOffsets.GetPinnableReference(), pSizes, pStrides);
        }

        /// <summary>To be documented.</summary>
        public static unsafe void CmdBindVertexBuffers2(this Vk thisApi, [Count(Count = 0)] CommandBuffer commandBuffer, [Count(Count = 0)] uint firstBinding, [Count(Count = 0)] uint bindingCount, [Count(Parameter = "bindingCount"), Flow(Silk.NET.Core.Native.FlowDirection.In)] Buffer* pBuffers, [Count(Parameter = "bindingCount"), Flow(Silk.NET.Core.Native.FlowDirection.In)] ReadOnlySpan<ulong> pOffsets, [Count(Parameter = "bindingCount"), Flow(Silk.NET.Core.Native.FlowDirection.In)] ulong* pSizes, [Count(Parameter = "bindingCount"), Flow(Silk.NET.Core.Native.FlowDirection.In)] ReadOnlySpan<ulong> pStrides)
        {
            // SpanOverloader
            thisApi.CmdBindVertexBuffers2(commandBuffer, firstBinding, bindingCount, pBuffers, in pOffsets.GetPinnableReference(), pSizes, in pStrides.GetPinnableReference());
        }

        /// <summary>To be documented.</summary>
        public static unsafe void CmdBindVertexBuffers2(this Vk thisApi, [Count(Count = 0)] CommandBuffer commandBuffer, [Count(Count = 0)] uint firstBinding, [Count(Count = 0)] uint bindingCount, [Count(Parameter = "bindingCount"), Flow(Silk.NET.Core.Native.FlowDirection.In)] Buffer* pBuffers, [Count(Parameter = "bindingCount"), Flow(Silk.NET.Core.Native.FlowDirection.In)] ReadOnlySpan<ulong> pOffsets, [Count(Parameter = "bindingCount"), Flow(Silk.NET.Core.Native.FlowDirection.In)] ReadOnlySpan<ulong> pSizes, [Count(Parameter = "bindingCount"), Flow(Silk.NET.Core.Native.FlowDirection.In)] ulong* pStrides)
        {
            // SpanOverloader
            thisApi.CmdBindVertexBuffers2(commandBuffer, firstBinding, bindingCount, pBuffers, in pOffsets.GetPinnableReference(), in pSizes.GetPinnableReference(), pStrides);
        }

        /// <summary>To be documented.</summary>
        public static unsafe void CmdBindVertexBuffers2(this Vk thisApi, [Count(Count = 0)] CommandBuffer commandBuffer, [Count(Count = 0)] uint firstBinding, [Count(Count = 0)] uint bindingCount, [Count(Parameter = "bindingCount"), Flow(Silk.NET.Core.Native.FlowDirection.In)] Buffer* pBuffers, [Count(Parameter = "bindingCount"), Flow(Silk.NET.Core.Native.FlowDirection.In)] ReadOnlySpan<ulong> pOffsets, [Count(Parameter = "bindingCount"), Flow(Silk.NET.Core.Native.FlowDirection.In)] ReadOnlySpan<ulong> pSizes, [Count(Parameter = "bindingCount"), Flow(Silk.NET.Core.Native.FlowDirection.In)] ReadOnlySpan<ulong> pStrides)
        {
            // SpanOverloader
            thisApi.CmdBindVertexBuffers2(commandBuffer, firstBinding, bindingCount, pBuffers, in pOffsets.GetPinnableReference(), in pSizes.GetPinnableReference(), in pStrides.GetPinnableReference());
        }

        /// <summary>To be documented.</summary>
        public static unsafe void CmdBindVertexBuffers2(this Vk thisApi, [Count(Count = 0)] CommandBuffer commandBuffer, [Count(Count = 0)] uint firstBinding, [Count(Count = 0)] uint bindingCount, [Count(Parameter = "bindingCount"), Flow(Silk.NET.Core.Native.FlowDirection.In)] ReadOnlySpan<Buffer> pBuffers, [Count(Parameter = "bindingCount"), Flow(Silk.NET.Core.Native.FlowDirection.In)] ulong* pOffsets, [Count(Parameter = "bindingCount"), Flow(Silk.NET.Core.Native.FlowDirection.In)] ulong* pSizes, [Count(Parameter = "bindingCount"), Flow(Silk.NET.Core.Native.FlowDirection.In)] ulong* pStrides)
        {
            // SpanOverloader
            thisApi.CmdBindVertexBuffers2(commandBuffer, firstBinding, bindingCount, in pBuffers.GetPinnableReference(), pOffsets, pSizes, pStrides);
        }

        /// <summary>To be documented.</summary>
        public static unsafe void CmdBindVertexBuffers2(this Vk thisApi, [Count(Count = 0)] CommandBuffer commandBuffer, [Count(Count = 0)] uint firstBinding, [Count(Count = 0)] uint bindingCount, [Count(Parameter = "bindingCount"), Flow(Silk.NET.Core.Native.FlowDirection.In)] ReadOnlySpan<Buffer> pBuffers, [Count(Parameter = "bindingCount"), Flow(Silk.NET.Core.Native.FlowDirection.In)] ulong* pOffsets, [Count(Parameter = "bindingCount"), Flow(Silk.NET.Core.Native.FlowDirection.In)] ulong* pSizes, [Count(Parameter = "bindingCount"), Flow(Silk.NET.Core.Native.FlowDirection.In)] ReadOnlySpan<ulong> pStrides)
        {
            // SpanOverloader
            thisApi.CmdBindVertexBuffers2(commandBuffer, firstBinding, bindingCount, in pBuffers.GetPinnableReference(), pOffsets, pSizes, in pStrides.GetPinnableReference());
        }

        /// <summary>To be documented.</summary>
        public static unsafe void CmdBindVertexBuffers2(this Vk thisApi, [Count(Count = 0)] CommandBuffer commandBuffer, [Count(Count = 0)] uint firstBinding, [Count(Count = 0)] uint bindingCount, [Count(Parameter = "bindingCount"), Flow(Silk.NET.Core.Native.FlowDirection.In)] ReadOnlySpan<Buffer> pBuffers, [Count(Parameter = "bindingCount"), Flow(Silk.NET.Core.Native.FlowDirection.In)] ulong* pOffsets, [Count(Parameter = "bindingCount"), Flow(Silk.NET.Core.Native.FlowDirection.In)] ReadOnlySpan<ulong> pSizes, [Count(Parameter = "bindingCount"), Flow(Silk.NET.Core.Native.FlowDirection.In)] ulong* pStrides)
        {
            // SpanOverloader
            thisApi.CmdBindVertexBuffers2(commandBuffer, firstBinding, bindingCount, in pBuffers.GetPinnableReference(), pOffsets, in pSizes.GetPinnableReference(), pStrides);
        }

        /// <summary>To be documented.</summary>
        public static unsafe void CmdBindVertexBuffers2(this Vk thisApi, [Count(Count = 0)] CommandBuffer commandBuffer, [Count(Count = 0)] uint firstBinding, [Count(Count = 0)] uint bindingCount, [Count(Parameter = "bindingCount"), Flow(Silk.NET.Core.Native.FlowDirection.In)] ReadOnlySpan<Buffer> pBuffers, [Count(Parameter = "bindingCount"), Flow(Silk.NET.Core.Native.FlowDirection.In)] ulong* pOffsets, [Count(Parameter = "bindingCount"), Flow(Silk.NET.Core.Native.FlowDirection.In)] ReadOnlySpan<ulong> pSizes, [Count(Parameter = "bindingCount"), Flow(Silk.NET.Core.Native.FlowDirection.In)] ReadOnlySpan<ulong> pStrides)
        {
            // SpanOverloader
            thisApi.CmdBindVertexBuffers2(commandBuffer, firstBinding, bindingCount, in pBuffers.GetPinnableReference(), pOffsets, in pSizes.GetPinnableReference(), in pStrides.GetPinnableReference());
        }

        /// <summary>To be documented.</summary>
        public static unsafe void CmdBindVertexBuffers2(this Vk thisApi, [Count(Count = 0)] CommandBuffer commandBuffer, [Count(Count = 0)] uint firstBinding, [Count(Count = 0)] uint bindingCount, [Count(Parameter = "bindingCount"), Flow(Silk.NET.Core.Native.FlowDirection.In)] ReadOnlySpan<Buffer> pBuffers, [Count(Parameter = "bindingCount"), Flow(Silk.NET.Core.Native.FlowDirection.In)] ReadOnlySpan<ulong> pOffsets, [Count(Parameter = "bindingCount"), Flow(Silk.NET.Core.Native.FlowDirection.In)] ulong* pSizes, [Count(Parameter = "bindingCount"), Flow(Silk.NET.Core.Native.FlowDirection.In)] ulong* pStrides)
        {
            // SpanOverloader
            thisApi.CmdBindVertexBuffers2(commandBuffer, firstBinding, bindingCount, in pBuffers.GetPinnableReference(), in pOffsets.GetPinnableReference(), pSizes, pStrides);
        }

        /// <summary>To be documented.</summary>
        public static unsafe void CmdBindVertexBuffers2(this Vk thisApi, [Count(Count = 0)] CommandBuffer commandBuffer, [Count(Count = 0)] uint firstBinding, [Count(Count = 0)] uint bindingCount, [Count(Parameter = "bindingCount"), Flow(Silk.NET.Core.Native.FlowDirection.In)] ReadOnlySpan<Buffer> pBuffers, [Count(Parameter = "bindingCount"), Flow(Silk.NET.Core.Native.FlowDirection.In)] ReadOnlySpan<ulong> pOffsets, [Count(Parameter = "bindingCount"), Flow(Silk.NET.Core.Native.FlowDirection.In)] ulong* pSizes, [Count(Parameter = "bindingCount"), Flow(Silk.NET.Core.Native.FlowDirection.In)] ReadOnlySpan<ulong> pStrides)
        {
            // SpanOverloader
            thisApi.CmdBindVertexBuffers2(commandBuffer, firstBinding, bindingCount, in pBuffers.GetPinnableReference(), in pOffsets.GetPinnableReference(), pSizes, in pStrides.GetPinnableReference());
        }

        /// <summary>To be documented.</summary>
        public static unsafe void CmdBindVertexBuffers2(this Vk thisApi, [Count(Count = 0)] CommandBuffer commandBuffer, [Count(Count = 0)] uint firstBinding, [Count(Count = 0)] uint bindingCount, [Count(Parameter = "bindingCount"), Flow(Silk.NET.Core.Native.FlowDirection.In)] ReadOnlySpan<Buffer> pBuffers, [Count(Parameter = "bindingCount"), Flow(Silk.NET.Core.Native.FlowDirection.In)] ReadOnlySpan<ulong> pOffsets, [Count(Parameter = "bindingCount"), Flow(Silk.NET.Core.Native.FlowDirection.In)] ReadOnlySpan<ulong> pSizes, [Count(Parameter = "bindingCount"), Flow(Silk.NET.Core.Native.FlowDirection.In)] ulong* pStrides)
        {
            // SpanOverloader
            thisApi.CmdBindVertexBuffers2(commandBuffer, firstBinding, bindingCount, in pBuffers.GetPinnableReference(), in pOffsets.GetPinnableReference(), in pSizes.GetPinnableReference(), pStrides);
        }

        /// <summary>To be documented.</summary>
        public static unsafe void CmdBindVertexBuffers2(this Vk thisApi, [Count(Count = 0)] CommandBuffer commandBuffer, [Count(Count = 0)] uint firstBinding, [Count(Count = 0)] uint bindingCount, [Count(Parameter = "bindingCount"), Flow(Silk.NET.Core.Native.FlowDirection.In)] ReadOnlySpan<Buffer> pBuffers, [Count(Parameter = "bindingCount"), Flow(Silk.NET.Core.Native.FlowDirection.In)] ReadOnlySpan<ulong> pOffsets, [Count(Parameter = "bindingCount"), Flow(Silk.NET.Core.Native.FlowDirection.In)] ReadOnlySpan<ulong> pSizes, [Count(Parameter = "bindingCount"), Flow(Silk.NET.Core.Native.FlowDirection.In)] ReadOnlySpan<ulong> pStrides)
        {
            // SpanOverloader
            thisApi.CmdBindVertexBuffers2(commandBuffer, firstBinding, bindingCount, in pBuffers.GetPinnableReference(), in pOffsets.GetPinnableReference(), in pSizes.GetPinnableReference(), in pStrides.GetPinnableReference());
        }

        /// <summary>To be documented.</summary>
        public static unsafe void CmdBlitImage2(this Vk thisApi, [Count(Count = 0)] CommandBuffer commandBuffer, [Count(Count = 0), Flow(Silk.NET.Core.Native.FlowDirection.In)] ReadOnlySpan<BlitImageInfo2> pBlitImageInfo)
        {
            // SpanOverloader
            thisApi.CmdBlitImage2(commandBuffer, in pBlitImageInfo.GetPinnableReference());
        }

        /// <summary>To be documented.</summary>
        public static unsafe void CmdResolveImage2(this Vk thisApi, [Count(Count = 0)] CommandBuffer commandBuffer, [Count(Count = 0), Flow(Silk.NET.Core.Native.FlowDirection.In)] ReadOnlySpan<ResolveImageInfo2> pResolveImageInfo)
        {
            // SpanOverloader
            thisApi.CmdResolveImage2(commandBuffer, in pResolveImageInfo.GetPinnableReference());
        }

        /// <summary>To be documented.</summary>
        public static unsafe void CmdSetScissorWithCount(this Vk thisApi, [Count(Count = 0)] CommandBuffer commandBuffer, [Count(Count = 0)] uint scissorCount, [Count(Parameter = "scissorCount"), Flow(Silk.NET.Core.Native.FlowDirection.In)] ReadOnlySpan<Rect2D> pScissors)
        {
            // SpanOverloader
            thisApi.CmdSetScissorWithCount(commandBuffer, scissorCount, in pScissors.GetPinnableReference());
        }

        /// <summary>To be documented.</summary>
        public static unsafe void CmdSetViewportWithCount(this Vk thisApi, [Count(Count = 0)] CommandBuffer commandBuffer, [Count(Count = 0)] uint viewportCount, [Count(Parameter = "viewportCount"), Flow(Silk.NET.Core.Native.FlowDirection.In)] ReadOnlySpan<Viewport> pViewports)
        {
            // SpanOverloader
            thisApi.CmdSetViewportWithCount(commandBuffer, viewportCount, in pViewports.GetPinnableReference());
        }

        /// <summary>To be documented.</summary>
        public static unsafe void CmdCopyBuffer2(this Vk thisApi, [Count(Count = 0)] CommandBuffer commandBuffer, [Count(Count = 0), Flow(Silk.NET.Core.Native.FlowDirection.In)] ReadOnlySpan<CopyBufferInfo2> pCopyBufferInfo)
        {
            // SpanOverloader
            thisApi.CmdCopyBuffer2(commandBuffer, in pCopyBufferInfo.GetPinnableReference());
        }

        /// <summary>To be documented.</summary>
        public static unsafe void CmdCopyBufferToImage2(this Vk thisApi, [Count(Count = 0)] CommandBuffer commandBuffer, [Count(Count = 0), Flow(Silk.NET.Core.Native.FlowDirection.In)] ReadOnlySpan<CopyBufferToImageInfo2> pCopyBufferToImageInfo)
        {
            // SpanOverloader
            thisApi.CmdCopyBufferToImage2(commandBuffer, in pCopyBufferToImageInfo.GetPinnableReference());
        }

        /// <summary>To be documented.</summary>
        public static unsafe void CmdCopyImage2(this Vk thisApi, [Count(Count = 0)] CommandBuffer commandBuffer, [Count(Count = 0), Flow(Silk.NET.Core.Native.FlowDirection.In)] ReadOnlySpan<CopyImageInfo2> pCopyImageInfo)
        {
            // SpanOverloader
            thisApi.CmdCopyImage2(commandBuffer, in pCopyImageInfo.GetPinnableReference());
        }

        /// <summary>To be documented.</summary>
        public static unsafe void CmdCopyImageToBuffer2(this Vk thisApi, [Count(Count = 0)] CommandBuffer commandBuffer, [Count(Count = 0), Flow(Silk.NET.Core.Native.FlowDirection.In)] ReadOnlySpan<CopyImageToBufferInfo2> pCopyImageToBufferInfo)
        {
            // SpanOverloader
            thisApi.CmdCopyImageToBuffer2(commandBuffer, in pCopyImageToBufferInfo.GetPinnableReference());
        }

        /// <summary>To be documented.</summary>
        public static unsafe void CmdPipelineBarrier2(this Vk thisApi, [Count(Count = 0)] CommandBuffer commandBuffer, [Count(Count = 0), Flow(Silk.NET.Core.Native.FlowDirection.In)] ReadOnlySpan<DependencyInfo> pDependencyInfo)
        {
            // SpanOverloader
            thisApi.CmdPipelineBarrier2(commandBuffer, in pDependencyInfo.GetPinnableReference());
        }

        /// <summary>To be documented.</summary>
        public static unsafe Result CreatePrivateDataSlot(this Vk thisApi, [Count(Count = 0)] Device device, [Count(Count = 0), Flow(Silk.NET.Core.Native.FlowDirection.In)] PrivateDataSlotCreateInfo* pCreateInfo, [Count(Count = 0), Flow(Silk.NET.Core.Native.FlowDirection.In)] AllocationCallbacks* pAllocator, [Count(Count = 0), Flow(Silk.NET.Core.Native.FlowDirection.Out)] Span<PrivateDataSlot> pPrivateDataSlot)
        {
            // SpanOverloader
            return thisApi.CreatePrivateDataSlot(device, pCreateInfo, pAllocator, out pPrivateDataSlot.GetPinnableReference());
        }

        /// <summary>To be documented.</summary>
        public static unsafe Result CreatePrivateDataSlot(this Vk thisApi, [Count(Count = 0)] Device device, [Count(Count = 0), Flow(Silk.NET.Core.Native.FlowDirection.In)] PrivateDataSlotCreateInfo* pCreateInfo, [Count(Count = 0), Flow(Silk.NET.Core.Native.FlowDirection.In)] ReadOnlySpan<AllocationCallbacks> pAllocator, [Count(Count = 0), Flow(Silk.NET.Core.Native.FlowDirection.Out)] PrivateDataSlot* pPrivateDataSlot)
        {
            // SpanOverloader
            return thisApi.CreatePrivateDataSlot(device, pCreateInfo, in pAllocator.GetPinnableReference(), pPrivateDataSlot);
        }

        /// <summary>To be documented.</summary>
        public static unsafe Result CreatePrivateDataSlot(this Vk thisApi, [Count(Count = 0)] Device device, [Count(Count = 0), Flow(Silk.NET.Core.Native.FlowDirection.In)] PrivateDataSlotCreateInfo* pCreateInfo, [Count(Count = 0), Flow(Silk.NET.Core.Native.FlowDirection.In)] ReadOnlySpan<AllocationCallbacks> pAllocator, [Count(Count = 0), Flow(Silk.NET.Core.Native.FlowDirection.Out)] Span<PrivateDataSlot> pPrivateDataSlot)
        {
            // SpanOverloader
            return thisApi.CreatePrivateDataSlot(device, pCreateInfo, in pAllocator.GetPinnableReference(), out pPrivateDataSlot.GetPinnableReference());
        }

        /// <summary>To be documented.</summary>
        public static unsafe Result CreatePrivateDataSlot(this Vk thisApi, [Count(Count = 0)] Device device, [Count(Count = 0), Flow(Silk.NET.Core.Native.FlowDirection.In)] ReadOnlySpan<PrivateDataSlotCreateInfo> pCreateInfo, [Count(Count = 0), Flow(Silk.NET.Core.Native.FlowDirection.In)] AllocationCallbacks* pAllocator, [Count(Count = 0), Flow(Silk.NET.Core.Native.FlowDirection.Out)] PrivateDataSlot* pPrivateDataSlot)
        {
            // SpanOverloader
            return thisApi.CreatePrivateDataSlot(device, in pCreateInfo.GetPinnableReference(), pAllocator, pPrivateDataSlot);
        }

        /// <summary>To be documented.</summary>
        public static unsafe Result CreatePrivateDataSlot(this Vk thisApi, [Count(Count = 0)] Device device, [Count(Count = 0), Flow(Silk.NET.Core.Native.FlowDirection.In)] ReadOnlySpan<PrivateDataSlotCreateInfo> pCreateInfo, [Count(Count = 0), Flow(Silk.NET.Core.Native.FlowDirection.In)] AllocationCallbacks* pAllocator, [Count(Count = 0), Flow(Silk.NET.Core.Native.FlowDirection.Out)] Span<PrivateDataSlot> pPrivateDataSlot)
        {
            // SpanOverloader
            return thisApi.CreatePrivateDataSlot(device, in pCreateInfo.GetPinnableReference(), pAllocator, out pPrivateDataSlot.GetPinnableReference());
        }

        /// <summary>To be documented.</summary>
        public static unsafe Result CreatePrivateDataSlot(this Vk thisApi, [Count(Count = 0)] Device device, [Count(Count = 0), Flow(Silk.NET.Core.Native.FlowDirection.In)] ReadOnlySpan<PrivateDataSlotCreateInfo> pCreateInfo, [Count(Count = 0), Flow(Silk.NET.Core.Native.FlowDirection.In)] ReadOnlySpan<AllocationCallbacks> pAllocator, [Count(Count = 0), Flow(Silk.NET.Core.Native.FlowDirection.Out)] PrivateDataSlot* pPrivateDataSlot)
        {
            // SpanOverloader
            return thisApi.CreatePrivateDataSlot(device, in pCreateInfo.GetPinnableReference(), in pAllocator.GetPinnableReference(), pPrivateDataSlot);
        }

        /// <summary>To be documented.</summary>
        public static unsafe Result CreatePrivateDataSlot(this Vk thisApi, [Count(Count = 0)] Device device, [Count(Count = 0), Flow(Silk.NET.Core.Native.FlowDirection.In)] ReadOnlySpan<PrivateDataSlotCreateInfo> pCreateInfo, [Count(Count = 0), Flow(Silk.NET.Core.Native.FlowDirection.In)] ReadOnlySpan<AllocationCallbacks> pAllocator, [Count(Count = 0), Flow(Silk.NET.Core.Native.FlowDirection.Out)] Span<PrivateDataSlot> pPrivateDataSlot)
        {
            // SpanOverloader
            return thisApi.CreatePrivateDataSlot(device, in pCreateInfo.GetPinnableReference(), in pAllocator.GetPinnableReference(), out pPrivateDataSlot.GetPinnableReference());
        }

        /// <summary>To be documented.</summary>
        public static unsafe void DestroyPrivateDataSlot(this Vk thisApi, [Count(Count = 0)] Device device, [Count(Count = 0)] PrivateDataSlot privateDataSlot, [Count(Count = 0), Flow(Silk.NET.Core.Native.FlowDirection.In)] ReadOnlySpan<AllocationCallbacks> pAllocator)
        {
            // SpanOverloader
            thisApi.DestroyPrivateDataSlot(device, privateDataSlot, in pAllocator.GetPinnableReference());
        }

        /// <summary>To be documented.</summary>
        [Inject(SilkTouchStage.Begin, "pMemoryRequirements = new(StructureType.MemoryRequirements2);")]
        public static unsafe void GetDeviceBufferMemoryRequirements(this Vk thisApi, [Count(Count = 0)] Device device, [Count(Count = 0), Flow(Silk.NET.Core.Native.FlowDirection.In)] DeviceBufferMemoryRequirements* pInfo, [Count(Count = 0), Flow(Silk.NET.Core.Native.FlowDirection.Out)] Span<MemoryRequirements2> pMemoryRequirements)
        {
            // SpanOverloader
            thisApi.GetDeviceBufferMemoryRequirements(device, pInfo, out pMemoryRequirements.GetPinnableReference());
        }

        /// <summary>To be documented.</summary>
        public static unsafe void GetDeviceBufferMemoryRequirements(this Vk thisApi, [Count(Count = 0)] Device device, [Count(Count = 0), Flow(Silk.NET.Core.Native.FlowDirection.In)] ReadOnlySpan<DeviceBufferMemoryRequirements> pInfo, [Count(Count = 0), Flow(Silk.NET.Core.Native.FlowDirection.Out)] MemoryRequirements2* pMemoryRequirements)
        {
            // SpanOverloader
            thisApi.GetDeviceBufferMemoryRequirements(device, in pInfo.GetPinnableReference(), pMemoryRequirements);
        }

        /// <summary>To be documented.</summary>
        [Inject(SilkTouchStage.Begin, "pMemoryRequirements = new(StructureType.MemoryRequirements2);")]
        public static unsafe void GetDeviceBufferMemoryRequirements(this Vk thisApi, [Count(Count = 0)] Device device, [Count(Count = 0), Flow(Silk.NET.Core.Native.FlowDirection.In)] ReadOnlySpan<DeviceBufferMemoryRequirements> pInfo, [Count(Count = 0), Flow(Silk.NET.Core.Native.FlowDirection.Out)] Span<MemoryRequirements2> pMemoryRequirements)
        {
            // SpanOverloader
            thisApi.GetDeviceBufferMemoryRequirements(device, in pInfo.GetPinnableReference(), out pMemoryRequirements.GetPinnableReference());
        }

        /// <summary>To be documented.</summary>
        [Inject(SilkTouchStage.Begin, "pMemoryRequirements = new(StructureType.MemoryRequirements2);")]
        public static unsafe void GetDeviceImageMemoryRequirements(this Vk thisApi, [Count(Count = 0)] Device device, [Count(Count = 0), Flow(Silk.NET.Core.Native.FlowDirection.In)] DeviceImageMemoryRequirements* pInfo, [Count(Count = 0), Flow(Silk.NET.Core.Native.FlowDirection.Out)] Span<MemoryRequirements2> pMemoryRequirements)
        {
            // SpanOverloader
            thisApi.GetDeviceImageMemoryRequirements(device, pInfo, out pMemoryRequirements.GetPinnableReference());
        }

        /// <summary>To be documented.</summary>
        public static unsafe void GetDeviceImageMemoryRequirements(this Vk thisApi, [Count(Count = 0)] Device device, [Count(Count = 0), Flow(Silk.NET.Core.Native.FlowDirection.In)] ReadOnlySpan<DeviceImageMemoryRequirements> pInfo, [Count(Count = 0), Flow(Silk.NET.Core.Native.FlowDirection.Out)] MemoryRequirements2* pMemoryRequirements)
        {
            // SpanOverloader
            thisApi.GetDeviceImageMemoryRequirements(device, in pInfo.GetPinnableReference(), pMemoryRequirements);
        }

        /// <summary>To be documented.</summary>
        [Inject(SilkTouchStage.Begin, "pMemoryRequirements = new(StructureType.MemoryRequirements2);")]
        public static unsafe void GetDeviceImageMemoryRequirements(this Vk thisApi, [Count(Count = 0)] Device device, [Count(Count = 0), Flow(Silk.NET.Core.Native.FlowDirection.In)] ReadOnlySpan<DeviceImageMemoryRequirements> pInfo, [Count(Count = 0), Flow(Silk.NET.Core.Native.FlowDirection.Out)] Span<MemoryRequirements2> pMemoryRequirements)
        {
            // SpanOverloader
            thisApi.GetDeviceImageMemoryRequirements(device, in pInfo.GetPinnableReference(), out pMemoryRequirements.GetPinnableReference());
        }

        /// <summary>To be documented.</summary>
        [Inject(SilkTouchStage.Begin, "pSparseMemoryRequirements = new(StructureType.SparseImageMemoryRequirements2);")]
        public static unsafe void GetDeviceImageSparseMemoryRequirements(this Vk thisApi, [Count(Count = 0)] Device device, [Count(Count = 0), Flow(Silk.NET.Core.Native.FlowDirection.In)] DeviceImageMemoryRequirements* pInfo, [Count(Count = 0)] uint* pSparseMemoryRequirementCount, [Count(Parameter = "pSparseMemoryRequirementCount"), Flow(Silk.NET.Core.Native.FlowDirection.Out)] Span<SparseImageMemoryRequirements2> pSparseMemoryRequirements)
        {
            // SpanOverloader
            thisApi.GetDeviceImageSparseMemoryRequirements(device, pInfo, pSparseMemoryRequirementCount, out pSparseMemoryRequirements.GetPinnableReference());
        }

        /// <summary>To be documented.</summary>
        public static unsafe void GetDeviceImageSparseMemoryRequirements(this Vk thisApi, [Count(Count = 0)] Device device, [Count(Count = 0), Flow(Silk.NET.Core.Native.FlowDirection.In)] DeviceImageMemoryRequirements* pInfo, [Count(Count = 0)] Span<uint> pSparseMemoryRequirementCount, [Count(Parameter = "pSparseMemoryRequirementCount"), Flow(Silk.NET.Core.Native.FlowDirection.Out)] SparseImageMemoryRequirements2* pSparseMemoryRequirements)
        {
            // SpanOverloader
            thisApi.GetDeviceImageSparseMemoryRequirements(device, pInfo, ref pSparseMemoryRequirementCount.GetPinnableReference(), pSparseMemoryRequirements);
        }

        /// <summary>To be documented.</summary>
        [Inject(SilkTouchStage.Begin, "pSparseMemoryRequirements = new(StructureType.SparseImageMemoryRequirements2);")]
        public static unsafe void GetDeviceImageSparseMemoryRequirements(this Vk thisApi, [Count(Count = 0)] Device device, [Count(Count = 0), Flow(Silk.NET.Core.Native.FlowDirection.In)] DeviceImageMemoryRequirements* pInfo, [Count(Count = 0)] Span<uint> pSparseMemoryRequirementCount, [Count(Parameter = "pSparseMemoryRequirementCount"), Flow(Silk.NET.Core.Native.FlowDirection.Out)] Span<SparseImageMemoryRequirements2> pSparseMemoryRequirements)
        {
            // SpanOverloader
            thisApi.GetDeviceImageSparseMemoryRequirements(device, pInfo, ref pSparseMemoryRequirementCount.GetPinnableReference(), out pSparseMemoryRequirements.GetPinnableReference());
        }

        /// <summary>To be documented.</summary>
        public static unsafe void GetDeviceImageSparseMemoryRequirements(this Vk thisApi, [Count(Count = 0)] Device device, [Count(Count = 0), Flow(Silk.NET.Core.Native.FlowDirection.In)] ReadOnlySpan<DeviceImageMemoryRequirements> pInfo, [Count(Count = 0)] uint* pSparseMemoryRequirementCount, [Count(Parameter = "pSparseMemoryRequirementCount"), Flow(Silk.NET.Core.Native.FlowDirection.Out)] SparseImageMemoryRequirements2* pSparseMemoryRequirements)
        {
            // SpanOverloader
            thisApi.GetDeviceImageSparseMemoryRequirements(device, in pInfo.GetPinnableReference(), pSparseMemoryRequirementCount, pSparseMemoryRequirements);
        }

        /// <summary>To be documented.</summary>
        [Inject(SilkTouchStage.Begin, "pSparseMemoryRequirements = new(StructureType.SparseImageMemoryRequirements2);")]
        public static unsafe void GetDeviceImageSparseMemoryRequirements(this Vk thisApi, [Count(Count = 0)] Device device, [Count(Count = 0), Flow(Silk.NET.Core.Native.FlowDirection.In)] ReadOnlySpan<DeviceImageMemoryRequirements> pInfo, [Count(Count = 0)] uint* pSparseMemoryRequirementCount, [Count(Parameter = "pSparseMemoryRequirementCount"), Flow(Silk.NET.Core.Native.FlowDirection.Out)] Span<SparseImageMemoryRequirements2> pSparseMemoryRequirements)
        {
            // SpanOverloader
            thisApi.GetDeviceImageSparseMemoryRequirements(device, in pInfo.GetPinnableReference(), pSparseMemoryRequirementCount, out pSparseMemoryRequirements.GetPinnableReference());
        }

        /// <summary>To be documented.</summary>
        public static unsafe void GetDeviceImageSparseMemoryRequirements(this Vk thisApi, [Count(Count = 0)] Device device, [Count(Count = 0), Flow(Silk.NET.Core.Native.FlowDirection.In)] ReadOnlySpan<DeviceImageMemoryRequirements> pInfo, [Count(Count = 0)] Span<uint> pSparseMemoryRequirementCount, [Count(Parameter = "pSparseMemoryRequirementCount"), Flow(Silk.NET.Core.Native.FlowDirection.Out)] SparseImageMemoryRequirements2* pSparseMemoryRequirements)
        {
            // SpanOverloader
            thisApi.GetDeviceImageSparseMemoryRequirements(device, in pInfo.GetPinnableReference(), ref pSparseMemoryRequirementCount.GetPinnableReference(), pSparseMemoryRequirements);
        }

        /// <summary>To be documented.</summary>
        [Inject(SilkTouchStage.Begin, "pSparseMemoryRequirements = new(StructureType.SparseImageMemoryRequirements2);")]
        public static unsafe void GetDeviceImageSparseMemoryRequirements(this Vk thisApi, [Count(Count = 0)] Device device, [Count(Count = 0), Flow(Silk.NET.Core.Native.FlowDirection.In)] ReadOnlySpan<DeviceImageMemoryRequirements> pInfo, [Count(Count = 0)] Span<uint> pSparseMemoryRequirementCount, [Count(Parameter = "pSparseMemoryRequirementCount"), Flow(Silk.NET.Core.Native.FlowDirection.Out)] Span<SparseImageMemoryRequirements2> pSparseMemoryRequirements)
        {
            // SpanOverloader
            thisApi.GetDeviceImageSparseMemoryRequirements(device, in pInfo.GetPinnableReference(), ref pSparseMemoryRequirementCount.GetPinnableReference(), out pSparseMemoryRequirements.GetPinnableReference());
        }

        /// <summary>To be documented.</summary>
        [Inject(SilkTouchStage.Begin, "pToolProperties = new(StructureType.PhysicalDeviceToolProperties);")]
        public static unsafe Result GetPhysicalDeviceToolProperties(this Vk thisApi, [Count(Count = 0)] PhysicalDevice physicalDevice, [Count(Count = 0)] uint* pToolCount, [Count(Parameter = "pToolCount"), Flow(Silk.NET.Core.Native.FlowDirection.Out)] Span<PhysicalDeviceToolProperties> pToolProperties)
        {
            // SpanOverloader
            return thisApi.GetPhysicalDeviceToolProperties(physicalDevice, pToolCount, out pToolProperties.GetPinnableReference());
        }

        /// <summary>To be documented.</summary>
        public static unsafe Result GetPhysicalDeviceToolProperties(this Vk thisApi, [Count(Count = 0)] PhysicalDevice physicalDevice, [Count(Count = 0)] Span<uint> pToolCount, [Count(Parameter = "pToolCount"), Flow(Silk.NET.Core.Native.FlowDirection.Out)] PhysicalDeviceToolProperties* pToolProperties)
        {
            // SpanOverloader
            return thisApi.GetPhysicalDeviceToolProperties(physicalDevice, ref pToolCount.GetPinnableReference(), pToolProperties);
        }

        /// <summary>To be documented.</summary>
        [Inject(SilkTouchStage.Begin, "pToolProperties = new(StructureType.PhysicalDeviceToolProperties);")]
        public static unsafe Result GetPhysicalDeviceToolProperties(this Vk thisApi, [Count(Count = 0)] PhysicalDevice physicalDevice, [Count(Count = 0)] Span<uint> pToolCount, [Count(Parameter = "pToolCount"), Flow(Silk.NET.Core.Native.FlowDirection.Out)] Span<PhysicalDeviceToolProperties> pToolProperties)
        {
            // SpanOverloader
            return thisApi.GetPhysicalDeviceToolProperties(physicalDevice, ref pToolCount.GetPinnableReference(), out pToolProperties.GetPinnableReference());
        }

        /// <summary>To be documented.</summary>
        public static unsafe void GetPrivateData(this Vk thisApi, [Count(Count = 0)] Device device, [Count(Count = 0)] ObjectType objectType, [Count(Count = 0)] ulong objectHandle, [Count(Count = 0)] PrivateDataSlot privateDataSlot, [Count(Count = 0), Flow(Silk.NET.Core.Native.FlowDirection.Out)] Span<ulong> pData)
        {
            // SpanOverloader
            thisApi.GetPrivateData(device, objectType, objectHandle, privateDataSlot, out pData.GetPinnableReference());
        }

        /// <summary>To be documented.</summary>
        public static unsafe Result QueueSubmit2(this Vk thisApi, [Count(Count = 0)] Queue queue, [Count(Count = 0)] uint submitCount, [Count(Parameter = "submitCount"), Flow(Silk.NET.Core.Native.FlowDirection.In)] ReadOnlySpan<SubmitInfo2> pSubmits, [Count(Count = 0)] Fence fence)
        {
            // SpanOverloader
            return thisApi.QueueSubmit2(queue, submitCount, in pSubmits.GetPinnableReference(), fence);
        }

        /// <summary>To be documented.</summary>
        public static unsafe void CmdSetEvent2(this Vk thisApi, [Count(Count = 0)] CommandBuffer commandBuffer, [Count(Count = 0)] Event @event, [Count(Count = 0), Flow(Silk.NET.Core.Native.FlowDirection.In)] ReadOnlySpan<DependencyInfo> pDependencyInfo)
        {
            // SpanOverloader
            thisApi.CmdSetEvent2(commandBuffer, @event, in pDependencyInfo.GetPinnableReference());
        }

        /// <summary>To be documented.</summary>
        public static unsafe void CmdWaitEvents2(this Vk thisApi, [Count(Count = 0)] CommandBuffer commandBuffer, [Count(Count = 0)] uint eventCount, [Count(Parameter = "eventCount"), Flow(Silk.NET.Core.Native.FlowDirection.In)] Event* pEvents, [Count(Parameter = "eventCount"), Flow(Silk.NET.Core.Native.FlowDirection.In)] ReadOnlySpan<DependencyInfo> pDependencyInfos)
        {
            // SpanOverloader
            thisApi.CmdWaitEvents2(commandBuffer, eventCount, pEvents, in pDependencyInfos.GetPinnableReference());
        }

        /// <summary>To be documented.</summary>
        public static unsafe void CmdWaitEvents2(this Vk thisApi, [Count(Count = 0)] CommandBuffer commandBuffer, [Count(Count = 0)] uint eventCount, [Count(Parameter = "eventCount"), Flow(Silk.NET.Core.Native.FlowDirection.In)] ReadOnlySpan<Event> pEvents, [Count(Parameter = "eventCount"), Flow(Silk.NET.Core.Native.FlowDirection.In)] DependencyInfo* pDependencyInfos)
        {
            // SpanOverloader
            thisApi.CmdWaitEvents2(commandBuffer, eventCount, in pEvents.GetPinnableReference(), pDependencyInfos);
        }

        /// <summary>To be documented.</summary>
        public static unsafe void CmdWaitEvents2(this Vk thisApi, [Count(Count = 0)] CommandBuffer commandBuffer, [Count(Count = 0)] uint eventCount, [Count(Parameter = "eventCount"), Flow(Silk.NET.Core.Native.FlowDirection.In)] ReadOnlySpan<Event> pEvents, [Count(Parameter = "eventCount"), Flow(Silk.NET.Core.Native.FlowDirection.In)] ReadOnlySpan<DependencyInfo> pDependencyInfos)
        {
            // SpanOverloader
            thisApi.CmdWaitEvents2(commandBuffer, eventCount, in pEvents.GetPinnableReference(), in pDependencyInfos.GetPinnableReference());
        }

        /// <summary>To be documented.</summary>
        public static unsafe Result BindBufferMemory2(this Vk thisApi, [Count(Count = 0)] Device device, [Count(Count = 0)] uint bindInfoCount, [Count(Parameter = "bindInfoCount"), Flow(Silk.NET.Core.Native.FlowDirection.In)] ReadOnlySpan<BindBufferMemoryInfo> pBindInfos)
        {
            // SpanOverloader
            return thisApi.BindBufferMemory2(device, bindInfoCount, in pBindInfos.GetPinnableReference());
        }

        /// <summary>To be documented.</summary>
        public static unsafe Result BindImageMemory2(this Vk thisApi, [Count(Count = 0)] Device device, [Count(Count = 0)] uint bindInfoCount, [Count(Parameter = "bindInfoCount"), Flow(Silk.NET.Core.Native.FlowDirection.In)] ReadOnlySpan<BindImageMemoryInfo> pBindInfos)
        {
            // SpanOverloader
            return thisApi.BindImageMemory2(device, bindInfoCount, in pBindInfos.GetPinnableReference());
        }

        /// <summary>To be documented.</summary>
        public static unsafe Result EnumerateInstanceVersion(this Vk thisApi, [Count(Count = 0)] Span<uint> pApiVersion)
        {
            // SpanOverloader
            return thisApi.EnumerateInstanceVersion(ref pApiVersion.GetPinnableReference());
        }

        /// <summary>To be documented.</summary>
        public static unsafe Result EnumeratePhysicalDeviceGroups(this Vk thisApi, [Count(Count = 0)] Instance instance, [Count(Count = 0)] uint* pPhysicalDeviceGroupCount, [Count(Parameter = "pPhysicalDeviceGroupCount")] Span<PhysicalDeviceGroupProperties> pPhysicalDeviceGroupProperties)
        {
            // SpanOverloader
            return thisApi.EnumeratePhysicalDeviceGroups(instance, pPhysicalDeviceGroupCount, ref pPhysicalDeviceGroupProperties.GetPinnableReference());
        }

        /// <summary>To be documented.</summary>
        public static unsafe Result EnumeratePhysicalDeviceGroups(this Vk thisApi, [Count(Count = 0)] Instance instance, [Count(Count = 0)] Span<uint> pPhysicalDeviceGroupCount, [Count(Parameter = "pPhysicalDeviceGroupCount")] PhysicalDeviceGroupProperties* pPhysicalDeviceGroupProperties)
        {
            // SpanOverloader
            return thisApi.EnumeratePhysicalDeviceGroups(instance, ref pPhysicalDeviceGroupCount.GetPinnableReference(), pPhysicalDeviceGroupProperties);
        }

        /// <summary>To be documented.</summary>
        public static unsafe Result EnumeratePhysicalDeviceGroups(this Vk thisApi, [Count(Count = 0)] Instance instance, [Count(Count = 0)] Span<uint> pPhysicalDeviceGroupCount, [Count(Parameter = "pPhysicalDeviceGroupCount")] Span<PhysicalDeviceGroupProperties> pPhysicalDeviceGroupProperties)
        {
            // SpanOverloader
            return thisApi.EnumeratePhysicalDeviceGroups(instance, ref pPhysicalDeviceGroupCount.GetPinnableReference(), ref pPhysicalDeviceGroupProperties.GetPinnableReference());
        }

        /// <summary>To be documented.</summary>
        [Inject(SilkTouchStage.Begin, "pMemoryRequirements = new(StructureType.MemoryRequirements2);")]
        public static unsafe void GetBufferMemoryRequirements2(this Vk thisApi, [Count(Count = 0)] Device device, [Count(Count = 0), Flow(Silk.NET.Core.Native.FlowDirection.In)] BufferMemoryRequirementsInfo2* pInfo, [Count(Count = 0), Flow(Silk.NET.Core.Native.FlowDirection.Out)] Span<MemoryRequirements2> pMemoryRequirements)
        {
            // SpanOverloader
            thisApi.GetBufferMemoryRequirements2(device, pInfo, out pMemoryRequirements.GetPinnableReference());
        }

        /// <summary>To be documented.</summary>
        public static unsafe void GetBufferMemoryRequirements2(this Vk thisApi, [Count(Count = 0)] Device device, [Count(Count = 0), Flow(Silk.NET.Core.Native.FlowDirection.In)] ReadOnlySpan<BufferMemoryRequirementsInfo2> pInfo, [Count(Count = 0), Flow(Silk.NET.Core.Native.FlowDirection.Out)] MemoryRequirements2* pMemoryRequirements)
        {
            // SpanOverloader
            thisApi.GetBufferMemoryRequirements2(device, in pInfo.GetPinnableReference(), pMemoryRequirements);
        }

        /// <summary>To be documented.</summary>
        [Inject(SilkTouchStage.Begin, "pMemoryRequirements = new(StructureType.MemoryRequirements2);")]
        public static unsafe void GetBufferMemoryRequirements2(this Vk thisApi, [Count(Count = 0)] Device device, [Count(Count = 0), Flow(Silk.NET.Core.Native.FlowDirection.In)] ReadOnlySpan<BufferMemoryRequirementsInfo2> pInfo, [Count(Count = 0), Flow(Silk.NET.Core.Native.FlowDirection.Out)] Span<MemoryRequirements2> pMemoryRequirements)
        {
            // SpanOverloader
            thisApi.GetBufferMemoryRequirements2(device, in pInfo.GetPinnableReference(), out pMemoryRequirements.GetPinnableReference());
        }

        /// <summary>To be documented.</summary>
        public static unsafe void GetDeviceGroupPeerMemoryFeatures(this Vk thisApi, [Count(Count = 0)] Device device, [Count(Count = 0)] uint heapIndex, [Count(Count = 0)] uint localDeviceIndex, [Count(Count = 0)] uint remoteDeviceIndex, [Count(Count = 0), Flow(Silk.NET.Core.Native.FlowDirection.Out)] Span<PeerMemoryFeatureFlags> pPeerMemoryFeatures)
        {
            // SpanOverloader
            thisApi.GetDeviceGroupPeerMemoryFeatures(device, heapIndex, localDeviceIndex, remoteDeviceIndex, out pPeerMemoryFeatures.GetPinnableReference());
        }

        /// <summary>To be documented.</summary>
        public static unsafe void GetDeviceQueue2(this Vk thisApi, [Count(Count = 0)] Device device, [Count(Count = 0), Flow(Silk.NET.Core.Native.FlowDirection.In)] DeviceQueueInfo2* pQueueInfo, [Count(Count = 0), Flow(Silk.NET.Core.Native.FlowDirection.Out)] Span<Queue> pQueue)
        {
            // SpanOverloader
            thisApi.GetDeviceQueue2(device, pQueueInfo, out pQueue.GetPinnableReference());
        }

        /// <summary>To be documented.</summary>
        public static unsafe void GetDeviceQueue2(this Vk thisApi, [Count(Count = 0)] Device device, [Count(Count = 0), Flow(Silk.NET.Core.Native.FlowDirection.In)] ReadOnlySpan<DeviceQueueInfo2> pQueueInfo, [Count(Count = 0), Flow(Silk.NET.Core.Native.FlowDirection.Out)] Queue* pQueue)
        {
            // SpanOverloader
            thisApi.GetDeviceQueue2(device, in pQueueInfo.GetPinnableReference(), pQueue);
        }

        /// <summary>To be documented.</summary>
        public static unsafe void GetDeviceQueue2(this Vk thisApi, [Count(Count = 0)] Device device, [Count(Count = 0), Flow(Silk.NET.Core.Native.FlowDirection.In)] ReadOnlySpan<DeviceQueueInfo2> pQueueInfo, [Count(Count = 0), Flow(Silk.NET.Core.Native.FlowDirection.Out)] Span<Queue> pQueue)
        {
            // SpanOverloader
            thisApi.GetDeviceQueue2(device, in pQueueInfo.GetPinnableReference(), out pQueue.GetPinnableReference());
        }

        /// <summary>To be documented.</summary>
        [Inject(SilkTouchStage.Begin, "pMemoryRequirements = new(StructureType.MemoryRequirements2);")]
        public static unsafe void GetImageMemoryRequirements2(this Vk thisApi, [Count(Count = 0)] Device device, [Count(Count = 0), Flow(Silk.NET.Core.Native.FlowDirection.In)] ImageMemoryRequirementsInfo2* pInfo, [Count(Count = 0), Flow(Silk.NET.Core.Native.FlowDirection.Out)] Span<MemoryRequirements2> pMemoryRequirements)
        {
            // SpanOverloader
            thisApi.GetImageMemoryRequirements2(device, pInfo, out pMemoryRequirements.GetPinnableReference());
        }

        /// <summary>To be documented.</summary>
        public static unsafe void GetImageMemoryRequirements2(this Vk thisApi, [Count(Count = 0)] Device device, [Count(Count = 0), Flow(Silk.NET.Core.Native.FlowDirection.In)] ReadOnlySpan<ImageMemoryRequirementsInfo2> pInfo, [Count(Count = 0), Flow(Silk.NET.Core.Native.FlowDirection.Out)] MemoryRequirements2* pMemoryRequirements)
        {
            // SpanOverloader
            thisApi.GetImageMemoryRequirements2(device, in pInfo.GetPinnableReference(), pMemoryRequirements);
        }

        /// <summary>To be documented.</summary>
        [Inject(SilkTouchStage.Begin, "pMemoryRequirements = new(StructureType.MemoryRequirements2);")]
        public static unsafe void GetImageMemoryRequirements2(this Vk thisApi, [Count(Count = 0)] Device device, [Count(Count = 0), Flow(Silk.NET.Core.Native.FlowDirection.In)] ReadOnlySpan<ImageMemoryRequirementsInfo2> pInfo, [Count(Count = 0), Flow(Silk.NET.Core.Native.FlowDirection.Out)] Span<MemoryRequirements2> pMemoryRequirements)
        {
            // SpanOverloader
            thisApi.GetImageMemoryRequirements2(device, in pInfo.GetPinnableReference(), out pMemoryRequirements.GetPinnableReference());
        }

        /// <summary>To be documented.</summary>
        [Inject(SilkTouchStage.Begin, "pSparseMemoryRequirements = new(StructureType.SparseImageMemoryRequirements2);")]
        public static unsafe void GetImageSparseMemoryRequirements2(this Vk thisApi, [Count(Count = 0)] Device device, [Count(Count = 0), Flow(Silk.NET.Core.Native.FlowDirection.In)] ImageSparseMemoryRequirementsInfo2* pInfo, [Count(Count = 0)] uint* pSparseMemoryRequirementCount, [Count(Parameter = "pSparseMemoryRequirementCount"), Flow(Silk.NET.Core.Native.FlowDirection.Out)] Span<SparseImageMemoryRequirements2> pSparseMemoryRequirements)
        {
            // SpanOverloader
            thisApi.GetImageSparseMemoryRequirements2(device, pInfo, pSparseMemoryRequirementCount, out pSparseMemoryRequirements.GetPinnableReference());
        }

        /// <summary>To be documented.</summary>
        public static unsafe void GetImageSparseMemoryRequirements2(this Vk thisApi, [Count(Count = 0)] Device device, [Count(Count = 0), Flow(Silk.NET.Core.Native.FlowDirection.In)] ImageSparseMemoryRequirementsInfo2* pInfo, [Count(Count = 0)] Span<uint> pSparseMemoryRequirementCount, [Count(Parameter = "pSparseMemoryRequirementCount"), Flow(Silk.NET.Core.Native.FlowDirection.Out)] SparseImageMemoryRequirements2* pSparseMemoryRequirements)
        {
            // SpanOverloader
            thisApi.GetImageSparseMemoryRequirements2(device, pInfo, ref pSparseMemoryRequirementCount.GetPinnableReference(), pSparseMemoryRequirements);
        }

        /// <summary>To be documented.</summary>
        [Inject(SilkTouchStage.Begin, "pSparseMemoryRequirements = new(StructureType.SparseImageMemoryRequirements2);")]
        public static unsafe void GetImageSparseMemoryRequirements2(this Vk thisApi, [Count(Count = 0)] Device device, [Count(Count = 0), Flow(Silk.NET.Core.Native.FlowDirection.In)] ImageSparseMemoryRequirementsInfo2* pInfo, [Count(Count = 0)] Span<uint> pSparseMemoryRequirementCount, [Count(Parameter = "pSparseMemoryRequirementCount"), Flow(Silk.NET.Core.Native.FlowDirection.Out)] Span<SparseImageMemoryRequirements2> pSparseMemoryRequirements)
        {
            // SpanOverloader
            thisApi.GetImageSparseMemoryRequirements2(device, pInfo, ref pSparseMemoryRequirementCount.GetPinnableReference(), out pSparseMemoryRequirements.GetPinnableReference());
        }

        /// <summary>To be documented.</summary>
        public static unsafe void GetImageSparseMemoryRequirements2(this Vk thisApi, [Count(Count = 0)] Device device, [Count(Count = 0), Flow(Silk.NET.Core.Native.FlowDirection.In)] ReadOnlySpan<ImageSparseMemoryRequirementsInfo2> pInfo, [Count(Count = 0)] uint* pSparseMemoryRequirementCount, [Count(Parameter = "pSparseMemoryRequirementCount"), Flow(Silk.NET.Core.Native.FlowDirection.Out)] SparseImageMemoryRequirements2* pSparseMemoryRequirements)
        {
            // SpanOverloader
            thisApi.GetImageSparseMemoryRequirements2(device, in pInfo.GetPinnableReference(), pSparseMemoryRequirementCount, pSparseMemoryRequirements);
        }

        /// <summary>To be documented.</summary>
        [Inject(SilkTouchStage.Begin, "pSparseMemoryRequirements = new(StructureType.SparseImageMemoryRequirements2);")]
        public static unsafe void GetImageSparseMemoryRequirements2(this Vk thisApi, [Count(Count = 0)] Device device, [Count(Count = 0), Flow(Silk.NET.Core.Native.FlowDirection.In)] ReadOnlySpan<ImageSparseMemoryRequirementsInfo2> pInfo, [Count(Count = 0)] uint* pSparseMemoryRequirementCount, [Count(Parameter = "pSparseMemoryRequirementCount"), Flow(Silk.NET.Core.Native.FlowDirection.Out)] Span<SparseImageMemoryRequirements2> pSparseMemoryRequirements)
        {
            // SpanOverloader
            thisApi.GetImageSparseMemoryRequirements2(device, in pInfo.GetPinnableReference(), pSparseMemoryRequirementCount, out pSparseMemoryRequirements.GetPinnableReference());
        }

        /// <summary>To be documented.</summary>
        public static unsafe void GetImageSparseMemoryRequirements2(this Vk thisApi, [Count(Count = 0)] Device device, [Count(Count = 0), Flow(Silk.NET.Core.Native.FlowDirection.In)] ReadOnlySpan<ImageSparseMemoryRequirementsInfo2> pInfo, [Count(Count = 0)] Span<uint> pSparseMemoryRequirementCount, [Count(Parameter = "pSparseMemoryRequirementCount"), Flow(Silk.NET.Core.Native.FlowDirection.Out)] SparseImageMemoryRequirements2* pSparseMemoryRequirements)
        {
            // SpanOverloader
            thisApi.GetImageSparseMemoryRequirements2(device, in pInfo.GetPinnableReference(), ref pSparseMemoryRequirementCount.GetPinnableReference(), pSparseMemoryRequirements);
        }

        /// <summary>To be documented.</summary>
        [Inject(SilkTouchStage.Begin, "pSparseMemoryRequirements = new(StructureType.SparseImageMemoryRequirements2);")]
        public static unsafe void GetImageSparseMemoryRequirements2(this Vk thisApi, [Count(Count = 0)] Device device, [Count(Count = 0), Flow(Silk.NET.Core.Native.FlowDirection.In)] ReadOnlySpan<ImageSparseMemoryRequirementsInfo2> pInfo, [Count(Count = 0)] Span<uint> pSparseMemoryRequirementCount, [Count(Parameter = "pSparseMemoryRequirementCount"), Flow(Silk.NET.Core.Native.FlowDirection.Out)] Span<SparseImageMemoryRequirements2> pSparseMemoryRequirements)
        {
            // SpanOverloader
            thisApi.GetImageSparseMemoryRequirements2(device, in pInfo.GetPinnableReference(), ref pSparseMemoryRequirementCount.GetPinnableReference(), out pSparseMemoryRequirements.GetPinnableReference());
        }

        /// <summary>To be documented.</summary>
        [Inject(SilkTouchStage.Begin, "pExternalBufferProperties = new(StructureType.ExternalBufferProperties);")]
        public static unsafe void GetPhysicalDeviceExternalBufferProperties(this Vk thisApi, [Count(Count = 0)] PhysicalDevice physicalDevice, [Count(Count = 0), Flow(Silk.NET.Core.Native.FlowDirection.In)] PhysicalDeviceExternalBufferInfo* pExternalBufferInfo, [Count(Count = 0), Flow(Silk.NET.Core.Native.FlowDirection.Out)] Span<ExternalBufferProperties> pExternalBufferProperties)
        {
            // SpanOverloader
            thisApi.GetPhysicalDeviceExternalBufferProperties(physicalDevice, pExternalBufferInfo, out pExternalBufferProperties.GetPinnableReference());
        }

        /// <summary>To be documented.</summary>
        public static unsafe void GetPhysicalDeviceExternalBufferProperties(this Vk thisApi, [Count(Count = 0)] PhysicalDevice physicalDevice, [Count(Count = 0), Flow(Silk.NET.Core.Native.FlowDirection.In)] ReadOnlySpan<PhysicalDeviceExternalBufferInfo> pExternalBufferInfo, [Count(Count = 0), Flow(Silk.NET.Core.Native.FlowDirection.Out)] ExternalBufferProperties* pExternalBufferProperties)
        {
            // SpanOverloader
            thisApi.GetPhysicalDeviceExternalBufferProperties(physicalDevice, in pExternalBufferInfo.GetPinnableReference(), pExternalBufferProperties);
        }

        /// <summary>To be documented.</summary>
        [Inject(SilkTouchStage.Begin, "pExternalBufferProperties = new(StructureType.ExternalBufferProperties);")]
        public static unsafe void GetPhysicalDeviceExternalBufferProperties(this Vk thisApi, [Count(Count = 0)] PhysicalDevice physicalDevice, [Count(Count = 0), Flow(Silk.NET.Core.Native.FlowDirection.In)] ReadOnlySpan<PhysicalDeviceExternalBufferInfo> pExternalBufferInfo, [Count(Count = 0), Flow(Silk.NET.Core.Native.FlowDirection.Out)] Span<ExternalBufferProperties> pExternalBufferProperties)
        {
            // SpanOverloader
            thisApi.GetPhysicalDeviceExternalBufferProperties(physicalDevice, in pExternalBufferInfo.GetPinnableReference(), out pExternalBufferProperties.GetPinnableReference());
        }

        /// <summary>To be documented.</summary>
        [Inject(SilkTouchStage.Begin, "pExternalFenceProperties = new(StructureType.ExternalFenceProperties);")]
        public static unsafe void GetPhysicalDeviceExternalFenceProperties(this Vk thisApi, [Count(Count = 0)] PhysicalDevice physicalDevice, [Count(Count = 0), Flow(Silk.NET.Core.Native.FlowDirection.In)] PhysicalDeviceExternalFenceInfo* pExternalFenceInfo, [Count(Count = 0), Flow(Silk.NET.Core.Native.FlowDirection.Out)] Span<ExternalFenceProperties> pExternalFenceProperties)
        {
            // SpanOverloader
            thisApi.GetPhysicalDeviceExternalFenceProperties(physicalDevice, pExternalFenceInfo, out pExternalFenceProperties.GetPinnableReference());
        }

        /// <summary>To be documented.</summary>
        public static unsafe void GetPhysicalDeviceExternalFenceProperties(this Vk thisApi, [Count(Count = 0)] PhysicalDevice physicalDevice, [Count(Count = 0), Flow(Silk.NET.Core.Native.FlowDirection.In)] ReadOnlySpan<PhysicalDeviceExternalFenceInfo> pExternalFenceInfo, [Count(Count = 0), Flow(Silk.NET.Core.Native.FlowDirection.Out)] ExternalFenceProperties* pExternalFenceProperties)
        {
            // SpanOverloader
            thisApi.GetPhysicalDeviceExternalFenceProperties(physicalDevice, in pExternalFenceInfo.GetPinnableReference(), pExternalFenceProperties);
        }

        /// <summary>To be documented.</summary>
        [Inject(SilkTouchStage.Begin, "pExternalFenceProperties = new(StructureType.ExternalFenceProperties);")]
        public static unsafe void GetPhysicalDeviceExternalFenceProperties(this Vk thisApi, [Count(Count = 0)] PhysicalDevice physicalDevice, [Count(Count = 0), Flow(Silk.NET.Core.Native.FlowDirection.In)] ReadOnlySpan<PhysicalDeviceExternalFenceInfo> pExternalFenceInfo, [Count(Count = 0), Flow(Silk.NET.Core.Native.FlowDirection.Out)] Span<ExternalFenceProperties> pExternalFenceProperties)
        {
            // SpanOverloader
            thisApi.GetPhysicalDeviceExternalFenceProperties(physicalDevice, in pExternalFenceInfo.GetPinnableReference(), out pExternalFenceProperties.GetPinnableReference());
        }

        /// <summary>To be documented.</summary>
        [Inject(SilkTouchStage.Begin, "pExternalSemaphoreProperties = new(StructureType.ExternalSemaphoreProperties);")]
        public static unsafe void GetPhysicalDeviceExternalSemaphoreProperties(this Vk thisApi, [Count(Count = 0)] PhysicalDevice physicalDevice, [Count(Count = 0), Flow(Silk.NET.Core.Native.FlowDirection.In)] PhysicalDeviceExternalSemaphoreInfo* pExternalSemaphoreInfo, [Count(Count = 0), Flow(Silk.NET.Core.Native.FlowDirection.Out)] Span<ExternalSemaphoreProperties> pExternalSemaphoreProperties)
        {
            // SpanOverloader
            thisApi.GetPhysicalDeviceExternalSemaphoreProperties(physicalDevice, pExternalSemaphoreInfo, out pExternalSemaphoreProperties.GetPinnableReference());
        }

        /// <summary>To be documented.</summary>
        public static unsafe void GetPhysicalDeviceExternalSemaphoreProperties(this Vk thisApi, [Count(Count = 0)] PhysicalDevice physicalDevice, [Count(Count = 0), Flow(Silk.NET.Core.Native.FlowDirection.In)] ReadOnlySpan<PhysicalDeviceExternalSemaphoreInfo> pExternalSemaphoreInfo, [Count(Count = 0), Flow(Silk.NET.Core.Native.FlowDirection.Out)] ExternalSemaphoreProperties* pExternalSemaphoreProperties)
        {
            // SpanOverloader
            thisApi.GetPhysicalDeviceExternalSemaphoreProperties(physicalDevice, in pExternalSemaphoreInfo.GetPinnableReference(), pExternalSemaphoreProperties);
        }

        /// <summary>To be documented.</summary>
        [Inject(SilkTouchStage.Begin, "pExternalSemaphoreProperties = new(StructureType.ExternalSemaphoreProperties);")]
        public static unsafe void GetPhysicalDeviceExternalSemaphoreProperties(this Vk thisApi, [Count(Count = 0)] PhysicalDevice physicalDevice, [Count(Count = 0), Flow(Silk.NET.Core.Native.FlowDirection.In)] ReadOnlySpan<PhysicalDeviceExternalSemaphoreInfo> pExternalSemaphoreInfo, [Count(Count = 0), Flow(Silk.NET.Core.Native.FlowDirection.Out)] Span<ExternalSemaphoreProperties> pExternalSemaphoreProperties)
        {
            // SpanOverloader
            thisApi.GetPhysicalDeviceExternalSemaphoreProperties(physicalDevice, in pExternalSemaphoreInfo.GetPinnableReference(), out pExternalSemaphoreProperties.GetPinnableReference());
        }

        /// <summary>To be documented.</summary>
        [Inject(SilkTouchStage.Begin, "pFeatures = new(StructureType.PhysicalDeviceFeatures2);")]
        public static unsafe void GetPhysicalDeviceFeatures2(this Vk thisApi, [Count(Count = 0)] PhysicalDevice physicalDevice, [Count(Count = 0), Flow(Silk.NET.Core.Native.FlowDirection.Out)] Span<PhysicalDeviceFeatures2> pFeatures)
        {
            // SpanOverloader
            thisApi.GetPhysicalDeviceFeatures2(physicalDevice, out pFeatures.GetPinnableReference());
        }

        /// <summary>To be documented.</summary>
        [Inject(SilkTouchStage.Begin, "pFormatProperties = new(StructureType.FormatProperties2);")]
        public static unsafe void GetPhysicalDeviceFormatProperties2(this Vk thisApi, [Count(Count = 0)] PhysicalDevice physicalDevice, [Count(Count = 0)] Format format, [Count(Count = 0), Flow(Silk.NET.Core.Native.FlowDirection.Out)] Span<FormatProperties2> pFormatProperties)
        {
            // SpanOverloader
            thisApi.GetPhysicalDeviceFormatProperties2(physicalDevice, format, out pFormatProperties.GetPinnableReference());
        }

        /// <summary>To be documented.</summary>
        [Inject(SilkTouchStage.Begin, "pImageFormatProperties = new(StructureType.ImageFormatProperties2);")]
        public static unsafe Result GetPhysicalDeviceImageFormatProperties2(this Vk thisApi, [Count(Count = 0)] PhysicalDevice physicalDevice, [Count(Count = 0), Flow(Silk.NET.Core.Native.FlowDirection.In)] PhysicalDeviceImageFormatInfo2* pImageFormatInfo, [Count(Count = 0), Flow(Silk.NET.Core.Native.FlowDirection.Out)] Span<ImageFormatProperties2> pImageFormatProperties)
        {
            // SpanOverloader
            return thisApi.GetPhysicalDeviceImageFormatProperties2(physicalDevice, pImageFormatInfo, out pImageFormatProperties.GetPinnableReference());
        }

        /// <summary>To be documented.</summary>
        public static unsafe Result GetPhysicalDeviceImageFormatProperties2(this Vk thisApi, [Count(Count = 0)] PhysicalDevice physicalDevice, [Count(Count = 0), Flow(Silk.NET.Core.Native.FlowDirection.In)] ReadOnlySpan<PhysicalDeviceImageFormatInfo2> pImageFormatInfo, [Count(Count = 0), Flow(Silk.NET.Core.Native.FlowDirection.Out)] ImageFormatProperties2* pImageFormatProperties)
        {
            // SpanOverloader
            return thisApi.GetPhysicalDeviceImageFormatProperties2(physicalDevice, in pImageFormatInfo.GetPinnableReference(), pImageFormatProperties);
        }

        /// <summary>To be documented.</summary>
        [Inject(SilkTouchStage.Begin, "pImageFormatProperties = new(StructureType.ImageFormatProperties2);")]
        public static unsafe Result GetPhysicalDeviceImageFormatProperties2(this Vk thisApi, [Count(Count = 0)] PhysicalDevice physicalDevice, [Count(Count = 0), Flow(Silk.NET.Core.Native.FlowDirection.In)] ReadOnlySpan<PhysicalDeviceImageFormatInfo2> pImageFormatInfo, [Count(Count = 0), Flow(Silk.NET.Core.Native.FlowDirection.Out)] Span<ImageFormatProperties2> pImageFormatProperties)
        {
            // SpanOverloader
            return thisApi.GetPhysicalDeviceImageFormatProperties2(physicalDevice, in pImageFormatInfo.GetPinnableReference(), out pImageFormatProperties.GetPinnableReference());
        }

        /// <summary>To be documented.</summary>
        [Inject(SilkTouchStage.Begin, "pMemoryProperties = new(StructureType.PhysicalDeviceMemoryProperties2);")]
        public static unsafe void GetPhysicalDeviceMemoryProperties2(this Vk thisApi, [Count(Count = 0)] PhysicalDevice physicalDevice, [Count(Count = 0), Flow(Silk.NET.Core.Native.FlowDirection.Out)] Span<PhysicalDeviceMemoryProperties2> pMemoryProperties)
        {
            // SpanOverloader
            thisApi.GetPhysicalDeviceMemoryProperties2(physicalDevice, out pMemoryProperties.GetPinnableReference());
        }

        /// <summary>To be documented.</summary>
        [Inject(SilkTouchStage.Begin, "pProperties = new(StructureType.PhysicalDeviceProperties2);")]
        public static unsafe void GetPhysicalDeviceProperties2(this Vk thisApi, [Count(Count = 0)] PhysicalDevice physicalDevice, [Count(Count = 0), Flow(Silk.NET.Core.Native.FlowDirection.Out)] Span<PhysicalDeviceProperties2> pProperties)
        {
            // SpanOverloader
            thisApi.GetPhysicalDeviceProperties2(physicalDevice, out pProperties.GetPinnableReference());
        }

        /// <summary>To be documented.</summary>
        [Inject(SilkTouchStage.Begin, "pQueueFamilyProperties = new(StructureType.QueueFamilyProperties2);")]
        public static unsafe void GetPhysicalDeviceQueueFamilyProperties2(this Vk thisApi, [Count(Count = 0)] PhysicalDevice physicalDevice, [Count(Count = 0)] uint* pQueueFamilyPropertyCount, [Count(Parameter = "pQueueFamilyPropertyCount"), Flow(Silk.NET.Core.Native.FlowDirection.Out)] Span<QueueFamilyProperties2> pQueueFamilyProperties)
        {
            // SpanOverloader
            thisApi.GetPhysicalDeviceQueueFamilyProperties2(physicalDevice, pQueueFamilyPropertyCount, out pQueueFamilyProperties.GetPinnableReference());
        }

        /// <summary>To be documented.</summary>
        public static unsafe void GetPhysicalDeviceQueueFamilyProperties2(this Vk thisApi, [Count(Count = 0)] PhysicalDevice physicalDevice, [Count(Count = 0)] Span<uint> pQueueFamilyPropertyCount, [Count(Parameter = "pQueueFamilyPropertyCount"), Flow(Silk.NET.Core.Native.FlowDirection.Out)] QueueFamilyProperties2* pQueueFamilyProperties)
        {
            // SpanOverloader
            thisApi.GetPhysicalDeviceQueueFamilyProperties2(physicalDevice, ref pQueueFamilyPropertyCount.GetPinnableReference(), pQueueFamilyProperties);
        }

        /// <summary>To be documented.</summary>
        [Inject(SilkTouchStage.Begin, "pQueueFamilyProperties = new(StructureType.QueueFamilyProperties2);")]
        public static unsafe void GetPhysicalDeviceQueueFamilyProperties2(this Vk thisApi, [Count(Count = 0)] PhysicalDevice physicalDevice, [Count(Count = 0)] Span<uint> pQueueFamilyPropertyCount, [Count(Parameter = "pQueueFamilyPropertyCount"), Flow(Silk.NET.Core.Native.FlowDirection.Out)] Span<QueueFamilyProperties2> pQueueFamilyProperties)
        {
            // SpanOverloader
            thisApi.GetPhysicalDeviceQueueFamilyProperties2(physicalDevice, ref pQueueFamilyPropertyCount.GetPinnableReference(), out pQueueFamilyProperties.GetPinnableReference());
        }

        /// <summary>To be documented.</summary>
        [Inject(SilkTouchStage.Begin, "pProperties = new(StructureType.SparseImageFormatProperties2);")]
        public static unsafe void GetPhysicalDeviceSparseImageFormatProperties2(this Vk thisApi, [Count(Count = 0)] PhysicalDevice physicalDevice, [Count(Count = 0), Flow(Silk.NET.Core.Native.FlowDirection.In)] PhysicalDeviceSparseImageFormatInfo2* pFormatInfo, [Count(Count = 0)] uint* pPropertyCount, [Count(Parameter = "pPropertyCount"), Flow(Silk.NET.Core.Native.FlowDirection.Out)] Span<SparseImageFormatProperties2> pProperties)
        {
            // SpanOverloader
            thisApi.GetPhysicalDeviceSparseImageFormatProperties2(physicalDevice, pFormatInfo, pPropertyCount, out pProperties.GetPinnableReference());
        }

        /// <summary>To be documented.</summary>
        public static unsafe void GetPhysicalDeviceSparseImageFormatProperties2(this Vk thisApi, [Count(Count = 0)] PhysicalDevice physicalDevice, [Count(Count = 0), Flow(Silk.NET.Core.Native.FlowDirection.In)] PhysicalDeviceSparseImageFormatInfo2* pFormatInfo, [Count(Count = 0)] Span<uint> pPropertyCount, [Count(Parameter = "pPropertyCount"), Flow(Silk.NET.Core.Native.FlowDirection.Out)] SparseImageFormatProperties2* pProperties)
        {
            // SpanOverloader
            thisApi.GetPhysicalDeviceSparseImageFormatProperties2(physicalDevice, pFormatInfo, ref pPropertyCount.GetPinnableReference(), pProperties);
        }

        /// <summary>To be documented.</summary>
        [Inject(SilkTouchStage.Begin, "pProperties = new(StructureType.SparseImageFormatProperties2);")]
        public static unsafe void GetPhysicalDeviceSparseImageFormatProperties2(this Vk thisApi, [Count(Count = 0)] PhysicalDevice physicalDevice, [Count(Count = 0), Flow(Silk.NET.Core.Native.FlowDirection.In)] PhysicalDeviceSparseImageFormatInfo2* pFormatInfo, [Count(Count = 0)] Span<uint> pPropertyCount, [Count(Parameter = "pPropertyCount"), Flow(Silk.NET.Core.Native.FlowDirection.Out)] Span<SparseImageFormatProperties2> pProperties)
        {
            // SpanOverloader
            thisApi.GetPhysicalDeviceSparseImageFormatProperties2(physicalDevice, pFormatInfo, ref pPropertyCount.GetPinnableReference(), out pProperties.GetPinnableReference());
        }

        /// <summary>To be documented.</summary>
        public static unsafe void GetPhysicalDeviceSparseImageFormatProperties2(this Vk thisApi, [Count(Count = 0)] PhysicalDevice physicalDevice, [Count(Count = 0), Flow(Silk.NET.Core.Native.FlowDirection.In)] ReadOnlySpan<PhysicalDeviceSparseImageFormatInfo2> pFormatInfo, [Count(Count = 0)] uint* pPropertyCount, [Count(Parameter = "pPropertyCount"), Flow(Silk.NET.Core.Native.FlowDirection.Out)] SparseImageFormatProperties2* pProperties)
        {
            // SpanOverloader
            thisApi.GetPhysicalDeviceSparseImageFormatProperties2(physicalDevice, in pFormatInfo.GetPinnableReference(), pPropertyCount, pProperties);
        }

        /// <summary>To be documented.</summary>
        [Inject(SilkTouchStage.Begin, "pProperties = new(StructureType.SparseImageFormatProperties2);")]
        public static unsafe void GetPhysicalDeviceSparseImageFormatProperties2(this Vk thisApi, [Count(Count = 0)] PhysicalDevice physicalDevice, [Count(Count = 0), Flow(Silk.NET.Core.Native.FlowDirection.In)] ReadOnlySpan<PhysicalDeviceSparseImageFormatInfo2> pFormatInfo, [Count(Count = 0)] uint* pPropertyCount, [Count(Parameter = "pPropertyCount"), Flow(Silk.NET.Core.Native.FlowDirection.Out)] Span<SparseImageFormatProperties2> pProperties)
        {
            // SpanOverloader
            thisApi.GetPhysicalDeviceSparseImageFormatProperties2(physicalDevice, in pFormatInfo.GetPinnableReference(), pPropertyCount, out pProperties.GetPinnableReference());
        }

        /// <summary>To be documented.</summary>
        public static unsafe void GetPhysicalDeviceSparseImageFormatProperties2(this Vk thisApi, [Count(Count = 0)] PhysicalDevice physicalDevice, [Count(Count = 0), Flow(Silk.NET.Core.Native.FlowDirection.In)] ReadOnlySpan<PhysicalDeviceSparseImageFormatInfo2> pFormatInfo, [Count(Count = 0)] Span<uint> pPropertyCount, [Count(Parameter = "pPropertyCount"), Flow(Silk.NET.Core.Native.FlowDirection.Out)] SparseImageFormatProperties2* pProperties)
        {
            // SpanOverloader
            thisApi.GetPhysicalDeviceSparseImageFormatProperties2(physicalDevice, in pFormatInfo.GetPinnableReference(), ref pPropertyCount.GetPinnableReference(), pProperties);
        }

        /// <summary>To be documented.</summary>
        [Inject(SilkTouchStage.Begin, "pProperties = new(StructureType.SparseImageFormatProperties2);")]
        public static unsafe void GetPhysicalDeviceSparseImageFormatProperties2(this Vk thisApi, [Count(Count = 0)] PhysicalDevice physicalDevice, [Count(Count = 0), Flow(Silk.NET.Core.Native.FlowDirection.In)] ReadOnlySpan<PhysicalDeviceSparseImageFormatInfo2> pFormatInfo, [Count(Count = 0)] Span<uint> pPropertyCount, [Count(Parameter = "pPropertyCount"), Flow(Silk.NET.Core.Native.FlowDirection.Out)] Span<SparseImageFormatProperties2> pProperties)
        {
            // SpanOverloader
            thisApi.GetPhysicalDeviceSparseImageFormatProperties2(physicalDevice, in pFormatInfo.GetPinnableReference(), ref pPropertyCount.GetPinnableReference(), out pProperties.GetPinnableReference());
        }

        /// <summary>To be documented.</summary>
        public static unsafe Result CreateDescriptorUpdateTemplate(this Vk thisApi, [Count(Count = 0)] Device device, [Count(Count = 0), Flow(Silk.NET.Core.Native.FlowDirection.In)] DescriptorUpdateTemplateCreateInfo* pCreateInfo, [Count(Count = 0), Flow(Silk.NET.Core.Native.FlowDirection.In)] AllocationCallbacks* pAllocator, [Count(Count = 0), Flow(Silk.NET.Core.Native.FlowDirection.Out)] Span<DescriptorUpdateTemplate> pDescriptorUpdateTemplate)
        {
            // SpanOverloader
            return thisApi.CreateDescriptorUpdateTemplate(device, pCreateInfo, pAllocator, out pDescriptorUpdateTemplate.GetPinnableReference());
        }

        /// <summary>To be documented.</summary>
        public static unsafe Result CreateDescriptorUpdateTemplate(this Vk thisApi, [Count(Count = 0)] Device device, [Count(Count = 0), Flow(Silk.NET.Core.Native.FlowDirection.In)] DescriptorUpdateTemplateCreateInfo* pCreateInfo, [Count(Count = 0), Flow(Silk.NET.Core.Native.FlowDirection.In)] ReadOnlySpan<AllocationCallbacks> pAllocator, [Count(Count = 0), Flow(Silk.NET.Core.Native.FlowDirection.Out)] DescriptorUpdateTemplate* pDescriptorUpdateTemplate)
        {
            // SpanOverloader
            return thisApi.CreateDescriptorUpdateTemplate(device, pCreateInfo, in pAllocator.GetPinnableReference(), pDescriptorUpdateTemplate);
        }

        /// <summary>To be documented.</summary>
        public static unsafe Result CreateDescriptorUpdateTemplate(this Vk thisApi, [Count(Count = 0)] Device device, [Count(Count = 0), Flow(Silk.NET.Core.Native.FlowDirection.In)] DescriptorUpdateTemplateCreateInfo* pCreateInfo, [Count(Count = 0), Flow(Silk.NET.Core.Native.FlowDirection.In)] ReadOnlySpan<AllocationCallbacks> pAllocator, [Count(Count = 0), Flow(Silk.NET.Core.Native.FlowDirection.Out)] Span<DescriptorUpdateTemplate> pDescriptorUpdateTemplate)
        {
            // SpanOverloader
            return thisApi.CreateDescriptorUpdateTemplate(device, pCreateInfo, in pAllocator.GetPinnableReference(), out pDescriptorUpdateTemplate.GetPinnableReference());
        }

        /// <summary>To be documented.</summary>
        public static unsafe Result CreateDescriptorUpdateTemplate(this Vk thisApi, [Count(Count = 0)] Device device, [Count(Count = 0), Flow(Silk.NET.Core.Native.FlowDirection.In)] ReadOnlySpan<DescriptorUpdateTemplateCreateInfo> pCreateInfo, [Count(Count = 0), Flow(Silk.NET.Core.Native.FlowDirection.In)] AllocationCallbacks* pAllocator, [Count(Count = 0), Flow(Silk.NET.Core.Native.FlowDirection.Out)] DescriptorUpdateTemplate* pDescriptorUpdateTemplate)
        {
            // SpanOverloader
            return thisApi.CreateDescriptorUpdateTemplate(device, in pCreateInfo.GetPinnableReference(), pAllocator, pDescriptorUpdateTemplate);
        }

        /// <summary>To be documented.</summary>
        public static unsafe Result CreateDescriptorUpdateTemplate(this Vk thisApi, [Count(Count = 0)] Device device, [Count(Count = 0), Flow(Silk.NET.Core.Native.FlowDirection.In)] ReadOnlySpan<DescriptorUpdateTemplateCreateInfo> pCreateInfo, [Count(Count = 0), Flow(Silk.NET.Core.Native.FlowDirection.In)] AllocationCallbacks* pAllocator, [Count(Count = 0), Flow(Silk.NET.Core.Native.FlowDirection.Out)] Span<DescriptorUpdateTemplate> pDescriptorUpdateTemplate)
        {
            // SpanOverloader
            return thisApi.CreateDescriptorUpdateTemplate(device, in pCreateInfo.GetPinnableReference(), pAllocator, out pDescriptorUpdateTemplate.GetPinnableReference());
        }

        /// <summary>To be documented.</summary>
        public static unsafe Result CreateDescriptorUpdateTemplate(this Vk thisApi, [Count(Count = 0)] Device device, [Count(Count = 0), Flow(Silk.NET.Core.Native.FlowDirection.In)] ReadOnlySpan<DescriptorUpdateTemplateCreateInfo> pCreateInfo, [Count(Count = 0), Flow(Silk.NET.Core.Native.FlowDirection.In)] ReadOnlySpan<AllocationCallbacks> pAllocator, [Count(Count = 0), Flow(Silk.NET.Core.Native.FlowDirection.Out)] DescriptorUpdateTemplate* pDescriptorUpdateTemplate)
        {
            // SpanOverloader
            return thisApi.CreateDescriptorUpdateTemplate(device, in pCreateInfo.GetPinnableReference(), in pAllocator.GetPinnableReference(), pDescriptorUpdateTemplate);
        }

        /// <summary>To be documented.</summary>
        public static unsafe Result CreateDescriptorUpdateTemplate(this Vk thisApi, [Count(Count = 0)] Device device, [Count(Count = 0), Flow(Silk.NET.Core.Native.FlowDirection.In)] ReadOnlySpan<DescriptorUpdateTemplateCreateInfo> pCreateInfo, [Count(Count = 0), Flow(Silk.NET.Core.Native.FlowDirection.In)] ReadOnlySpan<AllocationCallbacks> pAllocator, [Count(Count = 0), Flow(Silk.NET.Core.Native.FlowDirection.Out)] Span<DescriptorUpdateTemplate> pDescriptorUpdateTemplate)
        {
            // SpanOverloader
            return thisApi.CreateDescriptorUpdateTemplate(device, in pCreateInfo.GetPinnableReference(), in pAllocator.GetPinnableReference(), out pDescriptorUpdateTemplate.GetPinnableReference());
        }

        /// <summary>To be documented.</summary>
        public static unsafe Result CreateSamplerYcbcrConversion(this Vk thisApi, [Count(Count = 0)] Device device, [Count(Count = 0), Flow(Silk.NET.Core.Native.FlowDirection.In)] SamplerYcbcrConversionCreateInfo* pCreateInfo, [Count(Count = 0), Flow(Silk.NET.Core.Native.FlowDirection.In)] AllocationCallbacks* pAllocator, [Count(Count = 0), Flow(Silk.NET.Core.Native.FlowDirection.Out)] Span<SamplerYcbcrConversion> pYcbcrConversion)
        {
            // SpanOverloader
            return thisApi.CreateSamplerYcbcrConversion(device, pCreateInfo, pAllocator, out pYcbcrConversion.GetPinnableReference());
        }

        /// <summary>To be documented.</summary>
        public static unsafe Result CreateSamplerYcbcrConversion(this Vk thisApi, [Count(Count = 0)] Device device, [Count(Count = 0), Flow(Silk.NET.Core.Native.FlowDirection.In)] SamplerYcbcrConversionCreateInfo* pCreateInfo, [Count(Count = 0), Flow(Silk.NET.Core.Native.FlowDirection.In)] ReadOnlySpan<AllocationCallbacks> pAllocator, [Count(Count = 0), Flow(Silk.NET.Core.Native.FlowDirection.Out)] SamplerYcbcrConversion* pYcbcrConversion)
        {
            // SpanOverloader
            return thisApi.CreateSamplerYcbcrConversion(device, pCreateInfo, in pAllocator.GetPinnableReference(), pYcbcrConversion);
        }

        /// <summary>To be documented.</summary>
        public static unsafe Result CreateSamplerYcbcrConversion(this Vk thisApi, [Count(Count = 0)] Device device, [Count(Count = 0), Flow(Silk.NET.Core.Native.FlowDirection.In)] SamplerYcbcrConversionCreateInfo* pCreateInfo, [Count(Count = 0), Flow(Silk.NET.Core.Native.FlowDirection.In)] ReadOnlySpan<AllocationCallbacks> pAllocator, [Count(Count = 0), Flow(Silk.NET.Core.Native.FlowDirection.Out)] Span<SamplerYcbcrConversion> pYcbcrConversion)
        {
            // SpanOverloader
            return thisApi.CreateSamplerYcbcrConversion(device, pCreateInfo, in pAllocator.GetPinnableReference(), out pYcbcrConversion.GetPinnableReference());
        }

        /// <summary>To be documented.</summary>
        public static unsafe Result CreateSamplerYcbcrConversion(this Vk thisApi, [Count(Count = 0)] Device device, [Count(Count = 0), Flow(Silk.NET.Core.Native.FlowDirection.In)] ReadOnlySpan<SamplerYcbcrConversionCreateInfo> pCreateInfo, [Count(Count = 0), Flow(Silk.NET.Core.Native.FlowDirection.In)] AllocationCallbacks* pAllocator, [Count(Count = 0), Flow(Silk.NET.Core.Native.FlowDirection.Out)] SamplerYcbcrConversion* pYcbcrConversion)
        {
            // SpanOverloader
            return thisApi.CreateSamplerYcbcrConversion(device, in pCreateInfo.GetPinnableReference(), pAllocator, pYcbcrConversion);
        }

        /// <summary>To be documented.</summary>
        public static unsafe Result CreateSamplerYcbcrConversion(this Vk thisApi, [Count(Count = 0)] Device device, [Count(Count = 0), Flow(Silk.NET.Core.Native.FlowDirection.In)] ReadOnlySpan<SamplerYcbcrConversionCreateInfo> pCreateInfo, [Count(Count = 0), Flow(Silk.NET.Core.Native.FlowDirection.In)] AllocationCallbacks* pAllocator, [Count(Count = 0), Flow(Silk.NET.Core.Native.FlowDirection.Out)] Span<SamplerYcbcrConversion> pYcbcrConversion)
        {
            // SpanOverloader
            return thisApi.CreateSamplerYcbcrConversion(device, in pCreateInfo.GetPinnableReference(), pAllocator, out pYcbcrConversion.GetPinnableReference());
        }

        /// <summary>To be documented.</summary>
        public static unsafe Result CreateSamplerYcbcrConversion(this Vk thisApi, [Count(Count = 0)] Device device, [Count(Count = 0), Flow(Silk.NET.Core.Native.FlowDirection.In)] ReadOnlySpan<SamplerYcbcrConversionCreateInfo> pCreateInfo, [Count(Count = 0), Flow(Silk.NET.Core.Native.FlowDirection.In)] ReadOnlySpan<AllocationCallbacks> pAllocator, [Count(Count = 0), Flow(Silk.NET.Core.Native.FlowDirection.Out)] SamplerYcbcrConversion* pYcbcrConversion)
        {
            // SpanOverloader
            return thisApi.CreateSamplerYcbcrConversion(device, in pCreateInfo.GetPinnableReference(), in pAllocator.GetPinnableReference(), pYcbcrConversion);
        }

        /// <summary>To be documented.</summary>
        public static unsafe Result CreateSamplerYcbcrConversion(this Vk thisApi, [Count(Count = 0)] Device device, [Count(Count = 0), Flow(Silk.NET.Core.Native.FlowDirection.In)] ReadOnlySpan<SamplerYcbcrConversionCreateInfo> pCreateInfo, [Count(Count = 0), Flow(Silk.NET.Core.Native.FlowDirection.In)] ReadOnlySpan<AllocationCallbacks> pAllocator, [Count(Count = 0), Flow(Silk.NET.Core.Native.FlowDirection.Out)] Span<SamplerYcbcrConversion> pYcbcrConversion)
        {
            // SpanOverloader
            return thisApi.CreateSamplerYcbcrConversion(device, in pCreateInfo.GetPinnableReference(), in pAllocator.GetPinnableReference(), out pYcbcrConversion.GetPinnableReference());
        }

        /// <summary>To be documented.</summary>
        public static unsafe void DestroyDescriptorUpdateTemplate(this Vk thisApi, [Count(Count = 0)] Device device, [Count(Count = 0)] DescriptorUpdateTemplate descriptorUpdateTemplate, [Count(Count = 0), Flow(Silk.NET.Core.Native.FlowDirection.In)] ReadOnlySpan<AllocationCallbacks> pAllocator)
        {
            // SpanOverloader
            thisApi.DestroyDescriptorUpdateTemplate(device, descriptorUpdateTemplate, in pAllocator.GetPinnableReference());
        }

        /// <summary>To be documented.</summary>
        public static unsafe void DestroySamplerYcbcrConversion(this Vk thisApi, [Count(Count = 0)] Device device, [Count(Count = 0)] SamplerYcbcrConversion ycbcrConversion, [Count(Count = 0), Flow(Silk.NET.Core.Native.FlowDirection.In)] ReadOnlySpan<AllocationCallbacks> pAllocator)
        {
            // SpanOverloader
            thisApi.DestroySamplerYcbcrConversion(device, ycbcrConversion, in pAllocator.GetPinnableReference());
        }

        /// <summary>To be documented.</summary>
        [Inject(SilkTouchStage.Begin, "pSupport = new(StructureType.DescriptorSetLayoutSupport);")]
        public static unsafe void GetDescriptorSetLayoutSupport(this Vk thisApi, [Count(Count = 0)] Device device, [Count(Count = 0), Flow(Silk.NET.Core.Native.FlowDirection.In)] DescriptorSetLayoutCreateInfo* pCreateInfo, [Count(Count = 0), Flow(Silk.NET.Core.Native.FlowDirection.Out)] Span<DescriptorSetLayoutSupport> pSupport)
        {
            // SpanOverloader
            thisApi.GetDescriptorSetLayoutSupport(device, pCreateInfo, out pSupport.GetPinnableReference());
        }

        /// <summary>To be documented.</summary>
        public static unsafe void GetDescriptorSetLayoutSupport(this Vk thisApi, [Count(Count = 0)] Device device, [Count(Count = 0), Flow(Silk.NET.Core.Native.FlowDirection.In)] ReadOnlySpan<DescriptorSetLayoutCreateInfo> pCreateInfo, [Count(Count = 0), Flow(Silk.NET.Core.Native.FlowDirection.Out)] DescriptorSetLayoutSupport* pSupport)
        {
            // SpanOverloader
            thisApi.GetDescriptorSetLayoutSupport(device, in pCreateInfo.GetPinnableReference(), pSupport);
        }

        /// <summary>To be documented.</summary>
        [Inject(SilkTouchStage.Begin, "pSupport = new(StructureType.DescriptorSetLayoutSupport);")]
        public static unsafe void GetDescriptorSetLayoutSupport(this Vk thisApi, [Count(Count = 0)] Device device, [Count(Count = 0), Flow(Silk.NET.Core.Native.FlowDirection.In)] ReadOnlySpan<DescriptorSetLayoutCreateInfo> pCreateInfo, [Count(Count = 0), Flow(Silk.NET.Core.Native.FlowDirection.Out)] Span<DescriptorSetLayoutSupport> pSupport)
        {
            // SpanOverloader
            thisApi.GetDescriptorSetLayoutSupport(device, in pCreateInfo.GetPinnableReference(), out pSupport.GetPinnableReference());
        }

        /// <summary>To be documented.</summary>
        public static unsafe void UpdateDescriptorSetWithTemplate<T0>(this Vk thisApi, [Count(Count = 0)] Device device, [Count(Count = 0)] DescriptorSet descriptorSet, [Count(Count = 0)] DescriptorUpdateTemplate descriptorUpdateTemplate, [Count(Count = 0)] Span<T0> pData) where T0 : unmanaged
        {
            // SpanOverloader
            thisApi.UpdateDescriptorSetWithTemplate(device, descriptorSet, descriptorUpdateTemplate, ref pData.GetPinnableReference());
        }

        /// <summary>To be documented.</summary>
        public static unsafe Result AllocateCommandBuffers(this Vk thisApi, [Count(Count = 0)] Device device, [Count(Count = 0), Flow(Silk.NET.Core.Native.FlowDirection.In)] CommandBufferAllocateInfo* pAllocateInfo, [Count(Computed = "pAllocateInfo->commandBufferCount"), Flow(Silk.NET.Core.Native.FlowDirection.Out)] Span<CommandBuffer> pCommandBuffers)
        {
            // SpanOverloader
            return thisApi.AllocateCommandBuffers(device, pAllocateInfo, out pCommandBuffers.GetPinnableReference());
        }

        /// <summary>To be documented.</summary>
        public static unsafe Result AllocateCommandBuffers(this Vk thisApi, [Count(Count = 0)] Device device, [Count(Count = 0), Flow(Silk.NET.Core.Native.FlowDirection.In)] ReadOnlySpan<CommandBufferAllocateInfo> pAllocateInfo, [Count(Computed = "pAllocateInfo->commandBufferCount"), Flow(Silk.NET.Core.Native.FlowDirection.Out)] CommandBuffer* pCommandBuffers)
        {
            // SpanOverloader
            return thisApi.AllocateCommandBuffers(device, in pAllocateInfo.GetPinnableReference(), pCommandBuffers);
        }

        /// <summary>To be documented.</summary>
        public static unsafe Result AllocateCommandBuffers(this Vk thisApi, [Count(Count = 0)] Device device, [Count(Count = 0), Flow(Silk.NET.Core.Native.FlowDirection.In)] ReadOnlySpan<CommandBufferAllocateInfo> pAllocateInfo, [Count(Computed = "pAllocateInfo->commandBufferCount"), Flow(Silk.NET.Core.Native.FlowDirection.Out)] Span<CommandBuffer> pCommandBuffers)
        {
            // SpanOverloader
            return thisApi.AllocateCommandBuffers(device, in pAllocateInfo.GetPinnableReference(), out pCommandBuffers.GetPinnableReference());
        }

        /// <summary>To be documented.</summary>
        public static unsafe Result AllocateMemory(this Vk thisApi, [Count(Count = 0)] Device device, [Count(Count = 0), Flow(Silk.NET.Core.Native.FlowDirection.In)] MemoryAllocateInfo* pAllocateInfo, [Count(Count = 0), Flow(Silk.NET.Core.Native.FlowDirection.In)] AllocationCallbacks* pAllocator, [Count(Count = 0), Flow(Silk.NET.Core.Native.FlowDirection.Out)] Span<DeviceMemory> pMemory)
        {
            // SpanOverloader
            return thisApi.AllocateMemory(device, pAllocateInfo, pAllocator, out pMemory.GetPinnableReference());
        }

        /// <summary>To be documented.</summary>
        public static unsafe Result AllocateMemory(this Vk thisApi, [Count(Count = 0)] Device device, [Count(Count = 0), Flow(Silk.NET.Core.Native.FlowDirection.In)] MemoryAllocateInfo* pAllocateInfo, [Count(Count = 0), Flow(Silk.NET.Core.Native.FlowDirection.In)] ReadOnlySpan<AllocationCallbacks> pAllocator, [Count(Count = 0), Flow(Silk.NET.Core.Native.FlowDirection.Out)] DeviceMemory* pMemory)
        {
            // SpanOverloader
            return thisApi.AllocateMemory(device, pAllocateInfo, in pAllocator.GetPinnableReference(), pMemory);
        }

        /// <summary>To be documented.</summary>
        public static unsafe Result AllocateMemory(this Vk thisApi, [Count(Count = 0)] Device device, [Count(Count = 0), Flow(Silk.NET.Core.Native.FlowDirection.In)] MemoryAllocateInfo* pAllocateInfo, [Count(Count = 0), Flow(Silk.NET.Core.Native.FlowDirection.In)] ReadOnlySpan<AllocationCallbacks> pAllocator, [Count(Count = 0), Flow(Silk.NET.Core.Native.FlowDirection.Out)] Span<DeviceMemory> pMemory)
        {
            // SpanOverloader
            return thisApi.AllocateMemory(device, pAllocateInfo, in pAllocator.GetPinnableReference(), out pMemory.GetPinnableReference());
        }

        /// <summary>To be documented.</summary>
        public static unsafe Result AllocateMemory(this Vk thisApi, [Count(Count = 0)] Device device, [Count(Count = 0), Flow(Silk.NET.Core.Native.FlowDirection.In)] ReadOnlySpan<MemoryAllocateInfo> pAllocateInfo, [Count(Count = 0), Flow(Silk.NET.Core.Native.FlowDirection.In)] AllocationCallbacks* pAllocator, [Count(Count = 0), Flow(Silk.NET.Core.Native.FlowDirection.Out)] DeviceMemory* pMemory)
        {
            // SpanOverloader
            return thisApi.AllocateMemory(device, in pAllocateInfo.GetPinnableReference(), pAllocator, pMemory);
        }

        /// <summary>To be documented.</summary>
        public static unsafe Result AllocateMemory(this Vk thisApi, [Count(Count = 0)] Device device, [Count(Count = 0), Flow(Silk.NET.Core.Native.FlowDirection.In)] ReadOnlySpan<MemoryAllocateInfo> pAllocateInfo, [Count(Count = 0), Flow(Silk.NET.Core.Native.FlowDirection.In)] AllocationCallbacks* pAllocator, [Count(Count = 0), Flow(Silk.NET.Core.Native.FlowDirection.Out)] Span<DeviceMemory> pMemory)
        {
            // SpanOverloader
            return thisApi.AllocateMemory(device, in pAllocateInfo.GetPinnableReference(), pAllocator, out pMemory.GetPinnableReference());
        }

        /// <summary>To be documented.</summary>
        public static unsafe Result AllocateMemory(this Vk thisApi, [Count(Count = 0)] Device device, [Count(Count = 0), Flow(Silk.NET.Core.Native.FlowDirection.In)] ReadOnlySpan<MemoryAllocateInfo> pAllocateInfo, [Count(Count = 0), Flow(Silk.NET.Core.Native.FlowDirection.In)] ReadOnlySpan<AllocationCallbacks> pAllocator, [Count(Count = 0), Flow(Silk.NET.Core.Native.FlowDirection.Out)] DeviceMemory* pMemory)
        {
            // SpanOverloader
            return thisApi.AllocateMemory(device, in pAllocateInfo.GetPinnableReference(), in pAllocator.GetPinnableReference(), pMemory);
        }

        /// <summary>To be documented.</summary>
        public static unsafe Result AllocateMemory(this Vk thisApi, [Count(Count = 0)] Device device, [Count(Count = 0), Flow(Silk.NET.Core.Native.FlowDirection.In)] ReadOnlySpan<MemoryAllocateInfo> pAllocateInfo, [Count(Count = 0), Flow(Silk.NET.Core.Native.FlowDirection.In)] ReadOnlySpan<AllocationCallbacks> pAllocator, [Count(Count = 0), Flow(Silk.NET.Core.Native.FlowDirection.Out)] Span<DeviceMemory> pMemory)
        {
            // SpanOverloader
            return thisApi.AllocateMemory(device, in pAllocateInfo.GetPinnableReference(), in pAllocator.GetPinnableReference(), out pMemory.GetPinnableReference());
        }

        /// <summary>To be documented.</summary>
        public static unsafe Result BeginCommandBuffer(this Vk thisApi, [Count(Count = 0)] CommandBuffer commandBuffer, [Count(Count = 0), Flow(Silk.NET.Core.Native.FlowDirection.In)] ReadOnlySpan<CommandBufferBeginInfo> pBeginInfo)
        {
            // SpanOverloader
            return thisApi.BeginCommandBuffer(commandBuffer, in pBeginInfo.GetPinnableReference());
        }

        /// <summary>To be documented.</summary>
        public static unsafe void CmdCopyBuffer(this Vk thisApi, [Count(Count = 0)] CommandBuffer commandBuffer, [Count(Count = 0)] Buffer srcBuffer, [Count(Count = 0)] Buffer dstBuffer, [Count(Count = 0)] uint regionCount, [Count(Parameter = "regionCount"), Flow(Silk.NET.Core.Native.FlowDirection.In)] ReadOnlySpan<BufferCopy> pRegions)
        {
            // SpanOverloader
            thisApi.CmdCopyBuffer(commandBuffer, srcBuffer, dstBuffer, regionCount, in pRegions.GetPinnableReference());
        }

        /// <summary>To be documented.</summary>
        public static unsafe void CmdCopyBufferToImage(this Vk thisApi, [Count(Count = 0)] CommandBuffer commandBuffer, [Count(Count = 0)] Buffer srcBuffer, [Count(Count = 0)] Image dstImage, [Count(Count = 0)] ImageLayout dstImageLayout, [Count(Count = 0)] uint regionCount, [Count(Parameter = "regionCount"), Flow(Silk.NET.Core.Native.FlowDirection.In)] ReadOnlySpan<BufferImageCopy> pRegions)
        {
            // SpanOverloader
            thisApi.CmdCopyBufferToImage(commandBuffer, srcBuffer, dstImage, dstImageLayout, regionCount, in pRegions.GetPinnableReference());
        }

        /// <summary>To be documented.</summary>
        public static unsafe void CmdCopyImage(this Vk thisApi, [Count(Count = 0)] CommandBuffer commandBuffer, [Count(Count = 0)] Image srcImage, [Count(Count = 0)] ImageLayout srcImageLayout, [Count(Count = 0)] Image dstImage, [Count(Count = 0)] ImageLayout dstImageLayout, [Count(Count = 0)] uint regionCount, [Count(Parameter = "regionCount"), Flow(Silk.NET.Core.Native.FlowDirection.In)] ReadOnlySpan<ImageCopy> pRegions)
        {
            // SpanOverloader
            thisApi.CmdCopyImage(commandBuffer, srcImage, srcImageLayout, dstImage, dstImageLayout, regionCount, in pRegions.GetPinnableReference());
        }

        /// <summary>To be documented.</summary>
        public static unsafe void CmdCopyImageToBuffer(this Vk thisApi, [Count(Count = 0)] CommandBuffer commandBuffer, [Count(Count = 0)] Image srcImage, [Count(Count = 0)] ImageLayout srcImageLayout, [Count(Count = 0)] Buffer dstBuffer, [Count(Count = 0)] uint regionCount, [Count(Parameter = "regionCount"), Flow(Silk.NET.Core.Native.FlowDirection.In)] ReadOnlySpan<BufferImageCopy> pRegions)
        {
            // SpanOverloader
            thisApi.CmdCopyImageToBuffer(commandBuffer, srcImage, srcImageLayout, dstBuffer, regionCount, in pRegions.GetPinnableReference());
        }

        /// <summary>To be documented.</summary>
        public static unsafe void CmdExecuteCommands(this Vk thisApi, [Count(Count = 0)] CommandBuffer commandBuffer, [Count(Count = 0)] uint commandBufferCount, [Count(Parameter = "commandBufferCount"), Flow(Silk.NET.Core.Native.FlowDirection.In)] ReadOnlySpan<CommandBuffer> pCommandBuffers)
        {
            // SpanOverloader
            thisApi.CmdExecuteCommands(commandBuffer, commandBufferCount, in pCommandBuffers.GetPinnableReference());
        }

        /// <summary>To be documented.</summary>
        public static unsafe void CmdPipelineBarrier(this Vk thisApi, [Count(Count = 0)] CommandBuffer commandBuffer, [Count(Count = 0)] PipelineStageFlags srcStageMask, [Count(Count = 0)] PipelineStageFlags dstStageMask, [Count(Count = 0)] DependencyFlags dependencyFlags, [Count(Count = 0)] uint memoryBarrierCount, [Count(Parameter = "memoryBarrierCount"), Flow(Silk.NET.Core.Native.FlowDirection.In)] MemoryBarrier* pMemoryBarriers, [Count(Count = 0)] uint bufferMemoryBarrierCount, [Count(Parameter = "bufferMemoryBarrierCount"), Flow(Silk.NET.Core.Native.FlowDirection.In)] BufferMemoryBarrier* pBufferMemoryBarriers, [Count(Count = 0)] uint imageMemoryBarrierCount, [Count(Parameter = "imageMemoryBarrierCount"), Flow(Silk.NET.Core.Native.FlowDirection.In)] ReadOnlySpan<ImageMemoryBarrier> pImageMemoryBarriers)
        {
            // SpanOverloader
            thisApi.CmdPipelineBarrier(commandBuffer, srcStageMask, dstStageMask, dependencyFlags, memoryBarrierCount, pMemoryBarriers, bufferMemoryBarrierCount, pBufferMemoryBarriers, imageMemoryBarrierCount, in pImageMemoryBarriers.GetPinnableReference());
        }

        /// <summary>To be documented.</summary>
        public static unsafe void CmdPipelineBarrier(this Vk thisApi, [Count(Count = 0)] CommandBuffer commandBuffer, [Count(Count = 0)] PipelineStageFlags srcStageMask, [Count(Count = 0)] PipelineStageFlags dstStageMask, [Count(Count = 0)] DependencyFlags dependencyFlags, [Count(Count = 0)] uint memoryBarrierCount, [Count(Parameter = "memoryBarrierCount"), Flow(Silk.NET.Core.Native.FlowDirection.In)] MemoryBarrier* pMemoryBarriers, [Count(Count = 0)] uint bufferMemoryBarrierCount, [Count(Parameter = "bufferMemoryBarrierCount"), Flow(Silk.NET.Core.Native.FlowDirection.In)] ReadOnlySpan<BufferMemoryBarrier> pBufferMemoryBarriers, [Count(Count = 0)] uint imageMemoryBarrierCount, [Count(Parameter = "imageMemoryBarrierCount"), Flow(Silk.NET.Core.Native.FlowDirection.In)] ImageMemoryBarrier* pImageMemoryBarriers)
        {
            // SpanOverloader
            thisApi.CmdPipelineBarrier(commandBuffer, srcStageMask, dstStageMask, dependencyFlags, memoryBarrierCount, pMemoryBarriers, bufferMemoryBarrierCount, in pBufferMemoryBarriers.GetPinnableReference(), imageMemoryBarrierCount, pImageMemoryBarriers);
        }

        /// <summary>To be documented.</summary>
        public static unsafe void CmdPipelineBarrier(this Vk thisApi, [Count(Count = 0)] CommandBuffer commandBuffer, [Count(Count = 0)] PipelineStageFlags srcStageMask, [Count(Count = 0)] PipelineStageFlags dstStageMask, [Count(Count = 0)] DependencyFlags dependencyFlags, [Count(Count = 0)] uint memoryBarrierCount, [Count(Parameter = "memoryBarrierCount"), Flow(Silk.NET.Core.Native.FlowDirection.In)] MemoryBarrier* pMemoryBarriers, [Count(Count = 0)] uint bufferMemoryBarrierCount, [Count(Parameter = "bufferMemoryBarrierCount"), Flow(Silk.NET.Core.Native.FlowDirection.In)] ReadOnlySpan<BufferMemoryBarrier> pBufferMemoryBarriers, [Count(Count = 0)] uint imageMemoryBarrierCount, [Count(Parameter = "imageMemoryBarrierCount"), Flow(Silk.NET.Core.Native.FlowDirection.In)] ReadOnlySpan<ImageMemoryBarrier> pImageMemoryBarriers)
        {
            // SpanOverloader
            thisApi.CmdPipelineBarrier(commandBuffer, srcStageMask, dstStageMask, dependencyFlags, memoryBarrierCount, pMemoryBarriers, bufferMemoryBarrierCount, in pBufferMemoryBarriers.GetPinnableReference(), imageMemoryBarrierCount, in pImageMemoryBarriers.GetPinnableReference());
        }

        /// <summary>To be documented.</summary>
        public static unsafe void CmdPipelineBarrier(this Vk thisApi, [Count(Count = 0)] CommandBuffer commandBuffer, [Count(Count = 0)] PipelineStageFlags srcStageMask, [Count(Count = 0)] PipelineStageFlags dstStageMask, [Count(Count = 0)] DependencyFlags dependencyFlags, [Count(Count = 0)] uint memoryBarrierCount, [Count(Parameter = "memoryBarrierCount"), Flow(Silk.NET.Core.Native.FlowDirection.In)] ReadOnlySpan<MemoryBarrier> pMemoryBarriers, [Count(Count = 0)] uint bufferMemoryBarrierCount, [Count(Parameter = "bufferMemoryBarrierCount"), Flow(Silk.NET.Core.Native.FlowDirection.In)] BufferMemoryBarrier* pBufferMemoryBarriers, [Count(Count = 0)] uint imageMemoryBarrierCount, [Count(Parameter = "imageMemoryBarrierCount"), Flow(Silk.NET.Core.Native.FlowDirection.In)] ImageMemoryBarrier* pImageMemoryBarriers)
        {
            // SpanOverloader
            thisApi.CmdPipelineBarrier(commandBuffer, srcStageMask, dstStageMask, dependencyFlags, memoryBarrierCount, in pMemoryBarriers.GetPinnableReference(), bufferMemoryBarrierCount, pBufferMemoryBarriers, imageMemoryBarrierCount, pImageMemoryBarriers);
        }

        /// <summary>To be documented.</summary>
        public static unsafe void CmdPipelineBarrier(this Vk thisApi, [Count(Count = 0)] CommandBuffer commandBuffer, [Count(Count = 0)] PipelineStageFlags srcStageMask, [Count(Count = 0)] PipelineStageFlags dstStageMask, [Count(Count = 0)] DependencyFlags dependencyFlags, [Count(Count = 0)] uint memoryBarrierCount, [Count(Parameter = "memoryBarrierCount"), Flow(Silk.NET.Core.Native.FlowDirection.In)] ReadOnlySpan<MemoryBarrier> pMemoryBarriers, [Count(Count = 0)] uint bufferMemoryBarrierCount, [Count(Parameter = "bufferMemoryBarrierCount"), Flow(Silk.NET.Core.Native.FlowDirection.In)] BufferMemoryBarrier* pBufferMemoryBarriers, [Count(Count = 0)] uint imageMemoryBarrierCount, [Count(Parameter = "imageMemoryBarrierCount"), Flow(Silk.NET.Core.Native.FlowDirection.In)] ReadOnlySpan<ImageMemoryBarrier> pImageMemoryBarriers)
        {
            // SpanOverloader
            thisApi.CmdPipelineBarrier(commandBuffer, srcStageMask, dstStageMask, dependencyFlags, memoryBarrierCount, in pMemoryBarriers.GetPinnableReference(), bufferMemoryBarrierCount, pBufferMemoryBarriers, imageMemoryBarrierCount, in pImageMemoryBarriers.GetPinnableReference());
        }

        /// <summary>To be documented.</summary>
        public static unsafe void CmdPipelineBarrier(this Vk thisApi, [Count(Count = 0)] CommandBuffer commandBuffer, [Count(Count = 0)] PipelineStageFlags srcStageMask, [Count(Count = 0)] PipelineStageFlags dstStageMask, [Count(Count = 0)] DependencyFlags dependencyFlags, [Count(Count = 0)] uint memoryBarrierCount, [Count(Parameter = "memoryBarrierCount"), Flow(Silk.NET.Core.Native.FlowDirection.In)] ReadOnlySpan<MemoryBarrier> pMemoryBarriers, [Count(Count = 0)] uint bufferMemoryBarrierCount, [Count(Parameter = "bufferMemoryBarrierCount"), Flow(Silk.NET.Core.Native.FlowDirection.In)] ReadOnlySpan<BufferMemoryBarrier> pBufferMemoryBarriers, [Count(Count = 0)] uint imageMemoryBarrierCount, [Count(Parameter = "imageMemoryBarrierCount"), Flow(Silk.NET.Core.Native.FlowDirection.In)] ImageMemoryBarrier* pImageMemoryBarriers)
        {
            // SpanOverloader
            thisApi.CmdPipelineBarrier(commandBuffer, srcStageMask, dstStageMask, dependencyFlags, memoryBarrierCount, in pMemoryBarriers.GetPinnableReference(), bufferMemoryBarrierCount, in pBufferMemoryBarriers.GetPinnableReference(), imageMemoryBarrierCount, pImageMemoryBarriers);
        }

        /// <summary>To be documented.</summary>
        public static unsafe void CmdPipelineBarrier(this Vk thisApi, [Count(Count = 0)] CommandBuffer commandBuffer, [Count(Count = 0)] PipelineStageFlags srcStageMask, [Count(Count = 0)] PipelineStageFlags dstStageMask, [Count(Count = 0)] DependencyFlags dependencyFlags, [Count(Count = 0)] uint memoryBarrierCount, [Count(Parameter = "memoryBarrierCount"), Flow(Silk.NET.Core.Native.FlowDirection.In)] ReadOnlySpan<MemoryBarrier> pMemoryBarriers, [Count(Count = 0)] uint bufferMemoryBarrierCount, [Count(Parameter = "bufferMemoryBarrierCount"), Flow(Silk.NET.Core.Native.FlowDirection.In)] ReadOnlySpan<BufferMemoryBarrier> pBufferMemoryBarriers, [Count(Count = 0)] uint imageMemoryBarrierCount, [Count(Parameter = "imageMemoryBarrierCount"), Flow(Silk.NET.Core.Native.FlowDirection.In)] ReadOnlySpan<ImageMemoryBarrier> pImageMemoryBarriers)
        {
            // SpanOverloader
            thisApi.CmdPipelineBarrier(commandBuffer, srcStageMask, dstStageMask, dependencyFlags, memoryBarrierCount, in pMemoryBarriers.GetPinnableReference(), bufferMemoryBarrierCount, in pBufferMemoryBarriers.GetPinnableReference(), imageMemoryBarrierCount, in pImageMemoryBarriers.GetPinnableReference());
        }

        /// <summary>To be documented.</summary>
        public static unsafe void CmdUpdateBuffer<T0>(this Vk thisApi, [Count(Count = 0)] CommandBuffer commandBuffer, [Count(Count = 0)] Buffer dstBuffer, [Count(Count = 0)] ulong dstOffset, [Count(Count = 0)] ulong dataSize, [Count(Parameter = "dataSize")] Span<T0> pData) where T0 : unmanaged
        {
            // SpanOverloader
            thisApi.CmdUpdateBuffer(commandBuffer, dstBuffer, dstOffset, dataSize, ref pData.GetPinnableReference());
        }

        /// <summary>To be documented.</summary>
        public static unsafe Result CreateBuffer(this Vk thisApi, [Count(Count = 0)] Device device, [Count(Count = 0), Flow(Silk.NET.Core.Native.FlowDirection.In)] BufferCreateInfo* pCreateInfo, [Count(Count = 0), Flow(Silk.NET.Core.Native.FlowDirection.In)] AllocationCallbacks* pAllocator, [Count(Count = 0), Flow(Silk.NET.Core.Native.FlowDirection.Out)] Span<Buffer> pBuffer)
        {
            // SpanOverloader
            return thisApi.CreateBuffer(device, pCreateInfo, pAllocator, out pBuffer.GetPinnableReference());
        }

        /// <summary>To be documented.</summary>
        public static unsafe Result CreateBuffer(this Vk thisApi, [Count(Count = 0)] Device device, [Count(Count = 0), Flow(Silk.NET.Core.Native.FlowDirection.In)] BufferCreateInfo* pCreateInfo, [Count(Count = 0), Flow(Silk.NET.Core.Native.FlowDirection.In)] ReadOnlySpan<AllocationCallbacks> pAllocator, [Count(Count = 0), Flow(Silk.NET.Core.Native.FlowDirection.Out)] Buffer* pBuffer)
        {
            // SpanOverloader
            return thisApi.CreateBuffer(device, pCreateInfo, in pAllocator.GetPinnableReference(), pBuffer);
        }

        /// <summary>To be documented.</summary>
        public static unsafe Result CreateBuffer(this Vk thisApi, [Count(Count = 0)] Device device, [Count(Count = 0), Flow(Silk.NET.Core.Native.FlowDirection.In)] BufferCreateInfo* pCreateInfo, [Count(Count = 0), Flow(Silk.NET.Core.Native.FlowDirection.In)] ReadOnlySpan<AllocationCallbacks> pAllocator, [Count(Count = 0), Flow(Silk.NET.Core.Native.FlowDirection.Out)] Span<Buffer> pBuffer)
        {
            // SpanOverloader
            return thisApi.CreateBuffer(device, pCreateInfo, in pAllocator.GetPinnableReference(), out pBuffer.GetPinnableReference());
        }

        /// <summary>To be documented.</summary>
        public static unsafe Result CreateBuffer(this Vk thisApi, [Count(Count = 0)] Device device, [Count(Count = 0), Flow(Silk.NET.Core.Native.FlowDirection.In)] ReadOnlySpan<BufferCreateInfo> pCreateInfo, [Count(Count = 0), Flow(Silk.NET.Core.Native.FlowDirection.In)] AllocationCallbacks* pAllocator, [Count(Count = 0), Flow(Silk.NET.Core.Native.FlowDirection.Out)] Buffer* pBuffer)
        {
            // SpanOverloader
            return thisApi.CreateBuffer(device, in pCreateInfo.GetPinnableReference(), pAllocator, pBuffer);
        }

        /// <summary>To be documented.</summary>
        public static unsafe Result CreateBuffer(this Vk thisApi, [Count(Count = 0)] Device device, [Count(Count = 0), Flow(Silk.NET.Core.Native.FlowDirection.In)] ReadOnlySpan<BufferCreateInfo> pCreateInfo, [Count(Count = 0), Flow(Silk.NET.Core.Native.FlowDirection.In)] AllocationCallbacks* pAllocator, [Count(Count = 0), Flow(Silk.NET.Core.Native.FlowDirection.Out)] Span<Buffer> pBuffer)
        {
            // SpanOverloader
            return thisApi.CreateBuffer(device, in pCreateInfo.GetPinnableReference(), pAllocator, out pBuffer.GetPinnableReference());
        }

        /// <summary>To be documented.</summary>
        public static unsafe Result CreateBuffer(this Vk thisApi, [Count(Count = 0)] Device device, [Count(Count = 0), Flow(Silk.NET.Core.Native.FlowDirection.In)] ReadOnlySpan<BufferCreateInfo> pCreateInfo, [Count(Count = 0), Flow(Silk.NET.Core.Native.FlowDirection.In)] ReadOnlySpan<AllocationCallbacks> pAllocator, [Count(Count = 0), Flow(Silk.NET.Core.Native.FlowDirection.Out)] Buffer* pBuffer)
        {
            // SpanOverloader
            return thisApi.CreateBuffer(device, in pCreateInfo.GetPinnableReference(), in pAllocator.GetPinnableReference(), pBuffer);
        }

        /// <summary>To be documented.</summary>
        public static unsafe Result CreateBuffer(this Vk thisApi, [Count(Count = 0)] Device device, [Count(Count = 0), Flow(Silk.NET.Core.Native.FlowDirection.In)] ReadOnlySpan<BufferCreateInfo> pCreateInfo, [Count(Count = 0), Flow(Silk.NET.Core.Native.FlowDirection.In)] ReadOnlySpan<AllocationCallbacks> pAllocator, [Count(Count = 0), Flow(Silk.NET.Core.Native.FlowDirection.Out)] Span<Buffer> pBuffer)
        {
            // SpanOverloader
            return thisApi.CreateBuffer(device, in pCreateInfo.GetPinnableReference(), in pAllocator.GetPinnableReference(), out pBuffer.GetPinnableReference());
        }

        /// <summary>To be documented.</summary>
        public static unsafe Result CreateCommandPool(this Vk thisApi, [Count(Count = 0)] Device device, [Count(Count = 0), Flow(Silk.NET.Core.Native.FlowDirection.In)] CommandPoolCreateInfo* pCreateInfo, [Count(Count = 0), Flow(Silk.NET.Core.Native.FlowDirection.In)] AllocationCallbacks* pAllocator, [Count(Count = 0), Flow(Silk.NET.Core.Native.FlowDirection.Out)] Span<CommandPool> pCommandPool)
        {
            // SpanOverloader
            return thisApi.CreateCommandPool(device, pCreateInfo, pAllocator, out pCommandPool.GetPinnableReference());
        }

        /// <summary>To be documented.</summary>
        public static unsafe Result CreateCommandPool(this Vk thisApi, [Count(Count = 0)] Device device, [Count(Count = 0), Flow(Silk.NET.Core.Native.FlowDirection.In)] CommandPoolCreateInfo* pCreateInfo, [Count(Count = 0), Flow(Silk.NET.Core.Native.FlowDirection.In)] ReadOnlySpan<AllocationCallbacks> pAllocator, [Count(Count = 0), Flow(Silk.NET.Core.Native.FlowDirection.Out)] CommandPool* pCommandPool)
        {
            // SpanOverloader
            return thisApi.CreateCommandPool(device, pCreateInfo, in pAllocator.GetPinnableReference(), pCommandPool);
        }

        /// <summary>To be documented.</summary>
        public static unsafe Result CreateCommandPool(this Vk thisApi, [Count(Count = 0)] Device device, [Count(Count = 0), Flow(Silk.NET.Core.Native.FlowDirection.In)] CommandPoolCreateInfo* pCreateInfo, [Count(Count = 0), Flow(Silk.NET.Core.Native.FlowDirection.In)] ReadOnlySpan<AllocationCallbacks> pAllocator, [Count(Count = 0), Flow(Silk.NET.Core.Native.FlowDirection.Out)] Span<CommandPool> pCommandPool)
        {
            // SpanOverloader
            return thisApi.CreateCommandPool(device, pCreateInfo, in pAllocator.GetPinnableReference(), out pCommandPool.GetPinnableReference());
        }

        /// <summary>To be documented.</summary>
        public static unsafe Result CreateCommandPool(this Vk thisApi, [Count(Count = 0)] Device device, [Count(Count = 0), Flow(Silk.NET.Core.Native.FlowDirection.In)] ReadOnlySpan<CommandPoolCreateInfo> pCreateInfo, [Count(Count = 0), Flow(Silk.NET.Core.Native.FlowDirection.In)] AllocationCallbacks* pAllocator, [Count(Count = 0), Flow(Silk.NET.Core.Native.FlowDirection.Out)] CommandPool* pCommandPool)
        {
            // SpanOverloader
            return thisApi.CreateCommandPool(device, in pCreateInfo.GetPinnableReference(), pAllocator, pCommandPool);
        }

        /// <summary>To be documented.</summary>
        public static unsafe Result CreateCommandPool(this Vk thisApi, [Count(Count = 0)] Device device, [Count(Count = 0), Flow(Silk.NET.Core.Native.FlowDirection.In)] ReadOnlySpan<CommandPoolCreateInfo> pCreateInfo, [Count(Count = 0), Flow(Silk.NET.Core.Native.FlowDirection.In)] AllocationCallbacks* pAllocator, [Count(Count = 0), Flow(Silk.NET.Core.Native.FlowDirection.Out)] Span<CommandPool> pCommandPool)
        {
            // SpanOverloader
            return thisApi.CreateCommandPool(device, in pCreateInfo.GetPinnableReference(), pAllocator, out pCommandPool.GetPinnableReference());
        }

        /// <summary>To be documented.</summary>
        public static unsafe Result CreateCommandPool(this Vk thisApi, [Count(Count = 0)] Device device, [Count(Count = 0), Flow(Silk.NET.Core.Native.FlowDirection.In)] ReadOnlySpan<CommandPoolCreateInfo> pCreateInfo, [Count(Count = 0), Flow(Silk.NET.Core.Native.FlowDirection.In)] ReadOnlySpan<AllocationCallbacks> pAllocator, [Count(Count = 0), Flow(Silk.NET.Core.Native.FlowDirection.Out)] CommandPool* pCommandPool)
        {
            // SpanOverloader
            return thisApi.CreateCommandPool(device, in pCreateInfo.GetPinnableReference(), in pAllocator.GetPinnableReference(), pCommandPool);
        }

        /// <summary>To be documented.</summary>
        public static unsafe Result CreateCommandPool(this Vk thisApi, [Count(Count = 0)] Device device, [Count(Count = 0), Flow(Silk.NET.Core.Native.FlowDirection.In)] ReadOnlySpan<CommandPoolCreateInfo> pCreateInfo, [Count(Count = 0), Flow(Silk.NET.Core.Native.FlowDirection.In)] ReadOnlySpan<AllocationCallbacks> pAllocator, [Count(Count = 0), Flow(Silk.NET.Core.Native.FlowDirection.Out)] Span<CommandPool> pCommandPool)
        {
            // SpanOverloader
            return thisApi.CreateCommandPool(device, in pCreateInfo.GetPinnableReference(), in pAllocator.GetPinnableReference(), out pCommandPool.GetPinnableReference());
        }

        /// <summary>To be documented.</summary>
<<<<<<< HEAD
        public static unsafe Result CreateFence(this Vk thisApi, [Count(Count = 0)] Device device, [Count(Count = 0), Flow(Silk.NET.Core.Native.FlowDirection.In)] FenceCreateInfo* pCreateInfo, [Count(Count = 0), Flow(Silk.NET.Core.Native.FlowDirection.In)] AllocationCallbacks* pAllocator, [Count(Count = 0), Flow(Silk.NET.Core.Native.FlowDirection.Out)] Span<Fence> pFence)
        {
            // SpanOverloader
            return thisApi.CreateFence(device, pCreateInfo, pAllocator, out pFence.GetPinnableReference());
        }

        /// <summary>To be documented.</summary>
        public static unsafe Result CreateFence(this Vk thisApi, [Count(Count = 0)] Device device, [Count(Count = 0), Flow(Silk.NET.Core.Native.FlowDirection.In)] FenceCreateInfo* pCreateInfo, [Count(Count = 0), Flow(Silk.NET.Core.Native.FlowDirection.In)] ReadOnlySpan<AllocationCallbacks> pAllocator, [Count(Count = 0), Flow(Silk.NET.Core.Native.FlowDirection.Out)] Fence* pFence)
        {
            // SpanOverloader
            return thisApi.CreateFence(device, pCreateInfo, in pAllocator.GetPinnableReference(), pFence);
        }

        /// <summary>To be documented.</summary>
        public static unsafe Result CreateFence(this Vk thisApi, [Count(Count = 0)] Device device, [Count(Count = 0), Flow(Silk.NET.Core.Native.FlowDirection.In)] FenceCreateInfo* pCreateInfo, [Count(Count = 0), Flow(Silk.NET.Core.Native.FlowDirection.In)] ReadOnlySpan<AllocationCallbacks> pAllocator, [Count(Count = 0), Flow(Silk.NET.Core.Native.FlowDirection.Out)] Span<Fence> pFence)
        {
            // SpanOverloader
            return thisApi.CreateFence(device, pCreateInfo, in pAllocator.GetPinnableReference(), out pFence.GetPinnableReference());
        }

        /// <summary>To be documented.</summary>
        public static unsafe Result CreateFence(this Vk thisApi, [Count(Count = 0)] Device device, [Count(Count = 0), Flow(Silk.NET.Core.Native.FlowDirection.In)] ReadOnlySpan<FenceCreateInfo> pCreateInfo, [Count(Count = 0), Flow(Silk.NET.Core.Native.FlowDirection.In)] AllocationCallbacks* pAllocator, [Count(Count = 0), Flow(Silk.NET.Core.Native.FlowDirection.Out)] Fence* pFence)
        {
            // SpanOverloader
            return thisApi.CreateFence(device, in pCreateInfo.GetPinnableReference(), pAllocator, pFence);
        }

        /// <summary>To be documented.</summary>
        public static unsafe Result CreateFence(this Vk thisApi, [Count(Count = 0)] Device device, [Count(Count = 0), Flow(Silk.NET.Core.Native.FlowDirection.In)] ReadOnlySpan<FenceCreateInfo> pCreateInfo, [Count(Count = 0), Flow(Silk.NET.Core.Native.FlowDirection.In)] AllocationCallbacks* pAllocator, [Count(Count = 0), Flow(Silk.NET.Core.Native.FlowDirection.Out)] Span<Fence> pFence)
        {
            // SpanOverloader
            return thisApi.CreateFence(device, in pCreateInfo.GetPinnableReference(), pAllocator, out pFence.GetPinnableReference());
        }

        /// <summary>To be documented.</summary>
        public static unsafe Result CreateFence(this Vk thisApi, [Count(Count = 0)] Device device, [Count(Count = 0), Flow(Silk.NET.Core.Native.FlowDirection.In)] ReadOnlySpan<FenceCreateInfo> pCreateInfo, [Count(Count = 0), Flow(Silk.NET.Core.Native.FlowDirection.In)] ReadOnlySpan<AllocationCallbacks> pAllocator, [Count(Count = 0), Flow(Silk.NET.Core.Native.FlowDirection.Out)] Fence* pFence)
        {
            // SpanOverloader
            return thisApi.CreateFence(device, in pCreateInfo.GetPinnableReference(), in pAllocator.GetPinnableReference(), pFence);
        }

        /// <summary>To be documented.</summary>
        public static unsafe Result CreateFence(this Vk thisApi, [Count(Count = 0)] Device device, [Count(Count = 0), Flow(Silk.NET.Core.Native.FlowDirection.In)] ReadOnlySpan<FenceCreateInfo> pCreateInfo, [Count(Count = 0), Flow(Silk.NET.Core.Native.FlowDirection.In)] ReadOnlySpan<AllocationCallbacks> pAllocator, [Count(Count = 0), Flow(Silk.NET.Core.Native.FlowDirection.Out)] Span<Fence> pFence)
        {
            // SpanOverloader
            return thisApi.CreateFence(device, in pCreateInfo.GetPinnableReference(), in pAllocator.GetPinnableReference(), out pFence.GetPinnableReference());
        }

        /// <summary>To be documented.</summary>
        public static unsafe Result CreateImage(this Vk thisApi, [Count(Count = 0)] Device device, [Count(Count = 0), Flow(Silk.NET.Core.Native.FlowDirection.In)] ImageCreateInfo* pCreateInfo, [Count(Count = 0), Flow(Silk.NET.Core.Native.FlowDirection.In)] AllocationCallbacks* pAllocator, [Count(Count = 0), Flow(Silk.NET.Core.Native.FlowDirection.Out)] Span<Image> pImage)
        {
            // SpanOverloader
            return thisApi.CreateImage(device, pCreateInfo, pAllocator, out pImage.GetPinnableReference());
        }

        /// <summary>To be documented.</summary>
        public static unsafe Result CreateImage(this Vk thisApi, [Count(Count = 0)] Device device, [Count(Count = 0), Flow(Silk.NET.Core.Native.FlowDirection.In)] ImageCreateInfo* pCreateInfo, [Count(Count = 0), Flow(Silk.NET.Core.Native.FlowDirection.In)] ReadOnlySpan<AllocationCallbacks> pAllocator, [Count(Count = 0), Flow(Silk.NET.Core.Native.FlowDirection.Out)] Image* pImage)
        {
            // SpanOverloader
            return thisApi.CreateImage(device, pCreateInfo, in pAllocator.GetPinnableReference(), pImage);
        }

        /// <summary>To be documented.</summary>
        public static unsafe Result CreateImage(this Vk thisApi, [Count(Count = 0)] Device device, [Count(Count = 0), Flow(Silk.NET.Core.Native.FlowDirection.In)] ImageCreateInfo* pCreateInfo, [Count(Count = 0), Flow(Silk.NET.Core.Native.FlowDirection.In)] ReadOnlySpan<AllocationCallbacks> pAllocator, [Count(Count = 0), Flow(Silk.NET.Core.Native.FlowDirection.Out)] Span<Image> pImage)
        {
            // SpanOverloader
            return thisApi.CreateImage(device, pCreateInfo, in pAllocator.GetPinnableReference(), out pImage.GetPinnableReference());
        }

        /// <summary>To be documented.</summary>
        public static unsafe Result CreateImage(this Vk thisApi, [Count(Count = 0)] Device device, [Count(Count = 0), Flow(Silk.NET.Core.Native.FlowDirection.In)] ReadOnlySpan<ImageCreateInfo> pCreateInfo, [Count(Count = 0), Flow(Silk.NET.Core.Native.FlowDirection.In)] AllocationCallbacks* pAllocator, [Count(Count = 0), Flow(Silk.NET.Core.Native.FlowDirection.Out)] Image* pImage)
        {
            // SpanOverloader
            return thisApi.CreateImage(device, in pCreateInfo.GetPinnableReference(), pAllocator, pImage);
        }

        /// <summary>To be documented.</summary>
        public static unsafe Result CreateImage(this Vk thisApi, [Count(Count = 0)] Device device, [Count(Count = 0), Flow(Silk.NET.Core.Native.FlowDirection.In)] ReadOnlySpan<ImageCreateInfo> pCreateInfo, [Count(Count = 0), Flow(Silk.NET.Core.Native.FlowDirection.In)] AllocationCallbacks* pAllocator, [Count(Count = 0), Flow(Silk.NET.Core.Native.FlowDirection.Out)] Span<Image> pImage)
        {
            // SpanOverloader
            return thisApi.CreateImage(device, in pCreateInfo.GetPinnableReference(), pAllocator, out pImage.GetPinnableReference());
        }

        /// <summary>To be documented.</summary>
        public static unsafe Result CreateImage(this Vk thisApi, [Count(Count = 0)] Device device, [Count(Count = 0), Flow(Silk.NET.Core.Native.FlowDirection.In)] ReadOnlySpan<ImageCreateInfo> pCreateInfo, [Count(Count = 0), Flow(Silk.NET.Core.Native.FlowDirection.In)] ReadOnlySpan<AllocationCallbacks> pAllocator, [Count(Count = 0), Flow(Silk.NET.Core.Native.FlowDirection.Out)] Image* pImage)
        {
            // SpanOverloader
            return thisApi.CreateImage(device, in pCreateInfo.GetPinnableReference(), in pAllocator.GetPinnableReference(), pImage);
        }

        /// <summary>To be documented.</summary>
        public static unsafe Result CreateImage(this Vk thisApi, [Count(Count = 0)] Device device, [Count(Count = 0), Flow(Silk.NET.Core.Native.FlowDirection.In)] ReadOnlySpan<ImageCreateInfo> pCreateInfo, [Count(Count = 0), Flow(Silk.NET.Core.Native.FlowDirection.In)] ReadOnlySpan<AllocationCallbacks> pAllocator, [Count(Count = 0), Flow(Silk.NET.Core.Native.FlowDirection.Out)] Span<Image> pImage)
        {
            // SpanOverloader
            return thisApi.CreateImage(device, in pCreateInfo.GetPinnableReference(), in pAllocator.GetPinnableReference(), out pImage.GetPinnableReference());
        }

        /// <summary>To be documented.</summary>
        public static unsafe Result CreateImageView(this Vk thisApi, [Count(Count = 0)] Device device, [Count(Count = 0), Flow(Silk.NET.Core.Native.FlowDirection.In)] ImageViewCreateInfo* pCreateInfo, [Count(Count = 0), Flow(Silk.NET.Core.Native.FlowDirection.In)] AllocationCallbacks* pAllocator, [Count(Count = 0), Flow(Silk.NET.Core.Native.FlowDirection.Out)] Span<ImageView> pView)
        {
            // SpanOverloader
            return thisApi.CreateImageView(device, pCreateInfo, pAllocator, out pView.GetPinnableReference());
        }

        /// <summary>To be documented.</summary>
        public static unsafe Result CreateImageView(this Vk thisApi, [Count(Count = 0)] Device device, [Count(Count = 0), Flow(Silk.NET.Core.Native.FlowDirection.In)] ImageViewCreateInfo* pCreateInfo, [Count(Count = 0), Flow(Silk.NET.Core.Native.FlowDirection.In)] ReadOnlySpan<AllocationCallbacks> pAllocator, [Count(Count = 0), Flow(Silk.NET.Core.Native.FlowDirection.Out)] ImageView* pView)
        {
            // SpanOverloader
            return thisApi.CreateImageView(device, pCreateInfo, in pAllocator.GetPinnableReference(), pView);
        }

        /// <summary>To be documented.</summary>
        public static unsafe Result CreateImageView(this Vk thisApi, [Count(Count = 0)] Device device, [Count(Count = 0), Flow(Silk.NET.Core.Native.FlowDirection.In)] ImageViewCreateInfo* pCreateInfo, [Count(Count = 0), Flow(Silk.NET.Core.Native.FlowDirection.In)] ReadOnlySpan<AllocationCallbacks> pAllocator, [Count(Count = 0), Flow(Silk.NET.Core.Native.FlowDirection.Out)] Span<ImageView> pView)
        {
            // SpanOverloader
            return thisApi.CreateImageView(device, pCreateInfo, in pAllocator.GetPinnableReference(), out pView.GetPinnableReference());
        }

        /// <summary>To be documented.</summary>
        public static unsafe Result CreateImageView(this Vk thisApi, [Count(Count = 0)] Device device, [Count(Count = 0), Flow(Silk.NET.Core.Native.FlowDirection.In)] ReadOnlySpan<ImageViewCreateInfo> pCreateInfo, [Count(Count = 0), Flow(Silk.NET.Core.Native.FlowDirection.In)] AllocationCallbacks* pAllocator, [Count(Count = 0), Flow(Silk.NET.Core.Native.FlowDirection.Out)] ImageView* pView)
        {
            // SpanOverloader
            return thisApi.CreateImageView(device, in pCreateInfo.GetPinnableReference(), pAllocator, pView);
        }

        /// <summary>To be documented.</summary>
        public static unsafe Result CreateImageView(this Vk thisApi, [Count(Count = 0)] Device device, [Count(Count = 0), Flow(Silk.NET.Core.Native.FlowDirection.In)] ReadOnlySpan<ImageViewCreateInfo> pCreateInfo, [Count(Count = 0), Flow(Silk.NET.Core.Native.FlowDirection.In)] AllocationCallbacks* pAllocator, [Count(Count = 0), Flow(Silk.NET.Core.Native.FlowDirection.Out)] Span<ImageView> pView)
        {
            // SpanOverloader
            return thisApi.CreateImageView(device, in pCreateInfo.GetPinnableReference(), pAllocator, out pView.GetPinnableReference());
        }

        /// <summary>To be documented.</summary>
        public static unsafe Result CreateImageView(this Vk thisApi, [Count(Count = 0)] Device device, [Count(Count = 0), Flow(Silk.NET.Core.Native.FlowDirection.In)] ReadOnlySpan<ImageViewCreateInfo> pCreateInfo, [Count(Count = 0), Flow(Silk.NET.Core.Native.FlowDirection.In)] ReadOnlySpan<AllocationCallbacks> pAllocator, [Count(Count = 0), Flow(Silk.NET.Core.Native.FlowDirection.Out)] ImageView* pView)
        {
            // SpanOverloader
            return thisApi.CreateImageView(device, in pCreateInfo.GetPinnableReference(), in pAllocator.GetPinnableReference(), pView);
        }

        /// <summary>To be documented.</summary>
        public static unsafe Result CreateImageView(this Vk thisApi, [Count(Count = 0)] Device device, [Count(Count = 0), Flow(Silk.NET.Core.Native.FlowDirection.In)] ReadOnlySpan<ImageViewCreateInfo> pCreateInfo, [Count(Count = 0), Flow(Silk.NET.Core.Native.FlowDirection.In)] ReadOnlySpan<AllocationCallbacks> pAllocator, [Count(Count = 0), Flow(Silk.NET.Core.Native.FlowDirection.Out)] Span<ImageView> pView)
        {
            // SpanOverloader
            return thisApi.CreateImageView(device, in pCreateInfo.GetPinnableReference(), in pAllocator.GetPinnableReference(), out pView.GetPinnableReference());
        }

        /// <summary>To be documented.</summary>
        [Inject((SilkTouchStage) 6, "if (%$RESULT$% == Result.Success) { CurrentInstance = *%$PARAM(pInstance)$%; }")]
        public static unsafe Result CreateInstance(this Vk thisApi, [Count(Count = 0), Flow(Silk.NET.Core.Native.FlowDirection.In)] InstanceCreateInfo* pCreateInfo, [Count(Count = 0), Flow(Silk.NET.Core.Native.FlowDirection.In)] AllocationCallbacks* pAllocator, [Count(Count = 0), Flow(Silk.NET.Core.Native.FlowDirection.Out)] Span<Instance> pInstance)
        {
            // SpanOverloader
            return thisApi.CreateInstance(pCreateInfo, pAllocator, out pInstance.GetPinnableReference());
        }

        /// <summary>To be documented.</summary>
        [Inject((SilkTouchStage) 6, "if (%$RESULT$% == Result.Success) { CurrentInstance = *%$PARAM(pInstance)$%; }")]
        public static unsafe Result CreateInstance(this Vk thisApi, [Count(Count = 0), Flow(Silk.NET.Core.Native.FlowDirection.In)] InstanceCreateInfo* pCreateInfo, [Count(Count = 0), Flow(Silk.NET.Core.Native.FlowDirection.In)] ReadOnlySpan<AllocationCallbacks> pAllocator, [Count(Count = 0), Flow(Silk.NET.Core.Native.FlowDirection.Out)] Instance* pInstance)
        {
            // SpanOverloader
            return thisApi.CreateInstance(pCreateInfo, in pAllocator.GetPinnableReference(), pInstance);
        }

        /// <summary>To be documented.</summary>
        [Inject((SilkTouchStage) 6, "if (%$RESULT$% == Result.Success) { CurrentInstance = *%$PARAM(pInstance)$%; }")]
        public static unsafe Result CreateInstance(this Vk thisApi, [Count(Count = 0), Flow(Silk.NET.Core.Native.FlowDirection.In)] InstanceCreateInfo* pCreateInfo, [Count(Count = 0), Flow(Silk.NET.Core.Native.FlowDirection.In)] ReadOnlySpan<AllocationCallbacks> pAllocator, [Count(Count = 0), Flow(Silk.NET.Core.Native.FlowDirection.Out)] Span<Instance> pInstance)
        {
            // SpanOverloader
            return thisApi.CreateInstance(pCreateInfo, in pAllocator.GetPinnableReference(), out pInstance.GetPinnableReference());
        }

        /// <summary>To be documented.</summary>
        [Inject((SilkTouchStage) 6, "if (%$RESULT$% == Result.Success) { CurrentInstance = *%$PARAM(pInstance)$%; }")]
        public static unsafe Result CreateInstance(this Vk thisApi, [Count(Count = 0), Flow(Silk.NET.Core.Native.FlowDirection.In)] ReadOnlySpan<InstanceCreateInfo> pCreateInfo, [Count(Count = 0), Flow(Silk.NET.Core.Native.FlowDirection.In)] AllocationCallbacks* pAllocator, [Count(Count = 0), Flow(Silk.NET.Core.Native.FlowDirection.Out)] Instance* pInstance)
        {
            // SpanOverloader
            return thisApi.CreateInstance(in pCreateInfo.GetPinnableReference(), pAllocator, pInstance);
        }

        /// <summary>To be documented.</summary>
        [Inject((SilkTouchStage) 6, "if (%$RESULT$% == Result.Success) { CurrentInstance = *%$PARAM(pInstance)$%; }")]
        public static unsafe Result CreateInstance(this Vk thisApi, [Count(Count = 0), Flow(Silk.NET.Core.Native.FlowDirection.In)] ReadOnlySpan<InstanceCreateInfo> pCreateInfo, [Count(Count = 0), Flow(Silk.NET.Core.Native.FlowDirection.In)] AllocationCallbacks* pAllocator, [Count(Count = 0), Flow(Silk.NET.Core.Native.FlowDirection.Out)] Span<Instance> pInstance)
        {
            // SpanOverloader
            return thisApi.CreateInstance(in pCreateInfo.GetPinnableReference(), pAllocator, out pInstance.GetPinnableReference());
        }

        /// <summary>To be documented.</summary>
        [Inject((SilkTouchStage) 6, "if (%$RESULT$% == Result.Success) { CurrentInstance = *%$PARAM(pInstance)$%; }")]
        public static unsafe Result CreateInstance(this Vk thisApi, [Count(Count = 0), Flow(Silk.NET.Core.Native.FlowDirection.In)] ReadOnlySpan<InstanceCreateInfo> pCreateInfo, [Count(Count = 0), Flow(Silk.NET.Core.Native.FlowDirection.In)] ReadOnlySpan<AllocationCallbacks> pAllocator, [Count(Count = 0), Flow(Silk.NET.Core.Native.FlowDirection.Out)] Instance* pInstance)
        {
            // SpanOverloader
            return thisApi.CreateInstance(in pCreateInfo.GetPinnableReference(), in pAllocator.GetPinnableReference(), pInstance);
        }

        /// <summary>To be documented.</summary>
        [Inject((SilkTouchStage) 6, "if (%$RESULT$% == Result.Success) { CurrentInstance = *%$PARAM(pInstance)$%; }")]
        public static unsafe Result CreateInstance(this Vk thisApi, [Count(Count = 0), Flow(Silk.NET.Core.Native.FlowDirection.In)] ReadOnlySpan<InstanceCreateInfo> pCreateInfo, [Count(Count = 0), Flow(Silk.NET.Core.Native.FlowDirection.In)] ReadOnlySpan<AllocationCallbacks> pAllocator, [Count(Count = 0), Flow(Silk.NET.Core.Native.FlowDirection.Out)] Span<Instance> pInstance)
        {
            // SpanOverloader
            return thisApi.CreateInstance(in pCreateInfo.GetPinnableReference(), in pAllocator.GetPinnableReference(), out pInstance.GetPinnableReference());
        }

        /// <summary>To be documented.</summary>
        public static unsafe Result CreateQueryPool(this Vk thisApi, [Count(Count = 0)] Device device, [Count(Count = 0), Flow(Silk.NET.Core.Native.FlowDirection.In)] QueryPoolCreateInfo* pCreateInfo, [Count(Count = 0), Flow(Silk.NET.Core.Native.FlowDirection.In)] AllocationCallbacks* pAllocator, [Count(Count = 0), Flow(Silk.NET.Core.Native.FlowDirection.Out)] Span<QueryPool> pQueryPool)
        {
            // SpanOverloader
            return thisApi.CreateQueryPool(device, pCreateInfo, pAllocator, out pQueryPool.GetPinnableReference());
        }

        /// <summary>To be documented.</summary>
        public static unsafe Result CreateQueryPool(this Vk thisApi, [Count(Count = 0)] Device device, [Count(Count = 0), Flow(Silk.NET.Core.Native.FlowDirection.In)] QueryPoolCreateInfo* pCreateInfo, [Count(Count = 0), Flow(Silk.NET.Core.Native.FlowDirection.In)] ReadOnlySpan<AllocationCallbacks> pAllocator, [Count(Count = 0), Flow(Silk.NET.Core.Native.FlowDirection.Out)] QueryPool* pQueryPool)
        {
            // SpanOverloader
            return thisApi.CreateQueryPool(device, pCreateInfo, in pAllocator.GetPinnableReference(), pQueryPool);
        }

        /// <summary>To be documented.</summary>
        public static unsafe Result CreateQueryPool(this Vk thisApi, [Count(Count = 0)] Device device, [Count(Count = 0), Flow(Silk.NET.Core.Native.FlowDirection.In)] QueryPoolCreateInfo* pCreateInfo, [Count(Count = 0), Flow(Silk.NET.Core.Native.FlowDirection.In)] ReadOnlySpan<AllocationCallbacks> pAllocator, [Count(Count = 0), Flow(Silk.NET.Core.Native.FlowDirection.Out)] Span<QueryPool> pQueryPool)
        {
            // SpanOverloader
            return thisApi.CreateQueryPool(device, pCreateInfo, in pAllocator.GetPinnableReference(), out pQueryPool.GetPinnableReference());
        }

        /// <summary>To be documented.</summary>
        public static unsafe Result CreateQueryPool(this Vk thisApi, [Count(Count = 0)] Device device, [Count(Count = 0), Flow(Silk.NET.Core.Native.FlowDirection.In)] ReadOnlySpan<QueryPoolCreateInfo> pCreateInfo, [Count(Count = 0), Flow(Silk.NET.Core.Native.FlowDirection.In)] AllocationCallbacks* pAllocator, [Count(Count = 0), Flow(Silk.NET.Core.Native.FlowDirection.Out)] QueryPool* pQueryPool)
        {
            // SpanOverloader
            return thisApi.CreateQueryPool(device, in pCreateInfo.GetPinnableReference(), pAllocator, pQueryPool);
        }

        /// <summary>To be documented.</summary>
        public static unsafe Result CreateQueryPool(this Vk thisApi, [Count(Count = 0)] Device device, [Count(Count = 0), Flow(Silk.NET.Core.Native.FlowDirection.In)] ReadOnlySpan<QueryPoolCreateInfo> pCreateInfo, [Count(Count = 0), Flow(Silk.NET.Core.Native.FlowDirection.In)] AllocationCallbacks* pAllocator, [Count(Count = 0), Flow(Silk.NET.Core.Native.FlowDirection.Out)] Span<QueryPool> pQueryPool)
        {
            // SpanOverloader
            return thisApi.CreateQueryPool(device, in pCreateInfo.GetPinnableReference(), pAllocator, out pQueryPool.GetPinnableReference());
        }

        /// <summary>To be documented.</summary>
        public static unsafe Result CreateQueryPool(this Vk thisApi, [Count(Count = 0)] Device device, [Count(Count = 0), Flow(Silk.NET.Core.Native.FlowDirection.In)] ReadOnlySpan<QueryPoolCreateInfo> pCreateInfo, [Count(Count = 0), Flow(Silk.NET.Core.Native.FlowDirection.In)] ReadOnlySpan<AllocationCallbacks> pAllocator, [Count(Count = 0), Flow(Silk.NET.Core.Native.FlowDirection.Out)] QueryPool* pQueryPool)
        {
            // SpanOverloader
            return thisApi.CreateQueryPool(device, in pCreateInfo.GetPinnableReference(), in pAllocator.GetPinnableReference(), pQueryPool);
        }

        /// <summary>To be documented.</summary>
        public static unsafe Result CreateQueryPool(this Vk thisApi, [Count(Count = 0)] Device device, [Count(Count = 0), Flow(Silk.NET.Core.Native.FlowDirection.In)] ReadOnlySpan<QueryPoolCreateInfo> pCreateInfo, [Count(Count = 0), Flow(Silk.NET.Core.Native.FlowDirection.In)] ReadOnlySpan<AllocationCallbacks> pAllocator, [Count(Count = 0), Flow(Silk.NET.Core.Native.FlowDirection.Out)] Span<QueryPool> pQueryPool)
        {
            // SpanOverloader
            return thisApi.CreateQueryPool(device, in pCreateInfo.GetPinnableReference(), in pAllocator.GetPinnableReference(), out pQueryPool.GetPinnableReference());
        }

        /// <summary>To be documented.</summary>
        public static unsafe Result CreateSemaphore(this Vk thisApi, [Count(Count = 0)] Device device, [Count(Count = 0), Flow(Silk.NET.Core.Native.FlowDirection.In)] SemaphoreCreateInfo* pCreateInfo, [Count(Count = 0), Flow(Silk.NET.Core.Native.FlowDirection.In)] AllocationCallbacks* pAllocator, [Count(Count = 0), Flow(Silk.NET.Core.Native.FlowDirection.Out)] Span<Semaphore> pSemaphore)
        {
            // SpanOverloader
            return thisApi.CreateSemaphore(device, pCreateInfo, pAllocator, out pSemaphore.GetPinnableReference());
        }

        /// <summary>To be documented.</summary>
        public static unsafe Result CreateSemaphore(this Vk thisApi, [Count(Count = 0)] Device device, [Count(Count = 0), Flow(Silk.NET.Core.Native.FlowDirection.In)] SemaphoreCreateInfo* pCreateInfo, [Count(Count = 0), Flow(Silk.NET.Core.Native.FlowDirection.In)] ReadOnlySpan<AllocationCallbacks> pAllocator, [Count(Count = 0), Flow(Silk.NET.Core.Native.FlowDirection.Out)] Semaphore* pSemaphore)
        {
            // SpanOverloader
            return thisApi.CreateSemaphore(device, pCreateInfo, in pAllocator.GetPinnableReference(), pSemaphore);
        }

        /// <summary>To be documented.</summary>
        public static unsafe Result CreateSemaphore(this Vk thisApi, [Count(Count = 0)] Device device, [Count(Count = 0), Flow(Silk.NET.Core.Native.FlowDirection.In)] SemaphoreCreateInfo* pCreateInfo, [Count(Count = 0), Flow(Silk.NET.Core.Native.FlowDirection.In)] ReadOnlySpan<AllocationCallbacks> pAllocator, [Count(Count = 0), Flow(Silk.NET.Core.Native.FlowDirection.Out)] Span<Semaphore> pSemaphore)
        {
            // SpanOverloader
            return thisApi.CreateSemaphore(device, pCreateInfo, in pAllocator.GetPinnableReference(), out pSemaphore.GetPinnableReference());
        }

        /// <summary>To be documented.</summary>
        public static unsafe Result CreateSemaphore(this Vk thisApi, [Count(Count = 0)] Device device, [Count(Count = 0), Flow(Silk.NET.Core.Native.FlowDirection.In)] ReadOnlySpan<SemaphoreCreateInfo> pCreateInfo, [Count(Count = 0), Flow(Silk.NET.Core.Native.FlowDirection.In)] AllocationCallbacks* pAllocator, [Count(Count = 0), Flow(Silk.NET.Core.Native.FlowDirection.Out)] Semaphore* pSemaphore)
        {
            // SpanOverloader
            return thisApi.CreateSemaphore(device, in pCreateInfo.GetPinnableReference(), pAllocator, pSemaphore);
        }

        /// <summary>To be documented.</summary>
        public static unsafe Result CreateSemaphore(this Vk thisApi, [Count(Count = 0)] Device device, [Count(Count = 0), Flow(Silk.NET.Core.Native.FlowDirection.In)] ReadOnlySpan<SemaphoreCreateInfo> pCreateInfo, [Count(Count = 0), Flow(Silk.NET.Core.Native.FlowDirection.In)] AllocationCallbacks* pAllocator, [Count(Count = 0), Flow(Silk.NET.Core.Native.FlowDirection.Out)] Span<Semaphore> pSemaphore)
        {
            // SpanOverloader
            return thisApi.CreateSemaphore(device, in pCreateInfo.GetPinnableReference(), pAllocator, out pSemaphore.GetPinnableReference());
        }

        /// <summary>To be documented.</summary>
        public static unsafe Result CreateSemaphore(this Vk thisApi, [Count(Count = 0)] Device device, [Count(Count = 0), Flow(Silk.NET.Core.Native.FlowDirection.In)] ReadOnlySpan<SemaphoreCreateInfo> pCreateInfo, [Count(Count = 0), Flow(Silk.NET.Core.Native.FlowDirection.In)] ReadOnlySpan<AllocationCallbacks> pAllocator, [Count(Count = 0), Flow(Silk.NET.Core.Native.FlowDirection.Out)] Semaphore* pSemaphore)
        {
            // SpanOverloader
            return thisApi.CreateSemaphore(device, in pCreateInfo.GetPinnableReference(), in pAllocator.GetPinnableReference(), pSemaphore);
        }

        /// <summary>To be documented.</summary>
        public static unsafe Result CreateSemaphore(this Vk thisApi, [Count(Count = 0)] Device device, [Count(Count = 0), Flow(Silk.NET.Core.Native.FlowDirection.In)] ReadOnlySpan<SemaphoreCreateInfo> pCreateInfo, [Count(Count = 0), Flow(Silk.NET.Core.Native.FlowDirection.In)] ReadOnlySpan<AllocationCallbacks> pAllocator, [Count(Count = 0), Flow(Silk.NET.Core.Native.FlowDirection.Out)] Span<Semaphore> pSemaphore)
        {
            // SpanOverloader
            return thisApi.CreateSemaphore(device, in pCreateInfo.GetPinnableReference(), in pAllocator.GetPinnableReference(), out pSemaphore.GetPinnableReference());
        }

        /// <summary>To be documented.</summary>
        public static unsafe void DestroyBuffer(this Vk thisApi, [Count(Count = 0)] Device device, [Count(Count = 0)] Buffer buffer, [Count(Count = 0), Flow(Silk.NET.Core.Native.FlowDirection.In)] ReadOnlySpan<AllocationCallbacks> pAllocator)
        {
            // SpanOverloader
            thisApi.DestroyBuffer(device, buffer, in pAllocator.GetPinnableReference());
        }

        /// <summary>To be documented.</summary>
        public static unsafe void DestroyCommandPool(this Vk thisApi, [Count(Count = 0)] Device device, [Count(Count = 0)] CommandPool commandPool, [Count(Count = 0), Flow(Silk.NET.Core.Native.FlowDirection.In)] ReadOnlySpan<AllocationCallbacks> pAllocator)
        {
            // SpanOverloader
            thisApi.DestroyCommandPool(device, commandPool, in pAllocator.GetPinnableReference());
        }

        /// <summary>To be documented.</summary>
        public static unsafe void DestroyDevice(this Vk thisApi, [Count(Count = 0)] Device device, [Count(Count = 0), Flow(Silk.NET.Core.Native.FlowDirection.In)] ReadOnlySpan<AllocationCallbacks> pAllocator)
        {
            // SpanOverloader
            thisApi.DestroyDevice(device, in pAllocator.GetPinnableReference());
        }

        /// <summary>To be documented.</summary>
        public static unsafe void DestroyFence(this Vk thisApi, [Count(Count = 0)] Device device, [Count(Count = 0)] Fence fence, [Count(Count = 0), Flow(Silk.NET.Core.Native.FlowDirection.In)] ReadOnlySpan<AllocationCallbacks> pAllocator)
        {
            // SpanOverloader
            thisApi.DestroyFence(device, fence, in pAllocator.GetPinnableReference());
        }

        /// <summary>To be documented.</summary>
        public static unsafe void DestroyImage(this Vk thisApi, [Count(Count = 0)] Device device, [Count(Count = 0)] Image image, [Count(Count = 0), Flow(Silk.NET.Core.Native.FlowDirection.In)] ReadOnlySpan<AllocationCallbacks> pAllocator)
        {
            // SpanOverloader
            thisApi.DestroyImage(device, image, in pAllocator.GetPinnableReference());
        }

        /// <summary>To be documented.</summary>
        public static unsafe void DestroyImageView(this Vk thisApi, [Count(Count = 0)] Device device, [Count(Count = 0)] ImageView imageView, [Count(Count = 0), Flow(Silk.NET.Core.Native.FlowDirection.In)] ReadOnlySpan<AllocationCallbacks> pAllocator)
        {
            // SpanOverloader
            thisApi.DestroyImageView(device, imageView, in pAllocator.GetPinnableReference());
        }

        /// <summary>To be documented.</summary>
        public static unsafe void DestroyInstance(this Vk thisApi, [Count(Count = 0)] Instance instance, [Count(Count = 0), Flow(Silk.NET.Core.Native.FlowDirection.In)] ReadOnlySpan<AllocationCallbacks> pAllocator)
        {
            // SpanOverloader
            thisApi.DestroyInstance(instance, in pAllocator.GetPinnableReference());
        }

        /// <summary>To be documented.</summary>
        public static unsafe void DestroyQueryPool(this Vk thisApi, [Count(Count = 0)] Device device, [Count(Count = 0)] QueryPool queryPool, [Count(Count = 0), Flow(Silk.NET.Core.Native.FlowDirection.In)] ReadOnlySpan<AllocationCallbacks> pAllocator)
        {
            // SpanOverloader
            thisApi.DestroyQueryPool(device, queryPool, in pAllocator.GetPinnableReference());
        }

        /// <summary>To be documented.</summary>
        public static unsafe void DestroySemaphore(this Vk thisApi, [Count(Count = 0)] Device device, [Count(Count = 0)] Semaphore semaphore, [Count(Count = 0), Flow(Silk.NET.Core.Native.FlowDirection.In)] ReadOnlySpan<AllocationCallbacks> pAllocator)
        {
            // SpanOverloader
            thisApi.DestroySemaphore(device, semaphore, in pAllocator.GetPinnableReference());
        }

        /// <summary>To be documented.</summary>
        public static unsafe Result EnumerateDeviceExtensionProperties(this Vk thisApi, [Count(Count = 0)] PhysicalDevice physicalDevice, [Count(Count = 0), Flow(Silk.NET.Core.Native.FlowDirection.In)] byte* pLayerName, [Count(Count = 0)] uint* pPropertyCount, [Count(Parameter = "pPropertyCount")] Span<ExtensionProperties> pProperties)
        {
            // SpanOverloader
            return thisApi.EnumerateDeviceExtensionProperties(physicalDevice, pLayerName, pPropertyCount, ref pProperties.GetPinnableReference());
        }

        /// <summary>To be documented.</summary>
        public static unsafe Result EnumerateDeviceExtensionProperties(this Vk thisApi, [Count(Count = 0)] PhysicalDevice physicalDevice, [Count(Count = 0), Flow(Silk.NET.Core.Native.FlowDirection.In)] byte* pLayerName, [Count(Count = 0)] Span<uint> pPropertyCount, [Count(Parameter = "pPropertyCount")] ExtensionProperties* pProperties)
        {
            // SpanOverloader
            return thisApi.EnumerateDeviceExtensionProperties(physicalDevice, pLayerName, ref pPropertyCount.GetPinnableReference(), pProperties);
        }

        /// <summary>To be documented.</summary>
        public static unsafe Result EnumerateDeviceExtensionProperties(this Vk thisApi, [Count(Count = 0)] PhysicalDevice physicalDevice, [Count(Count = 0), Flow(Silk.NET.Core.Native.FlowDirection.In)] byte* pLayerName, [Count(Count = 0)] Span<uint> pPropertyCount, [Count(Parameter = "pPropertyCount")] Span<ExtensionProperties> pProperties)
        {
            // SpanOverloader
            return thisApi.EnumerateDeviceExtensionProperties(physicalDevice, pLayerName, ref pPropertyCount.GetPinnableReference(), ref pProperties.GetPinnableReference());
        }

        /// <summary>To be documented.</summary>
        public static unsafe Result EnumerateDeviceExtensionProperties(this Vk thisApi, [Count(Count = 0)] PhysicalDevice physicalDevice, [Count(Count = 0), Flow(Silk.NET.Core.Native.FlowDirection.In)] ReadOnlySpan<byte> pLayerName, [Count(Count = 0)] uint* pPropertyCount, [Count(Parameter = "pPropertyCount")] ExtensionProperties* pProperties)
        {
            // SpanOverloader
            return thisApi.EnumerateDeviceExtensionProperties(physicalDevice, in pLayerName.GetPinnableReference(), pPropertyCount, pProperties);
        }

        /// <summary>To be documented.</summary>
        public static unsafe Result EnumerateDeviceExtensionProperties(this Vk thisApi, [Count(Count = 0)] PhysicalDevice physicalDevice, [Count(Count = 0), Flow(Silk.NET.Core.Native.FlowDirection.In)] ReadOnlySpan<byte> pLayerName, [Count(Count = 0)] uint* pPropertyCount, [Count(Parameter = "pPropertyCount")] Span<ExtensionProperties> pProperties)
        {
            // SpanOverloader
            return thisApi.EnumerateDeviceExtensionProperties(physicalDevice, in pLayerName.GetPinnableReference(), pPropertyCount, ref pProperties.GetPinnableReference());
        }

        /// <summary>To be documented.</summary>
        public static unsafe Result EnumerateDeviceExtensionProperties(this Vk thisApi, [Count(Count = 0)] PhysicalDevice physicalDevice, [Count(Count = 0), Flow(Silk.NET.Core.Native.FlowDirection.In)] ReadOnlySpan<byte> pLayerName, [Count(Count = 0)] Span<uint> pPropertyCount, [Count(Parameter = "pPropertyCount")] ExtensionProperties* pProperties)
        {
            // SpanOverloader
            return thisApi.EnumerateDeviceExtensionProperties(physicalDevice, in pLayerName.GetPinnableReference(), ref pPropertyCount.GetPinnableReference(), pProperties);
        }

        /// <summary>To be documented.</summary>
        public static unsafe Result EnumerateDeviceExtensionProperties(this Vk thisApi, [Count(Count = 0)] PhysicalDevice physicalDevice, [Count(Count = 0), Flow(Silk.NET.Core.Native.FlowDirection.In)] ReadOnlySpan<byte> pLayerName, [Count(Count = 0)] Span<uint> pPropertyCount, [Count(Parameter = "pPropertyCount")] Span<ExtensionProperties> pProperties)
        {
            // SpanOverloader
            return thisApi.EnumerateDeviceExtensionProperties(physicalDevice, in pLayerName.GetPinnableReference(), ref pPropertyCount.GetPinnableReference(), ref pProperties.GetPinnableReference());
        }

        /// <summary>To be documented.</summary>
        public static unsafe Result EnumerateDeviceExtensionProperties(this Vk thisApi, [Count(Count = 0)] PhysicalDevice physicalDevice, [Flow(Silk.NET.Core.Native.FlowDirection.In), UnmanagedType(Silk.NET.Core.Native.UnmanagedType.LPUTF8Str)] string pLayerName, [Count(Count = 0)] uint* pPropertyCount, [Count(Parameter = "pPropertyCount")] Span<ExtensionProperties> pProperties)
        {
            // SpanOverloader
            return thisApi.EnumerateDeviceExtensionProperties(physicalDevice, pLayerName, pPropertyCount, ref pProperties.GetPinnableReference());
        }

        /// <summary>To be documented.</summary>
        public static unsafe Result EnumerateDeviceExtensionProperties(this Vk thisApi, [Count(Count = 0)] PhysicalDevice physicalDevice, [Flow(Silk.NET.Core.Native.FlowDirection.In), UnmanagedType(Silk.NET.Core.Native.UnmanagedType.LPUTF8Str)] string pLayerName, [Count(Count = 0)] Span<uint> pPropertyCount, [Count(Parameter = "pPropertyCount")] ExtensionProperties* pProperties)
        {
            // SpanOverloader
            return thisApi.EnumerateDeviceExtensionProperties(physicalDevice, pLayerName, ref pPropertyCount.GetPinnableReference(), pProperties);
        }

        /// <summary>To be documented.</summary>
        public static unsafe Result EnumerateDeviceExtensionProperties(this Vk thisApi, [Count(Count = 0)] PhysicalDevice physicalDevice, [Flow(Silk.NET.Core.Native.FlowDirection.In), UnmanagedType(Silk.NET.Core.Native.UnmanagedType.LPUTF8Str)] string pLayerName, [Count(Count = 0)] Span<uint> pPropertyCount, [Count(Parameter = "pPropertyCount")] Span<ExtensionProperties> pProperties)
        {
            // SpanOverloader
            return thisApi.EnumerateDeviceExtensionProperties(physicalDevice, pLayerName, ref pPropertyCount.GetPinnableReference(), ref pProperties.GetPinnableReference());
        }

        /// <summary>To be documented.</summary>
        public static unsafe Result EnumerateInstanceExtensionProperties(this Vk thisApi, [Count(Count = 0), Flow(Silk.NET.Core.Native.FlowDirection.In)] byte* pLayerName, [Count(Count = 0)] uint* pPropertyCount, [Count(Parameter = "pPropertyCount")] Span<ExtensionProperties> pProperties)
        {
            // SpanOverloader
            return thisApi.EnumerateInstanceExtensionProperties(pLayerName, pPropertyCount, ref pProperties.GetPinnableReference());
        }

        /// <summary>To be documented.</summary>
        public static unsafe Result EnumerateInstanceExtensionProperties(this Vk thisApi, [Count(Count = 0), Flow(Silk.NET.Core.Native.FlowDirection.In)] byte* pLayerName, [Count(Count = 0)] Span<uint> pPropertyCount, [Count(Parameter = "pPropertyCount")] ExtensionProperties* pProperties)
        {
            // SpanOverloader
            return thisApi.EnumerateInstanceExtensionProperties(pLayerName, ref pPropertyCount.GetPinnableReference(), pProperties);
        }

        /// <summary>To be documented.</summary>
        public static unsafe Result EnumerateInstanceExtensionProperties(this Vk thisApi, [Count(Count = 0), Flow(Silk.NET.Core.Native.FlowDirection.In)] byte* pLayerName, [Count(Count = 0)] Span<uint> pPropertyCount, [Count(Parameter = "pPropertyCount")] Span<ExtensionProperties> pProperties)
        {
            // SpanOverloader
            return thisApi.EnumerateInstanceExtensionProperties(pLayerName, ref pPropertyCount.GetPinnableReference(), ref pProperties.GetPinnableReference());
        }

        /// <summary>To be documented.</summary>
        public static unsafe Result EnumerateInstanceExtensionProperties(this Vk thisApi, [Count(Count = 0), Flow(Silk.NET.Core.Native.FlowDirection.In)] ReadOnlySpan<byte> pLayerName, [Count(Count = 0)] uint* pPropertyCount, [Count(Parameter = "pPropertyCount")] ExtensionProperties* pProperties)
        {
            // SpanOverloader
            return thisApi.EnumerateInstanceExtensionProperties(in pLayerName.GetPinnableReference(), pPropertyCount, pProperties);
        }

        /// <summary>To be documented.</summary>
        public static unsafe Result EnumerateInstanceExtensionProperties(this Vk thisApi, [Count(Count = 0), Flow(Silk.NET.Core.Native.FlowDirection.In)] ReadOnlySpan<byte> pLayerName, [Count(Count = 0)] uint* pPropertyCount, [Count(Parameter = "pPropertyCount")] Span<ExtensionProperties> pProperties)
        {
            // SpanOverloader
            return thisApi.EnumerateInstanceExtensionProperties(in pLayerName.GetPinnableReference(), pPropertyCount, ref pProperties.GetPinnableReference());
        }

        /// <summary>To be documented.</summary>
        public static unsafe Result EnumerateInstanceExtensionProperties(this Vk thisApi, [Count(Count = 0), Flow(Silk.NET.Core.Native.FlowDirection.In)] ReadOnlySpan<byte> pLayerName, [Count(Count = 0)] Span<uint> pPropertyCount, [Count(Parameter = "pPropertyCount")] ExtensionProperties* pProperties)
        {
            // SpanOverloader
            return thisApi.EnumerateInstanceExtensionProperties(in pLayerName.GetPinnableReference(), ref pPropertyCount.GetPinnableReference(), pProperties);
        }

        /// <summary>To be documented.</summary>
        public static unsafe Result EnumerateInstanceExtensionProperties(this Vk thisApi, [Count(Count = 0), Flow(Silk.NET.Core.Native.FlowDirection.In)] ReadOnlySpan<byte> pLayerName, [Count(Count = 0)] Span<uint> pPropertyCount, [Count(Parameter = "pPropertyCount")] Span<ExtensionProperties> pProperties)
        {
            // SpanOverloader
            return thisApi.EnumerateInstanceExtensionProperties(in pLayerName.GetPinnableReference(), ref pPropertyCount.GetPinnableReference(), ref pProperties.GetPinnableReference());
        }

        /// <summary>To be documented.</summary>
        public static unsafe Result EnumerateInstanceExtensionProperties(this Vk thisApi, [Flow(Silk.NET.Core.Native.FlowDirection.In), UnmanagedType(Silk.NET.Core.Native.UnmanagedType.LPUTF8Str)] string pLayerName, [Count(Count = 0)] uint* pPropertyCount, [Count(Parameter = "pPropertyCount")] Span<ExtensionProperties> pProperties)
        {
            // SpanOverloader
            return thisApi.EnumerateInstanceExtensionProperties(pLayerName, pPropertyCount, ref pProperties.GetPinnableReference());
        }

        /// <summary>To be documented.</summary>
        public static unsafe Result EnumerateInstanceExtensionProperties(this Vk thisApi, [Flow(Silk.NET.Core.Native.FlowDirection.In), UnmanagedType(Silk.NET.Core.Native.UnmanagedType.LPUTF8Str)] string pLayerName, [Count(Count = 0)] Span<uint> pPropertyCount, [Count(Parameter = "pPropertyCount")] ExtensionProperties* pProperties)
        {
            // SpanOverloader
            return thisApi.EnumerateInstanceExtensionProperties(pLayerName, ref pPropertyCount.GetPinnableReference(), pProperties);
        }

        /// <summary>To be documented.</summary>
        public static unsafe Result EnumerateInstanceExtensionProperties(this Vk thisApi, [Flow(Silk.NET.Core.Native.FlowDirection.In), UnmanagedType(Silk.NET.Core.Native.UnmanagedType.LPUTF8Str)] string pLayerName, [Count(Count = 0)] Span<uint> pPropertyCount, [Count(Parameter = "pPropertyCount")] Span<ExtensionProperties> pProperties)
        {
            // SpanOverloader
            return thisApi.EnumerateInstanceExtensionProperties(pLayerName, ref pPropertyCount.GetPinnableReference(), ref pProperties.GetPinnableReference());
        }

        /// <summary>To be documented.</summary>
        public static unsafe Result EnumerateInstanceLayerProperties(this Vk thisApi, [Count(Count = 0)] uint* pPropertyCount, [Count(Parameter = "pPropertyCount")] Span<LayerProperties> pProperties)
        {
            // SpanOverloader
            return thisApi.EnumerateInstanceLayerProperties(pPropertyCount, ref pProperties.GetPinnableReference());
        }

        /// <summary>To be documented.</summary>
        public static unsafe Result EnumerateInstanceLayerProperties(this Vk thisApi, [Count(Count = 0)] Span<uint> pPropertyCount, [Count(Parameter = "pPropertyCount")] LayerProperties* pProperties)
        {
            // SpanOverloader
            return thisApi.EnumerateInstanceLayerProperties(ref pPropertyCount.GetPinnableReference(), pProperties);
        }

        /// <summary>To be documented.</summary>
        public static unsafe Result EnumerateInstanceLayerProperties(this Vk thisApi, [Count(Count = 0)] Span<uint> pPropertyCount, [Count(Parameter = "pPropertyCount")] Span<LayerProperties> pProperties)
        {
            // SpanOverloader
            return thisApi.EnumerateInstanceLayerProperties(ref pPropertyCount.GetPinnableReference(), ref pProperties.GetPinnableReference());
        }

        /// <summary>To be documented.</summary>
        public static unsafe Result EnumeratePhysicalDevices(this Vk thisApi, [Count(Count = 0)] Instance instance, [Count(Count = 0)] uint* pPhysicalDeviceCount, [Count(Parameter = "pPhysicalDeviceCount")] Span<PhysicalDevice> pPhysicalDevices)
        {
            // SpanOverloader
            return thisApi.EnumeratePhysicalDevices(instance, pPhysicalDeviceCount, ref pPhysicalDevices.GetPinnableReference());
        }

        /// <summary>To be documented.</summary>
        public static unsafe Result EnumeratePhysicalDevices(this Vk thisApi, [Count(Count = 0)] Instance instance, [Count(Count = 0)] Span<uint> pPhysicalDeviceCount, [Count(Parameter = "pPhysicalDeviceCount")] PhysicalDevice* pPhysicalDevices)
        {
            // SpanOverloader
            return thisApi.EnumeratePhysicalDevices(instance, ref pPhysicalDeviceCount.GetPinnableReference(), pPhysicalDevices);
        }

        /// <summary>To be documented.</summary>
        public static unsafe Result EnumeratePhysicalDevices(this Vk thisApi, [Count(Count = 0)] Instance instance, [Count(Count = 0)] Span<uint> pPhysicalDeviceCount, [Count(Parameter = "pPhysicalDeviceCount")] Span<PhysicalDevice> pPhysicalDevices)
        {
            // SpanOverloader
            return thisApi.EnumeratePhysicalDevices(instance, ref pPhysicalDeviceCount.GetPinnableReference(), ref pPhysicalDevices.GetPinnableReference());
        }

        /// <summary>To be documented.</summary>
        public static unsafe Result FlushMappedMemoryRanges(this Vk thisApi, [Count(Count = 0)] Device device, [Count(Count = 0)] uint memoryRangeCount, [Count(Parameter = "memoryRangeCount"), Flow(Silk.NET.Core.Native.FlowDirection.In)] ReadOnlySpan<MappedMemoryRange> pMemoryRanges)
        {
            // SpanOverloader
            return thisApi.FlushMappedMemoryRanges(device, memoryRangeCount, in pMemoryRanges.GetPinnableReference());
        }

        /// <summary>To be documented.</summary>
        public static unsafe void FreeCommandBuffers(this Vk thisApi, [Count(Count = 0)] Device device, [Count(Count = 0)] CommandPool commandPool, [Count(Count = 0)] uint commandBufferCount, [Count(Parameter = "commandBufferCount"), Flow(Silk.NET.Core.Native.FlowDirection.In)] ReadOnlySpan<CommandBuffer> pCommandBuffers)
        {
            // SpanOverloader
            thisApi.FreeCommandBuffers(device, commandPool, commandBufferCount, in pCommandBuffers.GetPinnableReference());
        }

        /// <summary>To be documented.</summary>
        public static unsafe void FreeMemory(this Vk thisApi, [Count(Count = 0)] Device device, [Count(Count = 0)] DeviceMemory memory, [Count(Count = 0), Flow(Silk.NET.Core.Native.FlowDirection.In)] ReadOnlySpan<AllocationCallbacks> pAllocator)
        {
            // SpanOverloader
            thisApi.FreeMemory(device, memory, in pAllocator.GetPinnableReference());
        }

        /// <summary>To be documented.</summary>
        public static unsafe void GetBufferMemoryRequirements(this Vk thisApi, [Count(Count = 0)] Device device, [Count(Count = 0)] Buffer buffer, [Count(Count = 0), Flow(Silk.NET.Core.Native.FlowDirection.Out)] Span<MemoryRequirements> pMemoryRequirements)
        {
            // SpanOverloader
            thisApi.GetBufferMemoryRequirements(device, buffer, out pMemoryRequirements.GetPinnableReference());
        }

        /// <summary>To be documented.</summary>
        public static unsafe void GetDeviceMemoryCommitment(this Vk thisApi, [Count(Count = 0)] Device device, [Count(Count = 0)] DeviceMemory memory, [Count(Count = 0), Flow(Silk.NET.Core.Native.FlowDirection.Out)] Span<ulong> pCommittedMemoryInBytes)
        {
            // SpanOverloader
            thisApi.GetDeviceMemoryCommitment(device, memory, out pCommittedMemoryInBytes.GetPinnableReference());
        }

        /// <summary>To be documented.</summary>
        public static unsafe PfnVoidFunction GetDeviceProcAddr(this Vk thisApi, [Count(Count = 0)] Device device, [Count(Count = 0), Flow(Silk.NET.Core.Native.FlowDirection.In)] ReadOnlySpan<byte> pName)
        {
            // SpanOverloader
            return thisApi.GetDeviceProcAddr(device, in pName.GetPinnableReference());
        }

        /// <summary>To be documented.</summary>
        public static unsafe void GetDeviceQueue(this Vk thisApi, [Count(Count = 0)] Device device, [Count(Count = 0)] uint queueFamilyIndex, [Count(Count = 0)] uint queueIndex, [Count(Count = 0), Flow(Silk.NET.Core.Native.FlowDirection.Out)] Span<Queue> pQueue)
        {
            // SpanOverloader
            thisApi.GetDeviceQueue(device, queueFamilyIndex, queueIndex, out pQueue.GetPinnableReference());
        }

        /// <summary>To be documented.</summary>
        public static unsafe void GetImageMemoryRequirements(this Vk thisApi, [Count(Count = 0)] Device device, [Count(Count = 0)] Image image, [Count(Count = 0), Flow(Silk.NET.Core.Native.FlowDirection.Out)] Span<MemoryRequirements> pMemoryRequirements)
        {
            // SpanOverloader
            thisApi.GetImageMemoryRequirements(device, image, out pMemoryRequirements.GetPinnableReference());
        }

        /// <summary>To be documented.</summary>
        public static unsafe void GetImageSparseMemoryRequirements(this Vk thisApi, [Count(Count = 0)] Device device, [Count(Count = 0)] Image image, [Count(Count = 0)] uint* pSparseMemoryRequirementCount, [Count(Parameter = "pSparseMemoryRequirementCount"), Flow(Silk.NET.Core.Native.FlowDirection.Out)] Span<SparseImageMemoryRequirements> pSparseMemoryRequirements)
        {
            // SpanOverloader
            thisApi.GetImageSparseMemoryRequirements(device, image, pSparseMemoryRequirementCount, out pSparseMemoryRequirements.GetPinnableReference());
        }

        /// <summary>To be documented.</summary>
        public static unsafe void GetImageSparseMemoryRequirements(this Vk thisApi, [Count(Count = 0)] Device device, [Count(Count = 0)] Image image, [Count(Count = 0)] Span<uint> pSparseMemoryRequirementCount, [Count(Parameter = "pSparseMemoryRequirementCount"), Flow(Silk.NET.Core.Native.FlowDirection.Out)] SparseImageMemoryRequirements* pSparseMemoryRequirements)
        {
            // SpanOverloader
            thisApi.GetImageSparseMemoryRequirements(device, image, ref pSparseMemoryRequirementCount.GetPinnableReference(), pSparseMemoryRequirements);
        }

        /// <summary>To be documented.</summary>
        public static unsafe void GetImageSparseMemoryRequirements(this Vk thisApi, [Count(Count = 0)] Device device, [Count(Count = 0)] Image image, [Count(Count = 0)] Span<uint> pSparseMemoryRequirementCount, [Count(Parameter = "pSparseMemoryRequirementCount"), Flow(Silk.NET.Core.Native.FlowDirection.Out)] Span<SparseImageMemoryRequirements> pSparseMemoryRequirements)
        {
            // SpanOverloader
            thisApi.GetImageSparseMemoryRequirements(device, image, ref pSparseMemoryRequirementCount.GetPinnableReference(), out pSparseMemoryRequirements.GetPinnableReference());
        }

        /// <summary>To be documented.</summary>
        public static unsafe void GetImageSubresourceLayout(this Vk thisApi, [Count(Count = 0)] Device device, [Count(Count = 0)] Image image, [Count(Count = 0), Flow(Silk.NET.Core.Native.FlowDirection.In)] ImageSubresource* pSubresource, [Count(Count = 0), Flow(Silk.NET.Core.Native.FlowDirection.Out)] Span<SubresourceLayout> pLayout)
        {
            // SpanOverloader
            thisApi.GetImageSubresourceLayout(device, image, pSubresource, out pLayout.GetPinnableReference());
        }

        /// <summary>To be documented.</summary>
        public static unsafe void GetImageSubresourceLayout(this Vk thisApi, [Count(Count = 0)] Device device, [Count(Count = 0)] Image image, [Count(Count = 0), Flow(Silk.NET.Core.Native.FlowDirection.In)] ReadOnlySpan<ImageSubresource> pSubresource, [Count(Count = 0), Flow(Silk.NET.Core.Native.FlowDirection.Out)] SubresourceLayout* pLayout)
        {
            // SpanOverloader
            thisApi.GetImageSubresourceLayout(device, image, in pSubresource.GetPinnableReference(), pLayout);
        }

        /// <summary>To be documented.</summary>
        public static unsafe void GetImageSubresourceLayout(this Vk thisApi, [Count(Count = 0)] Device device, [Count(Count = 0)] Image image, [Count(Count = 0), Flow(Silk.NET.Core.Native.FlowDirection.In)] ReadOnlySpan<ImageSubresource> pSubresource, [Count(Count = 0), Flow(Silk.NET.Core.Native.FlowDirection.Out)] Span<SubresourceLayout> pLayout)
        {
            // SpanOverloader
            thisApi.GetImageSubresourceLayout(device, image, in pSubresource.GetPinnableReference(), out pLayout.GetPinnableReference());
        }

        /// <summary>To be documented.</summary>
        public static unsafe PfnVoidFunction GetInstanceProcAddr(this Vk thisApi, [Count(Count = 0)] Instance instance, [Count(Count = 0), Flow(Silk.NET.Core.Native.FlowDirection.In)] ReadOnlySpan<byte> pName)
        {
            // SpanOverloader
            return thisApi.GetInstanceProcAddr(instance, in pName.GetPinnableReference());
        }

        /// <summary>To be documented.</summary>
        public static unsafe void GetPhysicalDeviceFeatures(this Vk thisApi, [Count(Count = 0)] PhysicalDevice physicalDevice, [Count(Count = 0), Flow(Silk.NET.Core.Native.FlowDirection.Out)] Span<PhysicalDeviceFeatures> pFeatures)
        {
            // SpanOverloader
            thisApi.GetPhysicalDeviceFeatures(physicalDevice, out pFeatures.GetPinnableReference());
        }

        /// <summary>To be documented.</summary>
        public static unsafe void GetPhysicalDeviceFormatProperties(this Vk thisApi, [Count(Count = 0)] PhysicalDevice physicalDevice, [Count(Count = 0)] Format format, [Count(Count = 0), Flow(Silk.NET.Core.Native.FlowDirection.Out)] Span<FormatProperties> pFormatProperties)
        {
            // SpanOverloader
            thisApi.GetPhysicalDeviceFormatProperties(physicalDevice, format, out pFormatProperties.GetPinnableReference());
        }

        /// <summary>To be documented.</summary>
        public static unsafe Result GetPhysicalDeviceImageFormatProperties(this Vk thisApi, [Count(Count = 0)] PhysicalDevice physicalDevice, [Count(Count = 0)] Format format, [Count(Count = 0)] ImageType type, [Count(Count = 0)] ImageTiling tiling, [Count(Count = 0)] ImageUsageFlags usage, [Count(Count = 0)] ImageCreateFlags flags, [Count(Count = 0), Flow(Silk.NET.Core.Native.FlowDirection.Out)] Span<ImageFormatProperties> pImageFormatProperties)
        {
            // SpanOverloader
            return thisApi.GetPhysicalDeviceImageFormatProperties(physicalDevice, format, type, tiling, usage, flags, out pImageFormatProperties.GetPinnableReference());
        }

        /// <summary>To be documented.</summary>
        public static unsafe void GetPhysicalDeviceMemoryProperties(this Vk thisApi, [Count(Count = 0)] PhysicalDevice physicalDevice, [Count(Count = 0), Flow(Silk.NET.Core.Native.FlowDirection.Out)] Span<PhysicalDeviceMemoryProperties> pMemoryProperties)
        {
            // SpanOverloader
            thisApi.GetPhysicalDeviceMemoryProperties(physicalDevice, out pMemoryProperties.GetPinnableReference());
        }

        /// <summary>To be documented.</summary>
        public static unsafe void GetPhysicalDeviceProperties(this Vk thisApi, [Count(Count = 0)] PhysicalDevice physicalDevice, [Count(Count = 0), Flow(Silk.NET.Core.Native.FlowDirection.Out)] Span<PhysicalDeviceProperties> pProperties)
        {
            // SpanOverloader
            thisApi.GetPhysicalDeviceProperties(physicalDevice, out pProperties.GetPinnableReference());
        }

        /// <summary>To be documented.</summary>
        public static unsafe void GetPhysicalDeviceQueueFamilyProperties(this Vk thisApi, [Count(Count = 0)] PhysicalDevice physicalDevice, [Count(Count = 0)] uint* pQueueFamilyPropertyCount, [Count(Parameter = "pQueueFamilyPropertyCount"), Flow(Silk.NET.Core.Native.FlowDirection.Out)] Span<QueueFamilyProperties> pQueueFamilyProperties)
        {
            // SpanOverloader
            thisApi.GetPhysicalDeviceQueueFamilyProperties(physicalDevice, pQueueFamilyPropertyCount, out pQueueFamilyProperties.GetPinnableReference());
        }

        /// <summary>To be documented.</summary>
        public static unsafe void GetPhysicalDeviceQueueFamilyProperties(this Vk thisApi, [Count(Count = 0)] PhysicalDevice physicalDevice, [Count(Count = 0)] Span<uint> pQueueFamilyPropertyCount, [Count(Parameter = "pQueueFamilyPropertyCount"), Flow(Silk.NET.Core.Native.FlowDirection.Out)] QueueFamilyProperties* pQueueFamilyProperties)
        {
            // SpanOverloader
            thisApi.GetPhysicalDeviceQueueFamilyProperties(physicalDevice, ref pQueueFamilyPropertyCount.GetPinnableReference(), pQueueFamilyProperties);
        }

        /// <summary>To be documented.</summary>
        public static unsafe void GetPhysicalDeviceQueueFamilyProperties(this Vk thisApi, [Count(Count = 0)] PhysicalDevice physicalDevice, [Count(Count = 0)] Span<uint> pQueueFamilyPropertyCount, [Count(Parameter = "pQueueFamilyPropertyCount"), Flow(Silk.NET.Core.Native.FlowDirection.Out)] Span<QueueFamilyProperties> pQueueFamilyProperties)
        {
            // SpanOverloader
            thisApi.GetPhysicalDeviceQueueFamilyProperties(physicalDevice, ref pQueueFamilyPropertyCount.GetPinnableReference(), out pQueueFamilyProperties.GetPinnableReference());
        }

        /// <summary>To be documented.</summary>
        public static unsafe void GetPhysicalDeviceSparseImageFormatProperties(this Vk thisApi, [Count(Count = 0)] PhysicalDevice physicalDevice, [Count(Count = 0)] Format format, [Count(Count = 0)] ImageType type, [Count(Count = 0)] SampleCountFlags samples, [Count(Count = 0)] ImageUsageFlags usage, [Count(Count = 0)] ImageTiling tiling, [Count(Count = 0)] uint* pPropertyCount, [Count(Parameter = "pPropertyCount"), Flow(Silk.NET.Core.Native.FlowDirection.Out)] Span<SparseImageFormatProperties> pProperties)
        {
            // SpanOverloader
            thisApi.GetPhysicalDeviceSparseImageFormatProperties(physicalDevice, format, type, samples, usage, tiling, pPropertyCount, out pProperties.GetPinnableReference());
        }

        /// <summary>To be documented.</summary>
        public static unsafe void GetPhysicalDeviceSparseImageFormatProperties(this Vk thisApi, [Count(Count = 0)] PhysicalDevice physicalDevice, [Count(Count = 0)] Format format, [Count(Count = 0)] ImageType type, [Count(Count = 0)] SampleCountFlags samples, [Count(Count = 0)] ImageUsageFlags usage, [Count(Count = 0)] ImageTiling tiling, [Count(Count = 0)] Span<uint> pPropertyCount, [Count(Parameter = "pPropertyCount"), Flow(Silk.NET.Core.Native.FlowDirection.Out)] SparseImageFormatProperties* pProperties)
        {
            // SpanOverloader
            thisApi.GetPhysicalDeviceSparseImageFormatProperties(physicalDevice, format, type, samples, usage, tiling, ref pPropertyCount.GetPinnableReference(), pProperties);
        }

        /// <summary>To be documented.</summary>
        public static unsafe void GetPhysicalDeviceSparseImageFormatProperties(this Vk thisApi, [Count(Count = 0)] PhysicalDevice physicalDevice, [Count(Count = 0)] Format format, [Count(Count = 0)] ImageType type, [Count(Count = 0)] SampleCountFlags samples, [Count(Count = 0)] ImageUsageFlags usage, [Count(Count = 0)] ImageTiling tiling, [Count(Count = 0)] Span<uint> pPropertyCount, [Count(Parameter = "pPropertyCount"), Flow(Silk.NET.Core.Native.FlowDirection.Out)] Span<SparseImageFormatProperties> pProperties)
        {
            // SpanOverloader
            thisApi.GetPhysicalDeviceSparseImageFormatProperties(physicalDevice, format, type, samples, usage, tiling, ref pPropertyCount.GetPinnableReference(), out pProperties.GetPinnableReference());
        }

        /// <summary>To be documented.</summary>
        public static unsafe Result GetQueryPoolResults<T0>(this Vk thisApi, [Count(Count = 0)] Device device, [Count(Count = 0)] QueryPool queryPool, [Count(Count = 0)] uint firstQuery, [Count(Count = 0)] uint queryCount, [Count(Count = 0)] nuint dataSize, [Count(Parameter = "dataSize")] Span<T0> pData, [Count(Count = 0)] ulong stride, [Count(Count = 0)] QueryResultFlags flags) where T0 : unmanaged
        {
            // SpanOverloader
            return thisApi.GetQueryPoolResults(device, queryPool, firstQuery, queryCount, dataSize, ref pData.GetPinnableReference(), stride, flags);
        }

        /// <summary>To be documented.</summary>
        public static unsafe Result InvalidateMappedMemoryRanges(this Vk thisApi, [Count(Count = 0)] Device device, [Count(Count = 0)] uint memoryRangeCount, [Count(Parameter = "memoryRangeCount"), Flow(Silk.NET.Core.Native.FlowDirection.In)] ReadOnlySpan<MappedMemoryRange> pMemoryRanges)
        {
            // SpanOverloader
            return thisApi.InvalidateMappedMemoryRanges(device, memoryRangeCount, in pMemoryRanges.GetPinnableReference());
        }

        /// <summary>To be documented.</summary>
        public static unsafe Result QueueBindSparse(this Vk thisApi, [Count(Count = 0)] Queue queue, [Count(Count = 0)] uint bindInfoCount, [Count(Parameter = "bindInfoCount"), Flow(Silk.NET.Core.Native.FlowDirection.In)] ReadOnlySpan<BindSparseInfo> pBindInfo, [Count(Count = 0)] Fence fence)
        {
            // SpanOverloader
            return thisApi.QueueBindSparse(queue, bindInfoCount, in pBindInfo.GetPinnableReference(), fence);
        }

        /// <summary>To be documented.</summary>
        public static unsafe Result QueueSubmit(this Vk thisApi, [Count(Count = 0)] Queue queue, [Count(Count = 0)] uint submitCount, [Count(Parameter = "submitCount"), Flow(Silk.NET.Core.Native.FlowDirection.In)] ReadOnlySpan<SubmitInfo> pSubmits, [Count(Count = 0)] Fence fence)
        {
            // SpanOverloader
            return thisApi.QueueSubmit(queue, submitCount, in pSubmits.GetPinnableReference(), fence);
        }

        /// <summary>To be documented.</summary>
        public static unsafe Result ResetFences(this Vk thisApi, [Count(Count = 0)] Device device, [Count(Count = 0)] uint fenceCount, [Count(Parameter = "fenceCount"), Flow(Silk.NET.Core.Native.FlowDirection.In)] ReadOnlySpan<Fence> pFences)
        {
            // SpanOverloader
            return thisApi.ResetFences(device, fenceCount, in pFences.GetPinnableReference());
        }

        /// <summary>To be documented.</summary>
        public static unsafe Result WaitForFences(this Vk thisApi, [Count(Count = 0)] Device device, [Count(Count = 0)] uint fenceCount, [Count(Parameter = "fenceCount"), Flow(Silk.NET.Core.Native.FlowDirection.In)] ReadOnlySpan<Fence> pFences, [Count(Count = 0)] Bool32 waitAll, [Count(Count = 0)] ulong timeout)
        {
            // SpanOverloader
            return thisApi.WaitForFences(device, fenceCount, in pFences.GetPinnableReference(), waitAll, timeout);
        }

        /// <summary>To be documented.</summary>
        public static unsafe Result AllocateDescriptorSets(this Vk thisApi, [Count(Count = 0)] Device device, [Count(Count = 0), Flow(Silk.NET.Core.Native.FlowDirection.In)] DescriptorSetAllocateInfo* pAllocateInfo, [Count(Computed = "pAllocateInfo->descriptorSetCount"), Flow(Silk.NET.Core.Native.FlowDirection.Out)] Span<DescriptorSet> pDescriptorSets)
        {
            // SpanOverloader
            return thisApi.AllocateDescriptorSets(device, pAllocateInfo, out pDescriptorSets.GetPinnableReference());
        }

        /// <summary>To be documented.</summary>
        public static unsafe Result AllocateDescriptorSets(this Vk thisApi, [Count(Count = 0)] Device device, [Count(Count = 0), Flow(Silk.NET.Core.Native.FlowDirection.In)] ReadOnlySpan<DescriptorSetAllocateInfo> pAllocateInfo, [Count(Computed = "pAllocateInfo->descriptorSetCount"), Flow(Silk.NET.Core.Native.FlowDirection.Out)] DescriptorSet* pDescriptorSets)
        {
            // SpanOverloader
            return thisApi.AllocateDescriptorSets(device, in pAllocateInfo.GetPinnableReference(), pDescriptorSets);
        }

        /// <summary>To be documented.</summary>
        public static unsafe Result AllocateDescriptorSets(this Vk thisApi, [Count(Count = 0)] Device device, [Count(Count = 0), Flow(Silk.NET.Core.Native.FlowDirection.In)] ReadOnlySpan<DescriptorSetAllocateInfo> pAllocateInfo, [Count(Computed = "pAllocateInfo->descriptorSetCount"), Flow(Silk.NET.Core.Native.FlowDirection.Out)] Span<DescriptorSet> pDescriptorSets)
        {
            // SpanOverloader
            return thisApi.AllocateDescriptorSets(device, in pAllocateInfo.GetPinnableReference(), out pDescriptorSets.GetPinnableReference());
        }

        /// <summary>To be documented.</summary>
        public static unsafe void CmdBindDescriptorSets(this Vk thisApi, [Count(Count = 0)] CommandBuffer commandBuffer, [Count(Count = 0)] PipelineBindPoint pipelineBindPoint, [Count(Count = 0)] PipelineLayout layout, [Count(Count = 0)] uint firstSet, [Count(Count = 0)] uint descriptorSetCount, [Count(Parameter = "descriptorSetCount"), Flow(Silk.NET.Core.Native.FlowDirection.In)] DescriptorSet* pDescriptorSets, [Count(Count = 0)] uint dynamicOffsetCount, [Count(Parameter = "dynamicOffsetCount"), Flow(Silk.NET.Core.Native.FlowDirection.In)] ReadOnlySpan<uint> pDynamicOffsets)
        {
            // SpanOverloader
            thisApi.CmdBindDescriptorSets(commandBuffer, pipelineBindPoint, layout, firstSet, descriptorSetCount, pDescriptorSets, dynamicOffsetCount, in pDynamicOffsets.GetPinnableReference());
        }

        /// <summary>To be documented.</summary>
        public static unsafe void CmdBindDescriptorSets(this Vk thisApi, [Count(Count = 0)] CommandBuffer commandBuffer, [Count(Count = 0)] PipelineBindPoint pipelineBindPoint, [Count(Count = 0)] PipelineLayout layout, [Count(Count = 0)] uint firstSet, [Count(Count = 0)] uint descriptorSetCount, [Count(Parameter = "descriptorSetCount"), Flow(Silk.NET.Core.Native.FlowDirection.In)] ReadOnlySpan<DescriptorSet> pDescriptorSets, [Count(Count = 0)] uint dynamicOffsetCount, [Count(Parameter = "dynamicOffsetCount"), Flow(Silk.NET.Core.Native.FlowDirection.In)] uint* pDynamicOffsets)
        {
            // SpanOverloader
            thisApi.CmdBindDescriptorSets(commandBuffer, pipelineBindPoint, layout, firstSet, descriptorSetCount, in pDescriptorSets.GetPinnableReference(), dynamicOffsetCount, pDynamicOffsets);
        }

        /// <summary>To be documented.</summary>
        public static unsafe void CmdBindDescriptorSets(this Vk thisApi, [Count(Count = 0)] CommandBuffer commandBuffer, [Count(Count = 0)] PipelineBindPoint pipelineBindPoint, [Count(Count = 0)] PipelineLayout layout, [Count(Count = 0)] uint firstSet, [Count(Count = 0)] uint descriptorSetCount, [Count(Parameter = "descriptorSetCount"), Flow(Silk.NET.Core.Native.FlowDirection.In)] ReadOnlySpan<DescriptorSet> pDescriptorSets, [Count(Count = 0)] uint dynamicOffsetCount, [Count(Parameter = "dynamicOffsetCount"), Flow(Silk.NET.Core.Native.FlowDirection.In)] ReadOnlySpan<uint> pDynamicOffsets)
        {
            // SpanOverloader
            thisApi.CmdBindDescriptorSets(commandBuffer, pipelineBindPoint, layout, firstSet, descriptorSetCount, in pDescriptorSets.GetPinnableReference(), dynamicOffsetCount, in pDynamicOffsets.GetPinnableReference());
        }

        /// <summary>To be documented.</summary>
        public static unsafe void CmdClearColorImage(this Vk thisApi, [Count(Count = 0)] CommandBuffer commandBuffer, [Count(Count = 0)] Image image, [Count(Count = 0)] ImageLayout imageLayout, [Count(Count = 0), Flow(Silk.NET.Core.Native.FlowDirection.In)] ClearColorValue* pColor, [Count(Count = 0)] uint rangeCount, [Count(Parameter = "rangeCount"), Flow(Silk.NET.Core.Native.FlowDirection.In)] ReadOnlySpan<ImageSubresourceRange> pRanges)
        {
            // SpanOverloader
            thisApi.CmdClearColorImage(commandBuffer, image, imageLayout, pColor, rangeCount, in pRanges.GetPinnableReference());
        }

        /// <summary>To be documented.</summary>
        public static unsafe void CmdClearColorImage(this Vk thisApi, [Count(Count = 0)] CommandBuffer commandBuffer, [Count(Count = 0)] Image image, [Count(Count = 0)] ImageLayout imageLayout, [Count(Count = 0), Flow(Silk.NET.Core.Native.FlowDirection.In)] ReadOnlySpan<ClearColorValue> pColor, [Count(Count = 0)] uint rangeCount, [Count(Parameter = "rangeCount"), Flow(Silk.NET.Core.Native.FlowDirection.In)] ImageSubresourceRange* pRanges)
        {
            // SpanOverloader
            thisApi.CmdClearColorImage(commandBuffer, image, imageLayout, in pColor.GetPinnableReference(), rangeCount, pRanges);
        }

        /// <summary>To be documented.</summary>
        public static unsafe void CmdClearColorImage(this Vk thisApi, [Count(Count = 0)] CommandBuffer commandBuffer, [Count(Count = 0)] Image image, [Count(Count = 0)] ImageLayout imageLayout, [Count(Count = 0), Flow(Silk.NET.Core.Native.FlowDirection.In)] ReadOnlySpan<ClearColorValue> pColor, [Count(Count = 0)] uint rangeCount, [Count(Parameter = "rangeCount"), Flow(Silk.NET.Core.Native.FlowDirection.In)] ReadOnlySpan<ImageSubresourceRange> pRanges)
        {
            // SpanOverloader
            thisApi.CmdClearColorImage(commandBuffer, image, imageLayout, in pColor.GetPinnableReference(), rangeCount, in pRanges.GetPinnableReference());
        }

        /// <summary>To be documented.</summary>
        public static unsafe void CmdPushConstants<T0>(this Vk thisApi, [Count(Count = 0)] CommandBuffer commandBuffer, [Count(Count = 0)] PipelineLayout layout, [Count(Count = 0)] ShaderStageFlags stageFlags, [Count(Count = 0)] uint offset, [Count(Count = 0)] uint size, [Count(Parameter = "size")] Span<T0> pValues) where T0 : unmanaged
        {
            // SpanOverloader
            thisApi.CmdPushConstants(commandBuffer, layout, stageFlags, offset, size, ref pValues.GetPinnableReference());
        }

        /// <summary>To be documented.</summary>
        public static unsafe void CmdWaitEvents(this Vk thisApi, [Count(Count = 0)] CommandBuffer commandBuffer, [Count(Count = 0)] uint eventCount, [Count(Parameter = "eventCount"), Flow(Silk.NET.Core.Native.FlowDirection.In)] Event* pEvents, [Count(Count = 0)] PipelineStageFlags srcStageMask, [Count(Count = 0)] PipelineStageFlags dstStageMask, [Count(Count = 0)] uint memoryBarrierCount, [Count(Parameter = "memoryBarrierCount"), Flow(Silk.NET.Core.Native.FlowDirection.In)] MemoryBarrier* pMemoryBarriers, [Count(Count = 0)] uint bufferMemoryBarrierCount, [Count(Parameter = "bufferMemoryBarrierCount"), Flow(Silk.NET.Core.Native.FlowDirection.In)] BufferMemoryBarrier* pBufferMemoryBarriers, [Count(Count = 0)] uint imageMemoryBarrierCount, [Count(Parameter = "imageMemoryBarrierCount"), Flow(Silk.NET.Core.Native.FlowDirection.In)] ReadOnlySpan<ImageMemoryBarrier> pImageMemoryBarriers)
        {
            // SpanOverloader
            thisApi.CmdWaitEvents(commandBuffer, eventCount, pEvents, srcStageMask, dstStageMask, memoryBarrierCount, pMemoryBarriers, bufferMemoryBarrierCount, pBufferMemoryBarriers, imageMemoryBarrierCount, in pImageMemoryBarriers.GetPinnableReference());
        }

        /// <summary>To be documented.</summary>
        public static unsafe void CmdWaitEvents(this Vk thisApi, [Count(Count = 0)] CommandBuffer commandBuffer, [Count(Count = 0)] uint eventCount, [Count(Parameter = "eventCount"), Flow(Silk.NET.Core.Native.FlowDirection.In)] Event* pEvents, [Count(Count = 0)] PipelineStageFlags srcStageMask, [Count(Count = 0)] PipelineStageFlags dstStageMask, [Count(Count = 0)] uint memoryBarrierCount, [Count(Parameter = "memoryBarrierCount"), Flow(Silk.NET.Core.Native.FlowDirection.In)] MemoryBarrier* pMemoryBarriers, [Count(Count = 0)] uint bufferMemoryBarrierCount, [Count(Parameter = "bufferMemoryBarrierCount"), Flow(Silk.NET.Core.Native.FlowDirection.In)] ReadOnlySpan<BufferMemoryBarrier> pBufferMemoryBarriers, [Count(Count = 0)] uint imageMemoryBarrierCount, [Count(Parameter = "imageMemoryBarrierCount"), Flow(Silk.NET.Core.Native.FlowDirection.In)] ImageMemoryBarrier* pImageMemoryBarriers)
        {
            // SpanOverloader
            thisApi.CmdWaitEvents(commandBuffer, eventCount, pEvents, srcStageMask, dstStageMask, memoryBarrierCount, pMemoryBarriers, bufferMemoryBarrierCount, in pBufferMemoryBarriers.GetPinnableReference(), imageMemoryBarrierCount, pImageMemoryBarriers);
        }

        /// <summary>To be documented.</summary>
        public static unsafe void CmdWaitEvents(this Vk thisApi, [Count(Count = 0)] CommandBuffer commandBuffer, [Count(Count = 0)] uint eventCount, [Count(Parameter = "eventCount"), Flow(Silk.NET.Core.Native.FlowDirection.In)] Event* pEvents, [Count(Count = 0)] PipelineStageFlags srcStageMask, [Count(Count = 0)] PipelineStageFlags dstStageMask, [Count(Count = 0)] uint memoryBarrierCount, [Count(Parameter = "memoryBarrierCount"), Flow(Silk.NET.Core.Native.FlowDirection.In)] MemoryBarrier* pMemoryBarriers, [Count(Count = 0)] uint bufferMemoryBarrierCount, [Count(Parameter = "bufferMemoryBarrierCount"), Flow(Silk.NET.Core.Native.FlowDirection.In)] ReadOnlySpan<BufferMemoryBarrier> pBufferMemoryBarriers, [Count(Count = 0)] uint imageMemoryBarrierCount, [Count(Parameter = "imageMemoryBarrierCount"), Flow(Silk.NET.Core.Native.FlowDirection.In)] ReadOnlySpan<ImageMemoryBarrier> pImageMemoryBarriers)
        {
            // SpanOverloader
            thisApi.CmdWaitEvents(commandBuffer, eventCount, pEvents, srcStageMask, dstStageMask, memoryBarrierCount, pMemoryBarriers, bufferMemoryBarrierCount, in pBufferMemoryBarriers.GetPinnableReference(), imageMemoryBarrierCount, in pImageMemoryBarriers.GetPinnableReference());
        }

        /// <summary>To be documented.</summary>
        public static unsafe void CmdWaitEvents(this Vk thisApi, [Count(Count = 0)] CommandBuffer commandBuffer, [Count(Count = 0)] uint eventCount, [Count(Parameter = "eventCount"), Flow(Silk.NET.Core.Native.FlowDirection.In)] Event* pEvents, [Count(Count = 0)] PipelineStageFlags srcStageMask, [Count(Count = 0)] PipelineStageFlags dstStageMask, [Count(Count = 0)] uint memoryBarrierCount, [Count(Parameter = "memoryBarrierCount"), Flow(Silk.NET.Core.Native.FlowDirection.In)] ReadOnlySpan<MemoryBarrier> pMemoryBarriers, [Count(Count = 0)] uint bufferMemoryBarrierCount, [Count(Parameter = "bufferMemoryBarrierCount"), Flow(Silk.NET.Core.Native.FlowDirection.In)] BufferMemoryBarrier* pBufferMemoryBarriers, [Count(Count = 0)] uint imageMemoryBarrierCount, [Count(Parameter = "imageMemoryBarrierCount"), Flow(Silk.NET.Core.Native.FlowDirection.In)] ImageMemoryBarrier* pImageMemoryBarriers)
        {
            // SpanOverloader
            thisApi.CmdWaitEvents(commandBuffer, eventCount, pEvents, srcStageMask, dstStageMask, memoryBarrierCount, in pMemoryBarriers.GetPinnableReference(), bufferMemoryBarrierCount, pBufferMemoryBarriers, imageMemoryBarrierCount, pImageMemoryBarriers);
        }

        /// <summary>To be documented.</summary>
        public static unsafe void CmdWaitEvents(this Vk thisApi, [Count(Count = 0)] CommandBuffer commandBuffer, [Count(Count = 0)] uint eventCount, [Count(Parameter = "eventCount"), Flow(Silk.NET.Core.Native.FlowDirection.In)] Event* pEvents, [Count(Count = 0)] PipelineStageFlags srcStageMask, [Count(Count = 0)] PipelineStageFlags dstStageMask, [Count(Count = 0)] uint memoryBarrierCount, [Count(Parameter = "memoryBarrierCount"), Flow(Silk.NET.Core.Native.FlowDirection.In)] ReadOnlySpan<MemoryBarrier> pMemoryBarriers, [Count(Count = 0)] uint bufferMemoryBarrierCount, [Count(Parameter = "bufferMemoryBarrierCount"), Flow(Silk.NET.Core.Native.FlowDirection.In)] BufferMemoryBarrier* pBufferMemoryBarriers, [Count(Count = 0)] uint imageMemoryBarrierCount, [Count(Parameter = "imageMemoryBarrierCount"), Flow(Silk.NET.Core.Native.FlowDirection.In)] ReadOnlySpan<ImageMemoryBarrier> pImageMemoryBarriers)
        {
            // SpanOverloader
            thisApi.CmdWaitEvents(commandBuffer, eventCount, pEvents, srcStageMask, dstStageMask, memoryBarrierCount, in pMemoryBarriers.GetPinnableReference(), bufferMemoryBarrierCount, pBufferMemoryBarriers, imageMemoryBarrierCount, in pImageMemoryBarriers.GetPinnableReference());
        }

        /// <summary>To be documented.</summary>
        public static unsafe void CmdWaitEvents(this Vk thisApi, [Count(Count = 0)] CommandBuffer commandBuffer, [Count(Count = 0)] uint eventCount, [Count(Parameter = "eventCount"), Flow(Silk.NET.Core.Native.FlowDirection.In)] Event* pEvents, [Count(Count = 0)] PipelineStageFlags srcStageMask, [Count(Count = 0)] PipelineStageFlags dstStageMask, [Count(Count = 0)] uint memoryBarrierCount, [Count(Parameter = "memoryBarrierCount"), Flow(Silk.NET.Core.Native.FlowDirection.In)] ReadOnlySpan<MemoryBarrier> pMemoryBarriers, [Count(Count = 0)] uint bufferMemoryBarrierCount, [Count(Parameter = "bufferMemoryBarrierCount"), Flow(Silk.NET.Core.Native.FlowDirection.In)] ReadOnlySpan<BufferMemoryBarrier> pBufferMemoryBarriers, [Count(Count = 0)] uint imageMemoryBarrierCount, [Count(Parameter = "imageMemoryBarrierCount"), Flow(Silk.NET.Core.Native.FlowDirection.In)] ImageMemoryBarrier* pImageMemoryBarriers)
        {
            // SpanOverloader
            thisApi.CmdWaitEvents(commandBuffer, eventCount, pEvents, srcStageMask, dstStageMask, memoryBarrierCount, in pMemoryBarriers.GetPinnableReference(), bufferMemoryBarrierCount, in pBufferMemoryBarriers.GetPinnableReference(), imageMemoryBarrierCount, pImageMemoryBarriers);
        }

        /// <summary>To be documented.</summary>
        public static unsafe void CmdWaitEvents(this Vk thisApi, [Count(Count = 0)] CommandBuffer commandBuffer, [Count(Count = 0)] uint eventCount, [Count(Parameter = "eventCount"), Flow(Silk.NET.Core.Native.FlowDirection.In)] Event* pEvents, [Count(Count = 0)] PipelineStageFlags srcStageMask, [Count(Count = 0)] PipelineStageFlags dstStageMask, [Count(Count = 0)] uint memoryBarrierCount, [Count(Parameter = "memoryBarrierCount"), Flow(Silk.NET.Core.Native.FlowDirection.In)] ReadOnlySpan<MemoryBarrier> pMemoryBarriers, [Count(Count = 0)] uint bufferMemoryBarrierCount, [Count(Parameter = "bufferMemoryBarrierCount"), Flow(Silk.NET.Core.Native.FlowDirection.In)] ReadOnlySpan<BufferMemoryBarrier> pBufferMemoryBarriers, [Count(Count = 0)] uint imageMemoryBarrierCount, [Count(Parameter = "imageMemoryBarrierCount"), Flow(Silk.NET.Core.Native.FlowDirection.In)] ReadOnlySpan<ImageMemoryBarrier> pImageMemoryBarriers)
        {
            // SpanOverloader
            thisApi.CmdWaitEvents(commandBuffer, eventCount, pEvents, srcStageMask, dstStageMask, memoryBarrierCount, in pMemoryBarriers.GetPinnableReference(), bufferMemoryBarrierCount, in pBufferMemoryBarriers.GetPinnableReference(), imageMemoryBarrierCount, in pImageMemoryBarriers.GetPinnableReference());
        }

        /// <summary>To be documented.</summary>
        public static unsafe void CmdWaitEvents(this Vk thisApi, [Count(Count = 0)] CommandBuffer commandBuffer, [Count(Count = 0)] uint eventCount, [Count(Parameter = "eventCount"), Flow(Silk.NET.Core.Native.FlowDirection.In)] ReadOnlySpan<Event> pEvents, [Count(Count = 0)] PipelineStageFlags srcStageMask, [Count(Count = 0)] PipelineStageFlags dstStageMask, [Count(Count = 0)] uint memoryBarrierCount, [Count(Parameter = "memoryBarrierCount"), Flow(Silk.NET.Core.Native.FlowDirection.In)] MemoryBarrier* pMemoryBarriers, [Count(Count = 0)] uint bufferMemoryBarrierCount, [Count(Parameter = "bufferMemoryBarrierCount"), Flow(Silk.NET.Core.Native.FlowDirection.In)] BufferMemoryBarrier* pBufferMemoryBarriers, [Count(Count = 0)] uint imageMemoryBarrierCount, [Count(Parameter = "imageMemoryBarrierCount"), Flow(Silk.NET.Core.Native.FlowDirection.In)] ImageMemoryBarrier* pImageMemoryBarriers)
        {
            // SpanOverloader
            thisApi.CmdWaitEvents(commandBuffer, eventCount, in pEvents.GetPinnableReference(), srcStageMask, dstStageMask, memoryBarrierCount, pMemoryBarriers, bufferMemoryBarrierCount, pBufferMemoryBarriers, imageMemoryBarrierCount, pImageMemoryBarriers);
        }

        /// <summary>To be documented.</summary>
        public static unsafe void CmdWaitEvents(this Vk thisApi, [Count(Count = 0)] CommandBuffer commandBuffer, [Count(Count = 0)] uint eventCount, [Count(Parameter = "eventCount"), Flow(Silk.NET.Core.Native.FlowDirection.In)] ReadOnlySpan<Event> pEvents, [Count(Count = 0)] PipelineStageFlags srcStageMask, [Count(Count = 0)] PipelineStageFlags dstStageMask, [Count(Count = 0)] uint memoryBarrierCount, [Count(Parameter = "memoryBarrierCount"), Flow(Silk.NET.Core.Native.FlowDirection.In)] MemoryBarrier* pMemoryBarriers, [Count(Count = 0)] uint bufferMemoryBarrierCount, [Count(Parameter = "bufferMemoryBarrierCount"), Flow(Silk.NET.Core.Native.FlowDirection.In)] BufferMemoryBarrier* pBufferMemoryBarriers, [Count(Count = 0)] uint imageMemoryBarrierCount, [Count(Parameter = "imageMemoryBarrierCount"), Flow(Silk.NET.Core.Native.FlowDirection.In)] ReadOnlySpan<ImageMemoryBarrier> pImageMemoryBarriers)
        {
            // SpanOverloader
            thisApi.CmdWaitEvents(commandBuffer, eventCount, in pEvents.GetPinnableReference(), srcStageMask, dstStageMask, memoryBarrierCount, pMemoryBarriers, bufferMemoryBarrierCount, pBufferMemoryBarriers, imageMemoryBarrierCount, in pImageMemoryBarriers.GetPinnableReference());
        }

        /// <summary>To be documented.</summary>
        public static unsafe void CmdWaitEvents(this Vk thisApi, [Count(Count = 0)] CommandBuffer commandBuffer, [Count(Count = 0)] uint eventCount, [Count(Parameter = "eventCount"), Flow(Silk.NET.Core.Native.FlowDirection.In)] ReadOnlySpan<Event> pEvents, [Count(Count = 0)] PipelineStageFlags srcStageMask, [Count(Count = 0)] PipelineStageFlags dstStageMask, [Count(Count = 0)] uint memoryBarrierCount, [Count(Parameter = "memoryBarrierCount"), Flow(Silk.NET.Core.Native.FlowDirection.In)] MemoryBarrier* pMemoryBarriers, [Count(Count = 0)] uint bufferMemoryBarrierCount, [Count(Parameter = "bufferMemoryBarrierCount"), Flow(Silk.NET.Core.Native.FlowDirection.In)] ReadOnlySpan<BufferMemoryBarrier> pBufferMemoryBarriers, [Count(Count = 0)] uint imageMemoryBarrierCount, [Count(Parameter = "imageMemoryBarrierCount"), Flow(Silk.NET.Core.Native.FlowDirection.In)] ImageMemoryBarrier* pImageMemoryBarriers)
        {
            // SpanOverloader
            thisApi.CmdWaitEvents(commandBuffer, eventCount, in pEvents.GetPinnableReference(), srcStageMask, dstStageMask, memoryBarrierCount, pMemoryBarriers, bufferMemoryBarrierCount, in pBufferMemoryBarriers.GetPinnableReference(), imageMemoryBarrierCount, pImageMemoryBarriers);
        }

        /// <summary>To be documented.</summary>
        public static unsafe void CmdWaitEvents(this Vk thisApi, [Count(Count = 0)] CommandBuffer commandBuffer, [Count(Count = 0)] uint eventCount, [Count(Parameter = "eventCount"), Flow(Silk.NET.Core.Native.FlowDirection.In)] ReadOnlySpan<Event> pEvents, [Count(Count = 0)] PipelineStageFlags srcStageMask, [Count(Count = 0)] PipelineStageFlags dstStageMask, [Count(Count = 0)] uint memoryBarrierCount, [Count(Parameter = "memoryBarrierCount"), Flow(Silk.NET.Core.Native.FlowDirection.In)] MemoryBarrier* pMemoryBarriers, [Count(Count = 0)] uint bufferMemoryBarrierCount, [Count(Parameter = "bufferMemoryBarrierCount"), Flow(Silk.NET.Core.Native.FlowDirection.In)] ReadOnlySpan<BufferMemoryBarrier> pBufferMemoryBarriers, [Count(Count = 0)] uint imageMemoryBarrierCount, [Count(Parameter = "imageMemoryBarrierCount"), Flow(Silk.NET.Core.Native.FlowDirection.In)] ReadOnlySpan<ImageMemoryBarrier> pImageMemoryBarriers)
        {
            // SpanOverloader
            thisApi.CmdWaitEvents(commandBuffer, eventCount, in pEvents.GetPinnableReference(), srcStageMask, dstStageMask, memoryBarrierCount, pMemoryBarriers, bufferMemoryBarrierCount, in pBufferMemoryBarriers.GetPinnableReference(), imageMemoryBarrierCount, in pImageMemoryBarriers.GetPinnableReference());
        }

        /// <summary>To be documented.</summary>
        public static unsafe void CmdWaitEvents(this Vk thisApi, [Count(Count = 0)] CommandBuffer commandBuffer, [Count(Count = 0)] uint eventCount, [Count(Parameter = "eventCount"), Flow(Silk.NET.Core.Native.FlowDirection.In)] ReadOnlySpan<Event> pEvents, [Count(Count = 0)] PipelineStageFlags srcStageMask, [Count(Count = 0)] PipelineStageFlags dstStageMask, [Count(Count = 0)] uint memoryBarrierCount, [Count(Parameter = "memoryBarrierCount"), Flow(Silk.NET.Core.Native.FlowDirection.In)] ReadOnlySpan<MemoryBarrier> pMemoryBarriers, [Count(Count = 0)] uint bufferMemoryBarrierCount, [Count(Parameter = "bufferMemoryBarrierCount"), Flow(Silk.NET.Core.Native.FlowDirection.In)] BufferMemoryBarrier* pBufferMemoryBarriers, [Count(Count = 0)] uint imageMemoryBarrierCount, [Count(Parameter = "imageMemoryBarrierCount"), Flow(Silk.NET.Core.Native.FlowDirection.In)] ImageMemoryBarrier* pImageMemoryBarriers)
        {
            // SpanOverloader
            thisApi.CmdWaitEvents(commandBuffer, eventCount, in pEvents.GetPinnableReference(), srcStageMask, dstStageMask, memoryBarrierCount, in pMemoryBarriers.GetPinnableReference(), bufferMemoryBarrierCount, pBufferMemoryBarriers, imageMemoryBarrierCount, pImageMemoryBarriers);
        }

        /// <summary>To be documented.</summary>
        public static unsafe void CmdWaitEvents(this Vk thisApi, [Count(Count = 0)] CommandBuffer commandBuffer, [Count(Count = 0)] uint eventCount, [Count(Parameter = "eventCount"), Flow(Silk.NET.Core.Native.FlowDirection.In)] ReadOnlySpan<Event> pEvents, [Count(Count = 0)] PipelineStageFlags srcStageMask, [Count(Count = 0)] PipelineStageFlags dstStageMask, [Count(Count = 0)] uint memoryBarrierCount, [Count(Parameter = "memoryBarrierCount"), Flow(Silk.NET.Core.Native.FlowDirection.In)] ReadOnlySpan<MemoryBarrier> pMemoryBarriers, [Count(Count = 0)] uint bufferMemoryBarrierCount, [Count(Parameter = "bufferMemoryBarrierCount"), Flow(Silk.NET.Core.Native.FlowDirection.In)] BufferMemoryBarrier* pBufferMemoryBarriers, [Count(Count = 0)] uint imageMemoryBarrierCount, [Count(Parameter = "imageMemoryBarrierCount"), Flow(Silk.NET.Core.Native.FlowDirection.In)] ReadOnlySpan<ImageMemoryBarrier> pImageMemoryBarriers)
        {
            // SpanOverloader
            thisApi.CmdWaitEvents(commandBuffer, eventCount, in pEvents.GetPinnableReference(), srcStageMask, dstStageMask, memoryBarrierCount, in pMemoryBarriers.GetPinnableReference(), bufferMemoryBarrierCount, pBufferMemoryBarriers, imageMemoryBarrierCount, in pImageMemoryBarriers.GetPinnableReference());
        }

        /// <summary>To be documented.</summary>
        public static unsafe void CmdWaitEvents(this Vk thisApi, [Count(Count = 0)] CommandBuffer commandBuffer, [Count(Count = 0)] uint eventCount, [Count(Parameter = "eventCount"), Flow(Silk.NET.Core.Native.FlowDirection.In)] ReadOnlySpan<Event> pEvents, [Count(Count = 0)] PipelineStageFlags srcStageMask, [Count(Count = 0)] PipelineStageFlags dstStageMask, [Count(Count = 0)] uint memoryBarrierCount, [Count(Parameter = "memoryBarrierCount"), Flow(Silk.NET.Core.Native.FlowDirection.In)] ReadOnlySpan<MemoryBarrier> pMemoryBarriers, [Count(Count = 0)] uint bufferMemoryBarrierCount, [Count(Parameter = "bufferMemoryBarrierCount"), Flow(Silk.NET.Core.Native.FlowDirection.In)] ReadOnlySpan<BufferMemoryBarrier> pBufferMemoryBarriers, [Count(Count = 0)] uint imageMemoryBarrierCount, [Count(Parameter = "imageMemoryBarrierCount"), Flow(Silk.NET.Core.Native.FlowDirection.In)] ImageMemoryBarrier* pImageMemoryBarriers)
        {
            // SpanOverloader
            thisApi.CmdWaitEvents(commandBuffer, eventCount, in pEvents.GetPinnableReference(), srcStageMask, dstStageMask, memoryBarrierCount, in pMemoryBarriers.GetPinnableReference(), bufferMemoryBarrierCount, in pBufferMemoryBarriers.GetPinnableReference(), imageMemoryBarrierCount, pImageMemoryBarriers);
        }

        /// <summary>To be documented.</summary>
        public static unsafe void CmdWaitEvents(this Vk thisApi, [Count(Count = 0)] CommandBuffer commandBuffer, [Count(Count = 0)] uint eventCount, [Count(Parameter = "eventCount"), Flow(Silk.NET.Core.Native.FlowDirection.In)] ReadOnlySpan<Event> pEvents, [Count(Count = 0)] PipelineStageFlags srcStageMask, [Count(Count = 0)] PipelineStageFlags dstStageMask, [Count(Count = 0)] uint memoryBarrierCount, [Count(Parameter = "memoryBarrierCount"), Flow(Silk.NET.Core.Native.FlowDirection.In)] ReadOnlySpan<MemoryBarrier> pMemoryBarriers, [Count(Count = 0)] uint bufferMemoryBarrierCount, [Count(Parameter = "bufferMemoryBarrierCount"), Flow(Silk.NET.Core.Native.FlowDirection.In)] ReadOnlySpan<BufferMemoryBarrier> pBufferMemoryBarriers, [Count(Count = 0)] uint imageMemoryBarrierCount, [Count(Parameter = "imageMemoryBarrierCount"), Flow(Silk.NET.Core.Native.FlowDirection.In)] ReadOnlySpan<ImageMemoryBarrier> pImageMemoryBarriers)
        {
            // SpanOverloader
            thisApi.CmdWaitEvents(commandBuffer, eventCount, in pEvents.GetPinnableReference(), srcStageMask, dstStageMask, memoryBarrierCount, in pMemoryBarriers.GetPinnableReference(), bufferMemoryBarrierCount, in pBufferMemoryBarriers.GetPinnableReference(), imageMemoryBarrierCount, in pImageMemoryBarriers.GetPinnableReference());
        }

        /// <summary>To be documented.</summary>
        public static unsafe Result CreateBufferView(this Vk thisApi, [Count(Count = 0)] Device device, [Count(Count = 0), Flow(Silk.NET.Core.Native.FlowDirection.In)] BufferViewCreateInfo* pCreateInfo, [Count(Count = 0), Flow(Silk.NET.Core.Native.FlowDirection.In)] AllocationCallbacks* pAllocator, [Count(Count = 0), Flow(Silk.NET.Core.Native.FlowDirection.Out)] Span<BufferView> pView)
        {
            // SpanOverloader
            return thisApi.CreateBufferView(device, pCreateInfo, pAllocator, out pView.GetPinnableReference());
        }

        /// <summary>To be documented.</summary>
        public static unsafe Result CreateBufferView(this Vk thisApi, [Count(Count = 0)] Device device, [Count(Count = 0), Flow(Silk.NET.Core.Native.FlowDirection.In)] BufferViewCreateInfo* pCreateInfo, [Count(Count = 0), Flow(Silk.NET.Core.Native.FlowDirection.In)] ReadOnlySpan<AllocationCallbacks> pAllocator, [Count(Count = 0), Flow(Silk.NET.Core.Native.FlowDirection.Out)] BufferView* pView)
        {
            // SpanOverloader
            return thisApi.CreateBufferView(device, pCreateInfo, in pAllocator.GetPinnableReference(), pView);
        }

        /// <summary>To be documented.</summary>
        public static unsafe Result CreateBufferView(this Vk thisApi, [Count(Count = 0)] Device device, [Count(Count = 0), Flow(Silk.NET.Core.Native.FlowDirection.In)] BufferViewCreateInfo* pCreateInfo, [Count(Count = 0), Flow(Silk.NET.Core.Native.FlowDirection.In)] ReadOnlySpan<AllocationCallbacks> pAllocator, [Count(Count = 0), Flow(Silk.NET.Core.Native.FlowDirection.Out)] Span<BufferView> pView)
        {
            // SpanOverloader
            return thisApi.CreateBufferView(device, pCreateInfo, in pAllocator.GetPinnableReference(), out pView.GetPinnableReference());
        }

        /// <summary>To be documented.</summary>
        public static unsafe Result CreateBufferView(this Vk thisApi, [Count(Count = 0)] Device device, [Count(Count = 0), Flow(Silk.NET.Core.Native.FlowDirection.In)] ReadOnlySpan<BufferViewCreateInfo> pCreateInfo, [Count(Count = 0), Flow(Silk.NET.Core.Native.FlowDirection.In)] AllocationCallbacks* pAllocator, [Count(Count = 0), Flow(Silk.NET.Core.Native.FlowDirection.Out)] BufferView* pView)
        {
            // SpanOverloader
            return thisApi.CreateBufferView(device, in pCreateInfo.GetPinnableReference(), pAllocator, pView);
        }

        /// <summary>To be documented.</summary>
        public static unsafe Result CreateBufferView(this Vk thisApi, [Count(Count = 0)] Device device, [Count(Count = 0), Flow(Silk.NET.Core.Native.FlowDirection.In)] ReadOnlySpan<BufferViewCreateInfo> pCreateInfo, [Count(Count = 0), Flow(Silk.NET.Core.Native.FlowDirection.In)] AllocationCallbacks* pAllocator, [Count(Count = 0), Flow(Silk.NET.Core.Native.FlowDirection.Out)] Span<BufferView> pView)
        {
            // SpanOverloader
            return thisApi.CreateBufferView(device, in pCreateInfo.GetPinnableReference(), pAllocator, out pView.GetPinnableReference());
        }

        /// <summary>To be documented.</summary>
        public static unsafe Result CreateBufferView(this Vk thisApi, [Count(Count = 0)] Device device, [Count(Count = 0), Flow(Silk.NET.Core.Native.FlowDirection.In)] ReadOnlySpan<BufferViewCreateInfo> pCreateInfo, [Count(Count = 0), Flow(Silk.NET.Core.Native.FlowDirection.In)] ReadOnlySpan<AllocationCallbacks> pAllocator, [Count(Count = 0), Flow(Silk.NET.Core.Native.FlowDirection.Out)] BufferView* pView)
        {
            // SpanOverloader
            return thisApi.CreateBufferView(device, in pCreateInfo.GetPinnableReference(), in pAllocator.GetPinnableReference(), pView);
        }

        /// <summary>To be documented.</summary>
        public static unsafe Result CreateBufferView(this Vk thisApi, [Count(Count = 0)] Device device, [Count(Count = 0), Flow(Silk.NET.Core.Native.FlowDirection.In)] ReadOnlySpan<BufferViewCreateInfo> pCreateInfo, [Count(Count = 0), Flow(Silk.NET.Core.Native.FlowDirection.In)] ReadOnlySpan<AllocationCallbacks> pAllocator, [Count(Count = 0), Flow(Silk.NET.Core.Native.FlowDirection.Out)] Span<BufferView> pView)
        {
            // SpanOverloader
            return thisApi.CreateBufferView(device, in pCreateInfo.GetPinnableReference(), in pAllocator.GetPinnableReference(), out pView.GetPinnableReference());
        }

        /// <summary>To be documented.</summary>
        public static unsafe Result CreateDescriptorPool(this Vk thisApi, [Count(Count = 0)] Device device, [Count(Count = 0), Flow(Silk.NET.Core.Native.FlowDirection.In)] DescriptorPoolCreateInfo* pCreateInfo, [Count(Count = 0), Flow(Silk.NET.Core.Native.FlowDirection.In)] AllocationCallbacks* pAllocator, [Count(Count = 0), Flow(Silk.NET.Core.Native.FlowDirection.Out)] Span<DescriptorPool> pDescriptorPool)
        {
            // SpanOverloader
            return thisApi.CreateDescriptorPool(device, pCreateInfo, pAllocator, out pDescriptorPool.GetPinnableReference());
        }

        /// <summary>To be documented.</summary>
        public static unsafe Result CreateDescriptorPool(this Vk thisApi, [Count(Count = 0)] Device device, [Count(Count = 0), Flow(Silk.NET.Core.Native.FlowDirection.In)] DescriptorPoolCreateInfo* pCreateInfo, [Count(Count = 0), Flow(Silk.NET.Core.Native.FlowDirection.In)] ReadOnlySpan<AllocationCallbacks> pAllocator, [Count(Count = 0), Flow(Silk.NET.Core.Native.FlowDirection.Out)] DescriptorPool* pDescriptorPool)
        {
            // SpanOverloader
            return thisApi.CreateDescriptorPool(device, pCreateInfo, in pAllocator.GetPinnableReference(), pDescriptorPool);
        }

        /// <summary>To be documented.</summary>
        public static unsafe Result CreateDescriptorPool(this Vk thisApi, [Count(Count = 0)] Device device, [Count(Count = 0), Flow(Silk.NET.Core.Native.FlowDirection.In)] DescriptorPoolCreateInfo* pCreateInfo, [Count(Count = 0), Flow(Silk.NET.Core.Native.FlowDirection.In)] ReadOnlySpan<AllocationCallbacks> pAllocator, [Count(Count = 0), Flow(Silk.NET.Core.Native.FlowDirection.Out)] Span<DescriptorPool> pDescriptorPool)
        {
            // SpanOverloader
            return thisApi.CreateDescriptorPool(device, pCreateInfo, in pAllocator.GetPinnableReference(), out pDescriptorPool.GetPinnableReference());
        }

        /// <summary>To be documented.</summary>
        public static unsafe Result CreateDescriptorPool(this Vk thisApi, [Count(Count = 0)] Device device, [Count(Count = 0), Flow(Silk.NET.Core.Native.FlowDirection.In)] ReadOnlySpan<DescriptorPoolCreateInfo> pCreateInfo, [Count(Count = 0), Flow(Silk.NET.Core.Native.FlowDirection.In)] AllocationCallbacks* pAllocator, [Count(Count = 0), Flow(Silk.NET.Core.Native.FlowDirection.Out)] DescriptorPool* pDescriptorPool)
        {
            // SpanOverloader
            return thisApi.CreateDescriptorPool(device, in pCreateInfo.GetPinnableReference(), pAllocator, pDescriptorPool);
        }

        /// <summary>To be documented.</summary>
        public static unsafe Result CreateDescriptorPool(this Vk thisApi, [Count(Count = 0)] Device device, [Count(Count = 0), Flow(Silk.NET.Core.Native.FlowDirection.In)] ReadOnlySpan<DescriptorPoolCreateInfo> pCreateInfo, [Count(Count = 0), Flow(Silk.NET.Core.Native.FlowDirection.In)] AllocationCallbacks* pAllocator, [Count(Count = 0), Flow(Silk.NET.Core.Native.FlowDirection.Out)] Span<DescriptorPool> pDescriptorPool)
        {
            // SpanOverloader
            return thisApi.CreateDescriptorPool(device, in pCreateInfo.GetPinnableReference(), pAllocator, out pDescriptorPool.GetPinnableReference());
        }

        /// <summary>To be documented.</summary>
        public static unsafe Result CreateDescriptorPool(this Vk thisApi, [Count(Count = 0)] Device device, [Count(Count = 0), Flow(Silk.NET.Core.Native.FlowDirection.In)] ReadOnlySpan<DescriptorPoolCreateInfo> pCreateInfo, [Count(Count = 0), Flow(Silk.NET.Core.Native.FlowDirection.In)] ReadOnlySpan<AllocationCallbacks> pAllocator, [Count(Count = 0), Flow(Silk.NET.Core.Native.FlowDirection.Out)] DescriptorPool* pDescriptorPool)
        {
            // SpanOverloader
            return thisApi.CreateDescriptorPool(device, in pCreateInfo.GetPinnableReference(), in pAllocator.GetPinnableReference(), pDescriptorPool);
        }

        /// <summary>To be documented.</summary>
        public static unsafe Result CreateDescriptorPool(this Vk thisApi, [Count(Count = 0)] Device device, [Count(Count = 0), Flow(Silk.NET.Core.Native.FlowDirection.In)] ReadOnlySpan<DescriptorPoolCreateInfo> pCreateInfo, [Count(Count = 0), Flow(Silk.NET.Core.Native.FlowDirection.In)] ReadOnlySpan<AllocationCallbacks> pAllocator, [Count(Count = 0), Flow(Silk.NET.Core.Native.FlowDirection.Out)] Span<DescriptorPool> pDescriptorPool)
        {
            // SpanOverloader
            return thisApi.CreateDescriptorPool(device, in pCreateInfo.GetPinnableReference(), in pAllocator.GetPinnableReference(), out pDescriptorPool.GetPinnableReference());
        }

        /// <summary>To be documented.</summary>
        public static unsafe Result CreateDescriptorSetLayout(this Vk thisApi, [Count(Count = 0)] Device device, [Count(Count = 0), Flow(Silk.NET.Core.Native.FlowDirection.In)] DescriptorSetLayoutCreateInfo* pCreateInfo, [Count(Count = 0), Flow(Silk.NET.Core.Native.FlowDirection.In)] AllocationCallbacks* pAllocator, [Count(Count = 0), Flow(Silk.NET.Core.Native.FlowDirection.Out)] Span<DescriptorSetLayout> pSetLayout)
        {
            // SpanOverloader
            return thisApi.CreateDescriptorSetLayout(device, pCreateInfo, pAllocator, out pSetLayout.GetPinnableReference());
        }

        /// <summary>To be documented.</summary>
        public static unsafe Result CreateDescriptorSetLayout(this Vk thisApi, [Count(Count = 0)] Device device, [Count(Count = 0), Flow(Silk.NET.Core.Native.FlowDirection.In)] DescriptorSetLayoutCreateInfo* pCreateInfo, [Count(Count = 0), Flow(Silk.NET.Core.Native.FlowDirection.In)] ReadOnlySpan<AllocationCallbacks> pAllocator, [Count(Count = 0), Flow(Silk.NET.Core.Native.FlowDirection.Out)] DescriptorSetLayout* pSetLayout)
        {
            // SpanOverloader
            return thisApi.CreateDescriptorSetLayout(device, pCreateInfo, in pAllocator.GetPinnableReference(), pSetLayout);
        }

        /// <summary>To be documented.</summary>
        public static unsafe Result CreateDescriptorSetLayout(this Vk thisApi, [Count(Count = 0)] Device device, [Count(Count = 0), Flow(Silk.NET.Core.Native.FlowDirection.In)] DescriptorSetLayoutCreateInfo* pCreateInfo, [Count(Count = 0), Flow(Silk.NET.Core.Native.FlowDirection.In)] ReadOnlySpan<AllocationCallbacks> pAllocator, [Count(Count = 0), Flow(Silk.NET.Core.Native.FlowDirection.Out)] Span<DescriptorSetLayout> pSetLayout)
        {
            // SpanOverloader
            return thisApi.CreateDescriptorSetLayout(device, pCreateInfo, in pAllocator.GetPinnableReference(), out pSetLayout.GetPinnableReference());
        }

        /// <summary>To be documented.</summary>
        public static unsafe Result CreateDescriptorSetLayout(this Vk thisApi, [Count(Count = 0)] Device device, [Count(Count = 0), Flow(Silk.NET.Core.Native.FlowDirection.In)] ReadOnlySpan<DescriptorSetLayoutCreateInfo> pCreateInfo, [Count(Count = 0), Flow(Silk.NET.Core.Native.FlowDirection.In)] AllocationCallbacks* pAllocator, [Count(Count = 0), Flow(Silk.NET.Core.Native.FlowDirection.Out)] DescriptorSetLayout* pSetLayout)
        {
            // SpanOverloader
            return thisApi.CreateDescriptorSetLayout(device, in pCreateInfo.GetPinnableReference(), pAllocator, pSetLayout);
        }

        /// <summary>To be documented.</summary>
        public static unsafe Result CreateDescriptorSetLayout(this Vk thisApi, [Count(Count = 0)] Device device, [Count(Count = 0), Flow(Silk.NET.Core.Native.FlowDirection.In)] ReadOnlySpan<DescriptorSetLayoutCreateInfo> pCreateInfo, [Count(Count = 0), Flow(Silk.NET.Core.Native.FlowDirection.In)] AllocationCallbacks* pAllocator, [Count(Count = 0), Flow(Silk.NET.Core.Native.FlowDirection.Out)] Span<DescriptorSetLayout> pSetLayout)
        {
            // SpanOverloader
            return thisApi.CreateDescriptorSetLayout(device, in pCreateInfo.GetPinnableReference(), pAllocator, out pSetLayout.GetPinnableReference());
        }

        /// <summary>To be documented.</summary>
        public static unsafe Result CreateDescriptorSetLayout(this Vk thisApi, [Count(Count = 0)] Device device, [Count(Count = 0), Flow(Silk.NET.Core.Native.FlowDirection.In)] ReadOnlySpan<DescriptorSetLayoutCreateInfo> pCreateInfo, [Count(Count = 0), Flow(Silk.NET.Core.Native.FlowDirection.In)] ReadOnlySpan<AllocationCallbacks> pAllocator, [Count(Count = 0), Flow(Silk.NET.Core.Native.FlowDirection.Out)] DescriptorSetLayout* pSetLayout)
        {
            // SpanOverloader
            return thisApi.CreateDescriptorSetLayout(device, in pCreateInfo.GetPinnableReference(), in pAllocator.GetPinnableReference(), pSetLayout);
        }

        /// <summary>To be documented.</summary>
        public static unsafe Result CreateDescriptorSetLayout(this Vk thisApi, [Count(Count = 0)] Device device, [Count(Count = 0), Flow(Silk.NET.Core.Native.FlowDirection.In)] ReadOnlySpan<DescriptorSetLayoutCreateInfo> pCreateInfo, [Count(Count = 0), Flow(Silk.NET.Core.Native.FlowDirection.In)] ReadOnlySpan<AllocationCallbacks> pAllocator, [Count(Count = 0), Flow(Silk.NET.Core.Native.FlowDirection.Out)] Span<DescriptorSetLayout> pSetLayout)
        {
            // SpanOverloader
            return thisApi.CreateDescriptorSetLayout(device, in pCreateInfo.GetPinnableReference(), in pAllocator.GetPinnableReference(), out pSetLayout.GetPinnableReference());
        }

        /// <summary>To be documented.</summary>
        public static unsafe Result CreateEvent(this Vk thisApi, [Count(Count = 0)] Device device, [Count(Count = 0), Flow(Silk.NET.Core.Native.FlowDirection.In)] EventCreateInfo* pCreateInfo, [Count(Count = 0), Flow(Silk.NET.Core.Native.FlowDirection.In)] AllocationCallbacks* pAllocator, [Count(Count = 0), Flow(Silk.NET.Core.Native.FlowDirection.Out)] Span<Event> pEvent)
        {
            // SpanOverloader
            return thisApi.CreateEvent(device, pCreateInfo, pAllocator, out pEvent.GetPinnableReference());
        }

        /// <summary>To be documented.</summary>
        public static unsafe Result CreateEvent(this Vk thisApi, [Count(Count = 0)] Device device, [Count(Count = 0), Flow(Silk.NET.Core.Native.FlowDirection.In)] EventCreateInfo* pCreateInfo, [Count(Count = 0), Flow(Silk.NET.Core.Native.FlowDirection.In)] ReadOnlySpan<AllocationCallbacks> pAllocator, [Count(Count = 0), Flow(Silk.NET.Core.Native.FlowDirection.Out)] Event* pEvent)
        {
            // SpanOverloader
            return thisApi.CreateEvent(device, pCreateInfo, in pAllocator.GetPinnableReference(), pEvent);
        }

        /// <summary>To be documented.</summary>
        public static unsafe Result CreateEvent(this Vk thisApi, [Count(Count = 0)] Device device, [Count(Count = 0), Flow(Silk.NET.Core.Native.FlowDirection.In)] EventCreateInfo* pCreateInfo, [Count(Count = 0), Flow(Silk.NET.Core.Native.FlowDirection.In)] ReadOnlySpan<AllocationCallbacks> pAllocator, [Count(Count = 0), Flow(Silk.NET.Core.Native.FlowDirection.Out)] Span<Event> pEvent)
        {
            // SpanOverloader
            return thisApi.CreateEvent(device, pCreateInfo, in pAllocator.GetPinnableReference(), out pEvent.GetPinnableReference());
        }

        /// <summary>To be documented.</summary>
        public static unsafe Result CreateEvent(this Vk thisApi, [Count(Count = 0)] Device device, [Count(Count = 0), Flow(Silk.NET.Core.Native.FlowDirection.In)] ReadOnlySpan<EventCreateInfo> pCreateInfo, [Count(Count = 0), Flow(Silk.NET.Core.Native.FlowDirection.In)] AllocationCallbacks* pAllocator, [Count(Count = 0), Flow(Silk.NET.Core.Native.FlowDirection.Out)] Event* pEvent)
        {
            // SpanOverloader
            return thisApi.CreateEvent(device, in pCreateInfo.GetPinnableReference(), pAllocator, pEvent);
        }

        /// <summary>To be documented.</summary>
        public static unsafe Result CreateEvent(this Vk thisApi, [Count(Count = 0)] Device device, [Count(Count = 0), Flow(Silk.NET.Core.Native.FlowDirection.In)] ReadOnlySpan<EventCreateInfo> pCreateInfo, [Count(Count = 0), Flow(Silk.NET.Core.Native.FlowDirection.In)] AllocationCallbacks* pAllocator, [Count(Count = 0), Flow(Silk.NET.Core.Native.FlowDirection.Out)] Span<Event> pEvent)
        {
            // SpanOverloader
            return thisApi.CreateEvent(device, in pCreateInfo.GetPinnableReference(), pAllocator, out pEvent.GetPinnableReference());
        }

        /// <summary>To be documented.</summary>
        public static unsafe Result CreateEvent(this Vk thisApi, [Count(Count = 0)] Device device, [Count(Count = 0), Flow(Silk.NET.Core.Native.FlowDirection.In)] ReadOnlySpan<EventCreateInfo> pCreateInfo, [Count(Count = 0), Flow(Silk.NET.Core.Native.FlowDirection.In)] ReadOnlySpan<AllocationCallbacks> pAllocator, [Count(Count = 0), Flow(Silk.NET.Core.Native.FlowDirection.Out)] Event* pEvent)
        {
            // SpanOverloader
            return thisApi.CreateEvent(device, in pCreateInfo.GetPinnableReference(), in pAllocator.GetPinnableReference(), pEvent);
        }

        /// <summary>To be documented.</summary>
        public static unsafe Result CreateEvent(this Vk thisApi, [Count(Count = 0)] Device device, [Count(Count = 0), Flow(Silk.NET.Core.Native.FlowDirection.In)] ReadOnlySpan<EventCreateInfo> pCreateInfo, [Count(Count = 0), Flow(Silk.NET.Core.Native.FlowDirection.In)] ReadOnlySpan<AllocationCallbacks> pAllocator, [Count(Count = 0), Flow(Silk.NET.Core.Native.FlowDirection.Out)] Span<Event> pEvent)
        {
            // SpanOverloader
            return thisApi.CreateEvent(device, in pCreateInfo.GetPinnableReference(), in pAllocator.GetPinnableReference(), out pEvent.GetPinnableReference());
        }

        /// <summary>To be documented.</summary>
        public static unsafe Result CreatePipelineLayout(this Vk thisApi, [Count(Count = 0)] Device device, [Count(Count = 0), Flow(Silk.NET.Core.Native.FlowDirection.In)] PipelineLayoutCreateInfo* pCreateInfo, [Count(Count = 0), Flow(Silk.NET.Core.Native.FlowDirection.In)] AllocationCallbacks* pAllocator, [Count(Count = 0), Flow(Silk.NET.Core.Native.FlowDirection.Out)] Span<PipelineLayout> pPipelineLayout)
        {
            // SpanOverloader
            return thisApi.CreatePipelineLayout(device, pCreateInfo, pAllocator, out pPipelineLayout.GetPinnableReference());
        }

        /// <summary>To be documented.</summary>
        public static unsafe Result CreatePipelineLayout(this Vk thisApi, [Count(Count = 0)] Device device, [Count(Count = 0), Flow(Silk.NET.Core.Native.FlowDirection.In)] PipelineLayoutCreateInfo* pCreateInfo, [Count(Count = 0), Flow(Silk.NET.Core.Native.FlowDirection.In)] ReadOnlySpan<AllocationCallbacks> pAllocator, [Count(Count = 0), Flow(Silk.NET.Core.Native.FlowDirection.Out)] PipelineLayout* pPipelineLayout)
        {
            // SpanOverloader
            return thisApi.CreatePipelineLayout(device, pCreateInfo, in pAllocator.GetPinnableReference(), pPipelineLayout);
        }

        /// <summary>To be documented.</summary>
        public static unsafe Result CreatePipelineLayout(this Vk thisApi, [Count(Count = 0)] Device device, [Count(Count = 0), Flow(Silk.NET.Core.Native.FlowDirection.In)] PipelineLayoutCreateInfo* pCreateInfo, [Count(Count = 0), Flow(Silk.NET.Core.Native.FlowDirection.In)] ReadOnlySpan<AllocationCallbacks> pAllocator, [Count(Count = 0), Flow(Silk.NET.Core.Native.FlowDirection.Out)] Span<PipelineLayout> pPipelineLayout)
        {
            // SpanOverloader
            return thisApi.CreatePipelineLayout(device, pCreateInfo, in pAllocator.GetPinnableReference(), out pPipelineLayout.GetPinnableReference());
        }

        /// <summary>To be documented.</summary>
        public static unsafe Result CreatePipelineLayout(this Vk thisApi, [Count(Count = 0)] Device device, [Count(Count = 0), Flow(Silk.NET.Core.Native.FlowDirection.In)] ReadOnlySpan<PipelineLayoutCreateInfo> pCreateInfo, [Count(Count = 0), Flow(Silk.NET.Core.Native.FlowDirection.In)] AllocationCallbacks* pAllocator, [Count(Count = 0), Flow(Silk.NET.Core.Native.FlowDirection.Out)] PipelineLayout* pPipelineLayout)
        {
            // SpanOverloader
            return thisApi.CreatePipelineLayout(device, in pCreateInfo.GetPinnableReference(), pAllocator, pPipelineLayout);
        }

        /// <summary>To be documented.</summary>
        public static unsafe Result CreatePipelineLayout(this Vk thisApi, [Count(Count = 0)] Device device, [Count(Count = 0), Flow(Silk.NET.Core.Native.FlowDirection.In)] ReadOnlySpan<PipelineLayoutCreateInfo> pCreateInfo, [Count(Count = 0), Flow(Silk.NET.Core.Native.FlowDirection.In)] AllocationCallbacks* pAllocator, [Count(Count = 0), Flow(Silk.NET.Core.Native.FlowDirection.Out)] Span<PipelineLayout> pPipelineLayout)
        {
            // SpanOverloader
            return thisApi.CreatePipelineLayout(device, in pCreateInfo.GetPinnableReference(), pAllocator, out pPipelineLayout.GetPinnableReference());
        }

        /// <summary>To be documented.</summary>
        public static unsafe Result CreatePipelineLayout(this Vk thisApi, [Count(Count = 0)] Device device, [Count(Count = 0), Flow(Silk.NET.Core.Native.FlowDirection.In)] ReadOnlySpan<PipelineLayoutCreateInfo> pCreateInfo, [Count(Count = 0), Flow(Silk.NET.Core.Native.FlowDirection.In)] ReadOnlySpan<AllocationCallbacks> pAllocator, [Count(Count = 0), Flow(Silk.NET.Core.Native.FlowDirection.Out)] PipelineLayout* pPipelineLayout)
        {
            // SpanOverloader
            return thisApi.CreatePipelineLayout(device, in pCreateInfo.GetPinnableReference(), in pAllocator.GetPinnableReference(), pPipelineLayout);
        }

        /// <summary>To be documented.</summary>
        public static unsafe Result CreatePipelineLayout(this Vk thisApi, [Count(Count = 0)] Device device, [Count(Count = 0), Flow(Silk.NET.Core.Native.FlowDirection.In)] ReadOnlySpan<PipelineLayoutCreateInfo> pCreateInfo, [Count(Count = 0), Flow(Silk.NET.Core.Native.FlowDirection.In)] ReadOnlySpan<AllocationCallbacks> pAllocator, [Count(Count = 0), Flow(Silk.NET.Core.Native.FlowDirection.Out)] Span<PipelineLayout> pPipelineLayout)
        {
            // SpanOverloader
            return thisApi.CreatePipelineLayout(device, in pCreateInfo.GetPinnableReference(), in pAllocator.GetPinnableReference(), out pPipelineLayout.GetPinnableReference());
        }

        /// <summary>To be documented.</summary>
        public static unsafe Result CreateSampler(this Vk thisApi, [Count(Count = 0)] Device device, [Count(Count = 0), Flow(Silk.NET.Core.Native.FlowDirection.In)] SamplerCreateInfo* pCreateInfo, [Count(Count = 0), Flow(Silk.NET.Core.Native.FlowDirection.In)] AllocationCallbacks* pAllocator, [Count(Count = 0), Flow(Silk.NET.Core.Native.FlowDirection.Out)] Span<Sampler> pSampler)
        {
            // SpanOverloader
            return thisApi.CreateSampler(device, pCreateInfo, pAllocator, out pSampler.GetPinnableReference());
        }

        /// <summary>To be documented.</summary>
        public static unsafe Result CreateSampler(this Vk thisApi, [Count(Count = 0)] Device device, [Count(Count = 0), Flow(Silk.NET.Core.Native.FlowDirection.In)] SamplerCreateInfo* pCreateInfo, [Count(Count = 0), Flow(Silk.NET.Core.Native.FlowDirection.In)] ReadOnlySpan<AllocationCallbacks> pAllocator, [Count(Count = 0), Flow(Silk.NET.Core.Native.FlowDirection.Out)] Sampler* pSampler)
        {
            // SpanOverloader
            return thisApi.CreateSampler(device, pCreateInfo, in pAllocator.GetPinnableReference(), pSampler);
        }

        /// <summary>To be documented.</summary>
        public static unsafe Result CreateSampler(this Vk thisApi, [Count(Count = 0)] Device device, [Count(Count = 0), Flow(Silk.NET.Core.Native.FlowDirection.In)] SamplerCreateInfo* pCreateInfo, [Count(Count = 0), Flow(Silk.NET.Core.Native.FlowDirection.In)] ReadOnlySpan<AllocationCallbacks> pAllocator, [Count(Count = 0), Flow(Silk.NET.Core.Native.FlowDirection.Out)] Span<Sampler> pSampler)
        {
            // SpanOverloader
            return thisApi.CreateSampler(device, pCreateInfo, in pAllocator.GetPinnableReference(), out pSampler.GetPinnableReference());
        }

        /// <summary>To be documented.</summary>
        public static unsafe Result CreateSampler(this Vk thisApi, [Count(Count = 0)] Device device, [Count(Count = 0), Flow(Silk.NET.Core.Native.FlowDirection.In)] ReadOnlySpan<SamplerCreateInfo> pCreateInfo, [Count(Count = 0), Flow(Silk.NET.Core.Native.FlowDirection.In)] AllocationCallbacks* pAllocator, [Count(Count = 0), Flow(Silk.NET.Core.Native.FlowDirection.Out)] Sampler* pSampler)
        {
            // SpanOverloader
            return thisApi.CreateSampler(device, in pCreateInfo.GetPinnableReference(), pAllocator, pSampler);
        }

        /// <summary>To be documented.</summary>
        public static unsafe Result CreateSampler(this Vk thisApi, [Count(Count = 0)] Device device, [Count(Count = 0), Flow(Silk.NET.Core.Native.FlowDirection.In)] ReadOnlySpan<SamplerCreateInfo> pCreateInfo, [Count(Count = 0), Flow(Silk.NET.Core.Native.FlowDirection.In)] AllocationCallbacks* pAllocator, [Count(Count = 0), Flow(Silk.NET.Core.Native.FlowDirection.Out)] Span<Sampler> pSampler)
        {
            // SpanOverloader
            return thisApi.CreateSampler(device, in pCreateInfo.GetPinnableReference(), pAllocator, out pSampler.GetPinnableReference());
        }

        /// <summary>To be documented.</summary>
        public static unsafe Result CreateSampler(this Vk thisApi, [Count(Count = 0)] Device device, [Count(Count = 0), Flow(Silk.NET.Core.Native.FlowDirection.In)] ReadOnlySpan<SamplerCreateInfo> pCreateInfo, [Count(Count = 0), Flow(Silk.NET.Core.Native.FlowDirection.In)] ReadOnlySpan<AllocationCallbacks> pAllocator, [Count(Count = 0), Flow(Silk.NET.Core.Native.FlowDirection.Out)] Sampler* pSampler)
        {
            // SpanOverloader
            return thisApi.CreateSampler(device, in pCreateInfo.GetPinnableReference(), in pAllocator.GetPinnableReference(), pSampler);
        }

        /// <summary>To be documented.</summary>
        public static unsafe Result CreateSampler(this Vk thisApi, [Count(Count = 0)] Device device, [Count(Count = 0), Flow(Silk.NET.Core.Native.FlowDirection.In)] ReadOnlySpan<SamplerCreateInfo> pCreateInfo, [Count(Count = 0), Flow(Silk.NET.Core.Native.FlowDirection.In)] ReadOnlySpan<AllocationCallbacks> pAllocator, [Count(Count = 0), Flow(Silk.NET.Core.Native.FlowDirection.Out)] Span<Sampler> pSampler)
        {
            // SpanOverloader
            return thisApi.CreateSampler(device, in pCreateInfo.GetPinnableReference(), in pAllocator.GetPinnableReference(), out pSampler.GetPinnableReference());
        }

        /// <summary>To be documented.</summary>
        public static unsafe Result CreateShaderModule(this Vk thisApi, [Count(Count = 0)] Device device, [Count(Count = 0), Flow(Silk.NET.Core.Native.FlowDirection.In)] ShaderModuleCreateInfo* pCreateInfo, [Count(Count = 0), Flow(Silk.NET.Core.Native.FlowDirection.In)] AllocationCallbacks* pAllocator, [Count(Count = 0), Flow(Silk.NET.Core.Native.FlowDirection.Out)] Span<ShaderModule> pShaderModule)
        {
            // SpanOverloader
            return thisApi.CreateShaderModule(device, pCreateInfo, pAllocator, out pShaderModule.GetPinnableReference());
        }

        /// <summary>To be documented.</summary>
        public static unsafe Result CreateShaderModule(this Vk thisApi, [Count(Count = 0)] Device device, [Count(Count = 0), Flow(Silk.NET.Core.Native.FlowDirection.In)] ShaderModuleCreateInfo* pCreateInfo, [Count(Count = 0), Flow(Silk.NET.Core.Native.FlowDirection.In)] ReadOnlySpan<AllocationCallbacks> pAllocator, [Count(Count = 0), Flow(Silk.NET.Core.Native.FlowDirection.Out)] ShaderModule* pShaderModule)
        {
            // SpanOverloader
            return thisApi.CreateShaderModule(device, pCreateInfo, in pAllocator.GetPinnableReference(), pShaderModule);
        }

        /// <summary>To be documented.</summary>
        public static unsafe Result CreateShaderModule(this Vk thisApi, [Count(Count = 0)] Device device, [Count(Count = 0), Flow(Silk.NET.Core.Native.FlowDirection.In)] ShaderModuleCreateInfo* pCreateInfo, [Count(Count = 0), Flow(Silk.NET.Core.Native.FlowDirection.In)] ReadOnlySpan<AllocationCallbacks> pAllocator, [Count(Count = 0), Flow(Silk.NET.Core.Native.FlowDirection.Out)] Span<ShaderModule> pShaderModule)
        {
            // SpanOverloader
            return thisApi.CreateShaderModule(device, pCreateInfo, in pAllocator.GetPinnableReference(), out pShaderModule.GetPinnableReference());
        }

        /// <summary>To be documented.</summary>
        public static unsafe Result CreateShaderModule(this Vk thisApi, [Count(Count = 0)] Device device, [Count(Count = 0), Flow(Silk.NET.Core.Native.FlowDirection.In)] ReadOnlySpan<ShaderModuleCreateInfo> pCreateInfo, [Count(Count = 0), Flow(Silk.NET.Core.Native.FlowDirection.In)] AllocationCallbacks* pAllocator, [Count(Count = 0), Flow(Silk.NET.Core.Native.FlowDirection.Out)] ShaderModule* pShaderModule)
        {
            // SpanOverloader
            return thisApi.CreateShaderModule(device, in pCreateInfo.GetPinnableReference(), pAllocator, pShaderModule);
        }

        /// <summary>To be documented.</summary>
        public static unsafe Result CreateShaderModule(this Vk thisApi, [Count(Count = 0)] Device device, [Count(Count = 0), Flow(Silk.NET.Core.Native.FlowDirection.In)] ReadOnlySpan<ShaderModuleCreateInfo> pCreateInfo, [Count(Count = 0), Flow(Silk.NET.Core.Native.FlowDirection.In)] AllocationCallbacks* pAllocator, [Count(Count = 0), Flow(Silk.NET.Core.Native.FlowDirection.Out)] Span<ShaderModule> pShaderModule)
        {
            // SpanOverloader
            return thisApi.CreateShaderModule(device, in pCreateInfo.GetPinnableReference(), pAllocator, out pShaderModule.GetPinnableReference());
        }

        /// <summary>To be documented.</summary>
        public static unsafe Result CreateShaderModule(this Vk thisApi, [Count(Count = 0)] Device device, [Count(Count = 0), Flow(Silk.NET.Core.Native.FlowDirection.In)] ReadOnlySpan<ShaderModuleCreateInfo> pCreateInfo, [Count(Count = 0), Flow(Silk.NET.Core.Native.FlowDirection.In)] ReadOnlySpan<AllocationCallbacks> pAllocator, [Count(Count = 0), Flow(Silk.NET.Core.Native.FlowDirection.Out)] ShaderModule* pShaderModule)
        {
            // SpanOverloader
            return thisApi.CreateShaderModule(device, in pCreateInfo.GetPinnableReference(), in pAllocator.GetPinnableReference(), pShaderModule);
        }

        /// <summary>To be documented.</summary>
        public static unsafe Result CreateShaderModule(this Vk thisApi, [Count(Count = 0)] Device device, [Count(Count = 0), Flow(Silk.NET.Core.Native.FlowDirection.In)] ReadOnlySpan<ShaderModuleCreateInfo> pCreateInfo, [Count(Count = 0), Flow(Silk.NET.Core.Native.FlowDirection.In)] ReadOnlySpan<AllocationCallbacks> pAllocator, [Count(Count = 0), Flow(Silk.NET.Core.Native.FlowDirection.Out)] Span<ShaderModule> pShaderModule)
        {
            // SpanOverloader
            return thisApi.CreateShaderModule(device, in pCreateInfo.GetPinnableReference(), in pAllocator.GetPinnableReference(), out pShaderModule.GetPinnableReference());
        }

        /// <summary>To be documented.</summary>
        public static unsafe void DestroyBufferView(this Vk thisApi, [Count(Count = 0)] Device device, [Count(Count = 0)] BufferView bufferView, [Count(Count = 0), Flow(Silk.NET.Core.Native.FlowDirection.In)] ReadOnlySpan<AllocationCallbacks> pAllocator)
        {
            // SpanOverloader
            thisApi.DestroyBufferView(device, bufferView, in pAllocator.GetPinnableReference());
        }

        /// <summary>To be documented.</summary>
        public static unsafe void DestroyDescriptorPool(this Vk thisApi, [Count(Count = 0)] Device device, [Count(Count = 0)] DescriptorPool descriptorPool, [Count(Count = 0), Flow(Silk.NET.Core.Native.FlowDirection.In)] ReadOnlySpan<AllocationCallbacks> pAllocator)
        {
            // SpanOverloader
            thisApi.DestroyDescriptorPool(device, descriptorPool, in pAllocator.GetPinnableReference());
        }

        /// <summary>To be documented.</summary>
        public static unsafe void DestroyDescriptorSetLayout(this Vk thisApi, [Count(Count = 0)] Device device, [Count(Count = 0)] DescriptorSetLayout descriptorSetLayout, [Count(Count = 0), Flow(Silk.NET.Core.Native.FlowDirection.In)] ReadOnlySpan<AllocationCallbacks> pAllocator)
        {
            // SpanOverloader
            thisApi.DestroyDescriptorSetLayout(device, descriptorSetLayout, in pAllocator.GetPinnableReference());
        }

        /// <summary>To be documented.</summary>
        public static unsafe void DestroyEvent(this Vk thisApi, [Count(Count = 0)] Device device, [Count(Count = 0)] Event @event, [Count(Count = 0), Flow(Silk.NET.Core.Native.FlowDirection.In)] ReadOnlySpan<AllocationCallbacks> pAllocator)
        {
            // SpanOverloader
            thisApi.DestroyEvent(device, @event, in pAllocator.GetPinnableReference());
        }

        /// <summary>To be documented.</summary>
        public static unsafe void DestroyPipeline(this Vk thisApi, [Count(Count = 0)] Device device, [Count(Count = 0)] Pipeline pipeline, [Count(Count = 0), Flow(Silk.NET.Core.Native.FlowDirection.In)] ReadOnlySpan<AllocationCallbacks> pAllocator)
        {
            // SpanOverloader
            thisApi.DestroyPipeline(device, pipeline, in pAllocator.GetPinnableReference());
        }

        /// <summary>To be documented.</summary>
        public static unsafe void DestroyPipelineCache(this Vk thisApi, [Count(Count = 0)] Device device, [Count(Count = 0)] PipelineCache pipelineCache, [Count(Count = 0), Flow(Silk.NET.Core.Native.FlowDirection.In)] ReadOnlySpan<AllocationCallbacks> pAllocator)
        {
            // SpanOverloader
            thisApi.DestroyPipelineCache(device, pipelineCache, in pAllocator.GetPinnableReference());
        }

        /// <summary>To be documented.</summary>
        public static unsafe void DestroyPipelineLayout(this Vk thisApi, [Count(Count = 0)] Device device, [Count(Count = 0)] PipelineLayout pipelineLayout, [Count(Count = 0), Flow(Silk.NET.Core.Native.FlowDirection.In)] ReadOnlySpan<AllocationCallbacks> pAllocator)
        {
            // SpanOverloader
            thisApi.DestroyPipelineLayout(device, pipelineLayout, in pAllocator.GetPinnableReference());
        }

        /// <summary>To be documented.</summary>
        public static unsafe void DestroySampler(this Vk thisApi, [Count(Count = 0)] Device device, [Count(Count = 0)] Sampler sampler, [Count(Count = 0), Flow(Silk.NET.Core.Native.FlowDirection.In)] ReadOnlySpan<AllocationCallbacks> pAllocator)
        {
            // SpanOverloader
            thisApi.DestroySampler(device, sampler, in pAllocator.GetPinnableReference());
        }

        /// <summary>To be documented.</summary>
        public static unsafe void DestroyShaderModule(this Vk thisApi, [Count(Count = 0)] Device device, [Count(Count = 0)] ShaderModule shaderModule, [Count(Count = 0), Flow(Silk.NET.Core.Native.FlowDirection.In)] ReadOnlySpan<AllocationCallbacks> pAllocator)
        {
            // SpanOverloader
            thisApi.DestroyShaderModule(device, shaderModule, in pAllocator.GetPinnableReference());
        }

        /// <summary>To be documented.</summary>
        public static unsafe Result FreeDescriptorSets(this Vk thisApi, [Count(Count = 0)] Device device, [Count(Count = 0)] DescriptorPool descriptorPool, [Count(Count = 0)] uint descriptorSetCount, [Count(Parameter = "descriptorSetCount"), Flow(Silk.NET.Core.Native.FlowDirection.In)] ReadOnlySpan<DescriptorSet> pDescriptorSets)
        {
            // SpanOverloader
            return thisApi.FreeDescriptorSets(device, descriptorPool, descriptorSetCount, in pDescriptorSets.GetPinnableReference());
        }

        /// <summary>To be documented.</summary>
        public static unsafe Result GetPipelineCacheData<T0>(this Vk thisApi, [Count(Count = 0)] Device device, [Count(Count = 0)] PipelineCache pipelineCache, [Count(Count = 0)] nuint* pDataSize, [Count(Parameter = "pDataSize")] Span<T0> pData) where T0 : unmanaged
        {
            // SpanOverloader
            return thisApi.GetPipelineCacheData(device, pipelineCache, pDataSize, ref pData.GetPinnableReference());
        }

        /// <summary>To be documented.</summary>
        public static unsafe Result GetPipelineCacheData(this Vk thisApi, [Count(Count = 0)] Device device, [Count(Count = 0)] PipelineCache pipelineCache, [Count(Count = 0)] Span<nuint> pDataSize, [Count(Parameter = "pDataSize")] void* pData)
        {
            // SpanOverloader
            return thisApi.GetPipelineCacheData(device, pipelineCache, ref pDataSize.GetPinnableReference(), pData);
        }

        /// <summary>To be documented.</summary>
        public static unsafe Result GetPipelineCacheData<T0>(this Vk thisApi, [Count(Count = 0)] Device device, [Count(Count = 0)] PipelineCache pipelineCache, [Count(Count = 0)] Span<nuint> pDataSize, [Count(Parameter = "pDataSize")] Span<T0> pData) where T0 : unmanaged
        {
            // SpanOverloader
            return thisApi.GetPipelineCacheData(device, pipelineCache, ref pDataSize.GetPinnableReference(), ref pData.GetPinnableReference());
        }

        /// <summary>To be documented.</summary>
        public static unsafe Result MergePipelineCaches(this Vk thisApi, [Count(Count = 0)] Device device, [Count(Count = 0)] PipelineCache dstCache, [Count(Count = 0)] uint srcCacheCount, [Count(Parameter = "srcCacheCount"), Flow(Silk.NET.Core.Native.FlowDirection.In)] ReadOnlySpan<PipelineCache> pSrcCaches)
        {
            // SpanOverloader
            return thisApi.MergePipelineCaches(device, dstCache, srcCacheCount, in pSrcCaches.GetPinnableReference());
        }

        /// <summary>To be documented.</summary>
        public static unsafe void UpdateDescriptorSets(this Vk thisApi, [Count(Count = 0)] Device device, [Count(Count = 0)] uint descriptorWriteCount, [Count(Parameter = "descriptorWriteCount"), Flow(Silk.NET.Core.Native.FlowDirection.In)] WriteDescriptorSet* pDescriptorWrites, [Count(Count = 0)] uint descriptorCopyCount, [Count(Parameter = "descriptorCopyCount"), Flow(Silk.NET.Core.Native.FlowDirection.In)] ReadOnlySpan<CopyDescriptorSet> pDescriptorCopies)
        {
            // SpanOverloader
            thisApi.UpdateDescriptorSets(device, descriptorWriteCount, pDescriptorWrites, descriptorCopyCount, in pDescriptorCopies.GetPinnableReference());
        }

        /// <summary>To be documented.</summary>
        public static unsafe void UpdateDescriptorSets(this Vk thisApi, [Count(Count = 0)] Device device, [Count(Count = 0)] uint descriptorWriteCount, [Count(Parameter = "descriptorWriteCount"), Flow(Silk.NET.Core.Native.FlowDirection.In)] ReadOnlySpan<WriteDescriptorSet> pDescriptorWrites, [Count(Count = 0)] uint descriptorCopyCount, [Count(Parameter = "descriptorCopyCount"), Flow(Silk.NET.Core.Native.FlowDirection.In)] CopyDescriptorSet* pDescriptorCopies)
        {
            // SpanOverloader
            thisApi.UpdateDescriptorSets(device, descriptorWriteCount, in pDescriptorWrites.GetPinnableReference(), descriptorCopyCount, pDescriptorCopies);
        }

        /// <summary>To be documented.</summary>
        public static unsafe void UpdateDescriptorSets(this Vk thisApi, [Count(Count = 0)] Device device, [Count(Count = 0)] uint descriptorWriteCount, [Count(Parameter = "descriptorWriteCount"), Flow(Silk.NET.Core.Native.FlowDirection.In)] ReadOnlySpan<WriteDescriptorSet> pDescriptorWrites, [Count(Count = 0)] uint descriptorCopyCount, [Count(Parameter = "descriptorCopyCount"), Flow(Silk.NET.Core.Native.FlowDirection.In)] ReadOnlySpan<CopyDescriptorSet> pDescriptorCopies)
        {
            // SpanOverloader
            thisApi.UpdateDescriptorSets(device, descriptorWriteCount, in pDescriptorWrites.GetPinnableReference(), descriptorCopyCount, in pDescriptorCopies.GetPinnableReference());
        }

        /// <summary>To be documented.</summary>
        public static unsafe void CmdBeginRenderPass(this Vk thisApi, [Count(Count = 0)] CommandBuffer commandBuffer, [Count(Count = 0), Flow(Silk.NET.Core.Native.FlowDirection.In)] ReadOnlySpan<RenderPassBeginInfo> pRenderPassBegin, [Count(Count = 0)] SubpassContents contents)
        {
            // SpanOverloader
            thisApi.CmdBeginRenderPass(commandBuffer, in pRenderPassBegin.GetPinnableReference(), contents);
        }

        /// <summary>To be documented.</summary>
        public static unsafe void CmdBindVertexBuffers(this Vk thisApi, [Count(Count = 0)] CommandBuffer commandBuffer, [Count(Count = 0)] uint firstBinding, [Count(Count = 0)] uint bindingCount, [Count(Parameter = "bindingCount"), Flow(Silk.NET.Core.Native.FlowDirection.In)] Buffer* pBuffers, [Count(Parameter = "bindingCount"), Flow(Silk.NET.Core.Native.FlowDirection.In)] ReadOnlySpan<ulong> pOffsets)
        {
            // SpanOverloader
            thisApi.CmdBindVertexBuffers(commandBuffer, firstBinding, bindingCount, pBuffers, in pOffsets.GetPinnableReference());
        }

        /// <summary>To be documented.</summary>
        public static unsafe void CmdBindVertexBuffers(this Vk thisApi, [Count(Count = 0)] CommandBuffer commandBuffer, [Count(Count = 0)] uint firstBinding, [Count(Count = 0)] uint bindingCount, [Count(Parameter = "bindingCount"), Flow(Silk.NET.Core.Native.FlowDirection.In)] ReadOnlySpan<Buffer> pBuffers, [Count(Parameter = "bindingCount"), Flow(Silk.NET.Core.Native.FlowDirection.In)] ulong* pOffsets)
        {
            // SpanOverloader
            thisApi.CmdBindVertexBuffers(commandBuffer, firstBinding, bindingCount, in pBuffers.GetPinnableReference(), pOffsets);
        }

        /// <summary>To be documented.</summary>
        public static unsafe void CmdBindVertexBuffers(this Vk thisApi, [Count(Count = 0)] CommandBuffer commandBuffer, [Count(Count = 0)] uint firstBinding, [Count(Count = 0)] uint bindingCount, [Count(Parameter = "bindingCount"), Flow(Silk.NET.Core.Native.FlowDirection.In)] ReadOnlySpan<Buffer> pBuffers, [Count(Parameter = "bindingCount"), Flow(Silk.NET.Core.Native.FlowDirection.In)] ReadOnlySpan<ulong> pOffsets)
        {
            // SpanOverloader
            thisApi.CmdBindVertexBuffers(commandBuffer, firstBinding, bindingCount, in pBuffers.GetPinnableReference(), in pOffsets.GetPinnableReference());
        }

        /// <summary>To be documented.</summary>
        public static unsafe void CmdBlitImage(this Vk thisApi, [Count(Count = 0)] CommandBuffer commandBuffer, [Count(Count = 0)] Image srcImage, [Count(Count = 0)] ImageLayout srcImageLayout, [Count(Count = 0)] Image dstImage, [Count(Count = 0)] ImageLayout dstImageLayout, [Count(Count = 0)] uint regionCount, [Count(Parameter = "regionCount"), Flow(Silk.NET.Core.Native.FlowDirection.In)] ReadOnlySpan<ImageBlit> pRegions, [Count(Count = 0)] Filter filter)
        {
            // SpanOverloader
            thisApi.CmdBlitImage(commandBuffer, srcImage, srcImageLayout, dstImage, dstImageLayout, regionCount, in pRegions.GetPinnableReference(), filter);
        }

        /// <summary>To be documented.</summary>
        public static unsafe void CmdClearAttachments(this Vk thisApi, [Count(Count = 0)] CommandBuffer commandBuffer, [Count(Count = 0)] uint attachmentCount, [Count(Parameter = "attachmentCount"), Flow(Silk.NET.Core.Native.FlowDirection.In)] ClearAttachment* pAttachments, [Count(Count = 0)] uint rectCount, [Count(Parameter = "rectCount"), Flow(Silk.NET.Core.Native.FlowDirection.In)] ReadOnlySpan<ClearRect> pRects)
        {
            // SpanOverloader
            thisApi.CmdClearAttachments(commandBuffer, attachmentCount, pAttachments, rectCount, in pRects.GetPinnableReference());
        }

        /// <summary>To be documented.</summary>
        public static unsafe void CmdClearAttachments(this Vk thisApi, [Count(Count = 0)] CommandBuffer commandBuffer, [Count(Count = 0)] uint attachmentCount, [Count(Parameter = "attachmentCount"), Flow(Silk.NET.Core.Native.FlowDirection.In)] ReadOnlySpan<ClearAttachment> pAttachments, [Count(Count = 0)] uint rectCount, [Count(Parameter = "rectCount"), Flow(Silk.NET.Core.Native.FlowDirection.In)] ClearRect* pRects)
        {
            // SpanOverloader
            thisApi.CmdClearAttachments(commandBuffer, attachmentCount, in pAttachments.GetPinnableReference(), rectCount, pRects);
        }

        /// <summary>To be documented.</summary>
        public static unsafe void CmdClearAttachments(this Vk thisApi, [Count(Count = 0)] CommandBuffer commandBuffer, [Count(Count = 0)] uint attachmentCount, [Count(Parameter = "attachmentCount"), Flow(Silk.NET.Core.Native.FlowDirection.In)] ReadOnlySpan<ClearAttachment> pAttachments, [Count(Count = 0)] uint rectCount, [Count(Parameter = "rectCount"), Flow(Silk.NET.Core.Native.FlowDirection.In)] ReadOnlySpan<ClearRect> pRects)
        {
            // SpanOverloader
            thisApi.CmdClearAttachments(commandBuffer, attachmentCount, in pAttachments.GetPinnableReference(), rectCount, in pRects.GetPinnableReference());
        }

        /// <summary>To be documented.</summary>
        public static unsafe void CmdClearDepthStencilImage(this Vk thisApi, [Count(Count = 0)] CommandBuffer commandBuffer, [Count(Count = 0)] Image image, [Count(Count = 0)] ImageLayout imageLayout, [Count(Count = 0), Flow(Silk.NET.Core.Native.FlowDirection.In)] ClearDepthStencilValue* pDepthStencil, [Count(Count = 0)] uint rangeCount, [Count(Parameter = "rangeCount"), Flow(Silk.NET.Core.Native.FlowDirection.In)] ReadOnlySpan<ImageSubresourceRange> pRanges)
        {
            // SpanOverloader
            thisApi.CmdClearDepthStencilImage(commandBuffer, image, imageLayout, pDepthStencil, rangeCount, in pRanges.GetPinnableReference());
        }

        /// <summary>To be documented.</summary>
        public static unsafe void CmdClearDepthStencilImage(this Vk thisApi, [Count(Count = 0)] CommandBuffer commandBuffer, [Count(Count = 0)] Image image, [Count(Count = 0)] ImageLayout imageLayout, [Count(Count = 0), Flow(Silk.NET.Core.Native.FlowDirection.In)] ReadOnlySpan<ClearDepthStencilValue> pDepthStencil, [Count(Count = 0)] uint rangeCount, [Count(Parameter = "rangeCount"), Flow(Silk.NET.Core.Native.FlowDirection.In)] ImageSubresourceRange* pRanges)
        {
            // SpanOverloader
            thisApi.CmdClearDepthStencilImage(commandBuffer, image, imageLayout, in pDepthStencil.GetPinnableReference(), rangeCount, pRanges);
        }

        /// <summary>To be documented.</summary>
        public static unsafe void CmdClearDepthStencilImage(this Vk thisApi, [Count(Count = 0)] CommandBuffer commandBuffer, [Count(Count = 0)] Image image, [Count(Count = 0)] ImageLayout imageLayout, [Count(Count = 0), Flow(Silk.NET.Core.Native.FlowDirection.In)] ReadOnlySpan<ClearDepthStencilValue> pDepthStencil, [Count(Count = 0)] uint rangeCount, [Count(Parameter = "rangeCount"), Flow(Silk.NET.Core.Native.FlowDirection.In)] ReadOnlySpan<ImageSubresourceRange> pRanges)
        {
            // SpanOverloader
            thisApi.CmdClearDepthStencilImage(commandBuffer, image, imageLayout, in pDepthStencil.GetPinnableReference(), rangeCount, in pRanges.GetPinnableReference());
        }

        /// <summary>To be documented.</summary>
        public static unsafe void CmdResolveImage(this Vk thisApi, [Count(Count = 0)] CommandBuffer commandBuffer, [Count(Count = 0)] Image srcImage, [Count(Count = 0)] ImageLayout srcImageLayout, [Count(Count = 0)] Image dstImage, [Count(Count = 0)] ImageLayout dstImageLayout, [Count(Count = 0)] uint regionCount, [Count(Parameter = "regionCount"), Flow(Silk.NET.Core.Native.FlowDirection.In)] ReadOnlySpan<ImageResolve> pRegions)
        {
            // SpanOverloader
            thisApi.CmdResolveImage(commandBuffer, srcImage, srcImageLayout, dstImage, dstImageLayout, regionCount, in pRegions.GetPinnableReference());
        }

        /// <summary>To be documented.</summary>
        public static unsafe void CmdSetBlendConstants(this Vk thisApi, [Count(Count = 0)] CommandBuffer commandBuffer, [Count(Count = 4), Flow(Silk.NET.Core.Native.FlowDirection.In)] ReadOnlySpan<float> blendConstants)
        {
            // SpanOverloader
            thisApi.CmdSetBlendConstants(commandBuffer, in blendConstants.GetPinnableReference());
        }

        /// <summary>To be documented.</summary>
        public static unsafe void CmdSetScissor(this Vk thisApi, [Count(Count = 0)] CommandBuffer commandBuffer, [Count(Count = 0)] uint firstScissor, [Count(Count = 0)] uint scissorCount, [Count(Parameter = "scissorCount"), Flow(Silk.NET.Core.Native.FlowDirection.In)] ReadOnlySpan<Rect2D> pScissors)
        {
            // SpanOverloader
            thisApi.CmdSetScissor(commandBuffer, firstScissor, scissorCount, in pScissors.GetPinnableReference());
        }

        /// <summary>To be documented.</summary>
        public static unsafe void CmdSetViewport(this Vk thisApi, [Count(Count = 0)] CommandBuffer commandBuffer, [Count(Count = 0)] uint firstViewport, [Count(Count = 0)] uint viewportCount, [Count(Parameter = "viewportCount"), Flow(Silk.NET.Core.Native.FlowDirection.In)] ReadOnlySpan<Viewport> pViewports)
        {
            // SpanOverloader
            thisApi.CmdSetViewport(commandBuffer, firstViewport, viewportCount, in pViewports.GetPinnableReference());
        }

        /// <summary>To be documented.</summary>
        public static unsafe Result CreateFramebuffer(this Vk thisApi, [Count(Count = 0)] Device device, [Count(Count = 0), Flow(Silk.NET.Core.Native.FlowDirection.In)] FramebufferCreateInfo* pCreateInfo, [Count(Count = 0), Flow(Silk.NET.Core.Native.FlowDirection.In)] AllocationCallbacks* pAllocator, [Count(Count = 0), Flow(Silk.NET.Core.Native.FlowDirection.Out)] Span<Framebuffer> pFramebuffer)
        {
            // SpanOverloader
            return thisApi.CreateFramebuffer(device, pCreateInfo, pAllocator, out pFramebuffer.GetPinnableReference());
        }

        /// <summary>To be documented.</summary>
        public static unsafe Result CreateFramebuffer(this Vk thisApi, [Count(Count = 0)] Device device, [Count(Count = 0), Flow(Silk.NET.Core.Native.FlowDirection.In)] FramebufferCreateInfo* pCreateInfo, [Count(Count = 0), Flow(Silk.NET.Core.Native.FlowDirection.In)] ReadOnlySpan<AllocationCallbacks> pAllocator, [Count(Count = 0), Flow(Silk.NET.Core.Native.FlowDirection.Out)] Framebuffer* pFramebuffer)
        {
            // SpanOverloader
            return thisApi.CreateFramebuffer(device, pCreateInfo, in pAllocator.GetPinnableReference(), pFramebuffer);
        }

        /// <summary>To be documented.</summary>
        public static unsafe Result CreateFramebuffer(this Vk thisApi, [Count(Count = 0)] Device device, [Count(Count = 0), Flow(Silk.NET.Core.Native.FlowDirection.In)] FramebufferCreateInfo* pCreateInfo, [Count(Count = 0), Flow(Silk.NET.Core.Native.FlowDirection.In)] ReadOnlySpan<AllocationCallbacks> pAllocator, [Count(Count = 0), Flow(Silk.NET.Core.Native.FlowDirection.Out)] Span<Framebuffer> pFramebuffer)
        {
            // SpanOverloader
            return thisApi.CreateFramebuffer(device, pCreateInfo, in pAllocator.GetPinnableReference(), out pFramebuffer.GetPinnableReference());
        }

        /// <summary>To be documented.</summary>
        public static unsafe Result CreateFramebuffer(this Vk thisApi, [Count(Count = 0)] Device device, [Count(Count = 0), Flow(Silk.NET.Core.Native.FlowDirection.In)] ReadOnlySpan<FramebufferCreateInfo> pCreateInfo, [Count(Count = 0), Flow(Silk.NET.Core.Native.FlowDirection.In)] AllocationCallbacks* pAllocator, [Count(Count = 0), Flow(Silk.NET.Core.Native.FlowDirection.Out)] Framebuffer* pFramebuffer)
        {
            // SpanOverloader
            return thisApi.CreateFramebuffer(device, in pCreateInfo.GetPinnableReference(), pAllocator, pFramebuffer);
        }

        /// <summary>To be documented.</summary>
        public static unsafe Result CreateFramebuffer(this Vk thisApi, [Count(Count = 0)] Device device, [Count(Count = 0), Flow(Silk.NET.Core.Native.FlowDirection.In)] ReadOnlySpan<FramebufferCreateInfo> pCreateInfo, [Count(Count = 0), Flow(Silk.NET.Core.Native.FlowDirection.In)] AllocationCallbacks* pAllocator, [Count(Count = 0), Flow(Silk.NET.Core.Native.FlowDirection.Out)] Span<Framebuffer> pFramebuffer)
        {
            // SpanOverloader
            return thisApi.CreateFramebuffer(device, in pCreateInfo.GetPinnableReference(), pAllocator, out pFramebuffer.GetPinnableReference());
        }

        /// <summary>To be documented.</summary>
        public static unsafe Result CreateFramebuffer(this Vk thisApi, [Count(Count = 0)] Device device, [Count(Count = 0), Flow(Silk.NET.Core.Native.FlowDirection.In)] ReadOnlySpan<FramebufferCreateInfo> pCreateInfo, [Count(Count = 0), Flow(Silk.NET.Core.Native.FlowDirection.In)] ReadOnlySpan<AllocationCallbacks> pAllocator, [Count(Count = 0), Flow(Silk.NET.Core.Native.FlowDirection.Out)] Framebuffer* pFramebuffer)
        {
            // SpanOverloader
            return thisApi.CreateFramebuffer(device, in pCreateInfo.GetPinnableReference(), in pAllocator.GetPinnableReference(), pFramebuffer);
        }

        /// <summary>To be documented.</summary>
        public static unsafe Result CreateFramebuffer(this Vk thisApi, [Count(Count = 0)] Device device, [Count(Count = 0), Flow(Silk.NET.Core.Native.FlowDirection.In)] ReadOnlySpan<FramebufferCreateInfo> pCreateInfo, [Count(Count = 0), Flow(Silk.NET.Core.Native.FlowDirection.In)] ReadOnlySpan<AllocationCallbacks> pAllocator, [Count(Count = 0), Flow(Silk.NET.Core.Native.FlowDirection.Out)] Span<Framebuffer> pFramebuffer)
        {
            // SpanOverloader
            return thisApi.CreateFramebuffer(device, in pCreateInfo.GetPinnableReference(), in pAllocator.GetPinnableReference(), out pFramebuffer.GetPinnableReference());
        }

        /// <summary>To be documented.</summary>
        public static unsafe Result CreateRenderPass(this Vk thisApi, [Count(Count = 0)] Device device, [Count(Count = 0), Flow(Silk.NET.Core.Native.FlowDirection.In)] RenderPassCreateInfo* pCreateInfo, [Count(Count = 0), Flow(Silk.NET.Core.Native.FlowDirection.In)] AllocationCallbacks* pAllocator, [Count(Count = 0), Flow(Silk.NET.Core.Native.FlowDirection.Out)] Span<RenderPass> pRenderPass)
        {
            // SpanOverloader
            return thisApi.CreateRenderPass(device, pCreateInfo, pAllocator, out pRenderPass.GetPinnableReference());
        }

        /// <summary>To be documented.</summary>
        public static unsafe Result CreateRenderPass(this Vk thisApi, [Count(Count = 0)] Device device, [Count(Count = 0), Flow(Silk.NET.Core.Native.FlowDirection.In)] RenderPassCreateInfo* pCreateInfo, [Count(Count = 0), Flow(Silk.NET.Core.Native.FlowDirection.In)] ReadOnlySpan<AllocationCallbacks> pAllocator, [Count(Count = 0), Flow(Silk.NET.Core.Native.FlowDirection.Out)] RenderPass* pRenderPass)
        {
            // SpanOverloader
            return thisApi.CreateRenderPass(device, pCreateInfo, in pAllocator.GetPinnableReference(), pRenderPass);
        }

        /// <summary>To be documented.</summary>
        public static unsafe Result CreateRenderPass(this Vk thisApi, [Count(Count = 0)] Device device, [Count(Count = 0), Flow(Silk.NET.Core.Native.FlowDirection.In)] RenderPassCreateInfo* pCreateInfo, [Count(Count = 0), Flow(Silk.NET.Core.Native.FlowDirection.In)] ReadOnlySpan<AllocationCallbacks> pAllocator, [Count(Count = 0), Flow(Silk.NET.Core.Native.FlowDirection.Out)] Span<RenderPass> pRenderPass)
        {
            // SpanOverloader
            return thisApi.CreateRenderPass(device, pCreateInfo, in pAllocator.GetPinnableReference(), out pRenderPass.GetPinnableReference());
        }

        /// <summary>To be documented.</summary>
        public static unsafe Result CreateRenderPass(this Vk thisApi, [Count(Count = 0)] Device device, [Count(Count = 0), Flow(Silk.NET.Core.Native.FlowDirection.In)] ReadOnlySpan<RenderPassCreateInfo> pCreateInfo, [Count(Count = 0), Flow(Silk.NET.Core.Native.FlowDirection.In)] AllocationCallbacks* pAllocator, [Count(Count = 0), Flow(Silk.NET.Core.Native.FlowDirection.Out)] RenderPass* pRenderPass)
        {
            // SpanOverloader
            return thisApi.CreateRenderPass(device, in pCreateInfo.GetPinnableReference(), pAllocator, pRenderPass);
        }

        /// <summary>To be documented.</summary>
        public static unsafe Result CreateRenderPass(this Vk thisApi, [Count(Count = 0)] Device device, [Count(Count = 0), Flow(Silk.NET.Core.Native.FlowDirection.In)] ReadOnlySpan<RenderPassCreateInfo> pCreateInfo, [Count(Count = 0), Flow(Silk.NET.Core.Native.FlowDirection.In)] AllocationCallbacks* pAllocator, [Count(Count = 0), Flow(Silk.NET.Core.Native.FlowDirection.Out)] Span<RenderPass> pRenderPass)
        {
            // SpanOverloader
            return thisApi.CreateRenderPass(device, in pCreateInfo.GetPinnableReference(), pAllocator, out pRenderPass.GetPinnableReference());
        }

        /// <summary>To be documented.</summary>
        public static unsafe Result CreateRenderPass(this Vk thisApi, [Count(Count = 0)] Device device, [Count(Count = 0), Flow(Silk.NET.Core.Native.FlowDirection.In)] ReadOnlySpan<RenderPassCreateInfo> pCreateInfo, [Count(Count = 0), Flow(Silk.NET.Core.Native.FlowDirection.In)] ReadOnlySpan<AllocationCallbacks> pAllocator, [Count(Count = 0), Flow(Silk.NET.Core.Native.FlowDirection.Out)] RenderPass* pRenderPass)
        {
            // SpanOverloader
            return thisApi.CreateRenderPass(device, in pCreateInfo.GetPinnableReference(), in pAllocator.GetPinnableReference(), pRenderPass);
        }

        /// <summary>To be documented.</summary>
        public static unsafe Result CreateRenderPass(this Vk thisApi, [Count(Count = 0)] Device device, [Count(Count = 0), Flow(Silk.NET.Core.Native.FlowDirection.In)] ReadOnlySpan<RenderPassCreateInfo> pCreateInfo, [Count(Count = 0), Flow(Silk.NET.Core.Native.FlowDirection.In)] ReadOnlySpan<AllocationCallbacks> pAllocator, [Count(Count = 0), Flow(Silk.NET.Core.Native.FlowDirection.Out)] Span<RenderPass> pRenderPass)
        {
            // SpanOverloader
            return thisApi.CreateRenderPass(device, in pCreateInfo.GetPinnableReference(), in pAllocator.GetPinnableReference(), out pRenderPass.GetPinnableReference());
        }

        /// <summary>To be documented.</summary>
        public static unsafe void DestroyFramebuffer(this Vk thisApi, [Count(Count = 0)] Device device, [Count(Count = 0)] Framebuffer framebuffer, [Count(Count = 0), Flow(Silk.NET.Core.Native.FlowDirection.In)] ReadOnlySpan<AllocationCallbacks> pAllocator)
        {
            // SpanOverloader
            thisApi.DestroyFramebuffer(device, framebuffer, in pAllocator.GetPinnableReference());
        }

        /// <summary>To be documented.</summary>
        public static unsafe void DestroyRenderPass(this Vk thisApi, [Count(Count = 0)] Device device, [Count(Count = 0)] RenderPass renderPass, [Count(Count = 0), Flow(Silk.NET.Core.Native.FlowDirection.In)] ReadOnlySpan<AllocationCallbacks> pAllocator)
        {
            // SpanOverloader
            thisApi.DestroyRenderPass(device, renderPass, in pAllocator.GetPinnableReference());
=======
        [Inject((SilkTouchStage) 6, "if (%$RESULT$% == Result.Success) { CurrentDevice = *%$PARAM(pDevice)$%; }")]
        public static unsafe Result CreateDevice(this Vk thisApi, [Count(Count = 0)] PhysicalDevice physicalDevice, [Count(Count = 0), Flow(Silk.NET.Core.Native.FlowDirection.In)] DeviceCreateInfo* pCreateInfo, [Count(Count = 0), Flow(Silk.NET.Core.Native.FlowDirection.In)] AllocationCallbacks* pAllocator, [Count(Count = 0), Flow(Silk.NET.Core.Native.FlowDirection.Out)] Span<Device> pDevice)
        {
            // SpanOverloader
            return thisApi.CreateDevice(physicalDevice, pCreateInfo, pAllocator, out pDevice.GetPinnableReference());
        }

        /// <summary>To be documented.</summary>
        [Inject((SilkTouchStage) 6, "if (%$RESULT$% == Result.Success) { CurrentDevice = *%$PARAM(pDevice)$%; }")]
        public static unsafe Result CreateDevice(this Vk thisApi, [Count(Count = 0)] PhysicalDevice physicalDevice, [Count(Count = 0), Flow(Silk.NET.Core.Native.FlowDirection.In)] DeviceCreateInfo* pCreateInfo, [Count(Count = 0), Flow(Silk.NET.Core.Native.FlowDirection.In)] ReadOnlySpan<AllocationCallbacks> pAllocator, [Count(Count = 0), Flow(Silk.NET.Core.Native.FlowDirection.Out)] Device* pDevice)
        {
            // SpanOverloader
            return thisApi.CreateDevice(physicalDevice, pCreateInfo, in pAllocator.GetPinnableReference(), pDevice);
        }

        /// <summary>To be documented.</summary>
        [Inject((SilkTouchStage) 6, "if (%$RESULT$% == Result.Success) { CurrentDevice = *%$PARAM(pDevice)$%; }")]
        public static unsafe Result CreateDevice(this Vk thisApi, [Count(Count = 0)] PhysicalDevice physicalDevice, [Count(Count = 0), Flow(Silk.NET.Core.Native.FlowDirection.In)] DeviceCreateInfo* pCreateInfo, [Count(Count = 0), Flow(Silk.NET.Core.Native.FlowDirection.In)] ReadOnlySpan<AllocationCallbacks> pAllocator, [Count(Count = 0), Flow(Silk.NET.Core.Native.FlowDirection.Out)] Span<Device> pDevice)
        {
            // SpanOverloader
            return thisApi.CreateDevice(physicalDevice, pCreateInfo, in pAllocator.GetPinnableReference(), out pDevice.GetPinnableReference());
        }

        /// <summary>To be documented.</summary>
        [Inject((SilkTouchStage) 6, "if (%$RESULT$% == Result.Success) { CurrentDevice = *%$PARAM(pDevice)$%; }")]
        public static unsafe Result CreateDevice(this Vk thisApi, [Count(Count = 0)] PhysicalDevice physicalDevice, [Count(Count = 0), Flow(Silk.NET.Core.Native.FlowDirection.In)] ReadOnlySpan<DeviceCreateInfo> pCreateInfo, [Count(Count = 0), Flow(Silk.NET.Core.Native.FlowDirection.In)] AllocationCallbacks* pAllocator, [Count(Count = 0), Flow(Silk.NET.Core.Native.FlowDirection.Out)] Device* pDevice)
        {
            // SpanOverloader
            return thisApi.CreateDevice(physicalDevice, in pCreateInfo.GetPinnableReference(), pAllocator, pDevice);
        }

        /// <summary>To be documented.</summary>
        [Inject((SilkTouchStage) 6, "if (%$RESULT$% == Result.Success) { CurrentDevice = *%$PARAM(pDevice)$%; }")]
        public static unsafe Result CreateDevice(this Vk thisApi, [Count(Count = 0)] PhysicalDevice physicalDevice, [Count(Count = 0), Flow(Silk.NET.Core.Native.FlowDirection.In)] ReadOnlySpan<DeviceCreateInfo> pCreateInfo, [Count(Count = 0), Flow(Silk.NET.Core.Native.FlowDirection.In)] AllocationCallbacks* pAllocator, [Count(Count = 0), Flow(Silk.NET.Core.Native.FlowDirection.Out)] Span<Device> pDevice)
        {
            // SpanOverloader
            return thisApi.CreateDevice(physicalDevice, in pCreateInfo.GetPinnableReference(), pAllocator, out pDevice.GetPinnableReference());
        }

        /// <summary>To be documented.</summary>
        [Inject((SilkTouchStage) 6, "if (%$RESULT$% == Result.Success) { CurrentDevice = *%$PARAM(pDevice)$%; }")]
        public static unsafe Result CreateDevice(this Vk thisApi, [Count(Count = 0)] PhysicalDevice physicalDevice, [Count(Count = 0), Flow(Silk.NET.Core.Native.FlowDirection.In)] ReadOnlySpan<DeviceCreateInfo> pCreateInfo, [Count(Count = 0), Flow(Silk.NET.Core.Native.FlowDirection.In)] ReadOnlySpan<AllocationCallbacks> pAllocator, [Count(Count = 0), Flow(Silk.NET.Core.Native.FlowDirection.Out)] Device* pDevice)
        {
            // SpanOverloader
            return thisApi.CreateDevice(physicalDevice, in pCreateInfo.GetPinnableReference(), in pAllocator.GetPinnableReference(), pDevice);
        }

        /// <summary>To be documented.</summary>
        [Inject((SilkTouchStage) 6, "if (%$RESULT$% == Result.Success) { CurrentDevice = *%$PARAM(pDevice)$%; }")]
        public static unsafe Result CreateDevice(this Vk thisApi, [Count(Count = 0)] PhysicalDevice physicalDevice, [Count(Count = 0), Flow(Silk.NET.Core.Native.FlowDirection.In)] ReadOnlySpan<DeviceCreateInfo> pCreateInfo, [Count(Count = 0), Flow(Silk.NET.Core.Native.FlowDirection.In)] ReadOnlySpan<AllocationCallbacks> pAllocator, [Count(Count = 0), Flow(Silk.NET.Core.Native.FlowDirection.Out)] Span<Device> pDevice)
        {
            // SpanOverloader
            return thisApi.CreateDevice(physicalDevice, in pCreateInfo.GetPinnableReference(), in pAllocator.GetPinnableReference(), out pDevice.GetPinnableReference());
        }

        /// <summary>To be documented.</summary>
        public static unsafe Result CreateFence(this Vk thisApi, [Count(Count = 0)] Device device, [Count(Count = 0), Flow(Silk.NET.Core.Native.FlowDirection.In)] FenceCreateInfo* pCreateInfo, [Count(Count = 0), Flow(Silk.NET.Core.Native.FlowDirection.In)] AllocationCallbacks* pAllocator, [Count(Count = 0), Flow(Silk.NET.Core.Native.FlowDirection.Out)] Span<Fence> pFence)
        {
            // SpanOverloader
            return thisApi.CreateFence(device, pCreateInfo, pAllocator, out pFence.GetPinnableReference());
        }

        /// <summary>To be documented.</summary>
        public static unsafe Result CreateFence(this Vk thisApi, [Count(Count = 0)] Device device, [Count(Count = 0), Flow(Silk.NET.Core.Native.FlowDirection.In)] FenceCreateInfo* pCreateInfo, [Count(Count = 0), Flow(Silk.NET.Core.Native.FlowDirection.In)] ReadOnlySpan<AllocationCallbacks> pAllocator, [Count(Count = 0), Flow(Silk.NET.Core.Native.FlowDirection.Out)] Fence* pFence)
        {
            // SpanOverloader
            return thisApi.CreateFence(device, pCreateInfo, in pAllocator.GetPinnableReference(), pFence);
        }

        /// <summary>To be documented.</summary>
        public static unsafe Result CreateFence(this Vk thisApi, [Count(Count = 0)] Device device, [Count(Count = 0), Flow(Silk.NET.Core.Native.FlowDirection.In)] FenceCreateInfo* pCreateInfo, [Count(Count = 0), Flow(Silk.NET.Core.Native.FlowDirection.In)] ReadOnlySpan<AllocationCallbacks> pAllocator, [Count(Count = 0), Flow(Silk.NET.Core.Native.FlowDirection.Out)] Span<Fence> pFence)
        {
            // SpanOverloader
            return thisApi.CreateFence(device, pCreateInfo, in pAllocator.GetPinnableReference(), out pFence.GetPinnableReference());
        }

        /// <summary>To be documented.</summary>
        public static unsafe Result CreateFence(this Vk thisApi, [Count(Count = 0)] Device device, [Count(Count = 0), Flow(Silk.NET.Core.Native.FlowDirection.In)] ReadOnlySpan<FenceCreateInfo> pCreateInfo, [Count(Count = 0), Flow(Silk.NET.Core.Native.FlowDirection.In)] AllocationCallbacks* pAllocator, [Count(Count = 0), Flow(Silk.NET.Core.Native.FlowDirection.Out)] Fence* pFence)
        {
            // SpanOverloader
            return thisApi.CreateFence(device, in pCreateInfo.GetPinnableReference(), pAllocator, pFence);
        }

        /// <summary>To be documented.</summary>
        public static unsafe Result CreateFence(this Vk thisApi, [Count(Count = 0)] Device device, [Count(Count = 0), Flow(Silk.NET.Core.Native.FlowDirection.In)] ReadOnlySpan<FenceCreateInfo> pCreateInfo, [Count(Count = 0), Flow(Silk.NET.Core.Native.FlowDirection.In)] AllocationCallbacks* pAllocator, [Count(Count = 0), Flow(Silk.NET.Core.Native.FlowDirection.Out)] Span<Fence> pFence)
        {
            // SpanOverloader
            return thisApi.CreateFence(device, in pCreateInfo.GetPinnableReference(), pAllocator, out pFence.GetPinnableReference());
        }

        /// <summary>To be documented.</summary>
        public static unsafe Result CreateFence(this Vk thisApi, [Count(Count = 0)] Device device, [Count(Count = 0), Flow(Silk.NET.Core.Native.FlowDirection.In)] ReadOnlySpan<FenceCreateInfo> pCreateInfo, [Count(Count = 0), Flow(Silk.NET.Core.Native.FlowDirection.In)] ReadOnlySpan<AllocationCallbacks> pAllocator, [Count(Count = 0), Flow(Silk.NET.Core.Native.FlowDirection.Out)] Fence* pFence)
        {
            // SpanOverloader
            return thisApi.CreateFence(device, in pCreateInfo.GetPinnableReference(), in pAllocator.GetPinnableReference(), pFence);
        }

        /// <summary>To be documented.</summary>
        public static unsafe Result CreateFence(this Vk thisApi, [Count(Count = 0)] Device device, [Count(Count = 0), Flow(Silk.NET.Core.Native.FlowDirection.In)] ReadOnlySpan<FenceCreateInfo> pCreateInfo, [Count(Count = 0), Flow(Silk.NET.Core.Native.FlowDirection.In)] ReadOnlySpan<AllocationCallbacks> pAllocator, [Count(Count = 0), Flow(Silk.NET.Core.Native.FlowDirection.Out)] Span<Fence> pFence)
        {
            // SpanOverloader
            return thisApi.CreateFence(device, in pCreateInfo.GetPinnableReference(), in pAllocator.GetPinnableReference(), out pFence.GetPinnableReference());
        }

        /// <summary>To be documented.</summary>
        public static unsafe Result CreateImage(this Vk thisApi, [Count(Count = 0)] Device device, [Count(Count = 0), Flow(Silk.NET.Core.Native.FlowDirection.In)] ImageCreateInfo* pCreateInfo, [Count(Count = 0), Flow(Silk.NET.Core.Native.FlowDirection.In)] AllocationCallbacks* pAllocator, [Count(Count = 0), Flow(Silk.NET.Core.Native.FlowDirection.Out)] Span<Image> pImage)
        {
            // SpanOverloader
            return thisApi.CreateImage(device, pCreateInfo, pAllocator, out pImage.GetPinnableReference());
        }

        /// <summary>To be documented.</summary>
        public static unsafe Result CreateImage(this Vk thisApi, [Count(Count = 0)] Device device, [Count(Count = 0), Flow(Silk.NET.Core.Native.FlowDirection.In)] ImageCreateInfo* pCreateInfo, [Count(Count = 0), Flow(Silk.NET.Core.Native.FlowDirection.In)] ReadOnlySpan<AllocationCallbacks> pAllocator, [Count(Count = 0), Flow(Silk.NET.Core.Native.FlowDirection.Out)] Image* pImage)
        {
            // SpanOverloader
            return thisApi.CreateImage(device, pCreateInfo, in pAllocator.GetPinnableReference(), pImage);
        }

        /// <summary>To be documented.</summary>
        public static unsafe Result CreateImage(this Vk thisApi, [Count(Count = 0)] Device device, [Count(Count = 0), Flow(Silk.NET.Core.Native.FlowDirection.In)] ImageCreateInfo* pCreateInfo, [Count(Count = 0), Flow(Silk.NET.Core.Native.FlowDirection.In)] ReadOnlySpan<AllocationCallbacks> pAllocator, [Count(Count = 0), Flow(Silk.NET.Core.Native.FlowDirection.Out)] Span<Image> pImage)
        {
            // SpanOverloader
            return thisApi.CreateImage(device, pCreateInfo, in pAllocator.GetPinnableReference(), out pImage.GetPinnableReference());
        }

        /// <summary>To be documented.</summary>
        public static unsafe Result CreateImage(this Vk thisApi, [Count(Count = 0)] Device device, [Count(Count = 0), Flow(Silk.NET.Core.Native.FlowDirection.In)] ReadOnlySpan<ImageCreateInfo> pCreateInfo, [Count(Count = 0), Flow(Silk.NET.Core.Native.FlowDirection.In)] AllocationCallbacks* pAllocator, [Count(Count = 0), Flow(Silk.NET.Core.Native.FlowDirection.Out)] Image* pImage)
        {
            // SpanOverloader
            return thisApi.CreateImage(device, in pCreateInfo.GetPinnableReference(), pAllocator, pImage);
        }

        /// <summary>To be documented.</summary>
        public static unsafe Result CreateImage(this Vk thisApi, [Count(Count = 0)] Device device, [Count(Count = 0), Flow(Silk.NET.Core.Native.FlowDirection.In)] ReadOnlySpan<ImageCreateInfo> pCreateInfo, [Count(Count = 0), Flow(Silk.NET.Core.Native.FlowDirection.In)] AllocationCallbacks* pAllocator, [Count(Count = 0), Flow(Silk.NET.Core.Native.FlowDirection.Out)] Span<Image> pImage)
        {
            // SpanOverloader
            return thisApi.CreateImage(device, in pCreateInfo.GetPinnableReference(), pAllocator, out pImage.GetPinnableReference());
        }

        /// <summary>To be documented.</summary>
        public static unsafe Result CreateImage(this Vk thisApi, [Count(Count = 0)] Device device, [Count(Count = 0), Flow(Silk.NET.Core.Native.FlowDirection.In)] ReadOnlySpan<ImageCreateInfo> pCreateInfo, [Count(Count = 0), Flow(Silk.NET.Core.Native.FlowDirection.In)] ReadOnlySpan<AllocationCallbacks> pAllocator, [Count(Count = 0), Flow(Silk.NET.Core.Native.FlowDirection.Out)] Image* pImage)
        {
            // SpanOverloader
            return thisApi.CreateImage(device, in pCreateInfo.GetPinnableReference(), in pAllocator.GetPinnableReference(), pImage);
        }

        /// <summary>To be documented.</summary>
        public static unsafe Result CreateImage(this Vk thisApi, [Count(Count = 0)] Device device, [Count(Count = 0), Flow(Silk.NET.Core.Native.FlowDirection.In)] ReadOnlySpan<ImageCreateInfo> pCreateInfo, [Count(Count = 0), Flow(Silk.NET.Core.Native.FlowDirection.In)] ReadOnlySpan<AllocationCallbacks> pAllocator, [Count(Count = 0), Flow(Silk.NET.Core.Native.FlowDirection.Out)] Span<Image> pImage)
        {
            // SpanOverloader
            return thisApi.CreateImage(device, in pCreateInfo.GetPinnableReference(), in pAllocator.GetPinnableReference(), out pImage.GetPinnableReference());
        }

        /// <summary>To be documented.</summary>
        public static unsafe Result CreateImageView(this Vk thisApi, [Count(Count = 0)] Device device, [Count(Count = 0), Flow(Silk.NET.Core.Native.FlowDirection.In)] ImageViewCreateInfo* pCreateInfo, [Count(Count = 0), Flow(Silk.NET.Core.Native.FlowDirection.In)] AllocationCallbacks* pAllocator, [Count(Count = 0), Flow(Silk.NET.Core.Native.FlowDirection.Out)] Span<ImageView> pView)
        {
            // SpanOverloader
            return thisApi.CreateImageView(device, pCreateInfo, pAllocator, out pView.GetPinnableReference());
        }

        /// <summary>To be documented.</summary>
        public static unsafe Result CreateImageView(this Vk thisApi, [Count(Count = 0)] Device device, [Count(Count = 0), Flow(Silk.NET.Core.Native.FlowDirection.In)] ImageViewCreateInfo* pCreateInfo, [Count(Count = 0), Flow(Silk.NET.Core.Native.FlowDirection.In)] ReadOnlySpan<AllocationCallbacks> pAllocator, [Count(Count = 0), Flow(Silk.NET.Core.Native.FlowDirection.Out)] ImageView* pView)
        {
            // SpanOverloader
            return thisApi.CreateImageView(device, pCreateInfo, in pAllocator.GetPinnableReference(), pView);
        }

        /// <summary>To be documented.</summary>
        public static unsafe Result CreateImageView(this Vk thisApi, [Count(Count = 0)] Device device, [Count(Count = 0), Flow(Silk.NET.Core.Native.FlowDirection.In)] ImageViewCreateInfo* pCreateInfo, [Count(Count = 0), Flow(Silk.NET.Core.Native.FlowDirection.In)] ReadOnlySpan<AllocationCallbacks> pAllocator, [Count(Count = 0), Flow(Silk.NET.Core.Native.FlowDirection.Out)] Span<ImageView> pView)
        {
            // SpanOverloader
            return thisApi.CreateImageView(device, pCreateInfo, in pAllocator.GetPinnableReference(), out pView.GetPinnableReference());
        }

        /// <summary>To be documented.</summary>
        public static unsafe Result CreateImageView(this Vk thisApi, [Count(Count = 0)] Device device, [Count(Count = 0), Flow(Silk.NET.Core.Native.FlowDirection.In)] ReadOnlySpan<ImageViewCreateInfo> pCreateInfo, [Count(Count = 0), Flow(Silk.NET.Core.Native.FlowDirection.In)] AllocationCallbacks* pAllocator, [Count(Count = 0), Flow(Silk.NET.Core.Native.FlowDirection.Out)] ImageView* pView)
        {
            // SpanOverloader
            return thisApi.CreateImageView(device, in pCreateInfo.GetPinnableReference(), pAllocator, pView);
        }

        /// <summary>To be documented.</summary>
        public static unsafe Result CreateImageView(this Vk thisApi, [Count(Count = 0)] Device device, [Count(Count = 0), Flow(Silk.NET.Core.Native.FlowDirection.In)] ReadOnlySpan<ImageViewCreateInfo> pCreateInfo, [Count(Count = 0), Flow(Silk.NET.Core.Native.FlowDirection.In)] AllocationCallbacks* pAllocator, [Count(Count = 0), Flow(Silk.NET.Core.Native.FlowDirection.Out)] Span<ImageView> pView)
        {
            // SpanOverloader
            return thisApi.CreateImageView(device, in pCreateInfo.GetPinnableReference(), pAllocator, out pView.GetPinnableReference());
        }

        /// <summary>To be documented.</summary>
        public static unsafe Result CreateImageView(this Vk thisApi, [Count(Count = 0)] Device device, [Count(Count = 0), Flow(Silk.NET.Core.Native.FlowDirection.In)] ReadOnlySpan<ImageViewCreateInfo> pCreateInfo, [Count(Count = 0), Flow(Silk.NET.Core.Native.FlowDirection.In)] ReadOnlySpan<AllocationCallbacks> pAllocator, [Count(Count = 0), Flow(Silk.NET.Core.Native.FlowDirection.Out)] ImageView* pView)
        {
            // SpanOverloader
            return thisApi.CreateImageView(device, in pCreateInfo.GetPinnableReference(), in pAllocator.GetPinnableReference(), pView);
        }

        /// <summary>To be documented.</summary>
        public static unsafe Result CreateImageView(this Vk thisApi, [Count(Count = 0)] Device device, [Count(Count = 0), Flow(Silk.NET.Core.Native.FlowDirection.In)] ReadOnlySpan<ImageViewCreateInfo> pCreateInfo, [Count(Count = 0), Flow(Silk.NET.Core.Native.FlowDirection.In)] ReadOnlySpan<AllocationCallbacks> pAllocator, [Count(Count = 0), Flow(Silk.NET.Core.Native.FlowDirection.Out)] Span<ImageView> pView)
        {
            // SpanOverloader
            return thisApi.CreateImageView(device, in pCreateInfo.GetPinnableReference(), in pAllocator.GetPinnableReference(), out pView.GetPinnableReference());
        }

        /// <summary>To be documented.</summary>
        [Inject((SilkTouchStage) 6, "if (%$RESULT$% == Result.Success) { CurrentInstance = *%$PARAM(pInstance)$%; }")]
        public static unsafe Result CreateInstance(this Vk thisApi, [Count(Count = 0), Flow(Silk.NET.Core.Native.FlowDirection.In)] InstanceCreateInfo* pCreateInfo, [Count(Count = 0), Flow(Silk.NET.Core.Native.FlowDirection.In)] AllocationCallbacks* pAllocator, [Count(Count = 0), Flow(Silk.NET.Core.Native.FlowDirection.Out)] Span<Instance> pInstance)
        {
            // SpanOverloader
            return thisApi.CreateInstance(pCreateInfo, pAllocator, out pInstance.GetPinnableReference());
        }

        /// <summary>To be documented.</summary>
        [Inject((SilkTouchStage) 6, "if (%$RESULT$% == Result.Success) { CurrentInstance = *%$PARAM(pInstance)$%; }")]
        public static unsafe Result CreateInstance(this Vk thisApi, [Count(Count = 0), Flow(Silk.NET.Core.Native.FlowDirection.In)] InstanceCreateInfo* pCreateInfo, [Count(Count = 0), Flow(Silk.NET.Core.Native.FlowDirection.In)] ReadOnlySpan<AllocationCallbacks> pAllocator, [Count(Count = 0), Flow(Silk.NET.Core.Native.FlowDirection.Out)] Instance* pInstance)
        {
            // SpanOverloader
            return thisApi.CreateInstance(pCreateInfo, in pAllocator.GetPinnableReference(), pInstance);
        }

        /// <summary>To be documented.</summary>
        [Inject((SilkTouchStage) 6, "if (%$RESULT$% == Result.Success) { CurrentInstance = *%$PARAM(pInstance)$%; }")]
        public static unsafe Result CreateInstance(this Vk thisApi, [Count(Count = 0), Flow(Silk.NET.Core.Native.FlowDirection.In)] InstanceCreateInfo* pCreateInfo, [Count(Count = 0), Flow(Silk.NET.Core.Native.FlowDirection.In)] ReadOnlySpan<AllocationCallbacks> pAllocator, [Count(Count = 0), Flow(Silk.NET.Core.Native.FlowDirection.Out)] Span<Instance> pInstance)
        {
            // SpanOverloader
            return thisApi.CreateInstance(pCreateInfo, in pAllocator.GetPinnableReference(), out pInstance.GetPinnableReference());
        }

        /// <summary>To be documented.</summary>
        [Inject((SilkTouchStage) 6, "if (%$RESULT$% == Result.Success) { CurrentInstance = *%$PARAM(pInstance)$%; }")]
        public static unsafe Result CreateInstance(this Vk thisApi, [Count(Count = 0), Flow(Silk.NET.Core.Native.FlowDirection.In)] ReadOnlySpan<InstanceCreateInfo> pCreateInfo, [Count(Count = 0), Flow(Silk.NET.Core.Native.FlowDirection.In)] AllocationCallbacks* pAllocator, [Count(Count = 0), Flow(Silk.NET.Core.Native.FlowDirection.Out)] Instance* pInstance)
        {
            // SpanOverloader
            return thisApi.CreateInstance(in pCreateInfo.GetPinnableReference(), pAllocator, pInstance);
        }

        /// <summary>To be documented.</summary>
        [Inject((SilkTouchStage) 6, "if (%$RESULT$% == Result.Success) { CurrentInstance = *%$PARAM(pInstance)$%; }")]
        public static unsafe Result CreateInstance(this Vk thisApi, [Count(Count = 0), Flow(Silk.NET.Core.Native.FlowDirection.In)] ReadOnlySpan<InstanceCreateInfo> pCreateInfo, [Count(Count = 0), Flow(Silk.NET.Core.Native.FlowDirection.In)] AllocationCallbacks* pAllocator, [Count(Count = 0), Flow(Silk.NET.Core.Native.FlowDirection.Out)] Span<Instance> pInstance)
        {
            // SpanOverloader
            return thisApi.CreateInstance(in pCreateInfo.GetPinnableReference(), pAllocator, out pInstance.GetPinnableReference());
        }

        /// <summary>To be documented.</summary>
        [Inject((SilkTouchStage) 6, "if (%$RESULT$% == Result.Success) { CurrentInstance = *%$PARAM(pInstance)$%; }")]
        public static unsafe Result CreateInstance(this Vk thisApi, [Count(Count = 0), Flow(Silk.NET.Core.Native.FlowDirection.In)] ReadOnlySpan<InstanceCreateInfo> pCreateInfo, [Count(Count = 0), Flow(Silk.NET.Core.Native.FlowDirection.In)] ReadOnlySpan<AllocationCallbacks> pAllocator, [Count(Count = 0), Flow(Silk.NET.Core.Native.FlowDirection.Out)] Instance* pInstance)
        {
            // SpanOverloader
            return thisApi.CreateInstance(in pCreateInfo.GetPinnableReference(), in pAllocator.GetPinnableReference(), pInstance);
        }

        /// <summary>To be documented.</summary>
        [Inject((SilkTouchStage) 6, "if (%$RESULT$% == Result.Success) { CurrentInstance = *%$PARAM(pInstance)$%; }")]
        public static unsafe Result CreateInstance(this Vk thisApi, [Count(Count = 0), Flow(Silk.NET.Core.Native.FlowDirection.In)] ReadOnlySpan<InstanceCreateInfo> pCreateInfo, [Count(Count = 0), Flow(Silk.NET.Core.Native.FlowDirection.In)] ReadOnlySpan<AllocationCallbacks> pAllocator, [Count(Count = 0), Flow(Silk.NET.Core.Native.FlowDirection.Out)] Span<Instance> pInstance)
        {
            // SpanOverloader
            return thisApi.CreateInstance(in pCreateInfo.GetPinnableReference(), in pAllocator.GetPinnableReference(), out pInstance.GetPinnableReference());
        }

        /// <summary>To be documented.</summary>
        public static unsafe Result CreateQueryPool(this Vk thisApi, [Count(Count = 0)] Device device, [Count(Count = 0), Flow(Silk.NET.Core.Native.FlowDirection.In)] QueryPoolCreateInfo* pCreateInfo, [Count(Count = 0), Flow(Silk.NET.Core.Native.FlowDirection.In)] AllocationCallbacks* pAllocator, [Count(Count = 0), Flow(Silk.NET.Core.Native.FlowDirection.Out)] Span<QueryPool> pQueryPool)
        {
            // SpanOverloader
            return thisApi.CreateQueryPool(device, pCreateInfo, pAllocator, out pQueryPool.GetPinnableReference());
        }

        /// <summary>To be documented.</summary>
        public static unsafe Result CreateQueryPool(this Vk thisApi, [Count(Count = 0)] Device device, [Count(Count = 0), Flow(Silk.NET.Core.Native.FlowDirection.In)] QueryPoolCreateInfo* pCreateInfo, [Count(Count = 0), Flow(Silk.NET.Core.Native.FlowDirection.In)] ReadOnlySpan<AllocationCallbacks> pAllocator, [Count(Count = 0), Flow(Silk.NET.Core.Native.FlowDirection.Out)] QueryPool* pQueryPool)
        {
            // SpanOverloader
            return thisApi.CreateQueryPool(device, pCreateInfo, in pAllocator.GetPinnableReference(), pQueryPool);
        }

        /// <summary>To be documented.</summary>
        public static unsafe Result CreateQueryPool(this Vk thisApi, [Count(Count = 0)] Device device, [Count(Count = 0), Flow(Silk.NET.Core.Native.FlowDirection.In)] QueryPoolCreateInfo* pCreateInfo, [Count(Count = 0), Flow(Silk.NET.Core.Native.FlowDirection.In)] ReadOnlySpan<AllocationCallbacks> pAllocator, [Count(Count = 0), Flow(Silk.NET.Core.Native.FlowDirection.Out)] Span<QueryPool> pQueryPool)
        {
            // SpanOverloader
            return thisApi.CreateQueryPool(device, pCreateInfo, in pAllocator.GetPinnableReference(), out pQueryPool.GetPinnableReference());
        }

        /// <summary>To be documented.</summary>
        public static unsafe Result CreateQueryPool(this Vk thisApi, [Count(Count = 0)] Device device, [Count(Count = 0), Flow(Silk.NET.Core.Native.FlowDirection.In)] ReadOnlySpan<QueryPoolCreateInfo> pCreateInfo, [Count(Count = 0), Flow(Silk.NET.Core.Native.FlowDirection.In)] AllocationCallbacks* pAllocator, [Count(Count = 0), Flow(Silk.NET.Core.Native.FlowDirection.Out)] QueryPool* pQueryPool)
        {
            // SpanOverloader
            return thisApi.CreateQueryPool(device, in pCreateInfo.GetPinnableReference(), pAllocator, pQueryPool);
        }

        /// <summary>To be documented.</summary>
        public static unsafe Result CreateQueryPool(this Vk thisApi, [Count(Count = 0)] Device device, [Count(Count = 0), Flow(Silk.NET.Core.Native.FlowDirection.In)] ReadOnlySpan<QueryPoolCreateInfo> pCreateInfo, [Count(Count = 0), Flow(Silk.NET.Core.Native.FlowDirection.In)] AllocationCallbacks* pAllocator, [Count(Count = 0), Flow(Silk.NET.Core.Native.FlowDirection.Out)] Span<QueryPool> pQueryPool)
        {
            // SpanOverloader
            return thisApi.CreateQueryPool(device, in pCreateInfo.GetPinnableReference(), pAllocator, out pQueryPool.GetPinnableReference());
        }

        /// <summary>To be documented.</summary>
        public static unsafe Result CreateQueryPool(this Vk thisApi, [Count(Count = 0)] Device device, [Count(Count = 0), Flow(Silk.NET.Core.Native.FlowDirection.In)] ReadOnlySpan<QueryPoolCreateInfo> pCreateInfo, [Count(Count = 0), Flow(Silk.NET.Core.Native.FlowDirection.In)] ReadOnlySpan<AllocationCallbacks> pAllocator, [Count(Count = 0), Flow(Silk.NET.Core.Native.FlowDirection.Out)] QueryPool* pQueryPool)
        {
            // SpanOverloader
            return thisApi.CreateQueryPool(device, in pCreateInfo.GetPinnableReference(), in pAllocator.GetPinnableReference(), pQueryPool);
        }

        /// <summary>To be documented.</summary>
        public static unsafe Result CreateQueryPool(this Vk thisApi, [Count(Count = 0)] Device device, [Count(Count = 0), Flow(Silk.NET.Core.Native.FlowDirection.In)] ReadOnlySpan<QueryPoolCreateInfo> pCreateInfo, [Count(Count = 0), Flow(Silk.NET.Core.Native.FlowDirection.In)] ReadOnlySpan<AllocationCallbacks> pAllocator, [Count(Count = 0), Flow(Silk.NET.Core.Native.FlowDirection.Out)] Span<QueryPool> pQueryPool)
        {
            // SpanOverloader
            return thisApi.CreateQueryPool(device, in pCreateInfo.GetPinnableReference(), in pAllocator.GetPinnableReference(), out pQueryPool.GetPinnableReference());
        }

        /// <summary>To be documented.</summary>
        public static unsafe Result CreateSemaphore(this Vk thisApi, [Count(Count = 0)] Device device, [Count(Count = 0), Flow(Silk.NET.Core.Native.FlowDirection.In)] SemaphoreCreateInfo* pCreateInfo, [Count(Count = 0), Flow(Silk.NET.Core.Native.FlowDirection.In)] AllocationCallbacks* pAllocator, [Count(Count = 0), Flow(Silk.NET.Core.Native.FlowDirection.Out)] Span<Semaphore> pSemaphore)
        {
            // SpanOverloader
            return thisApi.CreateSemaphore(device, pCreateInfo, pAllocator, out pSemaphore.GetPinnableReference());
        }

        /// <summary>To be documented.</summary>
        public static unsafe Result CreateSemaphore(this Vk thisApi, [Count(Count = 0)] Device device, [Count(Count = 0), Flow(Silk.NET.Core.Native.FlowDirection.In)] SemaphoreCreateInfo* pCreateInfo, [Count(Count = 0), Flow(Silk.NET.Core.Native.FlowDirection.In)] ReadOnlySpan<AllocationCallbacks> pAllocator, [Count(Count = 0), Flow(Silk.NET.Core.Native.FlowDirection.Out)] Semaphore* pSemaphore)
        {
            // SpanOverloader
            return thisApi.CreateSemaphore(device, pCreateInfo, in pAllocator.GetPinnableReference(), pSemaphore);
        }

        /// <summary>To be documented.</summary>
        public static unsafe Result CreateSemaphore(this Vk thisApi, [Count(Count = 0)] Device device, [Count(Count = 0), Flow(Silk.NET.Core.Native.FlowDirection.In)] SemaphoreCreateInfo* pCreateInfo, [Count(Count = 0), Flow(Silk.NET.Core.Native.FlowDirection.In)] ReadOnlySpan<AllocationCallbacks> pAllocator, [Count(Count = 0), Flow(Silk.NET.Core.Native.FlowDirection.Out)] Span<Semaphore> pSemaphore)
        {
            // SpanOverloader
            return thisApi.CreateSemaphore(device, pCreateInfo, in pAllocator.GetPinnableReference(), out pSemaphore.GetPinnableReference());
        }

        /// <summary>To be documented.</summary>
        public static unsafe Result CreateSemaphore(this Vk thisApi, [Count(Count = 0)] Device device, [Count(Count = 0), Flow(Silk.NET.Core.Native.FlowDirection.In)] ReadOnlySpan<SemaphoreCreateInfo> pCreateInfo, [Count(Count = 0), Flow(Silk.NET.Core.Native.FlowDirection.In)] AllocationCallbacks* pAllocator, [Count(Count = 0), Flow(Silk.NET.Core.Native.FlowDirection.Out)] Semaphore* pSemaphore)
        {
            // SpanOverloader
            return thisApi.CreateSemaphore(device, in pCreateInfo.GetPinnableReference(), pAllocator, pSemaphore);
        }

        /// <summary>To be documented.</summary>
        public static unsafe Result CreateSemaphore(this Vk thisApi, [Count(Count = 0)] Device device, [Count(Count = 0), Flow(Silk.NET.Core.Native.FlowDirection.In)] ReadOnlySpan<SemaphoreCreateInfo> pCreateInfo, [Count(Count = 0), Flow(Silk.NET.Core.Native.FlowDirection.In)] AllocationCallbacks* pAllocator, [Count(Count = 0), Flow(Silk.NET.Core.Native.FlowDirection.Out)] Span<Semaphore> pSemaphore)
        {
            // SpanOverloader
            return thisApi.CreateSemaphore(device, in pCreateInfo.GetPinnableReference(), pAllocator, out pSemaphore.GetPinnableReference());
        }

        /// <summary>To be documented.</summary>
        public static unsafe Result CreateSemaphore(this Vk thisApi, [Count(Count = 0)] Device device, [Count(Count = 0), Flow(Silk.NET.Core.Native.FlowDirection.In)] ReadOnlySpan<SemaphoreCreateInfo> pCreateInfo, [Count(Count = 0), Flow(Silk.NET.Core.Native.FlowDirection.In)] ReadOnlySpan<AllocationCallbacks> pAllocator, [Count(Count = 0), Flow(Silk.NET.Core.Native.FlowDirection.Out)] Semaphore* pSemaphore)
        {
            // SpanOverloader
            return thisApi.CreateSemaphore(device, in pCreateInfo.GetPinnableReference(), in pAllocator.GetPinnableReference(), pSemaphore);
        }

        /// <summary>To be documented.</summary>
        public static unsafe Result CreateSemaphore(this Vk thisApi, [Count(Count = 0)] Device device, [Count(Count = 0), Flow(Silk.NET.Core.Native.FlowDirection.In)] ReadOnlySpan<SemaphoreCreateInfo> pCreateInfo, [Count(Count = 0), Flow(Silk.NET.Core.Native.FlowDirection.In)] ReadOnlySpan<AllocationCallbacks> pAllocator, [Count(Count = 0), Flow(Silk.NET.Core.Native.FlowDirection.Out)] Span<Semaphore> pSemaphore)
        {
            // SpanOverloader
            return thisApi.CreateSemaphore(device, in pCreateInfo.GetPinnableReference(), in pAllocator.GetPinnableReference(), out pSemaphore.GetPinnableReference());
        }

        /// <summary>To be documented.</summary>
        public static unsafe void DestroyBuffer(this Vk thisApi, [Count(Count = 0)] Device device, [Count(Count = 0)] Buffer buffer, [Count(Count = 0), Flow(Silk.NET.Core.Native.FlowDirection.In)] ReadOnlySpan<AllocationCallbacks> pAllocator)
        {
            // SpanOverloader
            thisApi.DestroyBuffer(device, buffer, in pAllocator.GetPinnableReference());
        }

        /// <summary>To be documented.</summary>
        public static unsafe void DestroyCommandPool(this Vk thisApi, [Count(Count = 0)] Device device, [Count(Count = 0)] CommandPool commandPool, [Count(Count = 0), Flow(Silk.NET.Core.Native.FlowDirection.In)] ReadOnlySpan<AllocationCallbacks> pAllocator)
        {
            // SpanOverloader
            thisApi.DestroyCommandPool(device, commandPool, in pAllocator.GetPinnableReference());
        }

        /// <summary>To be documented.</summary>
        public static unsafe void DestroyDevice(this Vk thisApi, [Count(Count = 0)] Device device, [Count(Count = 0), Flow(Silk.NET.Core.Native.FlowDirection.In)] ReadOnlySpan<AllocationCallbacks> pAllocator)
        {
            // SpanOverloader
            thisApi.DestroyDevice(device, in pAllocator.GetPinnableReference());
        }

        /// <summary>To be documented.</summary>
        public static unsafe void DestroyFence(this Vk thisApi, [Count(Count = 0)] Device device, [Count(Count = 0)] Fence fence, [Count(Count = 0), Flow(Silk.NET.Core.Native.FlowDirection.In)] ReadOnlySpan<AllocationCallbacks> pAllocator)
        {
            // SpanOverloader
            thisApi.DestroyFence(device, fence, in pAllocator.GetPinnableReference());
        }

        /// <summary>To be documented.</summary>
        public static unsafe void DestroyImage(this Vk thisApi, [Count(Count = 0)] Device device, [Count(Count = 0)] Image image, [Count(Count = 0), Flow(Silk.NET.Core.Native.FlowDirection.In)] ReadOnlySpan<AllocationCallbacks> pAllocator)
        {
            // SpanOverloader
            thisApi.DestroyImage(device, image, in pAllocator.GetPinnableReference());
        }

        /// <summary>To be documented.</summary>
        public static unsafe void DestroyImageView(this Vk thisApi, [Count(Count = 0)] Device device, [Count(Count = 0)] ImageView imageView, [Count(Count = 0), Flow(Silk.NET.Core.Native.FlowDirection.In)] ReadOnlySpan<AllocationCallbacks> pAllocator)
        {
            // SpanOverloader
            thisApi.DestroyImageView(device, imageView, in pAllocator.GetPinnableReference());
        }

        /// <summary>To be documented.</summary>
        public static unsafe void DestroyInstance(this Vk thisApi, [Count(Count = 0)] Instance instance, [Count(Count = 0), Flow(Silk.NET.Core.Native.FlowDirection.In)] ReadOnlySpan<AllocationCallbacks> pAllocator)
        {
            // SpanOverloader
            thisApi.DestroyInstance(instance, in pAllocator.GetPinnableReference());
        }

        /// <summary>To be documented.</summary>
        public static unsafe void DestroyQueryPool(this Vk thisApi, [Count(Count = 0)] Device device, [Count(Count = 0)] QueryPool queryPool, [Count(Count = 0), Flow(Silk.NET.Core.Native.FlowDirection.In)] ReadOnlySpan<AllocationCallbacks> pAllocator)
        {
            // SpanOverloader
            thisApi.DestroyQueryPool(device, queryPool, in pAllocator.GetPinnableReference());
        }

        /// <summary>To be documented.</summary>
        public static unsafe void DestroySemaphore(this Vk thisApi, [Count(Count = 0)] Device device, [Count(Count = 0)] Semaphore semaphore, [Count(Count = 0), Flow(Silk.NET.Core.Native.FlowDirection.In)] ReadOnlySpan<AllocationCallbacks> pAllocator)
        {
            // SpanOverloader
            thisApi.DestroySemaphore(device, semaphore, in pAllocator.GetPinnableReference());
        }

        /// <summary>To be documented.</summary>
        public static unsafe Result EnumerateDeviceExtensionProperties(this Vk thisApi, [Count(Count = 0)] PhysicalDevice physicalDevice, [Count(Count = 0), Flow(Silk.NET.Core.Native.FlowDirection.In)] byte* pLayerName, [Count(Count = 0)] uint* pPropertyCount, [Count(Parameter = "pPropertyCount")] Span<ExtensionProperties> pProperties)
        {
            // SpanOverloader
            return thisApi.EnumerateDeviceExtensionProperties(physicalDevice, pLayerName, pPropertyCount, ref pProperties.GetPinnableReference());
        }

        /// <summary>To be documented.</summary>
        public static unsafe Result EnumerateDeviceExtensionProperties(this Vk thisApi, [Count(Count = 0)] PhysicalDevice physicalDevice, [Count(Count = 0), Flow(Silk.NET.Core.Native.FlowDirection.In)] byte* pLayerName, [Count(Count = 0)] Span<uint> pPropertyCount, [Count(Parameter = "pPropertyCount")] ExtensionProperties* pProperties)
        {
            // SpanOverloader
            return thisApi.EnumerateDeviceExtensionProperties(physicalDevice, pLayerName, ref pPropertyCount.GetPinnableReference(), pProperties);
        }

        /// <summary>To be documented.</summary>
        public static unsafe Result EnumerateDeviceExtensionProperties(this Vk thisApi, [Count(Count = 0)] PhysicalDevice physicalDevice, [Count(Count = 0), Flow(Silk.NET.Core.Native.FlowDirection.In)] byte* pLayerName, [Count(Count = 0)] Span<uint> pPropertyCount, [Count(Parameter = "pPropertyCount")] Span<ExtensionProperties> pProperties)
        {
            // SpanOverloader
            return thisApi.EnumerateDeviceExtensionProperties(physicalDevice, pLayerName, ref pPropertyCount.GetPinnableReference(), ref pProperties.GetPinnableReference());
        }

        /// <summary>To be documented.</summary>
        public static unsafe Result EnumerateDeviceExtensionProperties(this Vk thisApi, [Count(Count = 0)] PhysicalDevice physicalDevice, [Count(Count = 0), Flow(Silk.NET.Core.Native.FlowDirection.In)] ReadOnlySpan<byte> pLayerName, [Count(Count = 0)] uint* pPropertyCount, [Count(Parameter = "pPropertyCount")] ExtensionProperties* pProperties)
        {
            // SpanOverloader
            return thisApi.EnumerateDeviceExtensionProperties(physicalDevice, in pLayerName.GetPinnableReference(), pPropertyCount, pProperties);
        }

        /// <summary>To be documented.</summary>
        public static unsafe Result EnumerateDeviceExtensionProperties(this Vk thisApi, [Count(Count = 0)] PhysicalDevice physicalDevice, [Count(Count = 0), Flow(Silk.NET.Core.Native.FlowDirection.In)] ReadOnlySpan<byte> pLayerName, [Count(Count = 0)] uint* pPropertyCount, [Count(Parameter = "pPropertyCount")] Span<ExtensionProperties> pProperties)
        {
            // SpanOverloader
            return thisApi.EnumerateDeviceExtensionProperties(physicalDevice, in pLayerName.GetPinnableReference(), pPropertyCount, ref pProperties.GetPinnableReference());
        }

        /// <summary>To be documented.</summary>
        public static unsafe Result EnumerateDeviceExtensionProperties(this Vk thisApi, [Count(Count = 0)] PhysicalDevice physicalDevice, [Count(Count = 0), Flow(Silk.NET.Core.Native.FlowDirection.In)] ReadOnlySpan<byte> pLayerName, [Count(Count = 0)] Span<uint> pPropertyCount, [Count(Parameter = "pPropertyCount")] ExtensionProperties* pProperties)
        {
            // SpanOverloader
            return thisApi.EnumerateDeviceExtensionProperties(physicalDevice, in pLayerName.GetPinnableReference(), ref pPropertyCount.GetPinnableReference(), pProperties);
        }

        /// <summary>To be documented.</summary>
        public static unsafe Result EnumerateDeviceExtensionProperties(this Vk thisApi, [Count(Count = 0)] PhysicalDevice physicalDevice, [Count(Count = 0), Flow(Silk.NET.Core.Native.FlowDirection.In)] ReadOnlySpan<byte> pLayerName, [Count(Count = 0)] Span<uint> pPropertyCount, [Count(Parameter = "pPropertyCount")] Span<ExtensionProperties> pProperties)
        {
            // SpanOverloader
            return thisApi.EnumerateDeviceExtensionProperties(physicalDevice, in pLayerName.GetPinnableReference(), ref pPropertyCount.GetPinnableReference(), ref pProperties.GetPinnableReference());
        }

        /// <summary>To be documented.</summary>
        public static unsafe Result EnumerateDeviceExtensionProperties(this Vk thisApi, [Count(Count = 0)] PhysicalDevice physicalDevice, [Flow(Silk.NET.Core.Native.FlowDirection.In), UnmanagedType(Silk.NET.Core.Native.UnmanagedType.LPUTF8Str)] string pLayerName, [Count(Count = 0)] uint* pPropertyCount, [Count(Parameter = "pPropertyCount")] Span<ExtensionProperties> pProperties)
        {
            // SpanOverloader
            return thisApi.EnumerateDeviceExtensionProperties(physicalDevice, pLayerName, pPropertyCount, ref pProperties.GetPinnableReference());
        }

        /// <summary>To be documented.</summary>
        public static unsafe Result EnumerateDeviceExtensionProperties(this Vk thisApi, [Count(Count = 0)] PhysicalDevice physicalDevice, [Flow(Silk.NET.Core.Native.FlowDirection.In), UnmanagedType(Silk.NET.Core.Native.UnmanagedType.LPUTF8Str)] string pLayerName, [Count(Count = 0)] Span<uint> pPropertyCount, [Count(Parameter = "pPropertyCount")] ExtensionProperties* pProperties)
        {
            // SpanOverloader
            return thisApi.EnumerateDeviceExtensionProperties(physicalDevice, pLayerName, ref pPropertyCount.GetPinnableReference(), pProperties);
        }

        /// <summary>To be documented.</summary>
        public static unsafe Result EnumerateDeviceExtensionProperties(this Vk thisApi, [Count(Count = 0)] PhysicalDevice physicalDevice, [Flow(Silk.NET.Core.Native.FlowDirection.In), UnmanagedType(Silk.NET.Core.Native.UnmanagedType.LPUTF8Str)] string pLayerName, [Count(Count = 0)] Span<uint> pPropertyCount, [Count(Parameter = "pPropertyCount")] Span<ExtensionProperties> pProperties)
        {
            // SpanOverloader
            return thisApi.EnumerateDeviceExtensionProperties(physicalDevice, pLayerName, ref pPropertyCount.GetPinnableReference(), ref pProperties.GetPinnableReference());
        }

        /// <summary>To be documented.</summary>
        public static unsafe Result EnumerateDeviceLayerProperties(this Vk thisApi, [Count(Count = 0)] PhysicalDevice physicalDevice, [Count(Count = 0)] uint* pPropertyCount, [Count(Parameter = "pPropertyCount")] Span<LayerProperties> pProperties)
        {
            // SpanOverloader
            return thisApi.EnumerateDeviceLayerProperties(physicalDevice, pPropertyCount, ref pProperties.GetPinnableReference());
        }

        /// <summary>To be documented.</summary>
        public static unsafe Result EnumerateDeviceLayerProperties(this Vk thisApi, [Count(Count = 0)] PhysicalDevice physicalDevice, [Count(Count = 0)] Span<uint> pPropertyCount, [Count(Parameter = "pPropertyCount")] LayerProperties* pProperties)
        {
            // SpanOverloader
            return thisApi.EnumerateDeviceLayerProperties(physicalDevice, ref pPropertyCount.GetPinnableReference(), pProperties);
        }

        /// <summary>To be documented.</summary>
        public static unsafe Result EnumerateDeviceLayerProperties(this Vk thisApi, [Count(Count = 0)] PhysicalDevice physicalDevice, [Count(Count = 0)] Span<uint> pPropertyCount, [Count(Parameter = "pPropertyCount")] Span<LayerProperties> pProperties)
        {
            // SpanOverloader
            return thisApi.EnumerateDeviceLayerProperties(physicalDevice, ref pPropertyCount.GetPinnableReference(), ref pProperties.GetPinnableReference());
        }

        /// <summary>To be documented.</summary>
        public static unsafe Result EnumerateInstanceExtensionProperties(this Vk thisApi, [Count(Count = 0), Flow(Silk.NET.Core.Native.FlowDirection.In)] byte* pLayerName, [Count(Count = 0)] uint* pPropertyCount, [Count(Parameter = "pPropertyCount")] Span<ExtensionProperties> pProperties)
        {
            // SpanOverloader
            return thisApi.EnumerateInstanceExtensionProperties(pLayerName, pPropertyCount, ref pProperties.GetPinnableReference());
        }

        /// <summary>To be documented.</summary>
        public static unsafe Result EnumerateInstanceExtensionProperties(this Vk thisApi, [Count(Count = 0), Flow(Silk.NET.Core.Native.FlowDirection.In)] byte* pLayerName, [Count(Count = 0)] Span<uint> pPropertyCount, [Count(Parameter = "pPropertyCount")] ExtensionProperties* pProperties)
        {
            // SpanOverloader
            return thisApi.EnumerateInstanceExtensionProperties(pLayerName, ref pPropertyCount.GetPinnableReference(), pProperties);
        }

        /// <summary>To be documented.</summary>
        public static unsafe Result EnumerateInstanceExtensionProperties(this Vk thisApi, [Count(Count = 0), Flow(Silk.NET.Core.Native.FlowDirection.In)] byte* pLayerName, [Count(Count = 0)] Span<uint> pPropertyCount, [Count(Parameter = "pPropertyCount")] Span<ExtensionProperties> pProperties)
        {
            // SpanOverloader
            return thisApi.EnumerateInstanceExtensionProperties(pLayerName, ref pPropertyCount.GetPinnableReference(), ref pProperties.GetPinnableReference());
        }

        /// <summary>To be documented.</summary>
        public static unsafe Result EnumerateInstanceExtensionProperties(this Vk thisApi, [Count(Count = 0), Flow(Silk.NET.Core.Native.FlowDirection.In)] ReadOnlySpan<byte> pLayerName, [Count(Count = 0)] uint* pPropertyCount, [Count(Parameter = "pPropertyCount")] ExtensionProperties* pProperties)
        {
            // SpanOverloader
            return thisApi.EnumerateInstanceExtensionProperties(in pLayerName.GetPinnableReference(), pPropertyCount, pProperties);
        }

        /// <summary>To be documented.</summary>
        public static unsafe Result EnumerateInstanceExtensionProperties(this Vk thisApi, [Count(Count = 0), Flow(Silk.NET.Core.Native.FlowDirection.In)] ReadOnlySpan<byte> pLayerName, [Count(Count = 0)] uint* pPropertyCount, [Count(Parameter = "pPropertyCount")] Span<ExtensionProperties> pProperties)
        {
            // SpanOverloader
            return thisApi.EnumerateInstanceExtensionProperties(in pLayerName.GetPinnableReference(), pPropertyCount, ref pProperties.GetPinnableReference());
        }

        /// <summary>To be documented.</summary>
        public static unsafe Result EnumerateInstanceExtensionProperties(this Vk thisApi, [Count(Count = 0), Flow(Silk.NET.Core.Native.FlowDirection.In)] ReadOnlySpan<byte> pLayerName, [Count(Count = 0)] Span<uint> pPropertyCount, [Count(Parameter = "pPropertyCount")] ExtensionProperties* pProperties)
        {
            // SpanOverloader
            return thisApi.EnumerateInstanceExtensionProperties(in pLayerName.GetPinnableReference(), ref pPropertyCount.GetPinnableReference(), pProperties);
        }

        /// <summary>To be documented.</summary>
        public static unsafe Result EnumerateInstanceExtensionProperties(this Vk thisApi, [Count(Count = 0), Flow(Silk.NET.Core.Native.FlowDirection.In)] ReadOnlySpan<byte> pLayerName, [Count(Count = 0)] Span<uint> pPropertyCount, [Count(Parameter = "pPropertyCount")] Span<ExtensionProperties> pProperties)
        {
            // SpanOverloader
            return thisApi.EnumerateInstanceExtensionProperties(in pLayerName.GetPinnableReference(), ref pPropertyCount.GetPinnableReference(), ref pProperties.GetPinnableReference());
        }

        /// <summary>To be documented.</summary>
        public static unsafe Result EnumerateInstanceExtensionProperties(this Vk thisApi, [Flow(Silk.NET.Core.Native.FlowDirection.In), UnmanagedType(Silk.NET.Core.Native.UnmanagedType.LPUTF8Str)] string pLayerName, [Count(Count = 0)] uint* pPropertyCount, [Count(Parameter = "pPropertyCount")] Span<ExtensionProperties> pProperties)
        {
            // SpanOverloader
            return thisApi.EnumerateInstanceExtensionProperties(pLayerName, pPropertyCount, ref pProperties.GetPinnableReference());
        }

        /// <summary>To be documented.</summary>
        public static unsafe Result EnumerateInstanceExtensionProperties(this Vk thisApi, [Flow(Silk.NET.Core.Native.FlowDirection.In), UnmanagedType(Silk.NET.Core.Native.UnmanagedType.LPUTF8Str)] string pLayerName, [Count(Count = 0)] Span<uint> pPropertyCount, [Count(Parameter = "pPropertyCount")] ExtensionProperties* pProperties)
        {
            // SpanOverloader
            return thisApi.EnumerateInstanceExtensionProperties(pLayerName, ref pPropertyCount.GetPinnableReference(), pProperties);
        }

        /// <summary>To be documented.</summary>
        public static unsafe Result EnumerateInstanceExtensionProperties(this Vk thisApi, [Flow(Silk.NET.Core.Native.FlowDirection.In), UnmanagedType(Silk.NET.Core.Native.UnmanagedType.LPUTF8Str)] string pLayerName, [Count(Count = 0)] Span<uint> pPropertyCount, [Count(Parameter = "pPropertyCount")] Span<ExtensionProperties> pProperties)
        {
            // SpanOverloader
            return thisApi.EnumerateInstanceExtensionProperties(pLayerName, ref pPropertyCount.GetPinnableReference(), ref pProperties.GetPinnableReference());
        }

        /// <summary>To be documented.</summary>
        public static unsafe Result EnumerateInstanceLayerProperties(this Vk thisApi, [Count(Count = 0)] uint* pPropertyCount, [Count(Parameter = "pPropertyCount")] Span<LayerProperties> pProperties)
        {
            // SpanOverloader
            return thisApi.EnumerateInstanceLayerProperties(pPropertyCount, ref pProperties.GetPinnableReference());
        }

        /// <summary>To be documented.</summary>
        public static unsafe Result EnumerateInstanceLayerProperties(this Vk thisApi, [Count(Count = 0)] Span<uint> pPropertyCount, [Count(Parameter = "pPropertyCount")] LayerProperties* pProperties)
        {
            // SpanOverloader
            return thisApi.EnumerateInstanceLayerProperties(ref pPropertyCount.GetPinnableReference(), pProperties);
        }

        /// <summary>To be documented.</summary>
        public static unsafe Result EnumerateInstanceLayerProperties(this Vk thisApi, [Count(Count = 0)] Span<uint> pPropertyCount, [Count(Parameter = "pPropertyCount")] Span<LayerProperties> pProperties)
        {
            // SpanOverloader
            return thisApi.EnumerateInstanceLayerProperties(ref pPropertyCount.GetPinnableReference(), ref pProperties.GetPinnableReference());
        }

        /// <summary>To be documented.</summary>
        public static unsafe Result EnumeratePhysicalDevices(this Vk thisApi, [Count(Count = 0)] Instance instance, [Count(Count = 0)] uint* pPhysicalDeviceCount, [Count(Parameter = "pPhysicalDeviceCount")] Span<PhysicalDevice> pPhysicalDevices)
        {
            // SpanOverloader
            return thisApi.EnumeratePhysicalDevices(instance, pPhysicalDeviceCount, ref pPhysicalDevices.GetPinnableReference());
        }

        /// <summary>To be documented.</summary>
        public static unsafe Result EnumeratePhysicalDevices(this Vk thisApi, [Count(Count = 0)] Instance instance, [Count(Count = 0)] Span<uint> pPhysicalDeviceCount, [Count(Parameter = "pPhysicalDeviceCount")] PhysicalDevice* pPhysicalDevices)
        {
            // SpanOverloader
            return thisApi.EnumeratePhysicalDevices(instance, ref pPhysicalDeviceCount.GetPinnableReference(), pPhysicalDevices);
        }

        /// <summary>To be documented.</summary>
        public static unsafe Result EnumeratePhysicalDevices(this Vk thisApi, [Count(Count = 0)] Instance instance, [Count(Count = 0)] Span<uint> pPhysicalDeviceCount, [Count(Parameter = "pPhysicalDeviceCount")] Span<PhysicalDevice> pPhysicalDevices)
        {
            // SpanOverloader
            return thisApi.EnumeratePhysicalDevices(instance, ref pPhysicalDeviceCount.GetPinnableReference(), ref pPhysicalDevices.GetPinnableReference());
        }

        /// <summary>To be documented.</summary>
        public static unsafe Result FlushMappedMemoryRanges(this Vk thisApi, [Count(Count = 0)] Device device, [Count(Count = 0)] uint memoryRangeCount, [Count(Parameter = "memoryRangeCount"), Flow(Silk.NET.Core.Native.FlowDirection.In)] ReadOnlySpan<MappedMemoryRange> pMemoryRanges)
        {
            // SpanOverloader
            return thisApi.FlushMappedMemoryRanges(device, memoryRangeCount, in pMemoryRanges.GetPinnableReference());
        }

        /// <summary>To be documented.</summary>
        public static unsafe void FreeCommandBuffers(this Vk thisApi, [Count(Count = 0)] Device device, [Count(Count = 0)] CommandPool commandPool, [Count(Count = 0)] uint commandBufferCount, [Count(Parameter = "commandBufferCount"), Flow(Silk.NET.Core.Native.FlowDirection.In)] ReadOnlySpan<CommandBuffer> pCommandBuffers)
        {
            // SpanOverloader
            thisApi.FreeCommandBuffers(device, commandPool, commandBufferCount, in pCommandBuffers.GetPinnableReference());
        }

        /// <summary>To be documented.</summary>
        public static unsafe void FreeMemory(this Vk thisApi, [Count(Count = 0)] Device device, [Count(Count = 0)] DeviceMemory memory, [Count(Count = 0), Flow(Silk.NET.Core.Native.FlowDirection.In)] ReadOnlySpan<AllocationCallbacks> pAllocator)
        {
            // SpanOverloader
            thisApi.FreeMemory(device, memory, in pAllocator.GetPinnableReference());
        }

        /// <summary>To be documented.</summary>
        public static unsafe void GetBufferMemoryRequirements(this Vk thisApi, [Count(Count = 0)] Device device, [Count(Count = 0)] Buffer buffer, [Count(Count = 0), Flow(Silk.NET.Core.Native.FlowDirection.Out)] Span<MemoryRequirements> pMemoryRequirements)
        {
            // SpanOverloader
            thisApi.GetBufferMemoryRequirements(device, buffer, out pMemoryRequirements.GetPinnableReference());
        }

        /// <summary>To be documented.</summary>
        public static unsafe void GetDeviceMemoryCommitment(this Vk thisApi, [Count(Count = 0)] Device device, [Count(Count = 0)] DeviceMemory memory, [Count(Count = 0), Flow(Silk.NET.Core.Native.FlowDirection.Out)] Span<ulong> pCommittedMemoryInBytes)
        {
            // SpanOverloader
            thisApi.GetDeviceMemoryCommitment(device, memory, out pCommittedMemoryInBytes.GetPinnableReference());
        }

        /// <summary>To be documented.</summary>
        public static unsafe PfnVoidFunction GetDeviceProcAddr(this Vk thisApi, [Count(Count = 0)] Device device, [Count(Count = 0), Flow(Silk.NET.Core.Native.FlowDirection.In)] ReadOnlySpan<byte> pName)
        {
            // SpanOverloader
            return thisApi.GetDeviceProcAddr(device, in pName.GetPinnableReference());
        }

        /// <summary>To be documented.</summary>
        public static unsafe void GetDeviceQueue(this Vk thisApi, [Count(Count = 0)] Device device, [Count(Count = 0)] uint queueFamilyIndex, [Count(Count = 0)] uint queueIndex, [Count(Count = 0), Flow(Silk.NET.Core.Native.FlowDirection.Out)] Span<Queue> pQueue)
        {
            // SpanOverloader
            thisApi.GetDeviceQueue(device, queueFamilyIndex, queueIndex, out pQueue.GetPinnableReference());
        }

        /// <summary>To be documented.</summary>
        public static unsafe void GetImageMemoryRequirements(this Vk thisApi, [Count(Count = 0)] Device device, [Count(Count = 0)] Image image, [Count(Count = 0), Flow(Silk.NET.Core.Native.FlowDirection.Out)] Span<MemoryRequirements> pMemoryRequirements)
        {
            // SpanOverloader
            thisApi.GetImageMemoryRequirements(device, image, out pMemoryRequirements.GetPinnableReference());
        }

        /// <summary>To be documented.</summary>
        public static unsafe void GetImageSparseMemoryRequirements(this Vk thisApi, [Count(Count = 0)] Device device, [Count(Count = 0)] Image image, [Count(Count = 0)] uint* pSparseMemoryRequirementCount, [Count(Parameter = "pSparseMemoryRequirementCount"), Flow(Silk.NET.Core.Native.FlowDirection.Out)] Span<SparseImageMemoryRequirements> pSparseMemoryRequirements)
        {
            // SpanOverloader
            thisApi.GetImageSparseMemoryRequirements(device, image, pSparseMemoryRequirementCount, out pSparseMemoryRequirements.GetPinnableReference());
        }

        /// <summary>To be documented.</summary>
        public static unsafe void GetImageSparseMemoryRequirements(this Vk thisApi, [Count(Count = 0)] Device device, [Count(Count = 0)] Image image, [Count(Count = 0)] Span<uint> pSparseMemoryRequirementCount, [Count(Parameter = "pSparseMemoryRequirementCount"), Flow(Silk.NET.Core.Native.FlowDirection.Out)] SparseImageMemoryRequirements* pSparseMemoryRequirements)
        {
            // SpanOverloader
            thisApi.GetImageSparseMemoryRequirements(device, image, ref pSparseMemoryRequirementCount.GetPinnableReference(), pSparseMemoryRequirements);
        }

        /// <summary>To be documented.</summary>
        public static unsafe void GetImageSparseMemoryRequirements(this Vk thisApi, [Count(Count = 0)] Device device, [Count(Count = 0)] Image image, [Count(Count = 0)] Span<uint> pSparseMemoryRequirementCount, [Count(Parameter = "pSparseMemoryRequirementCount"), Flow(Silk.NET.Core.Native.FlowDirection.Out)] Span<SparseImageMemoryRequirements> pSparseMemoryRequirements)
        {
            // SpanOverloader
            thisApi.GetImageSparseMemoryRequirements(device, image, ref pSparseMemoryRequirementCount.GetPinnableReference(), out pSparseMemoryRequirements.GetPinnableReference());
        }

        /// <summary>To be documented.</summary>
        public static unsafe void GetImageSubresourceLayout(this Vk thisApi, [Count(Count = 0)] Device device, [Count(Count = 0)] Image image, [Count(Count = 0), Flow(Silk.NET.Core.Native.FlowDirection.In)] ImageSubresource* pSubresource, [Count(Count = 0), Flow(Silk.NET.Core.Native.FlowDirection.Out)] Span<SubresourceLayout> pLayout)
        {
            // SpanOverloader
            thisApi.GetImageSubresourceLayout(device, image, pSubresource, out pLayout.GetPinnableReference());
        }

        /// <summary>To be documented.</summary>
        public static unsafe void GetImageSubresourceLayout(this Vk thisApi, [Count(Count = 0)] Device device, [Count(Count = 0)] Image image, [Count(Count = 0), Flow(Silk.NET.Core.Native.FlowDirection.In)] ReadOnlySpan<ImageSubresource> pSubresource, [Count(Count = 0), Flow(Silk.NET.Core.Native.FlowDirection.Out)] SubresourceLayout* pLayout)
        {
            // SpanOverloader
            thisApi.GetImageSubresourceLayout(device, image, in pSubresource.GetPinnableReference(), pLayout);
        }

        /// <summary>To be documented.</summary>
        public static unsafe void GetImageSubresourceLayout(this Vk thisApi, [Count(Count = 0)] Device device, [Count(Count = 0)] Image image, [Count(Count = 0), Flow(Silk.NET.Core.Native.FlowDirection.In)] ReadOnlySpan<ImageSubresource> pSubresource, [Count(Count = 0), Flow(Silk.NET.Core.Native.FlowDirection.Out)] Span<SubresourceLayout> pLayout)
        {
            // SpanOverloader
            thisApi.GetImageSubresourceLayout(device, image, in pSubresource.GetPinnableReference(), out pLayout.GetPinnableReference());
        }

        /// <summary>To be documented.</summary>
        public static unsafe PfnVoidFunction GetInstanceProcAddr(this Vk thisApi, [Count(Count = 0)] Instance instance, [Count(Count = 0), Flow(Silk.NET.Core.Native.FlowDirection.In)] ReadOnlySpan<byte> pName)
        {
            // SpanOverloader
            return thisApi.GetInstanceProcAddr(instance, in pName.GetPinnableReference());
        }

        /// <summary>To be documented.</summary>
        public static unsafe void GetPhysicalDeviceFeatures(this Vk thisApi, [Count(Count = 0)] PhysicalDevice physicalDevice, [Count(Count = 0), Flow(Silk.NET.Core.Native.FlowDirection.Out)] Span<PhysicalDeviceFeatures> pFeatures)
        {
            // SpanOverloader
            thisApi.GetPhysicalDeviceFeatures(physicalDevice, out pFeatures.GetPinnableReference());
        }

        /// <summary>To be documented.</summary>
        public static unsafe void GetPhysicalDeviceFormatProperties(this Vk thisApi, [Count(Count = 0)] PhysicalDevice physicalDevice, [Count(Count = 0)] Format format, [Count(Count = 0), Flow(Silk.NET.Core.Native.FlowDirection.Out)] Span<FormatProperties> pFormatProperties)
        {
            // SpanOverloader
            thisApi.GetPhysicalDeviceFormatProperties(physicalDevice, format, out pFormatProperties.GetPinnableReference());
        }

        /// <summary>To be documented.</summary>
        public static unsafe Result GetPhysicalDeviceImageFormatProperties(this Vk thisApi, [Count(Count = 0)] PhysicalDevice physicalDevice, [Count(Count = 0)] Format format, [Count(Count = 0)] ImageType type, [Count(Count = 0)] ImageTiling tiling, [Count(Count = 0)] ImageUsageFlags usage, [Count(Count = 0)] ImageCreateFlags flags, [Count(Count = 0), Flow(Silk.NET.Core.Native.FlowDirection.Out)] Span<ImageFormatProperties> pImageFormatProperties)
        {
            // SpanOverloader
            return thisApi.GetPhysicalDeviceImageFormatProperties(physicalDevice, format, type, tiling, usage, flags, out pImageFormatProperties.GetPinnableReference());
        }

        /// <summary>To be documented.</summary>
        public static unsafe void GetPhysicalDeviceMemoryProperties(this Vk thisApi, [Count(Count = 0)] PhysicalDevice physicalDevice, [Count(Count = 0), Flow(Silk.NET.Core.Native.FlowDirection.Out)] Span<PhysicalDeviceMemoryProperties> pMemoryProperties)
        {
            // SpanOverloader
            thisApi.GetPhysicalDeviceMemoryProperties(physicalDevice, out pMemoryProperties.GetPinnableReference());
        }

        /// <summary>To be documented.</summary>
        public static unsafe void GetPhysicalDeviceProperties(this Vk thisApi, [Count(Count = 0)] PhysicalDevice physicalDevice, [Count(Count = 0), Flow(Silk.NET.Core.Native.FlowDirection.Out)] Span<PhysicalDeviceProperties> pProperties)
        {
            // SpanOverloader
            thisApi.GetPhysicalDeviceProperties(physicalDevice, out pProperties.GetPinnableReference());
        }

        /// <summary>To be documented.</summary>
        public static unsafe void GetPhysicalDeviceQueueFamilyProperties(this Vk thisApi, [Count(Count = 0)] PhysicalDevice physicalDevice, [Count(Count = 0)] uint* pQueueFamilyPropertyCount, [Count(Parameter = "pQueueFamilyPropertyCount"), Flow(Silk.NET.Core.Native.FlowDirection.Out)] Span<QueueFamilyProperties> pQueueFamilyProperties)
        {
            // SpanOverloader
            thisApi.GetPhysicalDeviceQueueFamilyProperties(physicalDevice, pQueueFamilyPropertyCount, out pQueueFamilyProperties.GetPinnableReference());
        }

        /// <summary>To be documented.</summary>
        public static unsafe void GetPhysicalDeviceQueueFamilyProperties(this Vk thisApi, [Count(Count = 0)] PhysicalDevice physicalDevice, [Count(Count = 0)] Span<uint> pQueueFamilyPropertyCount, [Count(Parameter = "pQueueFamilyPropertyCount"), Flow(Silk.NET.Core.Native.FlowDirection.Out)] QueueFamilyProperties* pQueueFamilyProperties)
        {
            // SpanOverloader
            thisApi.GetPhysicalDeviceQueueFamilyProperties(physicalDevice, ref pQueueFamilyPropertyCount.GetPinnableReference(), pQueueFamilyProperties);
        }

        /// <summary>To be documented.</summary>
        public static unsafe void GetPhysicalDeviceQueueFamilyProperties(this Vk thisApi, [Count(Count = 0)] PhysicalDevice physicalDevice, [Count(Count = 0)] Span<uint> pQueueFamilyPropertyCount, [Count(Parameter = "pQueueFamilyPropertyCount"), Flow(Silk.NET.Core.Native.FlowDirection.Out)] Span<QueueFamilyProperties> pQueueFamilyProperties)
        {
            // SpanOverloader
            thisApi.GetPhysicalDeviceQueueFamilyProperties(physicalDevice, ref pQueueFamilyPropertyCount.GetPinnableReference(), out pQueueFamilyProperties.GetPinnableReference());
        }

        /// <summary>To be documented.</summary>
        public static unsafe void GetPhysicalDeviceSparseImageFormatProperties(this Vk thisApi, [Count(Count = 0)] PhysicalDevice physicalDevice, [Count(Count = 0)] Format format, [Count(Count = 0)] ImageType type, [Count(Count = 0)] SampleCountFlags samples, [Count(Count = 0)] ImageUsageFlags usage, [Count(Count = 0)] ImageTiling tiling, [Count(Count = 0)] uint* pPropertyCount, [Count(Parameter = "pPropertyCount"), Flow(Silk.NET.Core.Native.FlowDirection.Out)] Span<SparseImageFormatProperties> pProperties)
        {
            // SpanOverloader
            thisApi.GetPhysicalDeviceSparseImageFormatProperties(physicalDevice, format, type, samples, usage, tiling, pPropertyCount, out pProperties.GetPinnableReference());
        }

        /// <summary>To be documented.</summary>
        public static unsafe void GetPhysicalDeviceSparseImageFormatProperties(this Vk thisApi, [Count(Count = 0)] PhysicalDevice physicalDevice, [Count(Count = 0)] Format format, [Count(Count = 0)] ImageType type, [Count(Count = 0)] SampleCountFlags samples, [Count(Count = 0)] ImageUsageFlags usage, [Count(Count = 0)] ImageTiling tiling, [Count(Count = 0)] Span<uint> pPropertyCount, [Count(Parameter = "pPropertyCount"), Flow(Silk.NET.Core.Native.FlowDirection.Out)] SparseImageFormatProperties* pProperties)
        {
            // SpanOverloader
            thisApi.GetPhysicalDeviceSparseImageFormatProperties(physicalDevice, format, type, samples, usage, tiling, ref pPropertyCount.GetPinnableReference(), pProperties);
        }

        /// <summary>To be documented.</summary>
        public static unsafe void GetPhysicalDeviceSparseImageFormatProperties(this Vk thisApi, [Count(Count = 0)] PhysicalDevice physicalDevice, [Count(Count = 0)] Format format, [Count(Count = 0)] ImageType type, [Count(Count = 0)] SampleCountFlags samples, [Count(Count = 0)] ImageUsageFlags usage, [Count(Count = 0)] ImageTiling tiling, [Count(Count = 0)] Span<uint> pPropertyCount, [Count(Parameter = "pPropertyCount"), Flow(Silk.NET.Core.Native.FlowDirection.Out)] Span<SparseImageFormatProperties> pProperties)
        {
            // SpanOverloader
            thisApi.GetPhysicalDeviceSparseImageFormatProperties(physicalDevice, format, type, samples, usage, tiling, ref pPropertyCount.GetPinnableReference(), out pProperties.GetPinnableReference());
        }

        /// <summary>To be documented.</summary>
        public static unsafe Result GetQueryPoolResults<T0>(this Vk thisApi, [Count(Count = 0)] Device device, [Count(Count = 0)] QueryPool queryPool, [Count(Count = 0)] uint firstQuery, [Count(Count = 0)] uint queryCount, [Count(Count = 0)] nuint dataSize, [Count(Parameter = "dataSize")] Span<T0> pData, [Count(Count = 0)] ulong stride, [Count(Count = 0)] QueryResultFlags flags) where T0 : unmanaged
        {
            // SpanOverloader
            return thisApi.GetQueryPoolResults(device, queryPool, firstQuery, queryCount, dataSize, ref pData.GetPinnableReference(), stride, flags);
        }

        /// <summary>To be documented.</summary>
        public static unsafe Result InvalidateMappedMemoryRanges(this Vk thisApi, [Count(Count = 0)] Device device, [Count(Count = 0)] uint memoryRangeCount, [Count(Parameter = "memoryRangeCount"), Flow(Silk.NET.Core.Native.FlowDirection.In)] ReadOnlySpan<MappedMemoryRange> pMemoryRanges)
        {
            // SpanOverloader
            return thisApi.InvalidateMappedMemoryRanges(device, memoryRangeCount, in pMemoryRanges.GetPinnableReference());
        }

        /// <summary>To be documented.</summary>
        public static unsafe Result QueueBindSparse(this Vk thisApi, [Count(Count = 0)] Queue queue, [Count(Count = 0)] uint bindInfoCount, [Count(Parameter = "bindInfoCount"), Flow(Silk.NET.Core.Native.FlowDirection.In)] ReadOnlySpan<BindSparseInfo> pBindInfo, [Count(Count = 0)] Fence fence)
        {
            // SpanOverloader
            return thisApi.QueueBindSparse(queue, bindInfoCount, in pBindInfo.GetPinnableReference(), fence);
        }

        /// <summary>To be documented.</summary>
        public static unsafe Result QueueSubmit(this Vk thisApi, [Count(Count = 0)] Queue queue, [Count(Count = 0)] uint submitCount, [Count(Parameter = "submitCount"), Flow(Silk.NET.Core.Native.FlowDirection.In)] ReadOnlySpan<SubmitInfo> pSubmits, [Count(Count = 0)] Fence fence)
        {
            // SpanOverloader
            return thisApi.QueueSubmit(queue, submitCount, in pSubmits.GetPinnableReference(), fence);
        }

        /// <summary>To be documented.</summary>
        public static unsafe Result ResetFences(this Vk thisApi, [Count(Count = 0)] Device device, [Count(Count = 0)] uint fenceCount, [Count(Parameter = "fenceCount"), Flow(Silk.NET.Core.Native.FlowDirection.In)] ReadOnlySpan<Fence> pFences)
        {
            // SpanOverloader
            return thisApi.ResetFences(device, fenceCount, in pFences.GetPinnableReference());
        }

        /// <summary>To be documented.</summary>
        public static unsafe Result WaitForFences(this Vk thisApi, [Count(Count = 0)] Device device, [Count(Count = 0)] uint fenceCount, [Count(Parameter = "fenceCount"), Flow(Silk.NET.Core.Native.FlowDirection.In)] ReadOnlySpan<Fence> pFences, [Count(Count = 0)] Bool32 waitAll, [Count(Count = 0)] ulong timeout)
        {
            // SpanOverloader
            return thisApi.WaitForFences(device, fenceCount, in pFences.GetPinnableReference(), waitAll, timeout);
        }

        /// <summary>To be documented.</summary>
        public static unsafe Result AllocateDescriptorSets(this Vk thisApi, [Count(Count = 0)] Device device, [Count(Count = 0), Flow(Silk.NET.Core.Native.FlowDirection.In)] DescriptorSetAllocateInfo* pAllocateInfo, [Count(Computed = "pAllocateInfo->descriptorSetCount"), Flow(Silk.NET.Core.Native.FlowDirection.Out)] Span<DescriptorSet> pDescriptorSets)
        {
            // SpanOverloader
            return thisApi.AllocateDescriptorSets(device, pAllocateInfo, out pDescriptorSets.GetPinnableReference());
        }

        /// <summary>To be documented.</summary>
        public static unsafe Result AllocateDescriptorSets(this Vk thisApi, [Count(Count = 0)] Device device, [Count(Count = 0), Flow(Silk.NET.Core.Native.FlowDirection.In)] ReadOnlySpan<DescriptorSetAllocateInfo> pAllocateInfo, [Count(Computed = "pAllocateInfo->descriptorSetCount"), Flow(Silk.NET.Core.Native.FlowDirection.Out)] DescriptorSet* pDescriptorSets)
        {
            // SpanOverloader
            return thisApi.AllocateDescriptorSets(device, in pAllocateInfo.GetPinnableReference(), pDescriptorSets);
        }

        /// <summary>To be documented.</summary>
        public static unsafe Result AllocateDescriptorSets(this Vk thisApi, [Count(Count = 0)] Device device, [Count(Count = 0), Flow(Silk.NET.Core.Native.FlowDirection.In)] ReadOnlySpan<DescriptorSetAllocateInfo> pAllocateInfo, [Count(Computed = "pAllocateInfo->descriptorSetCount"), Flow(Silk.NET.Core.Native.FlowDirection.Out)] Span<DescriptorSet> pDescriptorSets)
        {
            // SpanOverloader
            return thisApi.AllocateDescriptorSets(device, in pAllocateInfo.GetPinnableReference(), out pDescriptorSets.GetPinnableReference());
        }

        /// <summary>To be documented.</summary>
        public static unsafe void CmdBindDescriptorSets(this Vk thisApi, [Count(Count = 0)] CommandBuffer commandBuffer, [Count(Count = 0)] PipelineBindPoint pipelineBindPoint, [Count(Count = 0)] PipelineLayout layout, [Count(Count = 0)] uint firstSet, [Count(Count = 0)] uint descriptorSetCount, [Count(Parameter = "descriptorSetCount"), Flow(Silk.NET.Core.Native.FlowDirection.In)] DescriptorSet* pDescriptorSets, [Count(Count = 0)] uint dynamicOffsetCount, [Count(Parameter = "dynamicOffsetCount"), Flow(Silk.NET.Core.Native.FlowDirection.In)] ReadOnlySpan<uint> pDynamicOffsets)
        {
            // SpanOverloader
            thisApi.CmdBindDescriptorSets(commandBuffer, pipelineBindPoint, layout, firstSet, descriptorSetCount, pDescriptorSets, dynamicOffsetCount, in pDynamicOffsets.GetPinnableReference());
        }

        /// <summary>To be documented.</summary>
        public static unsafe void CmdBindDescriptorSets(this Vk thisApi, [Count(Count = 0)] CommandBuffer commandBuffer, [Count(Count = 0)] PipelineBindPoint pipelineBindPoint, [Count(Count = 0)] PipelineLayout layout, [Count(Count = 0)] uint firstSet, [Count(Count = 0)] uint descriptorSetCount, [Count(Parameter = "descriptorSetCount"), Flow(Silk.NET.Core.Native.FlowDirection.In)] ReadOnlySpan<DescriptorSet> pDescriptorSets, [Count(Count = 0)] uint dynamicOffsetCount, [Count(Parameter = "dynamicOffsetCount"), Flow(Silk.NET.Core.Native.FlowDirection.In)] uint* pDynamicOffsets)
        {
            // SpanOverloader
            thisApi.CmdBindDescriptorSets(commandBuffer, pipelineBindPoint, layout, firstSet, descriptorSetCount, in pDescriptorSets.GetPinnableReference(), dynamicOffsetCount, pDynamicOffsets);
        }

        /// <summary>To be documented.</summary>
        public static unsafe void CmdBindDescriptorSets(this Vk thisApi, [Count(Count = 0)] CommandBuffer commandBuffer, [Count(Count = 0)] PipelineBindPoint pipelineBindPoint, [Count(Count = 0)] PipelineLayout layout, [Count(Count = 0)] uint firstSet, [Count(Count = 0)] uint descriptorSetCount, [Count(Parameter = "descriptorSetCount"), Flow(Silk.NET.Core.Native.FlowDirection.In)] ReadOnlySpan<DescriptorSet> pDescriptorSets, [Count(Count = 0)] uint dynamicOffsetCount, [Count(Parameter = "dynamicOffsetCount"), Flow(Silk.NET.Core.Native.FlowDirection.In)] ReadOnlySpan<uint> pDynamicOffsets)
        {
            // SpanOverloader
            thisApi.CmdBindDescriptorSets(commandBuffer, pipelineBindPoint, layout, firstSet, descriptorSetCount, in pDescriptorSets.GetPinnableReference(), dynamicOffsetCount, in pDynamicOffsets.GetPinnableReference());
        }

        /// <summary>To be documented.</summary>
        public static unsafe void CmdClearColorImage(this Vk thisApi, [Count(Count = 0)] CommandBuffer commandBuffer, [Count(Count = 0)] Image image, [Count(Count = 0)] ImageLayout imageLayout, [Count(Count = 0), Flow(Silk.NET.Core.Native.FlowDirection.In)] ClearColorValue* pColor, [Count(Count = 0)] uint rangeCount, [Count(Parameter = "rangeCount"), Flow(Silk.NET.Core.Native.FlowDirection.In)] ReadOnlySpan<ImageSubresourceRange> pRanges)
        {
            // SpanOverloader
            thisApi.CmdClearColorImage(commandBuffer, image, imageLayout, pColor, rangeCount, in pRanges.GetPinnableReference());
        }

        /// <summary>To be documented.</summary>
        public static unsafe void CmdClearColorImage(this Vk thisApi, [Count(Count = 0)] CommandBuffer commandBuffer, [Count(Count = 0)] Image image, [Count(Count = 0)] ImageLayout imageLayout, [Count(Count = 0), Flow(Silk.NET.Core.Native.FlowDirection.In)] ReadOnlySpan<ClearColorValue> pColor, [Count(Count = 0)] uint rangeCount, [Count(Parameter = "rangeCount"), Flow(Silk.NET.Core.Native.FlowDirection.In)] ImageSubresourceRange* pRanges)
        {
            // SpanOverloader
            thisApi.CmdClearColorImage(commandBuffer, image, imageLayout, in pColor.GetPinnableReference(), rangeCount, pRanges);
        }

        /// <summary>To be documented.</summary>
        public static unsafe void CmdClearColorImage(this Vk thisApi, [Count(Count = 0)] CommandBuffer commandBuffer, [Count(Count = 0)] Image image, [Count(Count = 0)] ImageLayout imageLayout, [Count(Count = 0), Flow(Silk.NET.Core.Native.FlowDirection.In)] ReadOnlySpan<ClearColorValue> pColor, [Count(Count = 0)] uint rangeCount, [Count(Parameter = "rangeCount"), Flow(Silk.NET.Core.Native.FlowDirection.In)] ReadOnlySpan<ImageSubresourceRange> pRanges)
        {
            // SpanOverloader
            thisApi.CmdClearColorImage(commandBuffer, image, imageLayout, in pColor.GetPinnableReference(), rangeCount, in pRanges.GetPinnableReference());
        }

        /// <summary>To be documented.</summary>
        public static unsafe void CmdPushConstants<T0>(this Vk thisApi, [Count(Count = 0)] CommandBuffer commandBuffer, [Count(Count = 0)] PipelineLayout layout, [Count(Count = 0)] ShaderStageFlags stageFlags, [Count(Count = 0)] uint offset, [Count(Count = 0)] uint size, [Count(Parameter = "size")] Span<T0> pValues) where T0 : unmanaged
        {
            // SpanOverloader
            thisApi.CmdPushConstants(commandBuffer, layout, stageFlags, offset, size, ref pValues.GetPinnableReference());
        }

        /// <summary>To be documented.</summary>
        public static unsafe void CmdWaitEvents(this Vk thisApi, [Count(Count = 0)] CommandBuffer commandBuffer, [Count(Count = 0)] uint eventCount, [Count(Parameter = "eventCount"), Flow(Silk.NET.Core.Native.FlowDirection.In)] Event* pEvents, [Count(Count = 0)] PipelineStageFlags srcStageMask, [Count(Count = 0)] PipelineStageFlags dstStageMask, [Count(Count = 0)] uint memoryBarrierCount, [Count(Parameter = "memoryBarrierCount"), Flow(Silk.NET.Core.Native.FlowDirection.In)] MemoryBarrier* pMemoryBarriers, [Count(Count = 0)] uint bufferMemoryBarrierCount, [Count(Parameter = "bufferMemoryBarrierCount"), Flow(Silk.NET.Core.Native.FlowDirection.In)] BufferMemoryBarrier* pBufferMemoryBarriers, [Count(Count = 0)] uint imageMemoryBarrierCount, [Count(Parameter = "imageMemoryBarrierCount"), Flow(Silk.NET.Core.Native.FlowDirection.In)] ReadOnlySpan<ImageMemoryBarrier> pImageMemoryBarriers)
        {
            // SpanOverloader
            thisApi.CmdWaitEvents(commandBuffer, eventCount, pEvents, srcStageMask, dstStageMask, memoryBarrierCount, pMemoryBarriers, bufferMemoryBarrierCount, pBufferMemoryBarriers, imageMemoryBarrierCount, in pImageMemoryBarriers.GetPinnableReference());
        }

        /// <summary>To be documented.</summary>
        public static unsafe void CmdWaitEvents(this Vk thisApi, [Count(Count = 0)] CommandBuffer commandBuffer, [Count(Count = 0)] uint eventCount, [Count(Parameter = "eventCount"), Flow(Silk.NET.Core.Native.FlowDirection.In)] Event* pEvents, [Count(Count = 0)] PipelineStageFlags srcStageMask, [Count(Count = 0)] PipelineStageFlags dstStageMask, [Count(Count = 0)] uint memoryBarrierCount, [Count(Parameter = "memoryBarrierCount"), Flow(Silk.NET.Core.Native.FlowDirection.In)] MemoryBarrier* pMemoryBarriers, [Count(Count = 0)] uint bufferMemoryBarrierCount, [Count(Parameter = "bufferMemoryBarrierCount"), Flow(Silk.NET.Core.Native.FlowDirection.In)] ReadOnlySpan<BufferMemoryBarrier> pBufferMemoryBarriers, [Count(Count = 0)] uint imageMemoryBarrierCount, [Count(Parameter = "imageMemoryBarrierCount"), Flow(Silk.NET.Core.Native.FlowDirection.In)] ImageMemoryBarrier* pImageMemoryBarriers)
        {
            // SpanOverloader
            thisApi.CmdWaitEvents(commandBuffer, eventCount, pEvents, srcStageMask, dstStageMask, memoryBarrierCount, pMemoryBarriers, bufferMemoryBarrierCount, in pBufferMemoryBarriers.GetPinnableReference(), imageMemoryBarrierCount, pImageMemoryBarriers);
        }

        /// <summary>To be documented.</summary>
        public static unsafe void CmdWaitEvents(this Vk thisApi, [Count(Count = 0)] CommandBuffer commandBuffer, [Count(Count = 0)] uint eventCount, [Count(Parameter = "eventCount"), Flow(Silk.NET.Core.Native.FlowDirection.In)] Event* pEvents, [Count(Count = 0)] PipelineStageFlags srcStageMask, [Count(Count = 0)] PipelineStageFlags dstStageMask, [Count(Count = 0)] uint memoryBarrierCount, [Count(Parameter = "memoryBarrierCount"), Flow(Silk.NET.Core.Native.FlowDirection.In)] MemoryBarrier* pMemoryBarriers, [Count(Count = 0)] uint bufferMemoryBarrierCount, [Count(Parameter = "bufferMemoryBarrierCount"), Flow(Silk.NET.Core.Native.FlowDirection.In)] ReadOnlySpan<BufferMemoryBarrier> pBufferMemoryBarriers, [Count(Count = 0)] uint imageMemoryBarrierCount, [Count(Parameter = "imageMemoryBarrierCount"), Flow(Silk.NET.Core.Native.FlowDirection.In)] ReadOnlySpan<ImageMemoryBarrier> pImageMemoryBarriers)
        {
            // SpanOverloader
            thisApi.CmdWaitEvents(commandBuffer, eventCount, pEvents, srcStageMask, dstStageMask, memoryBarrierCount, pMemoryBarriers, bufferMemoryBarrierCount, in pBufferMemoryBarriers.GetPinnableReference(), imageMemoryBarrierCount, in pImageMemoryBarriers.GetPinnableReference());
        }

        /// <summary>To be documented.</summary>
        public static unsafe void CmdWaitEvents(this Vk thisApi, [Count(Count = 0)] CommandBuffer commandBuffer, [Count(Count = 0)] uint eventCount, [Count(Parameter = "eventCount"), Flow(Silk.NET.Core.Native.FlowDirection.In)] Event* pEvents, [Count(Count = 0)] PipelineStageFlags srcStageMask, [Count(Count = 0)] PipelineStageFlags dstStageMask, [Count(Count = 0)] uint memoryBarrierCount, [Count(Parameter = "memoryBarrierCount"), Flow(Silk.NET.Core.Native.FlowDirection.In)] ReadOnlySpan<MemoryBarrier> pMemoryBarriers, [Count(Count = 0)] uint bufferMemoryBarrierCount, [Count(Parameter = "bufferMemoryBarrierCount"), Flow(Silk.NET.Core.Native.FlowDirection.In)] BufferMemoryBarrier* pBufferMemoryBarriers, [Count(Count = 0)] uint imageMemoryBarrierCount, [Count(Parameter = "imageMemoryBarrierCount"), Flow(Silk.NET.Core.Native.FlowDirection.In)] ImageMemoryBarrier* pImageMemoryBarriers)
        {
            // SpanOverloader
            thisApi.CmdWaitEvents(commandBuffer, eventCount, pEvents, srcStageMask, dstStageMask, memoryBarrierCount, in pMemoryBarriers.GetPinnableReference(), bufferMemoryBarrierCount, pBufferMemoryBarriers, imageMemoryBarrierCount, pImageMemoryBarriers);
        }

        /// <summary>To be documented.</summary>
        public static unsafe void CmdWaitEvents(this Vk thisApi, [Count(Count = 0)] CommandBuffer commandBuffer, [Count(Count = 0)] uint eventCount, [Count(Parameter = "eventCount"), Flow(Silk.NET.Core.Native.FlowDirection.In)] Event* pEvents, [Count(Count = 0)] PipelineStageFlags srcStageMask, [Count(Count = 0)] PipelineStageFlags dstStageMask, [Count(Count = 0)] uint memoryBarrierCount, [Count(Parameter = "memoryBarrierCount"), Flow(Silk.NET.Core.Native.FlowDirection.In)] ReadOnlySpan<MemoryBarrier> pMemoryBarriers, [Count(Count = 0)] uint bufferMemoryBarrierCount, [Count(Parameter = "bufferMemoryBarrierCount"), Flow(Silk.NET.Core.Native.FlowDirection.In)] BufferMemoryBarrier* pBufferMemoryBarriers, [Count(Count = 0)] uint imageMemoryBarrierCount, [Count(Parameter = "imageMemoryBarrierCount"), Flow(Silk.NET.Core.Native.FlowDirection.In)] ReadOnlySpan<ImageMemoryBarrier> pImageMemoryBarriers)
        {
            // SpanOverloader
            thisApi.CmdWaitEvents(commandBuffer, eventCount, pEvents, srcStageMask, dstStageMask, memoryBarrierCount, in pMemoryBarriers.GetPinnableReference(), bufferMemoryBarrierCount, pBufferMemoryBarriers, imageMemoryBarrierCount, in pImageMemoryBarriers.GetPinnableReference());
        }

        /// <summary>To be documented.</summary>
        public static unsafe void CmdWaitEvents(this Vk thisApi, [Count(Count = 0)] CommandBuffer commandBuffer, [Count(Count = 0)] uint eventCount, [Count(Parameter = "eventCount"), Flow(Silk.NET.Core.Native.FlowDirection.In)] Event* pEvents, [Count(Count = 0)] PipelineStageFlags srcStageMask, [Count(Count = 0)] PipelineStageFlags dstStageMask, [Count(Count = 0)] uint memoryBarrierCount, [Count(Parameter = "memoryBarrierCount"), Flow(Silk.NET.Core.Native.FlowDirection.In)] ReadOnlySpan<MemoryBarrier> pMemoryBarriers, [Count(Count = 0)] uint bufferMemoryBarrierCount, [Count(Parameter = "bufferMemoryBarrierCount"), Flow(Silk.NET.Core.Native.FlowDirection.In)] ReadOnlySpan<BufferMemoryBarrier> pBufferMemoryBarriers, [Count(Count = 0)] uint imageMemoryBarrierCount, [Count(Parameter = "imageMemoryBarrierCount"), Flow(Silk.NET.Core.Native.FlowDirection.In)] ImageMemoryBarrier* pImageMemoryBarriers)
        {
            // SpanOverloader
            thisApi.CmdWaitEvents(commandBuffer, eventCount, pEvents, srcStageMask, dstStageMask, memoryBarrierCount, in pMemoryBarriers.GetPinnableReference(), bufferMemoryBarrierCount, in pBufferMemoryBarriers.GetPinnableReference(), imageMemoryBarrierCount, pImageMemoryBarriers);
        }

        /// <summary>To be documented.</summary>
        public static unsafe void CmdWaitEvents(this Vk thisApi, [Count(Count = 0)] CommandBuffer commandBuffer, [Count(Count = 0)] uint eventCount, [Count(Parameter = "eventCount"), Flow(Silk.NET.Core.Native.FlowDirection.In)] Event* pEvents, [Count(Count = 0)] PipelineStageFlags srcStageMask, [Count(Count = 0)] PipelineStageFlags dstStageMask, [Count(Count = 0)] uint memoryBarrierCount, [Count(Parameter = "memoryBarrierCount"), Flow(Silk.NET.Core.Native.FlowDirection.In)] ReadOnlySpan<MemoryBarrier> pMemoryBarriers, [Count(Count = 0)] uint bufferMemoryBarrierCount, [Count(Parameter = "bufferMemoryBarrierCount"), Flow(Silk.NET.Core.Native.FlowDirection.In)] ReadOnlySpan<BufferMemoryBarrier> pBufferMemoryBarriers, [Count(Count = 0)] uint imageMemoryBarrierCount, [Count(Parameter = "imageMemoryBarrierCount"), Flow(Silk.NET.Core.Native.FlowDirection.In)] ReadOnlySpan<ImageMemoryBarrier> pImageMemoryBarriers)
        {
            // SpanOverloader
            thisApi.CmdWaitEvents(commandBuffer, eventCount, pEvents, srcStageMask, dstStageMask, memoryBarrierCount, in pMemoryBarriers.GetPinnableReference(), bufferMemoryBarrierCount, in pBufferMemoryBarriers.GetPinnableReference(), imageMemoryBarrierCount, in pImageMemoryBarriers.GetPinnableReference());
        }

        /// <summary>To be documented.</summary>
        public static unsafe void CmdWaitEvents(this Vk thisApi, [Count(Count = 0)] CommandBuffer commandBuffer, [Count(Count = 0)] uint eventCount, [Count(Parameter = "eventCount"), Flow(Silk.NET.Core.Native.FlowDirection.In)] ReadOnlySpan<Event> pEvents, [Count(Count = 0)] PipelineStageFlags srcStageMask, [Count(Count = 0)] PipelineStageFlags dstStageMask, [Count(Count = 0)] uint memoryBarrierCount, [Count(Parameter = "memoryBarrierCount"), Flow(Silk.NET.Core.Native.FlowDirection.In)] MemoryBarrier* pMemoryBarriers, [Count(Count = 0)] uint bufferMemoryBarrierCount, [Count(Parameter = "bufferMemoryBarrierCount"), Flow(Silk.NET.Core.Native.FlowDirection.In)] BufferMemoryBarrier* pBufferMemoryBarriers, [Count(Count = 0)] uint imageMemoryBarrierCount, [Count(Parameter = "imageMemoryBarrierCount"), Flow(Silk.NET.Core.Native.FlowDirection.In)] ImageMemoryBarrier* pImageMemoryBarriers)
        {
            // SpanOverloader
            thisApi.CmdWaitEvents(commandBuffer, eventCount, in pEvents.GetPinnableReference(), srcStageMask, dstStageMask, memoryBarrierCount, pMemoryBarriers, bufferMemoryBarrierCount, pBufferMemoryBarriers, imageMemoryBarrierCount, pImageMemoryBarriers);
        }

        /// <summary>To be documented.</summary>
        public static unsafe void CmdWaitEvents(this Vk thisApi, [Count(Count = 0)] CommandBuffer commandBuffer, [Count(Count = 0)] uint eventCount, [Count(Parameter = "eventCount"), Flow(Silk.NET.Core.Native.FlowDirection.In)] ReadOnlySpan<Event> pEvents, [Count(Count = 0)] PipelineStageFlags srcStageMask, [Count(Count = 0)] PipelineStageFlags dstStageMask, [Count(Count = 0)] uint memoryBarrierCount, [Count(Parameter = "memoryBarrierCount"), Flow(Silk.NET.Core.Native.FlowDirection.In)] MemoryBarrier* pMemoryBarriers, [Count(Count = 0)] uint bufferMemoryBarrierCount, [Count(Parameter = "bufferMemoryBarrierCount"), Flow(Silk.NET.Core.Native.FlowDirection.In)] BufferMemoryBarrier* pBufferMemoryBarriers, [Count(Count = 0)] uint imageMemoryBarrierCount, [Count(Parameter = "imageMemoryBarrierCount"), Flow(Silk.NET.Core.Native.FlowDirection.In)] ReadOnlySpan<ImageMemoryBarrier> pImageMemoryBarriers)
        {
            // SpanOverloader
            thisApi.CmdWaitEvents(commandBuffer, eventCount, in pEvents.GetPinnableReference(), srcStageMask, dstStageMask, memoryBarrierCount, pMemoryBarriers, bufferMemoryBarrierCount, pBufferMemoryBarriers, imageMemoryBarrierCount, in pImageMemoryBarriers.GetPinnableReference());
        }

        /// <summary>To be documented.</summary>
        public static unsafe void CmdWaitEvents(this Vk thisApi, [Count(Count = 0)] CommandBuffer commandBuffer, [Count(Count = 0)] uint eventCount, [Count(Parameter = "eventCount"), Flow(Silk.NET.Core.Native.FlowDirection.In)] ReadOnlySpan<Event> pEvents, [Count(Count = 0)] PipelineStageFlags srcStageMask, [Count(Count = 0)] PipelineStageFlags dstStageMask, [Count(Count = 0)] uint memoryBarrierCount, [Count(Parameter = "memoryBarrierCount"), Flow(Silk.NET.Core.Native.FlowDirection.In)] MemoryBarrier* pMemoryBarriers, [Count(Count = 0)] uint bufferMemoryBarrierCount, [Count(Parameter = "bufferMemoryBarrierCount"), Flow(Silk.NET.Core.Native.FlowDirection.In)] ReadOnlySpan<BufferMemoryBarrier> pBufferMemoryBarriers, [Count(Count = 0)] uint imageMemoryBarrierCount, [Count(Parameter = "imageMemoryBarrierCount"), Flow(Silk.NET.Core.Native.FlowDirection.In)] ImageMemoryBarrier* pImageMemoryBarriers)
        {
            // SpanOverloader
            thisApi.CmdWaitEvents(commandBuffer, eventCount, in pEvents.GetPinnableReference(), srcStageMask, dstStageMask, memoryBarrierCount, pMemoryBarriers, bufferMemoryBarrierCount, in pBufferMemoryBarriers.GetPinnableReference(), imageMemoryBarrierCount, pImageMemoryBarriers);
        }

        /// <summary>To be documented.</summary>
        public static unsafe void CmdWaitEvents(this Vk thisApi, [Count(Count = 0)] CommandBuffer commandBuffer, [Count(Count = 0)] uint eventCount, [Count(Parameter = "eventCount"), Flow(Silk.NET.Core.Native.FlowDirection.In)] ReadOnlySpan<Event> pEvents, [Count(Count = 0)] PipelineStageFlags srcStageMask, [Count(Count = 0)] PipelineStageFlags dstStageMask, [Count(Count = 0)] uint memoryBarrierCount, [Count(Parameter = "memoryBarrierCount"), Flow(Silk.NET.Core.Native.FlowDirection.In)] MemoryBarrier* pMemoryBarriers, [Count(Count = 0)] uint bufferMemoryBarrierCount, [Count(Parameter = "bufferMemoryBarrierCount"), Flow(Silk.NET.Core.Native.FlowDirection.In)] ReadOnlySpan<BufferMemoryBarrier> pBufferMemoryBarriers, [Count(Count = 0)] uint imageMemoryBarrierCount, [Count(Parameter = "imageMemoryBarrierCount"), Flow(Silk.NET.Core.Native.FlowDirection.In)] ReadOnlySpan<ImageMemoryBarrier> pImageMemoryBarriers)
        {
            // SpanOverloader
            thisApi.CmdWaitEvents(commandBuffer, eventCount, in pEvents.GetPinnableReference(), srcStageMask, dstStageMask, memoryBarrierCount, pMemoryBarriers, bufferMemoryBarrierCount, in pBufferMemoryBarriers.GetPinnableReference(), imageMemoryBarrierCount, in pImageMemoryBarriers.GetPinnableReference());
        }

        /// <summary>To be documented.</summary>
        public static unsafe void CmdWaitEvents(this Vk thisApi, [Count(Count = 0)] CommandBuffer commandBuffer, [Count(Count = 0)] uint eventCount, [Count(Parameter = "eventCount"), Flow(Silk.NET.Core.Native.FlowDirection.In)] ReadOnlySpan<Event> pEvents, [Count(Count = 0)] PipelineStageFlags srcStageMask, [Count(Count = 0)] PipelineStageFlags dstStageMask, [Count(Count = 0)] uint memoryBarrierCount, [Count(Parameter = "memoryBarrierCount"), Flow(Silk.NET.Core.Native.FlowDirection.In)] ReadOnlySpan<MemoryBarrier> pMemoryBarriers, [Count(Count = 0)] uint bufferMemoryBarrierCount, [Count(Parameter = "bufferMemoryBarrierCount"), Flow(Silk.NET.Core.Native.FlowDirection.In)] BufferMemoryBarrier* pBufferMemoryBarriers, [Count(Count = 0)] uint imageMemoryBarrierCount, [Count(Parameter = "imageMemoryBarrierCount"), Flow(Silk.NET.Core.Native.FlowDirection.In)] ImageMemoryBarrier* pImageMemoryBarriers)
        {
            // SpanOverloader
            thisApi.CmdWaitEvents(commandBuffer, eventCount, in pEvents.GetPinnableReference(), srcStageMask, dstStageMask, memoryBarrierCount, in pMemoryBarriers.GetPinnableReference(), bufferMemoryBarrierCount, pBufferMemoryBarriers, imageMemoryBarrierCount, pImageMemoryBarriers);
        }

        /// <summary>To be documented.</summary>
        public static unsafe void CmdWaitEvents(this Vk thisApi, [Count(Count = 0)] CommandBuffer commandBuffer, [Count(Count = 0)] uint eventCount, [Count(Parameter = "eventCount"), Flow(Silk.NET.Core.Native.FlowDirection.In)] ReadOnlySpan<Event> pEvents, [Count(Count = 0)] PipelineStageFlags srcStageMask, [Count(Count = 0)] PipelineStageFlags dstStageMask, [Count(Count = 0)] uint memoryBarrierCount, [Count(Parameter = "memoryBarrierCount"), Flow(Silk.NET.Core.Native.FlowDirection.In)] ReadOnlySpan<MemoryBarrier> pMemoryBarriers, [Count(Count = 0)] uint bufferMemoryBarrierCount, [Count(Parameter = "bufferMemoryBarrierCount"), Flow(Silk.NET.Core.Native.FlowDirection.In)] BufferMemoryBarrier* pBufferMemoryBarriers, [Count(Count = 0)] uint imageMemoryBarrierCount, [Count(Parameter = "imageMemoryBarrierCount"), Flow(Silk.NET.Core.Native.FlowDirection.In)] ReadOnlySpan<ImageMemoryBarrier> pImageMemoryBarriers)
        {
            // SpanOverloader
            thisApi.CmdWaitEvents(commandBuffer, eventCount, in pEvents.GetPinnableReference(), srcStageMask, dstStageMask, memoryBarrierCount, in pMemoryBarriers.GetPinnableReference(), bufferMemoryBarrierCount, pBufferMemoryBarriers, imageMemoryBarrierCount, in pImageMemoryBarriers.GetPinnableReference());
        }

        /// <summary>To be documented.</summary>
        public static unsafe void CmdWaitEvents(this Vk thisApi, [Count(Count = 0)] CommandBuffer commandBuffer, [Count(Count = 0)] uint eventCount, [Count(Parameter = "eventCount"), Flow(Silk.NET.Core.Native.FlowDirection.In)] ReadOnlySpan<Event> pEvents, [Count(Count = 0)] PipelineStageFlags srcStageMask, [Count(Count = 0)] PipelineStageFlags dstStageMask, [Count(Count = 0)] uint memoryBarrierCount, [Count(Parameter = "memoryBarrierCount"), Flow(Silk.NET.Core.Native.FlowDirection.In)] ReadOnlySpan<MemoryBarrier> pMemoryBarriers, [Count(Count = 0)] uint bufferMemoryBarrierCount, [Count(Parameter = "bufferMemoryBarrierCount"), Flow(Silk.NET.Core.Native.FlowDirection.In)] ReadOnlySpan<BufferMemoryBarrier> pBufferMemoryBarriers, [Count(Count = 0)] uint imageMemoryBarrierCount, [Count(Parameter = "imageMemoryBarrierCount"), Flow(Silk.NET.Core.Native.FlowDirection.In)] ImageMemoryBarrier* pImageMemoryBarriers)
        {
            // SpanOverloader
            thisApi.CmdWaitEvents(commandBuffer, eventCount, in pEvents.GetPinnableReference(), srcStageMask, dstStageMask, memoryBarrierCount, in pMemoryBarriers.GetPinnableReference(), bufferMemoryBarrierCount, in pBufferMemoryBarriers.GetPinnableReference(), imageMemoryBarrierCount, pImageMemoryBarriers);
        }

        /// <summary>To be documented.</summary>
        public static unsafe void CmdWaitEvents(this Vk thisApi, [Count(Count = 0)] CommandBuffer commandBuffer, [Count(Count = 0)] uint eventCount, [Count(Parameter = "eventCount"), Flow(Silk.NET.Core.Native.FlowDirection.In)] ReadOnlySpan<Event> pEvents, [Count(Count = 0)] PipelineStageFlags srcStageMask, [Count(Count = 0)] PipelineStageFlags dstStageMask, [Count(Count = 0)] uint memoryBarrierCount, [Count(Parameter = "memoryBarrierCount"), Flow(Silk.NET.Core.Native.FlowDirection.In)] ReadOnlySpan<MemoryBarrier> pMemoryBarriers, [Count(Count = 0)] uint bufferMemoryBarrierCount, [Count(Parameter = "bufferMemoryBarrierCount"), Flow(Silk.NET.Core.Native.FlowDirection.In)] ReadOnlySpan<BufferMemoryBarrier> pBufferMemoryBarriers, [Count(Count = 0)] uint imageMemoryBarrierCount, [Count(Parameter = "imageMemoryBarrierCount"), Flow(Silk.NET.Core.Native.FlowDirection.In)] ReadOnlySpan<ImageMemoryBarrier> pImageMemoryBarriers)
        {
            // SpanOverloader
            thisApi.CmdWaitEvents(commandBuffer, eventCount, in pEvents.GetPinnableReference(), srcStageMask, dstStageMask, memoryBarrierCount, in pMemoryBarriers.GetPinnableReference(), bufferMemoryBarrierCount, in pBufferMemoryBarriers.GetPinnableReference(), imageMemoryBarrierCount, in pImageMemoryBarriers.GetPinnableReference());
        }

        /// <summary>To be documented.</summary>
        public static unsafe Result CreateBufferView(this Vk thisApi, [Count(Count = 0)] Device device, [Count(Count = 0), Flow(Silk.NET.Core.Native.FlowDirection.In)] BufferViewCreateInfo* pCreateInfo, [Count(Count = 0), Flow(Silk.NET.Core.Native.FlowDirection.In)] AllocationCallbacks* pAllocator, [Count(Count = 0), Flow(Silk.NET.Core.Native.FlowDirection.Out)] Span<BufferView> pView)
        {
            // SpanOverloader
            return thisApi.CreateBufferView(device, pCreateInfo, pAllocator, out pView.GetPinnableReference());
        }

        /// <summary>To be documented.</summary>
        public static unsafe Result CreateBufferView(this Vk thisApi, [Count(Count = 0)] Device device, [Count(Count = 0), Flow(Silk.NET.Core.Native.FlowDirection.In)] BufferViewCreateInfo* pCreateInfo, [Count(Count = 0), Flow(Silk.NET.Core.Native.FlowDirection.In)] ReadOnlySpan<AllocationCallbacks> pAllocator, [Count(Count = 0), Flow(Silk.NET.Core.Native.FlowDirection.Out)] BufferView* pView)
        {
            // SpanOverloader
            return thisApi.CreateBufferView(device, pCreateInfo, in pAllocator.GetPinnableReference(), pView);
        }

        /// <summary>To be documented.</summary>
        public static unsafe Result CreateBufferView(this Vk thisApi, [Count(Count = 0)] Device device, [Count(Count = 0), Flow(Silk.NET.Core.Native.FlowDirection.In)] BufferViewCreateInfo* pCreateInfo, [Count(Count = 0), Flow(Silk.NET.Core.Native.FlowDirection.In)] ReadOnlySpan<AllocationCallbacks> pAllocator, [Count(Count = 0), Flow(Silk.NET.Core.Native.FlowDirection.Out)] Span<BufferView> pView)
        {
            // SpanOverloader
            return thisApi.CreateBufferView(device, pCreateInfo, in pAllocator.GetPinnableReference(), out pView.GetPinnableReference());
        }

        /// <summary>To be documented.</summary>
        public static unsafe Result CreateBufferView(this Vk thisApi, [Count(Count = 0)] Device device, [Count(Count = 0), Flow(Silk.NET.Core.Native.FlowDirection.In)] ReadOnlySpan<BufferViewCreateInfo> pCreateInfo, [Count(Count = 0), Flow(Silk.NET.Core.Native.FlowDirection.In)] AllocationCallbacks* pAllocator, [Count(Count = 0), Flow(Silk.NET.Core.Native.FlowDirection.Out)] BufferView* pView)
        {
            // SpanOverloader
            return thisApi.CreateBufferView(device, in pCreateInfo.GetPinnableReference(), pAllocator, pView);
        }

        /// <summary>To be documented.</summary>
        public static unsafe Result CreateBufferView(this Vk thisApi, [Count(Count = 0)] Device device, [Count(Count = 0), Flow(Silk.NET.Core.Native.FlowDirection.In)] ReadOnlySpan<BufferViewCreateInfo> pCreateInfo, [Count(Count = 0), Flow(Silk.NET.Core.Native.FlowDirection.In)] AllocationCallbacks* pAllocator, [Count(Count = 0), Flow(Silk.NET.Core.Native.FlowDirection.Out)] Span<BufferView> pView)
        {
            // SpanOverloader
            return thisApi.CreateBufferView(device, in pCreateInfo.GetPinnableReference(), pAllocator, out pView.GetPinnableReference());
        }

        /// <summary>To be documented.</summary>
        public static unsafe Result CreateBufferView(this Vk thisApi, [Count(Count = 0)] Device device, [Count(Count = 0), Flow(Silk.NET.Core.Native.FlowDirection.In)] ReadOnlySpan<BufferViewCreateInfo> pCreateInfo, [Count(Count = 0), Flow(Silk.NET.Core.Native.FlowDirection.In)] ReadOnlySpan<AllocationCallbacks> pAllocator, [Count(Count = 0), Flow(Silk.NET.Core.Native.FlowDirection.Out)] BufferView* pView)
        {
            // SpanOverloader
            return thisApi.CreateBufferView(device, in pCreateInfo.GetPinnableReference(), in pAllocator.GetPinnableReference(), pView);
        }

        /// <summary>To be documented.</summary>
        public static unsafe Result CreateBufferView(this Vk thisApi, [Count(Count = 0)] Device device, [Count(Count = 0), Flow(Silk.NET.Core.Native.FlowDirection.In)] ReadOnlySpan<BufferViewCreateInfo> pCreateInfo, [Count(Count = 0), Flow(Silk.NET.Core.Native.FlowDirection.In)] ReadOnlySpan<AllocationCallbacks> pAllocator, [Count(Count = 0), Flow(Silk.NET.Core.Native.FlowDirection.Out)] Span<BufferView> pView)
        {
            // SpanOverloader
            return thisApi.CreateBufferView(device, in pCreateInfo.GetPinnableReference(), in pAllocator.GetPinnableReference(), out pView.GetPinnableReference());
        }

        /// <summary>To be documented.</summary>
        public static unsafe Result CreateComputePipelines(this Vk thisApi, [Count(Count = 0)] Device device, [Count(Count = 0)] PipelineCache pipelineCache, [Count(Count = 0)] uint createInfoCount, [Count(Parameter = "createInfoCount"), Flow(Silk.NET.Core.Native.FlowDirection.In)] ComputePipelineCreateInfo* pCreateInfos, [Count(Count = 0), Flow(Silk.NET.Core.Native.FlowDirection.In)] AllocationCallbacks* pAllocator, [Count(Parameter = "createInfoCount"), Flow(Silk.NET.Core.Native.FlowDirection.Out)] Span<Pipeline> pPipelines)
        {
            // SpanOverloader
            return thisApi.CreateComputePipelines(device, pipelineCache, createInfoCount, pCreateInfos, pAllocator, out pPipelines.GetPinnableReference());
        }

        /// <summary>To be documented.</summary>
        public static unsafe Result CreateComputePipelines(this Vk thisApi, [Count(Count = 0)] Device device, [Count(Count = 0)] PipelineCache pipelineCache, [Count(Count = 0)] uint createInfoCount, [Count(Parameter = "createInfoCount"), Flow(Silk.NET.Core.Native.FlowDirection.In)] ComputePipelineCreateInfo* pCreateInfos, [Count(Count = 0), Flow(Silk.NET.Core.Native.FlowDirection.In)] ReadOnlySpan<AllocationCallbacks> pAllocator, [Count(Parameter = "createInfoCount"), Flow(Silk.NET.Core.Native.FlowDirection.Out)] Pipeline* pPipelines)
        {
            // SpanOverloader
            return thisApi.CreateComputePipelines(device, pipelineCache, createInfoCount, pCreateInfos, in pAllocator.GetPinnableReference(), pPipelines);
        }

        /// <summary>To be documented.</summary>
        public static unsafe Result CreateComputePipelines(this Vk thisApi, [Count(Count = 0)] Device device, [Count(Count = 0)] PipelineCache pipelineCache, [Count(Count = 0)] uint createInfoCount, [Count(Parameter = "createInfoCount"), Flow(Silk.NET.Core.Native.FlowDirection.In)] ComputePipelineCreateInfo* pCreateInfos, [Count(Count = 0), Flow(Silk.NET.Core.Native.FlowDirection.In)] ReadOnlySpan<AllocationCallbacks> pAllocator, [Count(Parameter = "createInfoCount"), Flow(Silk.NET.Core.Native.FlowDirection.Out)] Span<Pipeline> pPipelines)
        {
            // SpanOverloader
            return thisApi.CreateComputePipelines(device, pipelineCache, createInfoCount, pCreateInfos, in pAllocator.GetPinnableReference(), out pPipelines.GetPinnableReference());
        }

        /// <summary>To be documented.</summary>
        public static unsafe Result CreateComputePipelines(this Vk thisApi, [Count(Count = 0)] Device device, [Count(Count = 0)] PipelineCache pipelineCache, [Count(Count = 0)] uint createInfoCount, [Count(Parameter = "createInfoCount"), Flow(Silk.NET.Core.Native.FlowDirection.In)] ReadOnlySpan<ComputePipelineCreateInfo> pCreateInfos, [Count(Count = 0), Flow(Silk.NET.Core.Native.FlowDirection.In)] AllocationCallbacks* pAllocator, [Count(Parameter = "createInfoCount"), Flow(Silk.NET.Core.Native.FlowDirection.Out)] Pipeline* pPipelines)
        {
            // SpanOverloader
            return thisApi.CreateComputePipelines(device, pipelineCache, createInfoCount, in pCreateInfos.GetPinnableReference(), pAllocator, pPipelines);
        }

        /// <summary>To be documented.</summary>
        public static unsafe Result CreateComputePipelines(this Vk thisApi, [Count(Count = 0)] Device device, [Count(Count = 0)] PipelineCache pipelineCache, [Count(Count = 0)] uint createInfoCount, [Count(Parameter = "createInfoCount"), Flow(Silk.NET.Core.Native.FlowDirection.In)] ReadOnlySpan<ComputePipelineCreateInfo> pCreateInfos, [Count(Count = 0), Flow(Silk.NET.Core.Native.FlowDirection.In)] AllocationCallbacks* pAllocator, [Count(Parameter = "createInfoCount"), Flow(Silk.NET.Core.Native.FlowDirection.Out)] Span<Pipeline> pPipelines)
        {
            // SpanOverloader
            return thisApi.CreateComputePipelines(device, pipelineCache, createInfoCount, in pCreateInfos.GetPinnableReference(), pAllocator, out pPipelines.GetPinnableReference());
        }

        /// <summary>To be documented.</summary>
        public static unsafe Result CreateComputePipelines(this Vk thisApi, [Count(Count = 0)] Device device, [Count(Count = 0)] PipelineCache pipelineCache, [Count(Count = 0)] uint createInfoCount, [Count(Parameter = "createInfoCount"), Flow(Silk.NET.Core.Native.FlowDirection.In)] ReadOnlySpan<ComputePipelineCreateInfo> pCreateInfos, [Count(Count = 0), Flow(Silk.NET.Core.Native.FlowDirection.In)] ReadOnlySpan<AllocationCallbacks> pAllocator, [Count(Parameter = "createInfoCount"), Flow(Silk.NET.Core.Native.FlowDirection.Out)] Pipeline* pPipelines)
        {
            // SpanOverloader
            return thisApi.CreateComputePipelines(device, pipelineCache, createInfoCount, in pCreateInfos.GetPinnableReference(), in pAllocator.GetPinnableReference(), pPipelines);
        }

        /// <summary>To be documented.</summary>
        public static unsafe Result CreateComputePipelines(this Vk thisApi, [Count(Count = 0)] Device device, [Count(Count = 0)] PipelineCache pipelineCache, [Count(Count = 0)] uint createInfoCount, [Count(Parameter = "createInfoCount"), Flow(Silk.NET.Core.Native.FlowDirection.In)] ReadOnlySpan<ComputePipelineCreateInfo> pCreateInfos, [Count(Count = 0), Flow(Silk.NET.Core.Native.FlowDirection.In)] ReadOnlySpan<AllocationCallbacks> pAllocator, [Count(Parameter = "createInfoCount"), Flow(Silk.NET.Core.Native.FlowDirection.Out)] Span<Pipeline> pPipelines)
        {
            // SpanOverloader
            return thisApi.CreateComputePipelines(device, pipelineCache, createInfoCount, in pCreateInfos.GetPinnableReference(), in pAllocator.GetPinnableReference(), out pPipelines.GetPinnableReference());
        }

        /// <summary>To be documented.</summary>
        public static unsafe Result CreateDescriptorPool(this Vk thisApi, [Count(Count = 0)] Device device, [Count(Count = 0), Flow(Silk.NET.Core.Native.FlowDirection.In)] DescriptorPoolCreateInfo* pCreateInfo, [Count(Count = 0), Flow(Silk.NET.Core.Native.FlowDirection.In)] AllocationCallbacks* pAllocator, [Count(Count = 0), Flow(Silk.NET.Core.Native.FlowDirection.Out)] Span<DescriptorPool> pDescriptorPool)
        {
            // SpanOverloader
            return thisApi.CreateDescriptorPool(device, pCreateInfo, pAllocator, out pDescriptorPool.GetPinnableReference());
        }

        /// <summary>To be documented.</summary>
        public static unsafe Result CreateDescriptorPool(this Vk thisApi, [Count(Count = 0)] Device device, [Count(Count = 0), Flow(Silk.NET.Core.Native.FlowDirection.In)] DescriptorPoolCreateInfo* pCreateInfo, [Count(Count = 0), Flow(Silk.NET.Core.Native.FlowDirection.In)] ReadOnlySpan<AllocationCallbacks> pAllocator, [Count(Count = 0), Flow(Silk.NET.Core.Native.FlowDirection.Out)] DescriptorPool* pDescriptorPool)
        {
            // SpanOverloader
            return thisApi.CreateDescriptorPool(device, pCreateInfo, in pAllocator.GetPinnableReference(), pDescriptorPool);
        }

        /// <summary>To be documented.</summary>
        public static unsafe Result CreateDescriptorPool(this Vk thisApi, [Count(Count = 0)] Device device, [Count(Count = 0), Flow(Silk.NET.Core.Native.FlowDirection.In)] DescriptorPoolCreateInfo* pCreateInfo, [Count(Count = 0), Flow(Silk.NET.Core.Native.FlowDirection.In)] ReadOnlySpan<AllocationCallbacks> pAllocator, [Count(Count = 0), Flow(Silk.NET.Core.Native.FlowDirection.Out)] Span<DescriptorPool> pDescriptorPool)
        {
            // SpanOverloader
            return thisApi.CreateDescriptorPool(device, pCreateInfo, in pAllocator.GetPinnableReference(), out pDescriptorPool.GetPinnableReference());
        }

        /// <summary>To be documented.</summary>
        public static unsafe Result CreateDescriptorPool(this Vk thisApi, [Count(Count = 0)] Device device, [Count(Count = 0), Flow(Silk.NET.Core.Native.FlowDirection.In)] ReadOnlySpan<DescriptorPoolCreateInfo> pCreateInfo, [Count(Count = 0), Flow(Silk.NET.Core.Native.FlowDirection.In)] AllocationCallbacks* pAllocator, [Count(Count = 0), Flow(Silk.NET.Core.Native.FlowDirection.Out)] DescriptorPool* pDescriptorPool)
        {
            // SpanOverloader
            return thisApi.CreateDescriptorPool(device, in pCreateInfo.GetPinnableReference(), pAllocator, pDescriptorPool);
        }

        /// <summary>To be documented.</summary>
        public static unsafe Result CreateDescriptorPool(this Vk thisApi, [Count(Count = 0)] Device device, [Count(Count = 0), Flow(Silk.NET.Core.Native.FlowDirection.In)] ReadOnlySpan<DescriptorPoolCreateInfo> pCreateInfo, [Count(Count = 0), Flow(Silk.NET.Core.Native.FlowDirection.In)] AllocationCallbacks* pAllocator, [Count(Count = 0), Flow(Silk.NET.Core.Native.FlowDirection.Out)] Span<DescriptorPool> pDescriptorPool)
        {
            // SpanOverloader
            return thisApi.CreateDescriptorPool(device, in pCreateInfo.GetPinnableReference(), pAllocator, out pDescriptorPool.GetPinnableReference());
        }

        /// <summary>To be documented.</summary>
        public static unsafe Result CreateDescriptorPool(this Vk thisApi, [Count(Count = 0)] Device device, [Count(Count = 0), Flow(Silk.NET.Core.Native.FlowDirection.In)] ReadOnlySpan<DescriptorPoolCreateInfo> pCreateInfo, [Count(Count = 0), Flow(Silk.NET.Core.Native.FlowDirection.In)] ReadOnlySpan<AllocationCallbacks> pAllocator, [Count(Count = 0), Flow(Silk.NET.Core.Native.FlowDirection.Out)] DescriptorPool* pDescriptorPool)
        {
            // SpanOverloader
            return thisApi.CreateDescriptorPool(device, in pCreateInfo.GetPinnableReference(), in pAllocator.GetPinnableReference(), pDescriptorPool);
        }

        /// <summary>To be documented.</summary>
        public static unsafe Result CreateDescriptorPool(this Vk thisApi, [Count(Count = 0)] Device device, [Count(Count = 0), Flow(Silk.NET.Core.Native.FlowDirection.In)] ReadOnlySpan<DescriptorPoolCreateInfo> pCreateInfo, [Count(Count = 0), Flow(Silk.NET.Core.Native.FlowDirection.In)] ReadOnlySpan<AllocationCallbacks> pAllocator, [Count(Count = 0), Flow(Silk.NET.Core.Native.FlowDirection.Out)] Span<DescriptorPool> pDescriptorPool)
        {
            // SpanOverloader
            return thisApi.CreateDescriptorPool(device, in pCreateInfo.GetPinnableReference(), in pAllocator.GetPinnableReference(), out pDescriptorPool.GetPinnableReference());
        }

        /// <summary>To be documented.</summary>
        public static unsafe Result CreateDescriptorSetLayout(this Vk thisApi, [Count(Count = 0)] Device device, [Count(Count = 0), Flow(Silk.NET.Core.Native.FlowDirection.In)] DescriptorSetLayoutCreateInfo* pCreateInfo, [Count(Count = 0), Flow(Silk.NET.Core.Native.FlowDirection.In)] AllocationCallbacks* pAllocator, [Count(Count = 0), Flow(Silk.NET.Core.Native.FlowDirection.Out)] Span<DescriptorSetLayout> pSetLayout)
        {
            // SpanOverloader
            return thisApi.CreateDescriptorSetLayout(device, pCreateInfo, pAllocator, out pSetLayout.GetPinnableReference());
        }

        /// <summary>To be documented.</summary>
        public static unsafe Result CreateDescriptorSetLayout(this Vk thisApi, [Count(Count = 0)] Device device, [Count(Count = 0), Flow(Silk.NET.Core.Native.FlowDirection.In)] DescriptorSetLayoutCreateInfo* pCreateInfo, [Count(Count = 0), Flow(Silk.NET.Core.Native.FlowDirection.In)] ReadOnlySpan<AllocationCallbacks> pAllocator, [Count(Count = 0), Flow(Silk.NET.Core.Native.FlowDirection.Out)] DescriptorSetLayout* pSetLayout)
        {
            // SpanOverloader
            return thisApi.CreateDescriptorSetLayout(device, pCreateInfo, in pAllocator.GetPinnableReference(), pSetLayout);
        }

        /// <summary>To be documented.</summary>
        public static unsafe Result CreateDescriptorSetLayout(this Vk thisApi, [Count(Count = 0)] Device device, [Count(Count = 0), Flow(Silk.NET.Core.Native.FlowDirection.In)] DescriptorSetLayoutCreateInfo* pCreateInfo, [Count(Count = 0), Flow(Silk.NET.Core.Native.FlowDirection.In)] ReadOnlySpan<AllocationCallbacks> pAllocator, [Count(Count = 0), Flow(Silk.NET.Core.Native.FlowDirection.Out)] Span<DescriptorSetLayout> pSetLayout)
        {
            // SpanOverloader
            return thisApi.CreateDescriptorSetLayout(device, pCreateInfo, in pAllocator.GetPinnableReference(), out pSetLayout.GetPinnableReference());
        }

        /// <summary>To be documented.</summary>
        public static unsafe Result CreateDescriptorSetLayout(this Vk thisApi, [Count(Count = 0)] Device device, [Count(Count = 0), Flow(Silk.NET.Core.Native.FlowDirection.In)] ReadOnlySpan<DescriptorSetLayoutCreateInfo> pCreateInfo, [Count(Count = 0), Flow(Silk.NET.Core.Native.FlowDirection.In)] AllocationCallbacks* pAllocator, [Count(Count = 0), Flow(Silk.NET.Core.Native.FlowDirection.Out)] DescriptorSetLayout* pSetLayout)
        {
            // SpanOverloader
            return thisApi.CreateDescriptorSetLayout(device, in pCreateInfo.GetPinnableReference(), pAllocator, pSetLayout);
        }

        /// <summary>To be documented.</summary>
        public static unsafe Result CreateDescriptorSetLayout(this Vk thisApi, [Count(Count = 0)] Device device, [Count(Count = 0), Flow(Silk.NET.Core.Native.FlowDirection.In)] ReadOnlySpan<DescriptorSetLayoutCreateInfo> pCreateInfo, [Count(Count = 0), Flow(Silk.NET.Core.Native.FlowDirection.In)] AllocationCallbacks* pAllocator, [Count(Count = 0), Flow(Silk.NET.Core.Native.FlowDirection.Out)] Span<DescriptorSetLayout> pSetLayout)
        {
            // SpanOverloader
            return thisApi.CreateDescriptorSetLayout(device, in pCreateInfo.GetPinnableReference(), pAllocator, out pSetLayout.GetPinnableReference());
        }

        /// <summary>To be documented.</summary>
        public static unsafe Result CreateDescriptorSetLayout(this Vk thisApi, [Count(Count = 0)] Device device, [Count(Count = 0), Flow(Silk.NET.Core.Native.FlowDirection.In)] ReadOnlySpan<DescriptorSetLayoutCreateInfo> pCreateInfo, [Count(Count = 0), Flow(Silk.NET.Core.Native.FlowDirection.In)] ReadOnlySpan<AllocationCallbacks> pAllocator, [Count(Count = 0), Flow(Silk.NET.Core.Native.FlowDirection.Out)] DescriptorSetLayout* pSetLayout)
        {
            // SpanOverloader
            return thisApi.CreateDescriptorSetLayout(device, in pCreateInfo.GetPinnableReference(), in pAllocator.GetPinnableReference(), pSetLayout);
        }

        /// <summary>To be documented.</summary>
        public static unsafe Result CreateDescriptorSetLayout(this Vk thisApi, [Count(Count = 0)] Device device, [Count(Count = 0), Flow(Silk.NET.Core.Native.FlowDirection.In)] ReadOnlySpan<DescriptorSetLayoutCreateInfo> pCreateInfo, [Count(Count = 0), Flow(Silk.NET.Core.Native.FlowDirection.In)] ReadOnlySpan<AllocationCallbacks> pAllocator, [Count(Count = 0), Flow(Silk.NET.Core.Native.FlowDirection.Out)] Span<DescriptorSetLayout> pSetLayout)
        {
            // SpanOverloader
            return thisApi.CreateDescriptorSetLayout(device, in pCreateInfo.GetPinnableReference(), in pAllocator.GetPinnableReference(), out pSetLayout.GetPinnableReference());
        }

        /// <summary>To be documented.</summary>
        public static unsafe Result CreateEvent(this Vk thisApi, [Count(Count = 0)] Device device, [Count(Count = 0), Flow(Silk.NET.Core.Native.FlowDirection.In)] EventCreateInfo* pCreateInfo, [Count(Count = 0), Flow(Silk.NET.Core.Native.FlowDirection.In)] AllocationCallbacks* pAllocator, [Count(Count = 0), Flow(Silk.NET.Core.Native.FlowDirection.Out)] Span<Event> pEvent)
        {
            // SpanOverloader
            return thisApi.CreateEvent(device, pCreateInfo, pAllocator, out pEvent.GetPinnableReference());
        }

        /// <summary>To be documented.</summary>
        public static unsafe Result CreateEvent(this Vk thisApi, [Count(Count = 0)] Device device, [Count(Count = 0), Flow(Silk.NET.Core.Native.FlowDirection.In)] EventCreateInfo* pCreateInfo, [Count(Count = 0), Flow(Silk.NET.Core.Native.FlowDirection.In)] ReadOnlySpan<AllocationCallbacks> pAllocator, [Count(Count = 0), Flow(Silk.NET.Core.Native.FlowDirection.Out)] Event* pEvent)
        {
            // SpanOverloader
            return thisApi.CreateEvent(device, pCreateInfo, in pAllocator.GetPinnableReference(), pEvent);
        }

        /// <summary>To be documented.</summary>
        public static unsafe Result CreateEvent(this Vk thisApi, [Count(Count = 0)] Device device, [Count(Count = 0), Flow(Silk.NET.Core.Native.FlowDirection.In)] EventCreateInfo* pCreateInfo, [Count(Count = 0), Flow(Silk.NET.Core.Native.FlowDirection.In)] ReadOnlySpan<AllocationCallbacks> pAllocator, [Count(Count = 0), Flow(Silk.NET.Core.Native.FlowDirection.Out)] Span<Event> pEvent)
        {
            // SpanOverloader
            return thisApi.CreateEvent(device, pCreateInfo, in pAllocator.GetPinnableReference(), out pEvent.GetPinnableReference());
        }

        /// <summary>To be documented.</summary>
        public static unsafe Result CreateEvent(this Vk thisApi, [Count(Count = 0)] Device device, [Count(Count = 0), Flow(Silk.NET.Core.Native.FlowDirection.In)] ReadOnlySpan<EventCreateInfo> pCreateInfo, [Count(Count = 0), Flow(Silk.NET.Core.Native.FlowDirection.In)] AllocationCallbacks* pAllocator, [Count(Count = 0), Flow(Silk.NET.Core.Native.FlowDirection.Out)] Event* pEvent)
        {
            // SpanOverloader
            return thisApi.CreateEvent(device, in pCreateInfo.GetPinnableReference(), pAllocator, pEvent);
        }

        /// <summary>To be documented.</summary>
        public static unsafe Result CreateEvent(this Vk thisApi, [Count(Count = 0)] Device device, [Count(Count = 0), Flow(Silk.NET.Core.Native.FlowDirection.In)] ReadOnlySpan<EventCreateInfo> pCreateInfo, [Count(Count = 0), Flow(Silk.NET.Core.Native.FlowDirection.In)] AllocationCallbacks* pAllocator, [Count(Count = 0), Flow(Silk.NET.Core.Native.FlowDirection.Out)] Span<Event> pEvent)
        {
            // SpanOverloader
            return thisApi.CreateEvent(device, in pCreateInfo.GetPinnableReference(), pAllocator, out pEvent.GetPinnableReference());
        }

        /// <summary>To be documented.</summary>
        public static unsafe Result CreateEvent(this Vk thisApi, [Count(Count = 0)] Device device, [Count(Count = 0), Flow(Silk.NET.Core.Native.FlowDirection.In)] ReadOnlySpan<EventCreateInfo> pCreateInfo, [Count(Count = 0), Flow(Silk.NET.Core.Native.FlowDirection.In)] ReadOnlySpan<AllocationCallbacks> pAllocator, [Count(Count = 0), Flow(Silk.NET.Core.Native.FlowDirection.Out)] Event* pEvent)
        {
            // SpanOverloader
            return thisApi.CreateEvent(device, in pCreateInfo.GetPinnableReference(), in pAllocator.GetPinnableReference(), pEvent);
        }

        /// <summary>To be documented.</summary>
        public static unsafe Result CreateEvent(this Vk thisApi, [Count(Count = 0)] Device device, [Count(Count = 0), Flow(Silk.NET.Core.Native.FlowDirection.In)] ReadOnlySpan<EventCreateInfo> pCreateInfo, [Count(Count = 0), Flow(Silk.NET.Core.Native.FlowDirection.In)] ReadOnlySpan<AllocationCallbacks> pAllocator, [Count(Count = 0), Flow(Silk.NET.Core.Native.FlowDirection.Out)] Span<Event> pEvent)
        {
            // SpanOverloader
            return thisApi.CreateEvent(device, in pCreateInfo.GetPinnableReference(), in pAllocator.GetPinnableReference(), out pEvent.GetPinnableReference());
        }

        /// <summary>To be documented.</summary>
        public static unsafe Result CreatePipelineCache(this Vk thisApi, [Count(Count = 0)] Device device, [Count(Count = 0), Flow(Silk.NET.Core.Native.FlowDirection.In)] PipelineCacheCreateInfo* pCreateInfo, [Count(Count = 0), Flow(Silk.NET.Core.Native.FlowDirection.In)] AllocationCallbacks* pAllocator, [Count(Count = 0), Flow(Silk.NET.Core.Native.FlowDirection.Out)] Span<PipelineCache> pPipelineCache)
        {
            // SpanOverloader
            return thisApi.CreatePipelineCache(device, pCreateInfo, pAllocator, out pPipelineCache.GetPinnableReference());
        }

        /// <summary>To be documented.</summary>
        public static unsafe Result CreatePipelineCache(this Vk thisApi, [Count(Count = 0)] Device device, [Count(Count = 0), Flow(Silk.NET.Core.Native.FlowDirection.In)] PipelineCacheCreateInfo* pCreateInfo, [Count(Count = 0), Flow(Silk.NET.Core.Native.FlowDirection.In)] ReadOnlySpan<AllocationCallbacks> pAllocator, [Count(Count = 0), Flow(Silk.NET.Core.Native.FlowDirection.Out)] PipelineCache* pPipelineCache)
        {
            // SpanOverloader
            return thisApi.CreatePipelineCache(device, pCreateInfo, in pAllocator.GetPinnableReference(), pPipelineCache);
        }

        /// <summary>To be documented.</summary>
        public static unsafe Result CreatePipelineCache(this Vk thisApi, [Count(Count = 0)] Device device, [Count(Count = 0), Flow(Silk.NET.Core.Native.FlowDirection.In)] PipelineCacheCreateInfo* pCreateInfo, [Count(Count = 0), Flow(Silk.NET.Core.Native.FlowDirection.In)] ReadOnlySpan<AllocationCallbacks> pAllocator, [Count(Count = 0), Flow(Silk.NET.Core.Native.FlowDirection.Out)] Span<PipelineCache> pPipelineCache)
        {
            // SpanOverloader
            return thisApi.CreatePipelineCache(device, pCreateInfo, in pAllocator.GetPinnableReference(), out pPipelineCache.GetPinnableReference());
        }

        /// <summary>To be documented.</summary>
        public static unsafe Result CreatePipelineCache(this Vk thisApi, [Count(Count = 0)] Device device, [Count(Count = 0), Flow(Silk.NET.Core.Native.FlowDirection.In)] ReadOnlySpan<PipelineCacheCreateInfo> pCreateInfo, [Count(Count = 0), Flow(Silk.NET.Core.Native.FlowDirection.In)] AllocationCallbacks* pAllocator, [Count(Count = 0), Flow(Silk.NET.Core.Native.FlowDirection.Out)] PipelineCache* pPipelineCache)
        {
            // SpanOverloader
            return thisApi.CreatePipelineCache(device, in pCreateInfo.GetPinnableReference(), pAllocator, pPipelineCache);
        }

        /// <summary>To be documented.</summary>
        public static unsafe Result CreatePipelineCache(this Vk thisApi, [Count(Count = 0)] Device device, [Count(Count = 0), Flow(Silk.NET.Core.Native.FlowDirection.In)] ReadOnlySpan<PipelineCacheCreateInfo> pCreateInfo, [Count(Count = 0), Flow(Silk.NET.Core.Native.FlowDirection.In)] AllocationCallbacks* pAllocator, [Count(Count = 0), Flow(Silk.NET.Core.Native.FlowDirection.Out)] Span<PipelineCache> pPipelineCache)
        {
            // SpanOverloader
            return thisApi.CreatePipelineCache(device, in pCreateInfo.GetPinnableReference(), pAllocator, out pPipelineCache.GetPinnableReference());
        }

        /// <summary>To be documented.</summary>
        public static unsafe Result CreatePipelineCache(this Vk thisApi, [Count(Count = 0)] Device device, [Count(Count = 0), Flow(Silk.NET.Core.Native.FlowDirection.In)] ReadOnlySpan<PipelineCacheCreateInfo> pCreateInfo, [Count(Count = 0), Flow(Silk.NET.Core.Native.FlowDirection.In)] ReadOnlySpan<AllocationCallbacks> pAllocator, [Count(Count = 0), Flow(Silk.NET.Core.Native.FlowDirection.Out)] PipelineCache* pPipelineCache)
        {
            // SpanOverloader
            return thisApi.CreatePipelineCache(device, in pCreateInfo.GetPinnableReference(), in pAllocator.GetPinnableReference(), pPipelineCache);
        }

        /// <summary>To be documented.</summary>
        public static unsafe Result CreatePipelineCache(this Vk thisApi, [Count(Count = 0)] Device device, [Count(Count = 0), Flow(Silk.NET.Core.Native.FlowDirection.In)] ReadOnlySpan<PipelineCacheCreateInfo> pCreateInfo, [Count(Count = 0), Flow(Silk.NET.Core.Native.FlowDirection.In)] ReadOnlySpan<AllocationCallbacks> pAllocator, [Count(Count = 0), Flow(Silk.NET.Core.Native.FlowDirection.Out)] Span<PipelineCache> pPipelineCache)
        {
            // SpanOverloader
            return thisApi.CreatePipelineCache(device, in pCreateInfo.GetPinnableReference(), in pAllocator.GetPinnableReference(), out pPipelineCache.GetPinnableReference());
        }

        /// <summary>To be documented.</summary>
        public static unsafe Result CreatePipelineLayout(this Vk thisApi, [Count(Count = 0)] Device device, [Count(Count = 0), Flow(Silk.NET.Core.Native.FlowDirection.In)] PipelineLayoutCreateInfo* pCreateInfo, [Count(Count = 0), Flow(Silk.NET.Core.Native.FlowDirection.In)] AllocationCallbacks* pAllocator, [Count(Count = 0), Flow(Silk.NET.Core.Native.FlowDirection.Out)] Span<PipelineLayout> pPipelineLayout)
        {
            // SpanOverloader
            return thisApi.CreatePipelineLayout(device, pCreateInfo, pAllocator, out pPipelineLayout.GetPinnableReference());
        }

        /// <summary>To be documented.</summary>
        public static unsafe Result CreatePipelineLayout(this Vk thisApi, [Count(Count = 0)] Device device, [Count(Count = 0), Flow(Silk.NET.Core.Native.FlowDirection.In)] PipelineLayoutCreateInfo* pCreateInfo, [Count(Count = 0), Flow(Silk.NET.Core.Native.FlowDirection.In)] ReadOnlySpan<AllocationCallbacks> pAllocator, [Count(Count = 0), Flow(Silk.NET.Core.Native.FlowDirection.Out)] PipelineLayout* pPipelineLayout)
        {
            // SpanOverloader
            return thisApi.CreatePipelineLayout(device, pCreateInfo, in pAllocator.GetPinnableReference(), pPipelineLayout);
        }

        /// <summary>To be documented.</summary>
        public static unsafe Result CreatePipelineLayout(this Vk thisApi, [Count(Count = 0)] Device device, [Count(Count = 0), Flow(Silk.NET.Core.Native.FlowDirection.In)] PipelineLayoutCreateInfo* pCreateInfo, [Count(Count = 0), Flow(Silk.NET.Core.Native.FlowDirection.In)] ReadOnlySpan<AllocationCallbacks> pAllocator, [Count(Count = 0), Flow(Silk.NET.Core.Native.FlowDirection.Out)] Span<PipelineLayout> pPipelineLayout)
        {
            // SpanOverloader
            return thisApi.CreatePipelineLayout(device, pCreateInfo, in pAllocator.GetPinnableReference(), out pPipelineLayout.GetPinnableReference());
        }

        /// <summary>To be documented.</summary>
        public static unsafe Result CreatePipelineLayout(this Vk thisApi, [Count(Count = 0)] Device device, [Count(Count = 0), Flow(Silk.NET.Core.Native.FlowDirection.In)] ReadOnlySpan<PipelineLayoutCreateInfo> pCreateInfo, [Count(Count = 0), Flow(Silk.NET.Core.Native.FlowDirection.In)] AllocationCallbacks* pAllocator, [Count(Count = 0), Flow(Silk.NET.Core.Native.FlowDirection.Out)] PipelineLayout* pPipelineLayout)
        {
            // SpanOverloader
            return thisApi.CreatePipelineLayout(device, in pCreateInfo.GetPinnableReference(), pAllocator, pPipelineLayout);
        }

        /// <summary>To be documented.</summary>
        public static unsafe Result CreatePipelineLayout(this Vk thisApi, [Count(Count = 0)] Device device, [Count(Count = 0), Flow(Silk.NET.Core.Native.FlowDirection.In)] ReadOnlySpan<PipelineLayoutCreateInfo> pCreateInfo, [Count(Count = 0), Flow(Silk.NET.Core.Native.FlowDirection.In)] AllocationCallbacks* pAllocator, [Count(Count = 0), Flow(Silk.NET.Core.Native.FlowDirection.Out)] Span<PipelineLayout> pPipelineLayout)
        {
            // SpanOverloader
            return thisApi.CreatePipelineLayout(device, in pCreateInfo.GetPinnableReference(), pAllocator, out pPipelineLayout.GetPinnableReference());
        }

        /// <summary>To be documented.</summary>
        public static unsafe Result CreatePipelineLayout(this Vk thisApi, [Count(Count = 0)] Device device, [Count(Count = 0), Flow(Silk.NET.Core.Native.FlowDirection.In)] ReadOnlySpan<PipelineLayoutCreateInfo> pCreateInfo, [Count(Count = 0), Flow(Silk.NET.Core.Native.FlowDirection.In)] ReadOnlySpan<AllocationCallbacks> pAllocator, [Count(Count = 0), Flow(Silk.NET.Core.Native.FlowDirection.Out)] PipelineLayout* pPipelineLayout)
        {
            // SpanOverloader
            return thisApi.CreatePipelineLayout(device, in pCreateInfo.GetPinnableReference(), in pAllocator.GetPinnableReference(), pPipelineLayout);
        }

        /// <summary>To be documented.</summary>
        public static unsafe Result CreatePipelineLayout(this Vk thisApi, [Count(Count = 0)] Device device, [Count(Count = 0), Flow(Silk.NET.Core.Native.FlowDirection.In)] ReadOnlySpan<PipelineLayoutCreateInfo> pCreateInfo, [Count(Count = 0), Flow(Silk.NET.Core.Native.FlowDirection.In)] ReadOnlySpan<AllocationCallbacks> pAllocator, [Count(Count = 0), Flow(Silk.NET.Core.Native.FlowDirection.Out)] Span<PipelineLayout> pPipelineLayout)
        {
            // SpanOverloader
            return thisApi.CreatePipelineLayout(device, in pCreateInfo.GetPinnableReference(), in pAllocator.GetPinnableReference(), out pPipelineLayout.GetPinnableReference());
        }

        /// <summary>To be documented.</summary>
        public static unsafe Result CreateSampler(this Vk thisApi, [Count(Count = 0)] Device device, [Count(Count = 0), Flow(Silk.NET.Core.Native.FlowDirection.In)] SamplerCreateInfo* pCreateInfo, [Count(Count = 0), Flow(Silk.NET.Core.Native.FlowDirection.In)] AllocationCallbacks* pAllocator, [Count(Count = 0), Flow(Silk.NET.Core.Native.FlowDirection.Out)] Span<Sampler> pSampler)
        {
            // SpanOverloader
            return thisApi.CreateSampler(device, pCreateInfo, pAllocator, out pSampler.GetPinnableReference());
        }

        /// <summary>To be documented.</summary>
        public static unsafe Result CreateSampler(this Vk thisApi, [Count(Count = 0)] Device device, [Count(Count = 0), Flow(Silk.NET.Core.Native.FlowDirection.In)] SamplerCreateInfo* pCreateInfo, [Count(Count = 0), Flow(Silk.NET.Core.Native.FlowDirection.In)] ReadOnlySpan<AllocationCallbacks> pAllocator, [Count(Count = 0), Flow(Silk.NET.Core.Native.FlowDirection.Out)] Sampler* pSampler)
        {
            // SpanOverloader
            return thisApi.CreateSampler(device, pCreateInfo, in pAllocator.GetPinnableReference(), pSampler);
        }

        /// <summary>To be documented.</summary>
        public static unsafe Result CreateSampler(this Vk thisApi, [Count(Count = 0)] Device device, [Count(Count = 0), Flow(Silk.NET.Core.Native.FlowDirection.In)] SamplerCreateInfo* pCreateInfo, [Count(Count = 0), Flow(Silk.NET.Core.Native.FlowDirection.In)] ReadOnlySpan<AllocationCallbacks> pAllocator, [Count(Count = 0), Flow(Silk.NET.Core.Native.FlowDirection.Out)] Span<Sampler> pSampler)
        {
            // SpanOverloader
            return thisApi.CreateSampler(device, pCreateInfo, in pAllocator.GetPinnableReference(), out pSampler.GetPinnableReference());
        }

        /// <summary>To be documented.</summary>
        public static unsafe Result CreateSampler(this Vk thisApi, [Count(Count = 0)] Device device, [Count(Count = 0), Flow(Silk.NET.Core.Native.FlowDirection.In)] ReadOnlySpan<SamplerCreateInfo> pCreateInfo, [Count(Count = 0), Flow(Silk.NET.Core.Native.FlowDirection.In)] AllocationCallbacks* pAllocator, [Count(Count = 0), Flow(Silk.NET.Core.Native.FlowDirection.Out)] Sampler* pSampler)
        {
            // SpanOverloader
            return thisApi.CreateSampler(device, in pCreateInfo.GetPinnableReference(), pAllocator, pSampler);
        }

        /// <summary>To be documented.</summary>
        public static unsafe Result CreateSampler(this Vk thisApi, [Count(Count = 0)] Device device, [Count(Count = 0), Flow(Silk.NET.Core.Native.FlowDirection.In)] ReadOnlySpan<SamplerCreateInfo> pCreateInfo, [Count(Count = 0), Flow(Silk.NET.Core.Native.FlowDirection.In)] AllocationCallbacks* pAllocator, [Count(Count = 0), Flow(Silk.NET.Core.Native.FlowDirection.Out)] Span<Sampler> pSampler)
        {
            // SpanOverloader
            return thisApi.CreateSampler(device, in pCreateInfo.GetPinnableReference(), pAllocator, out pSampler.GetPinnableReference());
        }

        /// <summary>To be documented.</summary>
        public static unsafe Result CreateSampler(this Vk thisApi, [Count(Count = 0)] Device device, [Count(Count = 0), Flow(Silk.NET.Core.Native.FlowDirection.In)] ReadOnlySpan<SamplerCreateInfo> pCreateInfo, [Count(Count = 0), Flow(Silk.NET.Core.Native.FlowDirection.In)] ReadOnlySpan<AllocationCallbacks> pAllocator, [Count(Count = 0), Flow(Silk.NET.Core.Native.FlowDirection.Out)] Sampler* pSampler)
        {
            // SpanOverloader
            return thisApi.CreateSampler(device, in pCreateInfo.GetPinnableReference(), in pAllocator.GetPinnableReference(), pSampler);
        }

        /// <summary>To be documented.</summary>
        public static unsafe Result CreateSampler(this Vk thisApi, [Count(Count = 0)] Device device, [Count(Count = 0), Flow(Silk.NET.Core.Native.FlowDirection.In)] ReadOnlySpan<SamplerCreateInfo> pCreateInfo, [Count(Count = 0), Flow(Silk.NET.Core.Native.FlowDirection.In)] ReadOnlySpan<AllocationCallbacks> pAllocator, [Count(Count = 0), Flow(Silk.NET.Core.Native.FlowDirection.Out)] Span<Sampler> pSampler)
        {
            // SpanOverloader
            return thisApi.CreateSampler(device, in pCreateInfo.GetPinnableReference(), in pAllocator.GetPinnableReference(), out pSampler.GetPinnableReference());
        }

        /// <summary>To be documented.</summary>
        public static unsafe Result CreateShaderModule(this Vk thisApi, [Count(Count = 0)] Device device, [Count(Count = 0), Flow(Silk.NET.Core.Native.FlowDirection.In)] ShaderModuleCreateInfo* pCreateInfo, [Count(Count = 0), Flow(Silk.NET.Core.Native.FlowDirection.In)] AllocationCallbacks* pAllocator, [Count(Count = 0), Flow(Silk.NET.Core.Native.FlowDirection.Out)] Span<ShaderModule> pShaderModule)
        {
            // SpanOverloader
            return thisApi.CreateShaderModule(device, pCreateInfo, pAllocator, out pShaderModule.GetPinnableReference());
        }

        /// <summary>To be documented.</summary>
        public static unsafe Result CreateShaderModule(this Vk thisApi, [Count(Count = 0)] Device device, [Count(Count = 0), Flow(Silk.NET.Core.Native.FlowDirection.In)] ShaderModuleCreateInfo* pCreateInfo, [Count(Count = 0), Flow(Silk.NET.Core.Native.FlowDirection.In)] ReadOnlySpan<AllocationCallbacks> pAllocator, [Count(Count = 0), Flow(Silk.NET.Core.Native.FlowDirection.Out)] ShaderModule* pShaderModule)
        {
            // SpanOverloader
            return thisApi.CreateShaderModule(device, pCreateInfo, in pAllocator.GetPinnableReference(), pShaderModule);
        }

        /// <summary>To be documented.</summary>
        public static unsafe Result CreateShaderModule(this Vk thisApi, [Count(Count = 0)] Device device, [Count(Count = 0), Flow(Silk.NET.Core.Native.FlowDirection.In)] ShaderModuleCreateInfo* pCreateInfo, [Count(Count = 0), Flow(Silk.NET.Core.Native.FlowDirection.In)] ReadOnlySpan<AllocationCallbacks> pAllocator, [Count(Count = 0), Flow(Silk.NET.Core.Native.FlowDirection.Out)] Span<ShaderModule> pShaderModule)
        {
            // SpanOverloader
            return thisApi.CreateShaderModule(device, pCreateInfo, in pAllocator.GetPinnableReference(), out pShaderModule.GetPinnableReference());
        }

        /// <summary>To be documented.</summary>
        public static unsafe Result CreateShaderModule(this Vk thisApi, [Count(Count = 0)] Device device, [Count(Count = 0), Flow(Silk.NET.Core.Native.FlowDirection.In)] ReadOnlySpan<ShaderModuleCreateInfo> pCreateInfo, [Count(Count = 0), Flow(Silk.NET.Core.Native.FlowDirection.In)] AllocationCallbacks* pAllocator, [Count(Count = 0), Flow(Silk.NET.Core.Native.FlowDirection.Out)] ShaderModule* pShaderModule)
        {
            // SpanOverloader
            return thisApi.CreateShaderModule(device, in pCreateInfo.GetPinnableReference(), pAllocator, pShaderModule);
        }

        /// <summary>To be documented.</summary>
        public static unsafe Result CreateShaderModule(this Vk thisApi, [Count(Count = 0)] Device device, [Count(Count = 0), Flow(Silk.NET.Core.Native.FlowDirection.In)] ReadOnlySpan<ShaderModuleCreateInfo> pCreateInfo, [Count(Count = 0), Flow(Silk.NET.Core.Native.FlowDirection.In)] AllocationCallbacks* pAllocator, [Count(Count = 0), Flow(Silk.NET.Core.Native.FlowDirection.Out)] Span<ShaderModule> pShaderModule)
        {
            // SpanOverloader
            return thisApi.CreateShaderModule(device, in pCreateInfo.GetPinnableReference(), pAllocator, out pShaderModule.GetPinnableReference());
        }

        /// <summary>To be documented.</summary>
        public static unsafe Result CreateShaderModule(this Vk thisApi, [Count(Count = 0)] Device device, [Count(Count = 0), Flow(Silk.NET.Core.Native.FlowDirection.In)] ReadOnlySpan<ShaderModuleCreateInfo> pCreateInfo, [Count(Count = 0), Flow(Silk.NET.Core.Native.FlowDirection.In)] ReadOnlySpan<AllocationCallbacks> pAllocator, [Count(Count = 0), Flow(Silk.NET.Core.Native.FlowDirection.Out)] ShaderModule* pShaderModule)
        {
            // SpanOverloader
            return thisApi.CreateShaderModule(device, in pCreateInfo.GetPinnableReference(), in pAllocator.GetPinnableReference(), pShaderModule);
        }

        /// <summary>To be documented.</summary>
        public static unsafe Result CreateShaderModule(this Vk thisApi, [Count(Count = 0)] Device device, [Count(Count = 0), Flow(Silk.NET.Core.Native.FlowDirection.In)] ReadOnlySpan<ShaderModuleCreateInfo> pCreateInfo, [Count(Count = 0), Flow(Silk.NET.Core.Native.FlowDirection.In)] ReadOnlySpan<AllocationCallbacks> pAllocator, [Count(Count = 0), Flow(Silk.NET.Core.Native.FlowDirection.Out)] Span<ShaderModule> pShaderModule)
        {
            // SpanOverloader
            return thisApi.CreateShaderModule(device, in pCreateInfo.GetPinnableReference(), in pAllocator.GetPinnableReference(), out pShaderModule.GetPinnableReference());
        }

        /// <summary>To be documented.</summary>
        public static unsafe void DestroyBufferView(this Vk thisApi, [Count(Count = 0)] Device device, [Count(Count = 0)] BufferView bufferView, [Count(Count = 0), Flow(Silk.NET.Core.Native.FlowDirection.In)] ReadOnlySpan<AllocationCallbacks> pAllocator)
        {
            // SpanOverloader
            thisApi.DestroyBufferView(device, bufferView, in pAllocator.GetPinnableReference());
        }

        /// <summary>To be documented.</summary>
        public static unsafe void DestroyDescriptorPool(this Vk thisApi, [Count(Count = 0)] Device device, [Count(Count = 0)] DescriptorPool descriptorPool, [Count(Count = 0), Flow(Silk.NET.Core.Native.FlowDirection.In)] ReadOnlySpan<AllocationCallbacks> pAllocator)
        {
            // SpanOverloader
            thisApi.DestroyDescriptorPool(device, descriptorPool, in pAllocator.GetPinnableReference());
        }

        /// <summary>To be documented.</summary>
        public static unsafe void DestroyDescriptorSetLayout(this Vk thisApi, [Count(Count = 0)] Device device, [Count(Count = 0)] DescriptorSetLayout descriptorSetLayout, [Count(Count = 0), Flow(Silk.NET.Core.Native.FlowDirection.In)] ReadOnlySpan<AllocationCallbacks> pAllocator)
        {
            // SpanOverloader
            thisApi.DestroyDescriptorSetLayout(device, descriptorSetLayout, in pAllocator.GetPinnableReference());
        }

        /// <summary>To be documented.</summary>
        public static unsafe void DestroyEvent(this Vk thisApi, [Count(Count = 0)] Device device, [Count(Count = 0)] Event @event, [Count(Count = 0), Flow(Silk.NET.Core.Native.FlowDirection.In)] ReadOnlySpan<AllocationCallbacks> pAllocator)
        {
            // SpanOverloader
            thisApi.DestroyEvent(device, @event, in pAllocator.GetPinnableReference());
        }

        /// <summary>To be documented.</summary>
        public static unsafe void DestroyPipeline(this Vk thisApi, [Count(Count = 0)] Device device, [Count(Count = 0)] Pipeline pipeline, [Count(Count = 0), Flow(Silk.NET.Core.Native.FlowDirection.In)] ReadOnlySpan<AllocationCallbacks> pAllocator)
        {
            // SpanOverloader
            thisApi.DestroyPipeline(device, pipeline, in pAllocator.GetPinnableReference());
        }

        /// <summary>To be documented.</summary>
        public static unsafe void DestroyPipelineCache(this Vk thisApi, [Count(Count = 0)] Device device, [Count(Count = 0)] PipelineCache pipelineCache, [Count(Count = 0), Flow(Silk.NET.Core.Native.FlowDirection.In)] ReadOnlySpan<AllocationCallbacks> pAllocator)
        {
            // SpanOverloader
            thisApi.DestroyPipelineCache(device, pipelineCache, in pAllocator.GetPinnableReference());
        }

        /// <summary>To be documented.</summary>
        public static unsafe void DestroyPipelineLayout(this Vk thisApi, [Count(Count = 0)] Device device, [Count(Count = 0)] PipelineLayout pipelineLayout, [Count(Count = 0), Flow(Silk.NET.Core.Native.FlowDirection.In)] ReadOnlySpan<AllocationCallbacks> pAllocator)
        {
            // SpanOverloader
            thisApi.DestroyPipelineLayout(device, pipelineLayout, in pAllocator.GetPinnableReference());
        }

        /// <summary>To be documented.</summary>
        public static unsafe void DestroySampler(this Vk thisApi, [Count(Count = 0)] Device device, [Count(Count = 0)] Sampler sampler, [Count(Count = 0), Flow(Silk.NET.Core.Native.FlowDirection.In)] ReadOnlySpan<AllocationCallbacks> pAllocator)
        {
            // SpanOverloader
            thisApi.DestroySampler(device, sampler, in pAllocator.GetPinnableReference());
        }

        /// <summary>To be documented.</summary>
        public static unsafe void DestroyShaderModule(this Vk thisApi, [Count(Count = 0)] Device device, [Count(Count = 0)] ShaderModule shaderModule, [Count(Count = 0), Flow(Silk.NET.Core.Native.FlowDirection.In)] ReadOnlySpan<AllocationCallbacks> pAllocator)
        {
            // SpanOverloader
            thisApi.DestroyShaderModule(device, shaderModule, in pAllocator.GetPinnableReference());
        }

        /// <summary>To be documented.</summary>
        public static unsafe Result FreeDescriptorSets(this Vk thisApi, [Count(Count = 0)] Device device, [Count(Count = 0)] DescriptorPool descriptorPool, [Count(Count = 0)] uint descriptorSetCount, [Count(Parameter = "descriptorSetCount"), Flow(Silk.NET.Core.Native.FlowDirection.In)] ReadOnlySpan<DescriptorSet> pDescriptorSets)
        {
            // SpanOverloader
            return thisApi.FreeDescriptorSets(device, descriptorPool, descriptorSetCount, in pDescriptorSets.GetPinnableReference());
        }

        /// <summary>To be documented.</summary>
        public static unsafe Result GetPipelineCacheData<T0>(this Vk thisApi, [Count(Count = 0)] Device device, [Count(Count = 0)] PipelineCache pipelineCache, [Count(Count = 0)] nuint* pDataSize, [Count(Parameter = "pDataSize")] Span<T0> pData) where T0 : unmanaged
        {
            // SpanOverloader
            return thisApi.GetPipelineCacheData(device, pipelineCache, pDataSize, ref pData.GetPinnableReference());
        }

        /// <summary>To be documented.</summary>
        public static unsafe Result GetPipelineCacheData(this Vk thisApi, [Count(Count = 0)] Device device, [Count(Count = 0)] PipelineCache pipelineCache, [Count(Count = 0)] Span<nuint> pDataSize, [Count(Parameter = "pDataSize")] void* pData)
        {
            // SpanOverloader
            return thisApi.GetPipelineCacheData(device, pipelineCache, ref pDataSize.GetPinnableReference(), pData);
        }

        /// <summary>To be documented.</summary>
        public static unsafe Result GetPipelineCacheData<T0>(this Vk thisApi, [Count(Count = 0)] Device device, [Count(Count = 0)] PipelineCache pipelineCache, [Count(Count = 0)] Span<nuint> pDataSize, [Count(Parameter = "pDataSize")] Span<T0> pData) where T0 : unmanaged
        {
            // SpanOverloader
            return thisApi.GetPipelineCacheData(device, pipelineCache, ref pDataSize.GetPinnableReference(), ref pData.GetPinnableReference());
        }

        /// <summary>To be documented.</summary>
        public static unsafe Result MergePipelineCaches(this Vk thisApi, [Count(Count = 0)] Device device, [Count(Count = 0)] PipelineCache dstCache, [Count(Count = 0)] uint srcCacheCount, [Count(Parameter = "srcCacheCount"), Flow(Silk.NET.Core.Native.FlowDirection.In)] ReadOnlySpan<PipelineCache> pSrcCaches)
        {
            // SpanOverloader
            return thisApi.MergePipelineCaches(device, dstCache, srcCacheCount, in pSrcCaches.GetPinnableReference());
        }

        /// <summary>To be documented.</summary>
        public static unsafe void UpdateDescriptorSets(this Vk thisApi, [Count(Count = 0)] Device device, [Count(Count = 0)] uint descriptorWriteCount, [Count(Parameter = "descriptorWriteCount"), Flow(Silk.NET.Core.Native.FlowDirection.In)] WriteDescriptorSet* pDescriptorWrites, [Count(Count = 0)] uint descriptorCopyCount, [Count(Parameter = "descriptorCopyCount"), Flow(Silk.NET.Core.Native.FlowDirection.In)] ReadOnlySpan<CopyDescriptorSet> pDescriptorCopies)
        {
            // SpanOverloader
            thisApi.UpdateDescriptorSets(device, descriptorWriteCount, pDescriptorWrites, descriptorCopyCount, in pDescriptorCopies.GetPinnableReference());
        }

        /// <summary>To be documented.</summary>
        public static unsafe void UpdateDescriptorSets(this Vk thisApi, [Count(Count = 0)] Device device, [Count(Count = 0)] uint descriptorWriteCount, [Count(Parameter = "descriptorWriteCount"), Flow(Silk.NET.Core.Native.FlowDirection.In)] ReadOnlySpan<WriteDescriptorSet> pDescriptorWrites, [Count(Count = 0)] uint descriptorCopyCount, [Count(Parameter = "descriptorCopyCount"), Flow(Silk.NET.Core.Native.FlowDirection.In)] CopyDescriptorSet* pDescriptorCopies)
        {
            // SpanOverloader
            thisApi.UpdateDescriptorSets(device, descriptorWriteCount, in pDescriptorWrites.GetPinnableReference(), descriptorCopyCount, pDescriptorCopies);
        }

        /// <summary>To be documented.</summary>
        public static unsafe void UpdateDescriptorSets(this Vk thisApi, [Count(Count = 0)] Device device, [Count(Count = 0)] uint descriptorWriteCount, [Count(Parameter = "descriptorWriteCount"), Flow(Silk.NET.Core.Native.FlowDirection.In)] ReadOnlySpan<WriteDescriptorSet> pDescriptorWrites, [Count(Count = 0)] uint descriptorCopyCount, [Count(Parameter = "descriptorCopyCount"), Flow(Silk.NET.Core.Native.FlowDirection.In)] ReadOnlySpan<CopyDescriptorSet> pDescriptorCopies)
        {
            // SpanOverloader
            thisApi.UpdateDescriptorSets(device, descriptorWriteCount, in pDescriptorWrites.GetPinnableReference(), descriptorCopyCount, in pDescriptorCopies.GetPinnableReference());
        }

        /// <summary>To be documented.</summary>
        public static unsafe void CmdBeginRenderPass(this Vk thisApi, [Count(Count = 0)] CommandBuffer commandBuffer, [Count(Count = 0), Flow(Silk.NET.Core.Native.FlowDirection.In)] ReadOnlySpan<RenderPassBeginInfo> pRenderPassBegin, [Count(Count = 0)] SubpassContents contents)
        {
            // SpanOverloader
            thisApi.CmdBeginRenderPass(commandBuffer, in pRenderPassBegin.GetPinnableReference(), contents);
        }

        /// <summary>To be documented.</summary>
        public static unsafe void CmdBindVertexBuffers(this Vk thisApi, [Count(Count = 0)] CommandBuffer commandBuffer, [Count(Count = 0)] uint firstBinding, [Count(Count = 0)] uint bindingCount, [Count(Parameter = "bindingCount"), Flow(Silk.NET.Core.Native.FlowDirection.In)] Buffer* pBuffers, [Count(Parameter = "bindingCount"), Flow(Silk.NET.Core.Native.FlowDirection.In)] ReadOnlySpan<ulong> pOffsets)
        {
            // SpanOverloader
            thisApi.CmdBindVertexBuffers(commandBuffer, firstBinding, bindingCount, pBuffers, in pOffsets.GetPinnableReference());
        }

        /// <summary>To be documented.</summary>
        public static unsafe void CmdBindVertexBuffers(this Vk thisApi, [Count(Count = 0)] CommandBuffer commandBuffer, [Count(Count = 0)] uint firstBinding, [Count(Count = 0)] uint bindingCount, [Count(Parameter = "bindingCount"), Flow(Silk.NET.Core.Native.FlowDirection.In)] ReadOnlySpan<Buffer> pBuffers, [Count(Parameter = "bindingCount"), Flow(Silk.NET.Core.Native.FlowDirection.In)] ulong* pOffsets)
        {
            // SpanOverloader
            thisApi.CmdBindVertexBuffers(commandBuffer, firstBinding, bindingCount, in pBuffers.GetPinnableReference(), pOffsets);
        }

        /// <summary>To be documented.</summary>
        public static unsafe void CmdBindVertexBuffers(this Vk thisApi, [Count(Count = 0)] CommandBuffer commandBuffer, [Count(Count = 0)] uint firstBinding, [Count(Count = 0)] uint bindingCount, [Count(Parameter = "bindingCount"), Flow(Silk.NET.Core.Native.FlowDirection.In)] ReadOnlySpan<Buffer> pBuffers, [Count(Parameter = "bindingCount"), Flow(Silk.NET.Core.Native.FlowDirection.In)] ReadOnlySpan<ulong> pOffsets)
        {
            // SpanOverloader
            thisApi.CmdBindVertexBuffers(commandBuffer, firstBinding, bindingCount, in pBuffers.GetPinnableReference(), in pOffsets.GetPinnableReference());
        }

        /// <summary>To be documented.</summary>
        public static unsafe void CmdBlitImage(this Vk thisApi, [Count(Count = 0)] CommandBuffer commandBuffer, [Count(Count = 0)] Image srcImage, [Count(Count = 0)] ImageLayout srcImageLayout, [Count(Count = 0)] Image dstImage, [Count(Count = 0)] ImageLayout dstImageLayout, [Count(Count = 0)] uint regionCount, [Count(Parameter = "regionCount"), Flow(Silk.NET.Core.Native.FlowDirection.In)] ReadOnlySpan<ImageBlit> pRegions, [Count(Count = 0)] Filter filter)
        {
            // SpanOverloader
            thisApi.CmdBlitImage(commandBuffer, srcImage, srcImageLayout, dstImage, dstImageLayout, regionCount, in pRegions.GetPinnableReference(), filter);
        }

        /// <summary>To be documented.</summary>
        public static unsafe void CmdClearAttachments(this Vk thisApi, [Count(Count = 0)] CommandBuffer commandBuffer, [Count(Count = 0)] uint attachmentCount, [Count(Parameter = "attachmentCount"), Flow(Silk.NET.Core.Native.FlowDirection.In)] ClearAttachment* pAttachments, [Count(Count = 0)] uint rectCount, [Count(Parameter = "rectCount"), Flow(Silk.NET.Core.Native.FlowDirection.In)] ReadOnlySpan<ClearRect> pRects)
        {
            // SpanOverloader
            thisApi.CmdClearAttachments(commandBuffer, attachmentCount, pAttachments, rectCount, in pRects.GetPinnableReference());
        }

        /// <summary>To be documented.</summary>
        public static unsafe void CmdClearAttachments(this Vk thisApi, [Count(Count = 0)] CommandBuffer commandBuffer, [Count(Count = 0)] uint attachmentCount, [Count(Parameter = "attachmentCount"), Flow(Silk.NET.Core.Native.FlowDirection.In)] ReadOnlySpan<ClearAttachment> pAttachments, [Count(Count = 0)] uint rectCount, [Count(Parameter = "rectCount"), Flow(Silk.NET.Core.Native.FlowDirection.In)] ClearRect* pRects)
        {
            // SpanOverloader
            thisApi.CmdClearAttachments(commandBuffer, attachmentCount, in pAttachments.GetPinnableReference(), rectCount, pRects);
        }

        /// <summary>To be documented.</summary>
        public static unsafe void CmdClearAttachments(this Vk thisApi, [Count(Count = 0)] CommandBuffer commandBuffer, [Count(Count = 0)] uint attachmentCount, [Count(Parameter = "attachmentCount"), Flow(Silk.NET.Core.Native.FlowDirection.In)] ReadOnlySpan<ClearAttachment> pAttachments, [Count(Count = 0)] uint rectCount, [Count(Parameter = "rectCount"), Flow(Silk.NET.Core.Native.FlowDirection.In)] ReadOnlySpan<ClearRect> pRects)
        {
            // SpanOverloader
            thisApi.CmdClearAttachments(commandBuffer, attachmentCount, in pAttachments.GetPinnableReference(), rectCount, in pRects.GetPinnableReference());
        }

        /// <summary>To be documented.</summary>
        public static unsafe void CmdClearDepthStencilImage(this Vk thisApi, [Count(Count = 0)] CommandBuffer commandBuffer, [Count(Count = 0)] Image image, [Count(Count = 0)] ImageLayout imageLayout, [Count(Count = 0), Flow(Silk.NET.Core.Native.FlowDirection.In)] ClearDepthStencilValue* pDepthStencil, [Count(Count = 0)] uint rangeCount, [Count(Parameter = "rangeCount"), Flow(Silk.NET.Core.Native.FlowDirection.In)] ReadOnlySpan<ImageSubresourceRange> pRanges)
        {
            // SpanOverloader
            thisApi.CmdClearDepthStencilImage(commandBuffer, image, imageLayout, pDepthStencil, rangeCount, in pRanges.GetPinnableReference());
        }

        /// <summary>To be documented.</summary>
        public static unsafe void CmdClearDepthStencilImage(this Vk thisApi, [Count(Count = 0)] CommandBuffer commandBuffer, [Count(Count = 0)] Image image, [Count(Count = 0)] ImageLayout imageLayout, [Count(Count = 0), Flow(Silk.NET.Core.Native.FlowDirection.In)] ReadOnlySpan<ClearDepthStencilValue> pDepthStencil, [Count(Count = 0)] uint rangeCount, [Count(Parameter = "rangeCount"), Flow(Silk.NET.Core.Native.FlowDirection.In)] ImageSubresourceRange* pRanges)
        {
            // SpanOverloader
            thisApi.CmdClearDepthStencilImage(commandBuffer, image, imageLayout, in pDepthStencil.GetPinnableReference(), rangeCount, pRanges);
        }

        /// <summary>To be documented.</summary>
        public static unsafe void CmdClearDepthStencilImage(this Vk thisApi, [Count(Count = 0)] CommandBuffer commandBuffer, [Count(Count = 0)] Image image, [Count(Count = 0)] ImageLayout imageLayout, [Count(Count = 0), Flow(Silk.NET.Core.Native.FlowDirection.In)] ReadOnlySpan<ClearDepthStencilValue> pDepthStencil, [Count(Count = 0)] uint rangeCount, [Count(Parameter = "rangeCount"), Flow(Silk.NET.Core.Native.FlowDirection.In)] ReadOnlySpan<ImageSubresourceRange> pRanges)
        {
            // SpanOverloader
            thisApi.CmdClearDepthStencilImage(commandBuffer, image, imageLayout, in pDepthStencil.GetPinnableReference(), rangeCount, in pRanges.GetPinnableReference());
        }

        /// <summary>To be documented.</summary>
        public static unsafe void CmdResolveImage(this Vk thisApi, [Count(Count = 0)] CommandBuffer commandBuffer, [Count(Count = 0)] Image srcImage, [Count(Count = 0)] ImageLayout srcImageLayout, [Count(Count = 0)] Image dstImage, [Count(Count = 0)] ImageLayout dstImageLayout, [Count(Count = 0)] uint regionCount, [Count(Parameter = "regionCount"), Flow(Silk.NET.Core.Native.FlowDirection.In)] ReadOnlySpan<ImageResolve> pRegions)
        {
            // SpanOverloader
            thisApi.CmdResolveImage(commandBuffer, srcImage, srcImageLayout, dstImage, dstImageLayout, regionCount, in pRegions.GetPinnableReference());
        }

        /// <summary>To be documented.</summary>
        public static unsafe void CmdSetBlendConstants(this Vk thisApi, [Count(Count = 0)] CommandBuffer commandBuffer, [Count(Count = 4), Flow(Silk.NET.Core.Native.FlowDirection.In)] ReadOnlySpan<float> blendConstants)
        {
            // SpanOverloader
            thisApi.CmdSetBlendConstants(commandBuffer, in blendConstants.GetPinnableReference());
        }

        /// <summary>To be documented.</summary>
        public static unsafe void CmdSetScissor(this Vk thisApi, [Count(Count = 0)] CommandBuffer commandBuffer, [Count(Count = 0)] uint firstScissor, [Count(Count = 0)] uint scissorCount, [Count(Parameter = "scissorCount"), Flow(Silk.NET.Core.Native.FlowDirection.In)] ReadOnlySpan<Rect2D> pScissors)
        {
            // SpanOverloader
            thisApi.CmdSetScissor(commandBuffer, firstScissor, scissorCount, in pScissors.GetPinnableReference());
        }

        /// <summary>To be documented.</summary>
        public static unsafe void CmdSetViewport(this Vk thisApi, [Count(Count = 0)] CommandBuffer commandBuffer, [Count(Count = 0)] uint firstViewport, [Count(Count = 0)] uint viewportCount, [Count(Parameter = "viewportCount"), Flow(Silk.NET.Core.Native.FlowDirection.In)] ReadOnlySpan<Viewport> pViewports)
        {
            // SpanOverloader
            thisApi.CmdSetViewport(commandBuffer, firstViewport, viewportCount, in pViewports.GetPinnableReference());
        }

        /// <summary>To be documented.</summary>
        public static unsafe Result CreateFramebuffer(this Vk thisApi, [Count(Count = 0)] Device device, [Count(Count = 0), Flow(Silk.NET.Core.Native.FlowDirection.In)] FramebufferCreateInfo* pCreateInfo, [Count(Count = 0), Flow(Silk.NET.Core.Native.FlowDirection.In)] AllocationCallbacks* pAllocator, [Count(Count = 0), Flow(Silk.NET.Core.Native.FlowDirection.Out)] Span<Framebuffer> pFramebuffer)
        {
            // SpanOverloader
            return thisApi.CreateFramebuffer(device, pCreateInfo, pAllocator, out pFramebuffer.GetPinnableReference());
        }

        /// <summary>To be documented.</summary>
        public static unsafe Result CreateFramebuffer(this Vk thisApi, [Count(Count = 0)] Device device, [Count(Count = 0), Flow(Silk.NET.Core.Native.FlowDirection.In)] FramebufferCreateInfo* pCreateInfo, [Count(Count = 0), Flow(Silk.NET.Core.Native.FlowDirection.In)] ReadOnlySpan<AllocationCallbacks> pAllocator, [Count(Count = 0), Flow(Silk.NET.Core.Native.FlowDirection.Out)] Framebuffer* pFramebuffer)
        {
            // SpanOverloader
            return thisApi.CreateFramebuffer(device, pCreateInfo, in pAllocator.GetPinnableReference(), pFramebuffer);
        }

        /// <summary>To be documented.</summary>
        public static unsafe Result CreateFramebuffer(this Vk thisApi, [Count(Count = 0)] Device device, [Count(Count = 0), Flow(Silk.NET.Core.Native.FlowDirection.In)] FramebufferCreateInfo* pCreateInfo, [Count(Count = 0), Flow(Silk.NET.Core.Native.FlowDirection.In)] ReadOnlySpan<AllocationCallbacks> pAllocator, [Count(Count = 0), Flow(Silk.NET.Core.Native.FlowDirection.Out)] Span<Framebuffer> pFramebuffer)
        {
            // SpanOverloader
            return thisApi.CreateFramebuffer(device, pCreateInfo, in pAllocator.GetPinnableReference(), out pFramebuffer.GetPinnableReference());
        }

        /// <summary>To be documented.</summary>
        public static unsafe Result CreateFramebuffer(this Vk thisApi, [Count(Count = 0)] Device device, [Count(Count = 0), Flow(Silk.NET.Core.Native.FlowDirection.In)] ReadOnlySpan<FramebufferCreateInfo> pCreateInfo, [Count(Count = 0), Flow(Silk.NET.Core.Native.FlowDirection.In)] AllocationCallbacks* pAllocator, [Count(Count = 0), Flow(Silk.NET.Core.Native.FlowDirection.Out)] Framebuffer* pFramebuffer)
        {
            // SpanOverloader
            return thisApi.CreateFramebuffer(device, in pCreateInfo.GetPinnableReference(), pAllocator, pFramebuffer);
        }

        /// <summary>To be documented.</summary>
        public static unsafe Result CreateFramebuffer(this Vk thisApi, [Count(Count = 0)] Device device, [Count(Count = 0), Flow(Silk.NET.Core.Native.FlowDirection.In)] ReadOnlySpan<FramebufferCreateInfo> pCreateInfo, [Count(Count = 0), Flow(Silk.NET.Core.Native.FlowDirection.In)] AllocationCallbacks* pAllocator, [Count(Count = 0), Flow(Silk.NET.Core.Native.FlowDirection.Out)] Span<Framebuffer> pFramebuffer)
        {
            // SpanOverloader
            return thisApi.CreateFramebuffer(device, in pCreateInfo.GetPinnableReference(), pAllocator, out pFramebuffer.GetPinnableReference());
        }

        /// <summary>To be documented.</summary>
        public static unsafe Result CreateFramebuffer(this Vk thisApi, [Count(Count = 0)] Device device, [Count(Count = 0), Flow(Silk.NET.Core.Native.FlowDirection.In)] ReadOnlySpan<FramebufferCreateInfo> pCreateInfo, [Count(Count = 0), Flow(Silk.NET.Core.Native.FlowDirection.In)] ReadOnlySpan<AllocationCallbacks> pAllocator, [Count(Count = 0), Flow(Silk.NET.Core.Native.FlowDirection.Out)] Framebuffer* pFramebuffer)
        {
            // SpanOverloader
            return thisApi.CreateFramebuffer(device, in pCreateInfo.GetPinnableReference(), in pAllocator.GetPinnableReference(), pFramebuffer);
        }

        /// <summary>To be documented.</summary>
        public static unsafe Result CreateFramebuffer(this Vk thisApi, [Count(Count = 0)] Device device, [Count(Count = 0), Flow(Silk.NET.Core.Native.FlowDirection.In)] ReadOnlySpan<FramebufferCreateInfo> pCreateInfo, [Count(Count = 0), Flow(Silk.NET.Core.Native.FlowDirection.In)] ReadOnlySpan<AllocationCallbacks> pAllocator, [Count(Count = 0), Flow(Silk.NET.Core.Native.FlowDirection.Out)] Span<Framebuffer> pFramebuffer)
        {
            // SpanOverloader
            return thisApi.CreateFramebuffer(device, in pCreateInfo.GetPinnableReference(), in pAllocator.GetPinnableReference(), out pFramebuffer.GetPinnableReference());
        }

        /// <summary>To be documented.</summary>
        public static unsafe Result CreateGraphicsPipelines(this Vk thisApi, [Count(Count = 0)] Device device, [Count(Count = 0)] PipelineCache pipelineCache, [Count(Count = 0)] uint createInfoCount, [Count(Parameter = "createInfoCount"), Flow(Silk.NET.Core.Native.FlowDirection.In)] GraphicsPipelineCreateInfo* pCreateInfos, [Count(Count = 0), Flow(Silk.NET.Core.Native.FlowDirection.In)] AllocationCallbacks* pAllocator, [Count(Parameter = "createInfoCount"), Flow(Silk.NET.Core.Native.FlowDirection.Out)] Span<Pipeline> pPipelines)
        {
            // SpanOverloader
            return thisApi.CreateGraphicsPipelines(device, pipelineCache, createInfoCount, pCreateInfos, pAllocator, out pPipelines.GetPinnableReference());
        }

        /// <summary>To be documented.</summary>
        public static unsafe Result CreateGraphicsPipelines(this Vk thisApi, [Count(Count = 0)] Device device, [Count(Count = 0)] PipelineCache pipelineCache, [Count(Count = 0)] uint createInfoCount, [Count(Parameter = "createInfoCount"), Flow(Silk.NET.Core.Native.FlowDirection.In)] GraphicsPipelineCreateInfo* pCreateInfos, [Count(Count = 0), Flow(Silk.NET.Core.Native.FlowDirection.In)] ReadOnlySpan<AllocationCallbacks> pAllocator, [Count(Parameter = "createInfoCount"), Flow(Silk.NET.Core.Native.FlowDirection.Out)] Pipeline* pPipelines)
        {
            // SpanOverloader
            return thisApi.CreateGraphicsPipelines(device, pipelineCache, createInfoCount, pCreateInfos, in pAllocator.GetPinnableReference(), pPipelines);
        }

        /// <summary>To be documented.</summary>
        public static unsafe Result CreateGraphicsPipelines(this Vk thisApi, [Count(Count = 0)] Device device, [Count(Count = 0)] PipelineCache pipelineCache, [Count(Count = 0)] uint createInfoCount, [Count(Parameter = "createInfoCount"), Flow(Silk.NET.Core.Native.FlowDirection.In)] GraphicsPipelineCreateInfo* pCreateInfos, [Count(Count = 0), Flow(Silk.NET.Core.Native.FlowDirection.In)] ReadOnlySpan<AllocationCallbacks> pAllocator, [Count(Parameter = "createInfoCount"), Flow(Silk.NET.Core.Native.FlowDirection.Out)] Span<Pipeline> pPipelines)
        {
            // SpanOverloader
            return thisApi.CreateGraphicsPipelines(device, pipelineCache, createInfoCount, pCreateInfos, in pAllocator.GetPinnableReference(), out pPipelines.GetPinnableReference());
        }

        /// <summary>To be documented.</summary>
        public static unsafe Result CreateGraphicsPipelines(this Vk thisApi, [Count(Count = 0)] Device device, [Count(Count = 0)] PipelineCache pipelineCache, [Count(Count = 0)] uint createInfoCount, [Count(Parameter = "createInfoCount"), Flow(Silk.NET.Core.Native.FlowDirection.In)] ReadOnlySpan<GraphicsPipelineCreateInfo> pCreateInfos, [Count(Count = 0), Flow(Silk.NET.Core.Native.FlowDirection.In)] AllocationCallbacks* pAllocator, [Count(Parameter = "createInfoCount"), Flow(Silk.NET.Core.Native.FlowDirection.Out)] Pipeline* pPipelines)
        {
            // SpanOverloader
            return thisApi.CreateGraphicsPipelines(device, pipelineCache, createInfoCount, in pCreateInfos.GetPinnableReference(), pAllocator, pPipelines);
        }

        /// <summary>To be documented.</summary>
        public static unsafe Result CreateGraphicsPipelines(this Vk thisApi, [Count(Count = 0)] Device device, [Count(Count = 0)] PipelineCache pipelineCache, [Count(Count = 0)] uint createInfoCount, [Count(Parameter = "createInfoCount"), Flow(Silk.NET.Core.Native.FlowDirection.In)] ReadOnlySpan<GraphicsPipelineCreateInfo> pCreateInfos, [Count(Count = 0), Flow(Silk.NET.Core.Native.FlowDirection.In)] AllocationCallbacks* pAllocator, [Count(Parameter = "createInfoCount"), Flow(Silk.NET.Core.Native.FlowDirection.Out)] Span<Pipeline> pPipelines)
        {
            // SpanOverloader
            return thisApi.CreateGraphicsPipelines(device, pipelineCache, createInfoCount, in pCreateInfos.GetPinnableReference(), pAllocator, out pPipelines.GetPinnableReference());
        }

        /// <summary>To be documented.</summary>
        public static unsafe Result CreateGraphicsPipelines(this Vk thisApi, [Count(Count = 0)] Device device, [Count(Count = 0)] PipelineCache pipelineCache, [Count(Count = 0)] uint createInfoCount, [Count(Parameter = "createInfoCount"), Flow(Silk.NET.Core.Native.FlowDirection.In)] ReadOnlySpan<GraphicsPipelineCreateInfo> pCreateInfos, [Count(Count = 0), Flow(Silk.NET.Core.Native.FlowDirection.In)] ReadOnlySpan<AllocationCallbacks> pAllocator, [Count(Parameter = "createInfoCount"), Flow(Silk.NET.Core.Native.FlowDirection.Out)] Pipeline* pPipelines)
        {
            // SpanOverloader
            return thisApi.CreateGraphicsPipelines(device, pipelineCache, createInfoCount, in pCreateInfos.GetPinnableReference(), in pAllocator.GetPinnableReference(), pPipelines);
        }

        /// <summary>To be documented.</summary>
        public static unsafe Result CreateGraphicsPipelines(this Vk thisApi, [Count(Count = 0)] Device device, [Count(Count = 0)] PipelineCache pipelineCache, [Count(Count = 0)] uint createInfoCount, [Count(Parameter = "createInfoCount"), Flow(Silk.NET.Core.Native.FlowDirection.In)] ReadOnlySpan<GraphicsPipelineCreateInfo> pCreateInfos, [Count(Count = 0), Flow(Silk.NET.Core.Native.FlowDirection.In)] ReadOnlySpan<AllocationCallbacks> pAllocator, [Count(Parameter = "createInfoCount"), Flow(Silk.NET.Core.Native.FlowDirection.Out)] Span<Pipeline> pPipelines)
        {
            // SpanOverloader
            return thisApi.CreateGraphicsPipelines(device, pipelineCache, createInfoCount, in pCreateInfos.GetPinnableReference(), in pAllocator.GetPinnableReference(), out pPipelines.GetPinnableReference());
>>>>>>> 6facb713
        }

        /// <summary>To be documented.</summary>
        public static unsafe Result CreateRenderPass(this Vk thisApi, [Count(Count = 0)] Device device, [Count(Count = 0), Flow(Silk.NET.Core.Native.FlowDirection.In)] RenderPassCreateInfo* pCreateInfo, [Count(Count = 0), Flow(Silk.NET.Core.Native.FlowDirection.In)] AllocationCallbacks* pAllocator, [Count(Count = 0), Flow(Silk.NET.Core.Native.FlowDirection.Out)] Span<RenderPass> pRenderPass)
        {
            // SpanOverloader
            return thisApi.CreateRenderPass(device, pCreateInfo, pAllocator, out pRenderPass.GetPinnableReference());
        }

<<<<<<< HEAD
=======
        /// <summary>To be documented.</summary>
        public static unsafe Result CreateRenderPass(this Vk thisApi, [Count(Count = 0)] Device device, [Count(Count = 0), Flow(Silk.NET.Core.Native.FlowDirection.In)] RenderPassCreateInfo* pCreateInfo, [Count(Count = 0), Flow(Silk.NET.Core.Native.FlowDirection.In)] ReadOnlySpan<AllocationCallbacks> pAllocator, [Count(Count = 0), Flow(Silk.NET.Core.Native.FlowDirection.Out)] RenderPass* pRenderPass)
        {
            // SpanOverloader
            return thisApi.CreateRenderPass(device, pCreateInfo, in pAllocator.GetPinnableReference(), pRenderPass);
        }

        /// <summary>To be documented.</summary>
        public static unsafe Result CreateRenderPass(this Vk thisApi, [Count(Count = 0)] Device device, [Count(Count = 0), Flow(Silk.NET.Core.Native.FlowDirection.In)] RenderPassCreateInfo* pCreateInfo, [Count(Count = 0), Flow(Silk.NET.Core.Native.FlowDirection.In)] ReadOnlySpan<AllocationCallbacks> pAllocator, [Count(Count = 0), Flow(Silk.NET.Core.Native.FlowDirection.Out)] Span<RenderPass> pRenderPass)
        {
            // SpanOverloader
            return thisApi.CreateRenderPass(device, pCreateInfo, in pAllocator.GetPinnableReference(), out pRenderPass.GetPinnableReference());
        }

        /// <summary>To be documented.</summary>
        public static unsafe Result CreateRenderPass(this Vk thisApi, [Count(Count = 0)] Device device, [Count(Count = 0), Flow(Silk.NET.Core.Native.FlowDirection.In)] ReadOnlySpan<RenderPassCreateInfo> pCreateInfo, [Count(Count = 0), Flow(Silk.NET.Core.Native.FlowDirection.In)] AllocationCallbacks* pAllocator, [Count(Count = 0), Flow(Silk.NET.Core.Native.FlowDirection.Out)] RenderPass* pRenderPass)
        {
            // SpanOverloader
            return thisApi.CreateRenderPass(device, in pCreateInfo.GetPinnableReference(), pAllocator, pRenderPass);
        }

        /// <summary>To be documented.</summary>
        public static unsafe Result CreateRenderPass(this Vk thisApi, [Count(Count = 0)] Device device, [Count(Count = 0), Flow(Silk.NET.Core.Native.FlowDirection.In)] ReadOnlySpan<RenderPassCreateInfo> pCreateInfo, [Count(Count = 0), Flow(Silk.NET.Core.Native.FlowDirection.In)] AllocationCallbacks* pAllocator, [Count(Count = 0), Flow(Silk.NET.Core.Native.FlowDirection.Out)] Span<RenderPass> pRenderPass)
        {
            // SpanOverloader
            return thisApi.CreateRenderPass(device, in pCreateInfo.GetPinnableReference(), pAllocator, out pRenderPass.GetPinnableReference());
        }

        /// <summary>To be documented.</summary>
        public static unsafe Result CreateRenderPass(this Vk thisApi, [Count(Count = 0)] Device device, [Count(Count = 0), Flow(Silk.NET.Core.Native.FlowDirection.In)] ReadOnlySpan<RenderPassCreateInfo> pCreateInfo, [Count(Count = 0), Flow(Silk.NET.Core.Native.FlowDirection.In)] ReadOnlySpan<AllocationCallbacks> pAllocator, [Count(Count = 0), Flow(Silk.NET.Core.Native.FlowDirection.Out)] RenderPass* pRenderPass)
        {
            // SpanOverloader
            return thisApi.CreateRenderPass(device, in pCreateInfo.GetPinnableReference(), in pAllocator.GetPinnableReference(), pRenderPass);
        }

        /// <summary>To be documented.</summary>
        public static unsafe Result CreateRenderPass(this Vk thisApi, [Count(Count = 0)] Device device, [Count(Count = 0), Flow(Silk.NET.Core.Native.FlowDirection.In)] ReadOnlySpan<RenderPassCreateInfo> pCreateInfo, [Count(Count = 0), Flow(Silk.NET.Core.Native.FlowDirection.In)] ReadOnlySpan<AllocationCallbacks> pAllocator, [Count(Count = 0), Flow(Silk.NET.Core.Native.FlowDirection.Out)] Span<RenderPass> pRenderPass)
        {
            // SpanOverloader
            return thisApi.CreateRenderPass(device, in pCreateInfo.GetPinnableReference(), in pAllocator.GetPinnableReference(), out pRenderPass.GetPinnableReference());
        }

        /// <summary>To be documented.</summary>
        public static unsafe void DestroyFramebuffer(this Vk thisApi, [Count(Count = 0)] Device device, [Count(Count = 0)] Framebuffer framebuffer, [Count(Count = 0), Flow(Silk.NET.Core.Native.FlowDirection.In)] ReadOnlySpan<AllocationCallbacks> pAllocator)
        {
            // SpanOverloader
            thisApi.DestroyFramebuffer(device, framebuffer, in pAllocator.GetPinnableReference());
        }

        /// <summary>To be documented.</summary>
        public static unsafe void DestroyRenderPass(this Vk thisApi, [Count(Count = 0)] Device device, [Count(Count = 0)] RenderPass renderPass, [Count(Count = 0), Flow(Silk.NET.Core.Native.FlowDirection.In)] ReadOnlySpan<AllocationCallbacks> pAllocator)
        {
            // SpanOverloader
            thisApi.DestroyRenderPass(device, renderPass, in pAllocator.GetPinnableReference());
        }

        /// <summary>To be documented.</summary>
        public static unsafe void GetRenderAreaGranularity(this Vk thisApi, [Count(Count = 0)] Device device, [Count(Count = 0)] RenderPass renderPass, [Count(Count = 0), Flow(Silk.NET.Core.Native.FlowDirection.Out)] Span<Extent2D> pGranularity)
        {
            // SpanOverloader
            thisApi.GetRenderAreaGranularity(device, renderPass, out pGranularity.GetPinnableReference());
        }

>>>>>>> 6facb713
    }
}
<|MERGE_RESOLUTION|>--- conflicted
+++ resolved
@@ -1501,7 +1501,62 @@
         }
 
         /// <summary>To be documented.</summary>
-<<<<<<< HEAD
+        [Inject((SilkTouchStage) 6, "if (%$RESULT$% == Result.Success) { CurrentDevice = *%$PARAM(pDevice)$%; }")]
+        public static unsafe Result CreateDevice(this Vk thisApi, [Count(Count = 0)] PhysicalDevice physicalDevice, [Count(Count = 0), Flow(Silk.NET.Core.Native.FlowDirection.In)] DeviceCreateInfo* pCreateInfo, [Count(Count = 0), Flow(Silk.NET.Core.Native.FlowDirection.In)] AllocationCallbacks* pAllocator, [Count(Count = 0), Flow(Silk.NET.Core.Native.FlowDirection.Out)] Span<Device> pDevice)
+        {
+            // SpanOverloader
+            return thisApi.CreateDevice(physicalDevice, pCreateInfo, pAllocator, out pDevice.GetPinnableReference());
+        }
+
+        /// <summary>To be documented.</summary>
+        [Inject((SilkTouchStage) 6, "if (%$RESULT$% == Result.Success) { CurrentDevice = *%$PARAM(pDevice)$%; }")]
+        public static unsafe Result CreateDevice(this Vk thisApi, [Count(Count = 0)] PhysicalDevice physicalDevice, [Count(Count = 0), Flow(Silk.NET.Core.Native.FlowDirection.In)] DeviceCreateInfo* pCreateInfo, [Count(Count = 0), Flow(Silk.NET.Core.Native.FlowDirection.In)] ReadOnlySpan<AllocationCallbacks> pAllocator, [Count(Count = 0), Flow(Silk.NET.Core.Native.FlowDirection.Out)] Device* pDevice)
+        {
+            // SpanOverloader
+            return thisApi.CreateDevice(physicalDevice, pCreateInfo, in pAllocator.GetPinnableReference(), pDevice);
+        }
+
+        /// <summary>To be documented.</summary>
+        [Inject((SilkTouchStage) 6, "if (%$RESULT$% == Result.Success) { CurrentDevice = *%$PARAM(pDevice)$%; }")]
+        public static unsafe Result CreateDevice(this Vk thisApi, [Count(Count = 0)] PhysicalDevice physicalDevice, [Count(Count = 0), Flow(Silk.NET.Core.Native.FlowDirection.In)] DeviceCreateInfo* pCreateInfo, [Count(Count = 0), Flow(Silk.NET.Core.Native.FlowDirection.In)] ReadOnlySpan<AllocationCallbacks> pAllocator, [Count(Count = 0), Flow(Silk.NET.Core.Native.FlowDirection.Out)] Span<Device> pDevice)
+        {
+            // SpanOverloader
+            return thisApi.CreateDevice(physicalDevice, pCreateInfo, in pAllocator.GetPinnableReference(), out pDevice.GetPinnableReference());
+        }
+
+        /// <summary>To be documented.</summary>
+        [Inject((SilkTouchStage) 6, "if (%$RESULT$% == Result.Success) { CurrentDevice = *%$PARAM(pDevice)$%; }")]
+        public static unsafe Result CreateDevice(this Vk thisApi, [Count(Count = 0)] PhysicalDevice physicalDevice, [Count(Count = 0), Flow(Silk.NET.Core.Native.FlowDirection.In)] ReadOnlySpan<DeviceCreateInfo> pCreateInfo, [Count(Count = 0), Flow(Silk.NET.Core.Native.FlowDirection.In)] AllocationCallbacks* pAllocator, [Count(Count = 0), Flow(Silk.NET.Core.Native.FlowDirection.Out)] Device* pDevice)
+        {
+            // SpanOverloader
+            return thisApi.CreateDevice(physicalDevice, in pCreateInfo.GetPinnableReference(), pAllocator, pDevice);
+        }
+
+        /// <summary>To be documented.</summary>
+        [Inject((SilkTouchStage) 6, "if (%$RESULT$% == Result.Success) { CurrentDevice = *%$PARAM(pDevice)$%; }")]
+        public static unsafe Result CreateDevice(this Vk thisApi, [Count(Count = 0)] PhysicalDevice physicalDevice, [Count(Count = 0), Flow(Silk.NET.Core.Native.FlowDirection.In)] ReadOnlySpan<DeviceCreateInfo> pCreateInfo, [Count(Count = 0), Flow(Silk.NET.Core.Native.FlowDirection.In)] AllocationCallbacks* pAllocator, [Count(Count = 0), Flow(Silk.NET.Core.Native.FlowDirection.Out)] Span<Device> pDevice)
+        {
+            // SpanOverloader
+            return thisApi.CreateDevice(physicalDevice, in pCreateInfo.GetPinnableReference(), pAllocator, out pDevice.GetPinnableReference());
+        }
+
+        /// <summary>To be documented.</summary>
+        [Inject((SilkTouchStage) 6, "if (%$RESULT$% == Result.Success) { CurrentDevice = *%$PARAM(pDevice)$%; }")]
+        public static unsafe Result CreateDevice(this Vk thisApi, [Count(Count = 0)] PhysicalDevice physicalDevice, [Count(Count = 0), Flow(Silk.NET.Core.Native.FlowDirection.In)] ReadOnlySpan<DeviceCreateInfo> pCreateInfo, [Count(Count = 0), Flow(Silk.NET.Core.Native.FlowDirection.In)] ReadOnlySpan<AllocationCallbacks> pAllocator, [Count(Count = 0), Flow(Silk.NET.Core.Native.FlowDirection.Out)] Device* pDevice)
+        {
+            // SpanOverloader
+            return thisApi.CreateDevice(physicalDevice, in pCreateInfo.GetPinnableReference(), in pAllocator.GetPinnableReference(), pDevice);
+        }
+
+        /// <summary>To be documented.</summary>
+        [Inject((SilkTouchStage) 6, "if (%$RESULT$% == Result.Success) { CurrentDevice = *%$PARAM(pDevice)$%; }")]
+        public static unsafe Result CreateDevice(this Vk thisApi, [Count(Count = 0)] PhysicalDevice physicalDevice, [Count(Count = 0), Flow(Silk.NET.Core.Native.FlowDirection.In)] ReadOnlySpan<DeviceCreateInfo> pCreateInfo, [Count(Count = 0), Flow(Silk.NET.Core.Native.FlowDirection.In)] ReadOnlySpan<AllocationCallbacks> pAllocator, [Count(Count = 0), Flow(Silk.NET.Core.Native.FlowDirection.Out)] Span<Device> pDevice)
+        {
+            // SpanOverloader
+            return thisApi.CreateDevice(physicalDevice, in pCreateInfo.GetPinnableReference(), in pAllocator.GetPinnableReference(), out pDevice.GetPinnableReference());
+        }
+
+        /// <summary>To be documented.</summary>
         public static unsafe Result CreateFence(this Vk thisApi, [Count(Count = 0)] Device device, [Count(Count = 0), Flow(Silk.NET.Core.Native.FlowDirection.In)] FenceCreateInfo* pCreateInfo, [Count(Count = 0), Flow(Silk.NET.Core.Native.FlowDirection.In)] AllocationCallbacks* pAllocator, [Count(Count = 0), Flow(Silk.NET.Core.Native.FlowDirection.Out)] Span<Fence> pFence)
         {
             // SpanOverloader
@@ -1936,6 +1991,27 @@
         }
 
         /// <summary>To be documented.</summary>
+        public static unsafe Result EnumerateDeviceLayerProperties(this Vk thisApi, [Count(Count = 0)] PhysicalDevice physicalDevice, [Count(Count = 0)] uint* pPropertyCount, [Count(Parameter = "pPropertyCount")] Span<LayerProperties> pProperties)
+        {
+            // SpanOverloader
+            return thisApi.EnumerateDeviceLayerProperties(physicalDevice, pPropertyCount, ref pProperties.GetPinnableReference());
+        }
+
+        /// <summary>To be documented.</summary>
+        public static unsafe Result EnumerateDeviceLayerProperties(this Vk thisApi, [Count(Count = 0)] PhysicalDevice physicalDevice, [Count(Count = 0)] Span<uint> pPropertyCount, [Count(Parameter = "pPropertyCount")] LayerProperties* pProperties)
+        {
+            // SpanOverloader
+            return thisApi.EnumerateDeviceLayerProperties(physicalDevice, ref pPropertyCount.GetPinnableReference(), pProperties);
+        }
+
+        /// <summary>To be documented.</summary>
+        public static unsafe Result EnumerateDeviceLayerProperties(this Vk thisApi, [Count(Count = 0)] PhysicalDevice physicalDevice, [Count(Count = 0)] Span<uint> pPropertyCount, [Count(Parameter = "pPropertyCount")] Span<LayerProperties> pProperties)
+        {
+            // SpanOverloader
+            return thisApi.EnumerateDeviceLayerProperties(physicalDevice, ref pPropertyCount.GetPinnableReference(), ref pProperties.GetPinnableReference());
+        }
+
+        /// <summary>To be documented.</summary>
         public static unsafe Result EnumerateInstanceExtensionProperties(this Vk thisApi, [Count(Count = 0), Flow(Silk.NET.Core.Native.FlowDirection.In)] byte* pLayerName, [Count(Count = 0)] uint* pPropertyCount, [Count(Parameter = "pPropertyCount")] Span<ExtensionProperties> pProperties)
         {
             // SpanOverloader
@@ -2496,6 +2572,55 @@
         }
 
         /// <summary>To be documented.</summary>
+        public static unsafe Result CreateComputePipelines(this Vk thisApi, [Count(Count = 0)] Device device, [Count(Count = 0)] PipelineCache pipelineCache, [Count(Count = 0)] uint createInfoCount, [Count(Parameter = "createInfoCount"), Flow(Silk.NET.Core.Native.FlowDirection.In)] ComputePipelineCreateInfo* pCreateInfos, [Count(Count = 0), Flow(Silk.NET.Core.Native.FlowDirection.In)] AllocationCallbacks* pAllocator, [Count(Parameter = "createInfoCount"), Flow(Silk.NET.Core.Native.FlowDirection.Out)] Span<Pipeline> pPipelines)
+        {
+            // SpanOverloader
+            return thisApi.CreateComputePipelines(device, pipelineCache, createInfoCount, pCreateInfos, pAllocator, out pPipelines.GetPinnableReference());
+        }
+
+        /// <summary>To be documented.</summary>
+        public static unsafe Result CreateComputePipelines(this Vk thisApi, [Count(Count = 0)] Device device, [Count(Count = 0)] PipelineCache pipelineCache, [Count(Count = 0)] uint createInfoCount, [Count(Parameter = "createInfoCount"), Flow(Silk.NET.Core.Native.FlowDirection.In)] ComputePipelineCreateInfo* pCreateInfos, [Count(Count = 0), Flow(Silk.NET.Core.Native.FlowDirection.In)] ReadOnlySpan<AllocationCallbacks> pAllocator, [Count(Parameter = "createInfoCount"), Flow(Silk.NET.Core.Native.FlowDirection.Out)] Pipeline* pPipelines)
+        {
+            // SpanOverloader
+            return thisApi.CreateComputePipelines(device, pipelineCache, createInfoCount, pCreateInfos, in pAllocator.GetPinnableReference(), pPipelines);
+        }
+
+        /// <summary>To be documented.</summary>
+        public static unsafe Result CreateComputePipelines(this Vk thisApi, [Count(Count = 0)] Device device, [Count(Count = 0)] PipelineCache pipelineCache, [Count(Count = 0)] uint createInfoCount, [Count(Parameter = "createInfoCount"), Flow(Silk.NET.Core.Native.FlowDirection.In)] ComputePipelineCreateInfo* pCreateInfos, [Count(Count = 0), Flow(Silk.NET.Core.Native.FlowDirection.In)] ReadOnlySpan<AllocationCallbacks> pAllocator, [Count(Parameter = "createInfoCount"), Flow(Silk.NET.Core.Native.FlowDirection.Out)] Span<Pipeline> pPipelines)
+        {
+            // SpanOverloader
+            return thisApi.CreateComputePipelines(device, pipelineCache, createInfoCount, pCreateInfos, in pAllocator.GetPinnableReference(), out pPipelines.GetPinnableReference());
+        }
+
+        /// <summary>To be documented.</summary>
+        public static unsafe Result CreateComputePipelines(this Vk thisApi, [Count(Count = 0)] Device device, [Count(Count = 0)] PipelineCache pipelineCache, [Count(Count = 0)] uint createInfoCount, [Count(Parameter = "createInfoCount"), Flow(Silk.NET.Core.Native.FlowDirection.In)] ReadOnlySpan<ComputePipelineCreateInfo> pCreateInfos, [Count(Count = 0), Flow(Silk.NET.Core.Native.FlowDirection.In)] AllocationCallbacks* pAllocator, [Count(Parameter = "createInfoCount"), Flow(Silk.NET.Core.Native.FlowDirection.Out)] Pipeline* pPipelines)
+        {
+            // SpanOverloader
+            return thisApi.CreateComputePipelines(device, pipelineCache, createInfoCount, in pCreateInfos.GetPinnableReference(), pAllocator, pPipelines);
+        }
+
+        /// <summary>To be documented.</summary>
+        public static unsafe Result CreateComputePipelines(this Vk thisApi, [Count(Count = 0)] Device device, [Count(Count = 0)] PipelineCache pipelineCache, [Count(Count = 0)] uint createInfoCount, [Count(Parameter = "createInfoCount"), Flow(Silk.NET.Core.Native.FlowDirection.In)] ReadOnlySpan<ComputePipelineCreateInfo> pCreateInfos, [Count(Count = 0), Flow(Silk.NET.Core.Native.FlowDirection.In)] AllocationCallbacks* pAllocator, [Count(Parameter = "createInfoCount"), Flow(Silk.NET.Core.Native.FlowDirection.Out)] Span<Pipeline> pPipelines)
+        {
+            // SpanOverloader
+            return thisApi.CreateComputePipelines(device, pipelineCache, createInfoCount, in pCreateInfos.GetPinnableReference(), pAllocator, out pPipelines.GetPinnableReference());
+        }
+
+        /// <summary>To be documented.</summary>
+        public static unsafe Result CreateComputePipelines(this Vk thisApi, [Count(Count = 0)] Device device, [Count(Count = 0)] PipelineCache pipelineCache, [Count(Count = 0)] uint createInfoCount, [Count(Parameter = "createInfoCount"), Flow(Silk.NET.Core.Native.FlowDirection.In)] ReadOnlySpan<ComputePipelineCreateInfo> pCreateInfos, [Count(Count = 0), Flow(Silk.NET.Core.Native.FlowDirection.In)] ReadOnlySpan<AllocationCallbacks> pAllocator, [Count(Parameter = "createInfoCount"), Flow(Silk.NET.Core.Native.FlowDirection.Out)] Pipeline* pPipelines)
+        {
+            // SpanOverloader
+            return thisApi.CreateComputePipelines(device, pipelineCache, createInfoCount, in pCreateInfos.GetPinnableReference(), in pAllocator.GetPinnableReference(), pPipelines);
+        }
+
+        /// <summary>To be documented.</summary>
+        public static unsafe Result CreateComputePipelines(this Vk thisApi, [Count(Count = 0)] Device device, [Count(Count = 0)] PipelineCache pipelineCache, [Count(Count = 0)] uint createInfoCount, [Count(Parameter = "createInfoCount"), Flow(Silk.NET.Core.Native.FlowDirection.In)] ReadOnlySpan<ComputePipelineCreateInfo> pCreateInfos, [Count(Count = 0), Flow(Silk.NET.Core.Native.FlowDirection.In)] ReadOnlySpan<AllocationCallbacks> pAllocator, [Count(Parameter = "createInfoCount"), Flow(Silk.NET.Core.Native.FlowDirection.Out)] Span<Pipeline> pPipelines)
+        {
+            // SpanOverloader
+            return thisApi.CreateComputePipelines(device, pipelineCache, createInfoCount, in pCreateInfos.GetPinnableReference(), in pAllocator.GetPinnableReference(), out pPipelines.GetPinnableReference());
+        }
+
+        /// <summary>To be documented.</summary>
         public static unsafe Result CreateDescriptorPool(this Vk thisApi, [Count(Count = 0)] Device device, [Count(Count = 0), Flow(Silk.NET.Core.Native.FlowDirection.In)] DescriptorPoolCreateInfo* pCreateInfo, [Count(Count = 0), Flow(Silk.NET.Core.Native.FlowDirection.In)] AllocationCallbacks* pAllocator, [Count(Count = 0), Flow(Silk.NET.Core.Native.FlowDirection.Out)] Span<DescriptorPool> pDescriptorPool)
         {
             // SpanOverloader
@@ -2643,6 +2768,55 @@
         }
 
         /// <summary>To be documented.</summary>
+        public static unsafe Result CreatePipelineCache(this Vk thisApi, [Count(Count = 0)] Device device, [Count(Count = 0), Flow(Silk.NET.Core.Native.FlowDirection.In)] PipelineCacheCreateInfo* pCreateInfo, [Count(Count = 0), Flow(Silk.NET.Core.Native.FlowDirection.In)] AllocationCallbacks* pAllocator, [Count(Count = 0), Flow(Silk.NET.Core.Native.FlowDirection.Out)] Span<PipelineCache> pPipelineCache)
+        {
+            // SpanOverloader
+            return thisApi.CreatePipelineCache(device, pCreateInfo, pAllocator, out pPipelineCache.GetPinnableReference());
+        }
+
+        /// <summary>To be documented.</summary>
+        public static unsafe Result CreatePipelineCache(this Vk thisApi, [Count(Count = 0)] Device device, [Count(Count = 0), Flow(Silk.NET.Core.Native.FlowDirection.In)] PipelineCacheCreateInfo* pCreateInfo, [Count(Count = 0), Flow(Silk.NET.Core.Native.FlowDirection.In)] ReadOnlySpan<AllocationCallbacks> pAllocator, [Count(Count = 0), Flow(Silk.NET.Core.Native.FlowDirection.Out)] PipelineCache* pPipelineCache)
+        {
+            // SpanOverloader
+            return thisApi.CreatePipelineCache(device, pCreateInfo, in pAllocator.GetPinnableReference(), pPipelineCache);
+        }
+
+        /// <summary>To be documented.</summary>
+        public static unsafe Result CreatePipelineCache(this Vk thisApi, [Count(Count = 0)] Device device, [Count(Count = 0), Flow(Silk.NET.Core.Native.FlowDirection.In)] PipelineCacheCreateInfo* pCreateInfo, [Count(Count = 0), Flow(Silk.NET.Core.Native.FlowDirection.In)] ReadOnlySpan<AllocationCallbacks> pAllocator, [Count(Count = 0), Flow(Silk.NET.Core.Native.FlowDirection.Out)] Span<PipelineCache> pPipelineCache)
+        {
+            // SpanOverloader
+            return thisApi.CreatePipelineCache(device, pCreateInfo, in pAllocator.GetPinnableReference(), out pPipelineCache.GetPinnableReference());
+        }
+
+        /// <summary>To be documented.</summary>
+        public static unsafe Result CreatePipelineCache(this Vk thisApi, [Count(Count = 0)] Device device, [Count(Count = 0), Flow(Silk.NET.Core.Native.FlowDirection.In)] ReadOnlySpan<PipelineCacheCreateInfo> pCreateInfo, [Count(Count = 0), Flow(Silk.NET.Core.Native.FlowDirection.In)] AllocationCallbacks* pAllocator, [Count(Count = 0), Flow(Silk.NET.Core.Native.FlowDirection.Out)] PipelineCache* pPipelineCache)
+        {
+            // SpanOverloader
+            return thisApi.CreatePipelineCache(device, in pCreateInfo.GetPinnableReference(), pAllocator, pPipelineCache);
+        }
+
+        /// <summary>To be documented.</summary>
+        public static unsafe Result CreatePipelineCache(this Vk thisApi, [Count(Count = 0)] Device device, [Count(Count = 0), Flow(Silk.NET.Core.Native.FlowDirection.In)] ReadOnlySpan<PipelineCacheCreateInfo> pCreateInfo, [Count(Count = 0), Flow(Silk.NET.Core.Native.FlowDirection.In)] AllocationCallbacks* pAllocator, [Count(Count = 0), Flow(Silk.NET.Core.Native.FlowDirection.Out)] Span<PipelineCache> pPipelineCache)
+        {
+            // SpanOverloader
+            return thisApi.CreatePipelineCache(device, in pCreateInfo.GetPinnableReference(), pAllocator, out pPipelineCache.GetPinnableReference());
+        }
+
+        /// <summary>To be documented.</summary>
+        public static unsafe Result CreatePipelineCache(this Vk thisApi, [Count(Count = 0)] Device device, [Count(Count = 0), Flow(Silk.NET.Core.Native.FlowDirection.In)] ReadOnlySpan<PipelineCacheCreateInfo> pCreateInfo, [Count(Count = 0), Flow(Silk.NET.Core.Native.FlowDirection.In)] ReadOnlySpan<AllocationCallbacks> pAllocator, [Count(Count = 0), Flow(Silk.NET.Core.Native.FlowDirection.Out)] PipelineCache* pPipelineCache)
+        {
+            // SpanOverloader
+            return thisApi.CreatePipelineCache(device, in pCreateInfo.GetPinnableReference(), in pAllocator.GetPinnableReference(), pPipelineCache);
+        }
+
+        /// <summary>To be documented.</summary>
+        public static unsafe Result CreatePipelineCache(this Vk thisApi, [Count(Count = 0)] Device device, [Count(Count = 0), Flow(Silk.NET.Core.Native.FlowDirection.In)] ReadOnlySpan<PipelineCacheCreateInfo> pCreateInfo, [Count(Count = 0), Flow(Silk.NET.Core.Native.FlowDirection.In)] ReadOnlySpan<AllocationCallbacks> pAllocator, [Count(Count = 0), Flow(Silk.NET.Core.Native.FlowDirection.Out)] Span<PipelineCache> pPipelineCache)
+        {
+            // SpanOverloader
+            return thisApi.CreatePipelineCache(device, in pCreateInfo.GetPinnableReference(), in pAllocator.GetPinnableReference(), out pPipelineCache.GetPinnableReference());
+        }
+
+        /// <summary>To be documented.</summary>
         public static unsafe Result CreatePipelineLayout(this Vk thisApi, [Count(Count = 0)] Device device, [Count(Count = 0), Flow(Silk.NET.Core.Native.FlowDirection.In)] PipelineLayoutCreateInfo* pCreateInfo, [Count(Count = 0), Flow(Silk.NET.Core.Native.FlowDirection.In)] AllocationCallbacks* pAllocator, [Count(Count = 0), Flow(Silk.NET.Core.Native.FlowDirection.Out)] Span<PipelineLayout> pPipelineLayout)
         {
             // SpanOverloader
@@ -3063,6 +3237,55 @@
         }
 
         /// <summary>To be documented.</summary>
+        public static unsafe Result CreateGraphicsPipelines(this Vk thisApi, [Count(Count = 0)] Device device, [Count(Count = 0)] PipelineCache pipelineCache, [Count(Count = 0)] uint createInfoCount, [Count(Parameter = "createInfoCount"), Flow(Silk.NET.Core.Native.FlowDirection.In)] GraphicsPipelineCreateInfo* pCreateInfos, [Count(Count = 0), Flow(Silk.NET.Core.Native.FlowDirection.In)] AllocationCallbacks* pAllocator, [Count(Parameter = "createInfoCount"), Flow(Silk.NET.Core.Native.FlowDirection.Out)] Span<Pipeline> pPipelines)
+        {
+            // SpanOverloader
+            return thisApi.CreateGraphicsPipelines(device, pipelineCache, createInfoCount, pCreateInfos, pAllocator, out pPipelines.GetPinnableReference());
+        }
+
+        /// <summary>To be documented.</summary>
+        public static unsafe Result CreateGraphicsPipelines(this Vk thisApi, [Count(Count = 0)] Device device, [Count(Count = 0)] PipelineCache pipelineCache, [Count(Count = 0)] uint createInfoCount, [Count(Parameter = "createInfoCount"), Flow(Silk.NET.Core.Native.FlowDirection.In)] GraphicsPipelineCreateInfo* pCreateInfos, [Count(Count = 0), Flow(Silk.NET.Core.Native.FlowDirection.In)] ReadOnlySpan<AllocationCallbacks> pAllocator, [Count(Parameter = "createInfoCount"), Flow(Silk.NET.Core.Native.FlowDirection.Out)] Pipeline* pPipelines)
+        {
+            // SpanOverloader
+            return thisApi.CreateGraphicsPipelines(device, pipelineCache, createInfoCount, pCreateInfos, in pAllocator.GetPinnableReference(), pPipelines);
+        }
+
+        /// <summary>To be documented.</summary>
+        public static unsafe Result CreateGraphicsPipelines(this Vk thisApi, [Count(Count = 0)] Device device, [Count(Count = 0)] PipelineCache pipelineCache, [Count(Count = 0)] uint createInfoCount, [Count(Parameter = "createInfoCount"), Flow(Silk.NET.Core.Native.FlowDirection.In)] GraphicsPipelineCreateInfo* pCreateInfos, [Count(Count = 0), Flow(Silk.NET.Core.Native.FlowDirection.In)] ReadOnlySpan<AllocationCallbacks> pAllocator, [Count(Parameter = "createInfoCount"), Flow(Silk.NET.Core.Native.FlowDirection.Out)] Span<Pipeline> pPipelines)
+        {
+            // SpanOverloader
+            return thisApi.CreateGraphicsPipelines(device, pipelineCache, createInfoCount, pCreateInfos, in pAllocator.GetPinnableReference(), out pPipelines.GetPinnableReference());
+        }
+
+        /// <summary>To be documented.</summary>
+        public static unsafe Result CreateGraphicsPipelines(this Vk thisApi, [Count(Count = 0)] Device device, [Count(Count = 0)] PipelineCache pipelineCache, [Count(Count = 0)] uint createInfoCount, [Count(Parameter = "createInfoCount"), Flow(Silk.NET.Core.Native.FlowDirection.In)] ReadOnlySpan<GraphicsPipelineCreateInfo> pCreateInfos, [Count(Count = 0), Flow(Silk.NET.Core.Native.FlowDirection.In)] AllocationCallbacks* pAllocator, [Count(Parameter = "createInfoCount"), Flow(Silk.NET.Core.Native.FlowDirection.Out)] Pipeline* pPipelines)
+        {
+            // SpanOverloader
+            return thisApi.CreateGraphicsPipelines(device, pipelineCache, createInfoCount, in pCreateInfos.GetPinnableReference(), pAllocator, pPipelines);
+        }
+
+        /// <summary>To be documented.</summary>
+        public static unsafe Result CreateGraphicsPipelines(this Vk thisApi, [Count(Count = 0)] Device device, [Count(Count = 0)] PipelineCache pipelineCache, [Count(Count = 0)] uint createInfoCount, [Count(Parameter = "createInfoCount"), Flow(Silk.NET.Core.Native.FlowDirection.In)] ReadOnlySpan<GraphicsPipelineCreateInfo> pCreateInfos, [Count(Count = 0), Flow(Silk.NET.Core.Native.FlowDirection.In)] AllocationCallbacks* pAllocator, [Count(Parameter = "createInfoCount"), Flow(Silk.NET.Core.Native.FlowDirection.Out)] Span<Pipeline> pPipelines)
+        {
+            // SpanOverloader
+            return thisApi.CreateGraphicsPipelines(device, pipelineCache, createInfoCount, in pCreateInfos.GetPinnableReference(), pAllocator, out pPipelines.GetPinnableReference());
+        }
+
+        /// <summary>To be documented.</summary>
+        public static unsafe Result CreateGraphicsPipelines(this Vk thisApi, [Count(Count = 0)] Device device, [Count(Count = 0)] PipelineCache pipelineCache, [Count(Count = 0)] uint createInfoCount, [Count(Parameter = "createInfoCount"), Flow(Silk.NET.Core.Native.FlowDirection.In)] ReadOnlySpan<GraphicsPipelineCreateInfo> pCreateInfos, [Count(Count = 0), Flow(Silk.NET.Core.Native.FlowDirection.In)] ReadOnlySpan<AllocationCallbacks> pAllocator, [Count(Parameter = "createInfoCount"), Flow(Silk.NET.Core.Native.FlowDirection.Out)] Pipeline* pPipelines)
+        {
+            // SpanOverloader
+            return thisApi.CreateGraphicsPipelines(device, pipelineCache, createInfoCount, in pCreateInfos.GetPinnableReference(), in pAllocator.GetPinnableReference(), pPipelines);
+        }
+
+        /// <summary>To be documented.</summary>
+        public static unsafe Result CreateGraphicsPipelines(this Vk thisApi, [Count(Count = 0)] Device device, [Count(Count = 0)] PipelineCache pipelineCache, [Count(Count = 0)] uint createInfoCount, [Count(Parameter = "createInfoCount"), Flow(Silk.NET.Core.Native.FlowDirection.In)] ReadOnlySpan<GraphicsPipelineCreateInfo> pCreateInfos, [Count(Count = 0), Flow(Silk.NET.Core.Native.FlowDirection.In)] ReadOnlySpan<AllocationCallbacks> pAllocator, [Count(Parameter = "createInfoCount"), Flow(Silk.NET.Core.Native.FlowDirection.Out)] Span<Pipeline> pPipelines)
+        {
+            // SpanOverloader
+            return thisApi.CreateGraphicsPipelines(device, pipelineCache, createInfoCount, in pCreateInfos.GetPinnableReference(), in pAllocator.GetPinnableReference(), out pPipelines.GetPinnableReference());
+        }
+
+        /// <summary>To be documented.</summary>
         public static unsafe Result CreateRenderPass(this Vk thisApi, [Count(Count = 0)] Device device, [Count(Count = 0), Flow(Silk.NET.Core.Native.FlowDirection.In)] RenderPassCreateInfo* pCreateInfo, [Count(Count = 0), Flow(Silk.NET.Core.Native.FlowDirection.In)] AllocationCallbacks* pAllocator, [Count(Count = 0), Flow(Silk.NET.Core.Native.FlowDirection.Out)] Span<RenderPass> pRenderPass)
         {
             // SpanOverloader
@@ -3123,1855 +3346,6 @@
         {
             // SpanOverloader
             thisApi.DestroyRenderPass(device, renderPass, in pAllocator.GetPinnableReference());
-=======
-        [Inject((SilkTouchStage) 6, "if (%$RESULT$% == Result.Success) { CurrentDevice = *%$PARAM(pDevice)$%; }")]
-        public static unsafe Result CreateDevice(this Vk thisApi, [Count(Count = 0)] PhysicalDevice physicalDevice, [Count(Count = 0), Flow(Silk.NET.Core.Native.FlowDirection.In)] DeviceCreateInfo* pCreateInfo, [Count(Count = 0), Flow(Silk.NET.Core.Native.FlowDirection.In)] AllocationCallbacks* pAllocator, [Count(Count = 0), Flow(Silk.NET.Core.Native.FlowDirection.Out)] Span<Device> pDevice)
-        {
-            // SpanOverloader
-            return thisApi.CreateDevice(physicalDevice, pCreateInfo, pAllocator, out pDevice.GetPinnableReference());
-        }
-
-        /// <summary>To be documented.</summary>
-        [Inject((SilkTouchStage) 6, "if (%$RESULT$% == Result.Success) { CurrentDevice = *%$PARAM(pDevice)$%; }")]
-        public static unsafe Result CreateDevice(this Vk thisApi, [Count(Count = 0)] PhysicalDevice physicalDevice, [Count(Count = 0), Flow(Silk.NET.Core.Native.FlowDirection.In)] DeviceCreateInfo* pCreateInfo, [Count(Count = 0), Flow(Silk.NET.Core.Native.FlowDirection.In)] ReadOnlySpan<AllocationCallbacks> pAllocator, [Count(Count = 0), Flow(Silk.NET.Core.Native.FlowDirection.Out)] Device* pDevice)
-        {
-            // SpanOverloader
-            return thisApi.CreateDevice(physicalDevice, pCreateInfo, in pAllocator.GetPinnableReference(), pDevice);
-        }
-
-        /// <summary>To be documented.</summary>
-        [Inject((SilkTouchStage) 6, "if (%$RESULT$% == Result.Success) { CurrentDevice = *%$PARAM(pDevice)$%; }")]
-        public static unsafe Result CreateDevice(this Vk thisApi, [Count(Count = 0)] PhysicalDevice physicalDevice, [Count(Count = 0), Flow(Silk.NET.Core.Native.FlowDirection.In)] DeviceCreateInfo* pCreateInfo, [Count(Count = 0), Flow(Silk.NET.Core.Native.FlowDirection.In)] ReadOnlySpan<AllocationCallbacks> pAllocator, [Count(Count = 0), Flow(Silk.NET.Core.Native.FlowDirection.Out)] Span<Device> pDevice)
-        {
-            // SpanOverloader
-            return thisApi.CreateDevice(physicalDevice, pCreateInfo, in pAllocator.GetPinnableReference(), out pDevice.GetPinnableReference());
-        }
-
-        /// <summary>To be documented.</summary>
-        [Inject((SilkTouchStage) 6, "if (%$RESULT$% == Result.Success) { CurrentDevice = *%$PARAM(pDevice)$%; }")]
-        public static unsafe Result CreateDevice(this Vk thisApi, [Count(Count = 0)] PhysicalDevice physicalDevice, [Count(Count = 0), Flow(Silk.NET.Core.Native.FlowDirection.In)] ReadOnlySpan<DeviceCreateInfo> pCreateInfo, [Count(Count = 0), Flow(Silk.NET.Core.Native.FlowDirection.In)] AllocationCallbacks* pAllocator, [Count(Count = 0), Flow(Silk.NET.Core.Native.FlowDirection.Out)] Device* pDevice)
-        {
-            // SpanOverloader
-            return thisApi.CreateDevice(physicalDevice, in pCreateInfo.GetPinnableReference(), pAllocator, pDevice);
-        }
-
-        /// <summary>To be documented.</summary>
-        [Inject((SilkTouchStage) 6, "if (%$RESULT$% == Result.Success) { CurrentDevice = *%$PARAM(pDevice)$%; }")]
-        public static unsafe Result CreateDevice(this Vk thisApi, [Count(Count = 0)] PhysicalDevice physicalDevice, [Count(Count = 0), Flow(Silk.NET.Core.Native.FlowDirection.In)] ReadOnlySpan<DeviceCreateInfo> pCreateInfo, [Count(Count = 0), Flow(Silk.NET.Core.Native.FlowDirection.In)] AllocationCallbacks* pAllocator, [Count(Count = 0), Flow(Silk.NET.Core.Native.FlowDirection.Out)] Span<Device> pDevice)
-        {
-            // SpanOverloader
-            return thisApi.CreateDevice(physicalDevice, in pCreateInfo.GetPinnableReference(), pAllocator, out pDevice.GetPinnableReference());
-        }
-
-        /// <summary>To be documented.</summary>
-        [Inject((SilkTouchStage) 6, "if (%$RESULT$% == Result.Success) { CurrentDevice = *%$PARAM(pDevice)$%; }")]
-        public static unsafe Result CreateDevice(this Vk thisApi, [Count(Count = 0)] PhysicalDevice physicalDevice, [Count(Count = 0), Flow(Silk.NET.Core.Native.FlowDirection.In)] ReadOnlySpan<DeviceCreateInfo> pCreateInfo, [Count(Count = 0), Flow(Silk.NET.Core.Native.FlowDirection.In)] ReadOnlySpan<AllocationCallbacks> pAllocator, [Count(Count = 0), Flow(Silk.NET.Core.Native.FlowDirection.Out)] Device* pDevice)
-        {
-            // SpanOverloader
-            return thisApi.CreateDevice(physicalDevice, in pCreateInfo.GetPinnableReference(), in pAllocator.GetPinnableReference(), pDevice);
-        }
-
-        /// <summary>To be documented.</summary>
-        [Inject((SilkTouchStage) 6, "if (%$RESULT$% == Result.Success) { CurrentDevice = *%$PARAM(pDevice)$%; }")]
-        public static unsafe Result CreateDevice(this Vk thisApi, [Count(Count = 0)] PhysicalDevice physicalDevice, [Count(Count = 0), Flow(Silk.NET.Core.Native.FlowDirection.In)] ReadOnlySpan<DeviceCreateInfo> pCreateInfo, [Count(Count = 0), Flow(Silk.NET.Core.Native.FlowDirection.In)] ReadOnlySpan<AllocationCallbacks> pAllocator, [Count(Count = 0), Flow(Silk.NET.Core.Native.FlowDirection.Out)] Span<Device> pDevice)
-        {
-            // SpanOverloader
-            return thisApi.CreateDevice(physicalDevice, in pCreateInfo.GetPinnableReference(), in pAllocator.GetPinnableReference(), out pDevice.GetPinnableReference());
-        }
-
-        /// <summary>To be documented.</summary>
-        public static unsafe Result CreateFence(this Vk thisApi, [Count(Count = 0)] Device device, [Count(Count = 0), Flow(Silk.NET.Core.Native.FlowDirection.In)] FenceCreateInfo* pCreateInfo, [Count(Count = 0), Flow(Silk.NET.Core.Native.FlowDirection.In)] AllocationCallbacks* pAllocator, [Count(Count = 0), Flow(Silk.NET.Core.Native.FlowDirection.Out)] Span<Fence> pFence)
-        {
-            // SpanOverloader
-            return thisApi.CreateFence(device, pCreateInfo, pAllocator, out pFence.GetPinnableReference());
-        }
-
-        /// <summary>To be documented.</summary>
-        public static unsafe Result CreateFence(this Vk thisApi, [Count(Count = 0)] Device device, [Count(Count = 0), Flow(Silk.NET.Core.Native.FlowDirection.In)] FenceCreateInfo* pCreateInfo, [Count(Count = 0), Flow(Silk.NET.Core.Native.FlowDirection.In)] ReadOnlySpan<AllocationCallbacks> pAllocator, [Count(Count = 0), Flow(Silk.NET.Core.Native.FlowDirection.Out)] Fence* pFence)
-        {
-            // SpanOverloader
-            return thisApi.CreateFence(device, pCreateInfo, in pAllocator.GetPinnableReference(), pFence);
-        }
-
-        /// <summary>To be documented.</summary>
-        public static unsafe Result CreateFence(this Vk thisApi, [Count(Count = 0)] Device device, [Count(Count = 0), Flow(Silk.NET.Core.Native.FlowDirection.In)] FenceCreateInfo* pCreateInfo, [Count(Count = 0), Flow(Silk.NET.Core.Native.FlowDirection.In)] ReadOnlySpan<AllocationCallbacks> pAllocator, [Count(Count = 0), Flow(Silk.NET.Core.Native.FlowDirection.Out)] Span<Fence> pFence)
-        {
-            // SpanOverloader
-            return thisApi.CreateFence(device, pCreateInfo, in pAllocator.GetPinnableReference(), out pFence.GetPinnableReference());
-        }
-
-        /// <summary>To be documented.</summary>
-        public static unsafe Result CreateFence(this Vk thisApi, [Count(Count = 0)] Device device, [Count(Count = 0), Flow(Silk.NET.Core.Native.FlowDirection.In)] ReadOnlySpan<FenceCreateInfo> pCreateInfo, [Count(Count = 0), Flow(Silk.NET.Core.Native.FlowDirection.In)] AllocationCallbacks* pAllocator, [Count(Count = 0), Flow(Silk.NET.Core.Native.FlowDirection.Out)] Fence* pFence)
-        {
-            // SpanOverloader
-            return thisApi.CreateFence(device, in pCreateInfo.GetPinnableReference(), pAllocator, pFence);
-        }
-
-        /// <summary>To be documented.</summary>
-        public static unsafe Result CreateFence(this Vk thisApi, [Count(Count = 0)] Device device, [Count(Count = 0), Flow(Silk.NET.Core.Native.FlowDirection.In)] ReadOnlySpan<FenceCreateInfo> pCreateInfo, [Count(Count = 0), Flow(Silk.NET.Core.Native.FlowDirection.In)] AllocationCallbacks* pAllocator, [Count(Count = 0), Flow(Silk.NET.Core.Native.FlowDirection.Out)] Span<Fence> pFence)
-        {
-            // SpanOverloader
-            return thisApi.CreateFence(device, in pCreateInfo.GetPinnableReference(), pAllocator, out pFence.GetPinnableReference());
-        }
-
-        /// <summary>To be documented.</summary>
-        public static unsafe Result CreateFence(this Vk thisApi, [Count(Count = 0)] Device device, [Count(Count = 0), Flow(Silk.NET.Core.Native.FlowDirection.In)] ReadOnlySpan<FenceCreateInfo> pCreateInfo, [Count(Count = 0), Flow(Silk.NET.Core.Native.FlowDirection.In)] ReadOnlySpan<AllocationCallbacks> pAllocator, [Count(Count = 0), Flow(Silk.NET.Core.Native.FlowDirection.Out)] Fence* pFence)
-        {
-            // SpanOverloader
-            return thisApi.CreateFence(device, in pCreateInfo.GetPinnableReference(), in pAllocator.GetPinnableReference(), pFence);
-        }
-
-        /// <summary>To be documented.</summary>
-        public static unsafe Result CreateFence(this Vk thisApi, [Count(Count = 0)] Device device, [Count(Count = 0), Flow(Silk.NET.Core.Native.FlowDirection.In)] ReadOnlySpan<FenceCreateInfo> pCreateInfo, [Count(Count = 0), Flow(Silk.NET.Core.Native.FlowDirection.In)] ReadOnlySpan<AllocationCallbacks> pAllocator, [Count(Count = 0), Flow(Silk.NET.Core.Native.FlowDirection.Out)] Span<Fence> pFence)
-        {
-            // SpanOverloader
-            return thisApi.CreateFence(device, in pCreateInfo.GetPinnableReference(), in pAllocator.GetPinnableReference(), out pFence.GetPinnableReference());
-        }
-
-        /// <summary>To be documented.</summary>
-        public static unsafe Result CreateImage(this Vk thisApi, [Count(Count = 0)] Device device, [Count(Count = 0), Flow(Silk.NET.Core.Native.FlowDirection.In)] ImageCreateInfo* pCreateInfo, [Count(Count = 0), Flow(Silk.NET.Core.Native.FlowDirection.In)] AllocationCallbacks* pAllocator, [Count(Count = 0), Flow(Silk.NET.Core.Native.FlowDirection.Out)] Span<Image> pImage)
-        {
-            // SpanOverloader
-            return thisApi.CreateImage(device, pCreateInfo, pAllocator, out pImage.GetPinnableReference());
-        }
-
-        /// <summary>To be documented.</summary>
-        public static unsafe Result CreateImage(this Vk thisApi, [Count(Count = 0)] Device device, [Count(Count = 0), Flow(Silk.NET.Core.Native.FlowDirection.In)] ImageCreateInfo* pCreateInfo, [Count(Count = 0), Flow(Silk.NET.Core.Native.FlowDirection.In)] ReadOnlySpan<AllocationCallbacks> pAllocator, [Count(Count = 0), Flow(Silk.NET.Core.Native.FlowDirection.Out)] Image* pImage)
-        {
-            // SpanOverloader
-            return thisApi.CreateImage(device, pCreateInfo, in pAllocator.GetPinnableReference(), pImage);
-        }
-
-        /// <summary>To be documented.</summary>
-        public static unsafe Result CreateImage(this Vk thisApi, [Count(Count = 0)] Device device, [Count(Count = 0), Flow(Silk.NET.Core.Native.FlowDirection.In)] ImageCreateInfo* pCreateInfo, [Count(Count = 0), Flow(Silk.NET.Core.Native.FlowDirection.In)] ReadOnlySpan<AllocationCallbacks> pAllocator, [Count(Count = 0), Flow(Silk.NET.Core.Native.FlowDirection.Out)] Span<Image> pImage)
-        {
-            // SpanOverloader
-            return thisApi.CreateImage(device, pCreateInfo, in pAllocator.GetPinnableReference(), out pImage.GetPinnableReference());
-        }
-
-        /// <summary>To be documented.</summary>
-        public static unsafe Result CreateImage(this Vk thisApi, [Count(Count = 0)] Device device, [Count(Count = 0), Flow(Silk.NET.Core.Native.FlowDirection.In)] ReadOnlySpan<ImageCreateInfo> pCreateInfo, [Count(Count = 0), Flow(Silk.NET.Core.Native.FlowDirection.In)] AllocationCallbacks* pAllocator, [Count(Count = 0), Flow(Silk.NET.Core.Native.FlowDirection.Out)] Image* pImage)
-        {
-            // SpanOverloader
-            return thisApi.CreateImage(device, in pCreateInfo.GetPinnableReference(), pAllocator, pImage);
-        }
-
-        /// <summary>To be documented.</summary>
-        public static unsafe Result CreateImage(this Vk thisApi, [Count(Count = 0)] Device device, [Count(Count = 0), Flow(Silk.NET.Core.Native.FlowDirection.In)] ReadOnlySpan<ImageCreateInfo> pCreateInfo, [Count(Count = 0), Flow(Silk.NET.Core.Native.FlowDirection.In)] AllocationCallbacks* pAllocator, [Count(Count = 0), Flow(Silk.NET.Core.Native.FlowDirection.Out)] Span<Image> pImage)
-        {
-            // SpanOverloader
-            return thisApi.CreateImage(device, in pCreateInfo.GetPinnableReference(), pAllocator, out pImage.GetPinnableReference());
-        }
-
-        /// <summary>To be documented.</summary>
-        public static unsafe Result CreateImage(this Vk thisApi, [Count(Count = 0)] Device device, [Count(Count = 0), Flow(Silk.NET.Core.Native.FlowDirection.In)] ReadOnlySpan<ImageCreateInfo> pCreateInfo, [Count(Count = 0), Flow(Silk.NET.Core.Native.FlowDirection.In)] ReadOnlySpan<AllocationCallbacks> pAllocator, [Count(Count = 0), Flow(Silk.NET.Core.Native.FlowDirection.Out)] Image* pImage)
-        {
-            // SpanOverloader
-            return thisApi.CreateImage(device, in pCreateInfo.GetPinnableReference(), in pAllocator.GetPinnableReference(), pImage);
-        }
-
-        /// <summary>To be documented.</summary>
-        public static unsafe Result CreateImage(this Vk thisApi, [Count(Count = 0)] Device device, [Count(Count = 0), Flow(Silk.NET.Core.Native.FlowDirection.In)] ReadOnlySpan<ImageCreateInfo> pCreateInfo, [Count(Count = 0), Flow(Silk.NET.Core.Native.FlowDirection.In)] ReadOnlySpan<AllocationCallbacks> pAllocator, [Count(Count = 0), Flow(Silk.NET.Core.Native.FlowDirection.Out)] Span<Image> pImage)
-        {
-            // SpanOverloader
-            return thisApi.CreateImage(device, in pCreateInfo.GetPinnableReference(), in pAllocator.GetPinnableReference(), out pImage.GetPinnableReference());
-        }
-
-        /// <summary>To be documented.</summary>
-        public static unsafe Result CreateImageView(this Vk thisApi, [Count(Count = 0)] Device device, [Count(Count = 0), Flow(Silk.NET.Core.Native.FlowDirection.In)] ImageViewCreateInfo* pCreateInfo, [Count(Count = 0), Flow(Silk.NET.Core.Native.FlowDirection.In)] AllocationCallbacks* pAllocator, [Count(Count = 0), Flow(Silk.NET.Core.Native.FlowDirection.Out)] Span<ImageView> pView)
-        {
-            // SpanOverloader
-            return thisApi.CreateImageView(device, pCreateInfo, pAllocator, out pView.GetPinnableReference());
-        }
-
-        /// <summary>To be documented.</summary>
-        public static unsafe Result CreateImageView(this Vk thisApi, [Count(Count = 0)] Device device, [Count(Count = 0), Flow(Silk.NET.Core.Native.FlowDirection.In)] ImageViewCreateInfo* pCreateInfo, [Count(Count = 0), Flow(Silk.NET.Core.Native.FlowDirection.In)] ReadOnlySpan<AllocationCallbacks> pAllocator, [Count(Count = 0), Flow(Silk.NET.Core.Native.FlowDirection.Out)] ImageView* pView)
-        {
-            // SpanOverloader
-            return thisApi.CreateImageView(device, pCreateInfo, in pAllocator.GetPinnableReference(), pView);
-        }
-
-        /// <summary>To be documented.</summary>
-        public static unsafe Result CreateImageView(this Vk thisApi, [Count(Count = 0)] Device device, [Count(Count = 0), Flow(Silk.NET.Core.Native.FlowDirection.In)] ImageViewCreateInfo* pCreateInfo, [Count(Count = 0), Flow(Silk.NET.Core.Native.FlowDirection.In)] ReadOnlySpan<AllocationCallbacks> pAllocator, [Count(Count = 0), Flow(Silk.NET.Core.Native.FlowDirection.Out)] Span<ImageView> pView)
-        {
-            // SpanOverloader
-            return thisApi.CreateImageView(device, pCreateInfo, in pAllocator.GetPinnableReference(), out pView.GetPinnableReference());
-        }
-
-        /// <summary>To be documented.</summary>
-        public static unsafe Result CreateImageView(this Vk thisApi, [Count(Count = 0)] Device device, [Count(Count = 0), Flow(Silk.NET.Core.Native.FlowDirection.In)] ReadOnlySpan<ImageViewCreateInfo> pCreateInfo, [Count(Count = 0), Flow(Silk.NET.Core.Native.FlowDirection.In)] AllocationCallbacks* pAllocator, [Count(Count = 0), Flow(Silk.NET.Core.Native.FlowDirection.Out)] ImageView* pView)
-        {
-            // SpanOverloader
-            return thisApi.CreateImageView(device, in pCreateInfo.GetPinnableReference(), pAllocator, pView);
-        }
-
-        /// <summary>To be documented.</summary>
-        public static unsafe Result CreateImageView(this Vk thisApi, [Count(Count = 0)] Device device, [Count(Count = 0), Flow(Silk.NET.Core.Native.FlowDirection.In)] ReadOnlySpan<ImageViewCreateInfo> pCreateInfo, [Count(Count = 0), Flow(Silk.NET.Core.Native.FlowDirection.In)] AllocationCallbacks* pAllocator, [Count(Count = 0), Flow(Silk.NET.Core.Native.FlowDirection.Out)] Span<ImageView> pView)
-        {
-            // SpanOverloader
-            return thisApi.CreateImageView(device, in pCreateInfo.GetPinnableReference(), pAllocator, out pView.GetPinnableReference());
-        }
-
-        /// <summary>To be documented.</summary>
-        public static unsafe Result CreateImageView(this Vk thisApi, [Count(Count = 0)] Device device, [Count(Count = 0), Flow(Silk.NET.Core.Native.FlowDirection.In)] ReadOnlySpan<ImageViewCreateInfo> pCreateInfo, [Count(Count = 0), Flow(Silk.NET.Core.Native.FlowDirection.In)] ReadOnlySpan<AllocationCallbacks> pAllocator, [Count(Count = 0), Flow(Silk.NET.Core.Native.FlowDirection.Out)] ImageView* pView)
-        {
-            // SpanOverloader
-            return thisApi.CreateImageView(device, in pCreateInfo.GetPinnableReference(), in pAllocator.GetPinnableReference(), pView);
-        }
-
-        /// <summary>To be documented.</summary>
-        public static unsafe Result CreateImageView(this Vk thisApi, [Count(Count = 0)] Device device, [Count(Count = 0), Flow(Silk.NET.Core.Native.FlowDirection.In)] ReadOnlySpan<ImageViewCreateInfo> pCreateInfo, [Count(Count = 0), Flow(Silk.NET.Core.Native.FlowDirection.In)] ReadOnlySpan<AllocationCallbacks> pAllocator, [Count(Count = 0), Flow(Silk.NET.Core.Native.FlowDirection.Out)] Span<ImageView> pView)
-        {
-            // SpanOverloader
-            return thisApi.CreateImageView(device, in pCreateInfo.GetPinnableReference(), in pAllocator.GetPinnableReference(), out pView.GetPinnableReference());
-        }
-
-        /// <summary>To be documented.</summary>
-        [Inject((SilkTouchStage) 6, "if (%$RESULT$% == Result.Success) { CurrentInstance = *%$PARAM(pInstance)$%; }")]
-        public static unsafe Result CreateInstance(this Vk thisApi, [Count(Count = 0), Flow(Silk.NET.Core.Native.FlowDirection.In)] InstanceCreateInfo* pCreateInfo, [Count(Count = 0), Flow(Silk.NET.Core.Native.FlowDirection.In)] AllocationCallbacks* pAllocator, [Count(Count = 0), Flow(Silk.NET.Core.Native.FlowDirection.Out)] Span<Instance> pInstance)
-        {
-            // SpanOverloader
-            return thisApi.CreateInstance(pCreateInfo, pAllocator, out pInstance.GetPinnableReference());
-        }
-
-        /// <summary>To be documented.</summary>
-        [Inject((SilkTouchStage) 6, "if (%$RESULT$% == Result.Success) { CurrentInstance = *%$PARAM(pInstance)$%; }")]
-        public static unsafe Result CreateInstance(this Vk thisApi, [Count(Count = 0), Flow(Silk.NET.Core.Native.FlowDirection.In)] InstanceCreateInfo* pCreateInfo, [Count(Count = 0), Flow(Silk.NET.Core.Native.FlowDirection.In)] ReadOnlySpan<AllocationCallbacks> pAllocator, [Count(Count = 0), Flow(Silk.NET.Core.Native.FlowDirection.Out)] Instance* pInstance)
-        {
-            // SpanOverloader
-            return thisApi.CreateInstance(pCreateInfo, in pAllocator.GetPinnableReference(), pInstance);
-        }
-
-        /// <summary>To be documented.</summary>
-        [Inject((SilkTouchStage) 6, "if (%$RESULT$% == Result.Success) { CurrentInstance = *%$PARAM(pInstance)$%; }")]
-        public static unsafe Result CreateInstance(this Vk thisApi, [Count(Count = 0), Flow(Silk.NET.Core.Native.FlowDirection.In)] InstanceCreateInfo* pCreateInfo, [Count(Count = 0), Flow(Silk.NET.Core.Native.FlowDirection.In)] ReadOnlySpan<AllocationCallbacks> pAllocator, [Count(Count = 0), Flow(Silk.NET.Core.Native.FlowDirection.Out)] Span<Instance> pInstance)
-        {
-            // SpanOverloader
-            return thisApi.CreateInstance(pCreateInfo, in pAllocator.GetPinnableReference(), out pInstance.GetPinnableReference());
-        }
-
-        /// <summary>To be documented.</summary>
-        [Inject((SilkTouchStage) 6, "if (%$RESULT$% == Result.Success) { CurrentInstance = *%$PARAM(pInstance)$%; }")]
-        public static unsafe Result CreateInstance(this Vk thisApi, [Count(Count = 0), Flow(Silk.NET.Core.Native.FlowDirection.In)] ReadOnlySpan<InstanceCreateInfo> pCreateInfo, [Count(Count = 0), Flow(Silk.NET.Core.Native.FlowDirection.In)] AllocationCallbacks* pAllocator, [Count(Count = 0), Flow(Silk.NET.Core.Native.FlowDirection.Out)] Instance* pInstance)
-        {
-            // SpanOverloader
-            return thisApi.CreateInstance(in pCreateInfo.GetPinnableReference(), pAllocator, pInstance);
-        }
-
-        /// <summary>To be documented.</summary>
-        [Inject((SilkTouchStage) 6, "if (%$RESULT$% == Result.Success) { CurrentInstance = *%$PARAM(pInstance)$%; }")]
-        public static unsafe Result CreateInstance(this Vk thisApi, [Count(Count = 0), Flow(Silk.NET.Core.Native.FlowDirection.In)] ReadOnlySpan<InstanceCreateInfo> pCreateInfo, [Count(Count = 0), Flow(Silk.NET.Core.Native.FlowDirection.In)] AllocationCallbacks* pAllocator, [Count(Count = 0), Flow(Silk.NET.Core.Native.FlowDirection.Out)] Span<Instance> pInstance)
-        {
-            // SpanOverloader
-            return thisApi.CreateInstance(in pCreateInfo.GetPinnableReference(), pAllocator, out pInstance.GetPinnableReference());
-        }
-
-        /// <summary>To be documented.</summary>
-        [Inject((SilkTouchStage) 6, "if (%$RESULT$% == Result.Success) { CurrentInstance = *%$PARAM(pInstance)$%; }")]
-        public static unsafe Result CreateInstance(this Vk thisApi, [Count(Count = 0), Flow(Silk.NET.Core.Native.FlowDirection.In)] ReadOnlySpan<InstanceCreateInfo> pCreateInfo, [Count(Count = 0), Flow(Silk.NET.Core.Native.FlowDirection.In)] ReadOnlySpan<AllocationCallbacks> pAllocator, [Count(Count = 0), Flow(Silk.NET.Core.Native.FlowDirection.Out)] Instance* pInstance)
-        {
-            // SpanOverloader
-            return thisApi.CreateInstance(in pCreateInfo.GetPinnableReference(), in pAllocator.GetPinnableReference(), pInstance);
-        }
-
-        /// <summary>To be documented.</summary>
-        [Inject((SilkTouchStage) 6, "if (%$RESULT$% == Result.Success) { CurrentInstance = *%$PARAM(pInstance)$%; }")]
-        public static unsafe Result CreateInstance(this Vk thisApi, [Count(Count = 0), Flow(Silk.NET.Core.Native.FlowDirection.In)] ReadOnlySpan<InstanceCreateInfo> pCreateInfo, [Count(Count = 0), Flow(Silk.NET.Core.Native.FlowDirection.In)] ReadOnlySpan<AllocationCallbacks> pAllocator, [Count(Count = 0), Flow(Silk.NET.Core.Native.FlowDirection.Out)] Span<Instance> pInstance)
-        {
-            // SpanOverloader
-            return thisApi.CreateInstance(in pCreateInfo.GetPinnableReference(), in pAllocator.GetPinnableReference(), out pInstance.GetPinnableReference());
-        }
-
-        /// <summary>To be documented.</summary>
-        public static unsafe Result CreateQueryPool(this Vk thisApi, [Count(Count = 0)] Device device, [Count(Count = 0), Flow(Silk.NET.Core.Native.FlowDirection.In)] QueryPoolCreateInfo* pCreateInfo, [Count(Count = 0), Flow(Silk.NET.Core.Native.FlowDirection.In)] AllocationCallbacks* pAllocator, [Count(Count = 0), Flow(Silk.NET.Core.Native.FlowDirection.Out)] Span<QueryPool> pQueryPool)
-        {
-            // SpanOverloader
-            return thisApi.CreateQueryPool(device, pCreateInfo, pAllocator, out pQueryPool.GetPinnableReference());
-        }
-
-        /// <summary>To be documented.</summary>
-        public static unsafe Result CreateQueryPool(this Vk thisApi, [Count(Count = 0)] Device device, [Count(Count = 0), Flow(Silk.NET.Core.Native.FlowDirection.In)] QueryPoolCreateInfo* pCreateInfo, [Count(Count = 0), Flow(Silk.NET.Core.Native.FlowDirection.In)] ReadOnlySpan<AllocationCallbacks> pAllocator, [Count(Count = 0), Flow(Silk.NET.Core.Native.FlowDirection.Out)] QueryPool* pQueryPool)
-        {
-            // SpanOverloader
-            return thisApi.CreateQueryPool(device, pCreateInfo, in pAllocator.GetPinnableReference(), pQueryPool);
-        }
-
-        /// <summary>To be documented.</summary>
-        public static unsafe Result CreateQueryPool(this Vk thisApi, [Count(Count = 0)] Device device, [Count(Count = 0), Flow(Silk.NET.Core.Native.FlowDirection.In)] QueryPoolCreateInfo* pCreateInfo, [Count(Count = 0), Flow(Silk.NET.Core.Native.FlowDirection.In)] ReadOnlySpan<AllocationCallbacks> pAllocator, [Count(Count = 0), Flow(Silk.NET.Core.Native.FlowDirection.Out)] Span<QueryPool> pQueryPool)
-        {
-            // SpanOverloader
-            return thisApi.CreateQueryPool(device, pCreateInfo, in pAllocator.GetPinnableReference(), out pQueryPool.GetPinnableReference());
-        }
-
-        /// <summary>To be documented.</summary>
-        public static unsafe Result CreateQueryPool(this Vk thisApi, [Count(Count = 0)] Device device, [Count(Count = 0), Flow(Silk.NET.Core.Native.FlowDirection.In)] ReadOnlySpan<QueryPoolCreateInfo> pCreateInfo, [Count(Count = 0), Flow(Silk.NET.Core.Native.FlowDirection.In)] AllocationCallbacks* pAllocator, [Count(Count = 0), Flow(Silk.NET.Core.Native.FlowDirection.Out)] QueryPool* pQueryPool)
-        {
-            // SpanOverloader
-            return thisApi.CreateQueryPool(device, in pCreateInfo.GetPinnableReference(), pAllocator, pQueryPool);
-        }
-
-        /// <summary>To be documented.</summary>
-        public static unsafe Result CreateQueryPool(this Vk thisApi, [Count(Count = 0)] Device device, [Count(Count = 0), Flow(Silk.NET.Core.Native.FlowDirection.In)] ReadOnlySpan<QueryPoolCreateInfo> pCreateInfo, [Count(Count = 0), Flow(Silk.NET.Core.Native.FlowDirection.In)] AllocationCallbacks* pAllocator, [Count(Count = 0), Flow(Silk.NET.Core.Native.FlowDirection.Out)] Span<QueryPool> pQueryPool)
-        {
-            // SpanOverloader
-            return thisApi.CreateQueryPool(device, in pCreateInfo.GetPinnableReference(), pAllocator, out pQueryPool.GetPinnableReference());
-        }
-
-        /// <summary>To be documented.</summary>
-        public static unsafe Result CreateQueryPool(this Vk thisApi, [Count(Count = 0)] Device device, [Count(Count = 0), Flow(Silk.NET.Core.Native.FlowDirection.In)] ReadOnlySpan<QueryPoolCreateInfo> pCreateInfo, [Count(Count = 0), Flow(Silk.NET.Core.Native.FlowDirection.In)] ReadOnlySpan<AllocationCallbacks> pAllocator, [Count(Count = 0), Flow(Silk.NET.Core.Native.FlowDirection.Out)] QueryPool* pQueryPool)
-        {
-            // SpanOverloader
-            return thisApi.CreateQueryPool(device, in pCreateInfo.GetPinnableReference(), in pAllocator.GetPinnableReference(), pQueryPool);
-        }
-
-        /// <summary>To be documented.</summary>
-        public static unsafe Result CreateQueryPool(this Vk thisApi, [Count(Count = 0)] Device device, [Count(Count = 0), Flow(Silk.NET.Core.Native.FlowDirection.In)] ReadOnlySpan<QueryPoolCreateInfo> pCreateInfo, [Count(Count = 0), Flow(Silk.NET.Core.Native.FlowDirection.In)] ReadOnlySpan<AllocationCallbacks> pAllocator, [Count(Count = 0), Flow(Silk.NET.Core.Native.FlowDirection.Out)] Span<QueryPool> pQueryPool)
-        {
-            // SpanOverloader
-            return thisApi.CreateQueryPool(device, in pCreateInfo.GetPinnableReference(), in pAllocator.GetPinnableReference(), out pQueryPool.GetPinnableReference());
-        }
-
-        /// <summary>To be documented.</summary>
-        public static unsafe Result CreateSemaphore(this Vk thisApi, [Count(Count = 0)] Device device, [Count(Count = 0), Flow(Silk.NET.Core.Native.FlowDirection.In)] SemaphoreCreateInfo* pCreateInfo, [Count(Count = 0), Flow(Silk.NET.Core.Native.FlowDirection.In)] AllocationCallbacks* pAllocator, [Count(Count = 0), Flow(Silk.NET.Core.Native.FlowDirection.Out)] Span<Semaphore> pSemaphore)
-        {
-            // SpanOverloader
-            return thisApi.CreateSemaphore(device, pCreateInfo, pAllocator, out pSemaphore.GetPinnableReference());
-        }
-
-        /// <summary>To be documented.</summary>
-        public static unsafe Result CreateSemaphore(this Vk thisApi, [Count(Count = 0)] Device device, [Count(Count = 0), Flow(Silk.NET.Core.Native.FlowDirection.In)] SemaphoreCreateInfo* pCreateInfo, [Count(Count = 0), Flow(Silk.NET.Core.Native.FlowDirection.In)] ReadOnlySpan<AllocationCallbacks> pAllocator, [Count(Count = 0), Flow(Silk.NET.Core.Native.FlowDirection.Out)] Semaphore* pSemaphore)
-        {
-            // SpanOverloader
-            return thisApi.CreateSemaphore(device, pCreateInfo, in pAllocator.GetPinnableReference(), pSemaphore);
-        }
-
-        /// <summary>To be documented.</summary>
-        public static unsafe Result CreateSemaphore(this Vk thisApi, [Count(Count = 0)] Device device, [Count(Count = 0), Flow(Silk.NET.Core.Native.FlowDirection.In)] SemaphoreCreateInfo* pCreateInfo, [Count(Count = 0), Flow(Silk.NET.Core.Native.FlowDirection.In)] ReadOnlySpan<AllocationCallbacks> pAllocator, [Count(Count = 0), Flow(Silk.NET.Core.Native.FlowDirection.Out)] Span<Semaphore> pSemaphore)
-        {
-            // SpanOverloader
-            return thisApi.CreateSemaphore(device, pCreateInfo, in pAllocator.GetPinnableReference(), out pSemaphore.GetPinnableReference());
-        }
-
-        /// <summary>To be documented.</summary>
-        public static unsafe Result CreateSemaphore(this Vk thisApi, [Count(Count = 0)] Device device, [Count(Count = 0), Flow(Silk.NET.Core.Native.FlowDirection.In)] ReadOnlySpan<SemaphoreCreateInfo> pCreateInfo, [Count(Count = 0), Flow(Silk.NET.Core.Native.FlowDirection.In)] AllocationCallbacks* pAllocator, [Count(Count = 0), Flow(Silk.NET.Core.Native.FlowDirection.Out)] Semaphore* pSemaphore)
-        {
-            // SpanOverloader
-            return thisApi.CreateSemaphore(device, in pCreateInfo.GetPinnableReference(), pAllocator, pSemaphore);
-        }
-
-        /// <summary>To be documented.</summary>
-        public static unsafe Result CreateSemaphore(this Vk thisApi, [Count(Count = 0)] Device device, [Count(Count = 0), Flow(Silk.NET.Core.Native.FlowDirection.In)] ReadOnlySpan<SemaphoreCreateInfo> pCreateInfo, [Count(Count = 0), Flow(Silk.NET.Core.Native.FlowDirection.In)] AllocationCallbacks* pAllocator, [Count(Count = 0), Flow(Silk.NET.Core.Native.FlowDirection.Out)] Span<Semaphore> pSemaphore)
-        {
-            // SpanOverloader
-            return thisApi.CreateSemaphore(device, in pCreateInfo.GetPinnableReference(), pAllocator, out pSemaphore.GetPinnableReference());
-        }
-
-        /// <summary>To be documented.</summary>
-        public static unsafe Result CreateSemaphore(this Vk thisApi, [Count(Count = 0)] Device device, [Count(Count = 0), Flow(Silk.NET.Core.Native.FlowDirection.In)] ReadOnlySpan<SemaphoreCreateInfo> pCreateInfo, [Count(Count = 0), Flow(Silk.NET.Core.Native.FlowDirection.In)] ReadOnlySpan<AllocationCallbacks> pAllocator, [Count(Count = 0), Flow(Silk.NET.Core.Native.FlowDirection.Out)] Semaphore* pSemaphore)
-        {
-            // SpanOverloader
-            return thisApi.CreateSemaphore(device, in pCreateInfo.GetPinnableReference(), in pAllocator.GetPinnableReference(), pSemaphore);
-        }
-
-        /// <summary>To be documented.</summary>
-        public static unsafe Result CreateSemaphore(this Vk thisApi, [Count(Count = 0)] Device device, [Count(Count = 0), Flow(Silk.NET.Core.Native.FlowDirection.In)] ReadOnlySpan<SemaphoreCreateInfo> pCreateInfo, [Count(Count = 0), Flow(Silk.NET.Core.Native.FlowDirection.In)] ReadOnlySpan<AllocationCallbacks> pAllocator, [Count(Count = 0), Flow(Silk.NET.Core.Native.FlowDirection.Out)] Span<Semaphore> pSemaphore)
-        {
-            // SpanOverloader
-            return thisApi.CreateSemaphore(device, in pCreateInfo.GetPinnableReference(), in pAllocator.GetPinnableReference(), out pSemaphore.GetPinnableReference());
-        }
-
-        /// <summary>To be documented.</summary>
-        public static unsafe void DestroyBuffer(this Vk thisApi, [Count(Count = 0)] Device device, [Count(Count = 0)] Buffer buffer, [Count(Count = 0), Flow(Silk.NET.Core.Native.FlowDirection.In)] ReadOnlySpan<AllocationCallbacks> pAllocator)
-        {
-            // SpanOverloader
-            thisApi.DestroyBuffer(device, buffer, in pAllocator.GetPinnableReference());
-        }
-
-        /// <summary>To be documented.</summary>
-        public static unsafe void DestroyCommandPool(this Vk thisApi, [Count(Count = 0)] Device device, [Count(Count = 0)] CommandPool commandPool, [Count(Count = 0), Flow(Silk.NET.Core.Native.FlowDirection.In)] ReadOnlySpan<AllocationCallbacks> pAllocator)
-        {
-            // SpanOverloader
-            thisApi.DestroyCommandPool(device, commandPool, in pAllocator.GetPinnableReference());
-        }
-
-        /// <summary>To be documented.</summary>
-        public static unsafe void DestroyDevice(this Vk thisApi, [Count(Count = 0)] Device device, [Count(Count = 0), Flow(Silk.NET.Core.Native.FlowDirection.In)] ReadOnlySpan<AllocationCallbacks> pAllocator)
-        {
-            // SpanOverloader
-            thisApi.DestroyDevice(device, in pAllocator.GetPinnableReference());
-        }
-
-        /// <summary>To be documented.</summary>
-        public static unsafe void DestroyFence(this Vk thisApi, [Count(Count = 0)] Device device, [Count(Count = 0)] Fence fence, [Count(Count = 0), Flow(Silk.NET.Core.Native.FlowDirection.In)] ReadOnlySpan<AllocationCallbacks> pAllocator)
-        {
-            // SpanOverloader
-            thisApi.DestroyFence(device, fence, in pAllocator.GetPinnableReference());
-        }
-
-        /// <summary>To be documented.</summary>
-        public static unsafe void DestroyImage(this Vk thisApi, [Count(Count = 0)] Device device, [Count(Count = 0)] Image image, [Count(Count = 0), Flow(Silk.NET.Core.Native.FlowDirection.In)] ReadOnlySpan<AllocationCallbacks> pAllocator)
-        {
-            // SpanOverloader
-            thisApi.DestroyImage(device, image, in pAllocator.GetPinnableReference());
-        }
-
-        /// <summary>To be documented.</summary>
-        public static unsafe void DestroyImageView(this Vk thisApi, [Count(Count = 0)] Device device, [Count(Count = 0)] ImageView imageView, [Count(Count = 0), Flow(Silk.NET.Core.Native.FlowDirection.In)] ReadOnlySpan<AllocationCallbacks> pAllocator)
-        {
-            // SpanOverloader
-            thisApi.DestroyImageView(device, imageView, in pAllocator.GetPinnableReference());
-        }
-
-        /// <summary>To be documented.</summary>
-        public static unsafe void DestroyInstance(this Vk thisApi, [Count(Count = 0)] Instance instance, [Count(Count = 0), Flow(Silk.NET.Core.Native.FlowDirection.In)] ReadOnlySpan<AllocationCallbacks> pAllocator)
-        {
-            // SpanOverloader
-            thisApi.DestroyInstance(instance, in pAllocator.GetPinnableReference());
-        }
-
-        /// <summary>To be documented.</summary>
-        public static unsafe void DestroyQueryPool(this Vk thisApi, [Count(Count = 0)] Device device, [Count(Count = 0)] QueryPool queryPool, [Count(Count = 0), Flow(Silk.NET.Core.Native.FlowDirection.In)] ReadOnlySpan<AllocationCallbacks> pAllocator)
-        {
-            // SpanOverloader
-            thisApi.DestroyQueryPool(device, queryPool, in pAllocator.GetPinnableReference());
-        }
-
-        /// <summary>To be documented.</summary>
-        public static unsafe void DestroySemaphore(this Vk thisApi, [Count(Count = 0)] Device device, [Count(Count = 0)] Semaphore semaphore, [Count(Count = 0), Flow(Silk.NET.Core.Native.FlowDirection.In)] ReadOnlySpan<AllocationCallbacks> pAllocator)
-        {
-            // SpanOverloader
-            thisApi.DestroySemaphore(device, semaphore, in pAllocator.GetPinnableReference());
-        }
-
-        /// <summary>To be documented.</summary>
-        public static unsafe Result EnumerateDeviceExtensionProperties(this Vk thisApi, [Count(Count = 0)] PhysicalDevice physicalDevice, [Count(Count = 0), Flow(Silk.NET.Core.Native.FlowDirection.In)] byte* pLayerName, [Count(Count = 0)] uint* pPropertyCount, [Count(Parameter = "pPropertyCount")] Span<ExtensionProperties> pProperties)
-        {
-            // SpanOverloader
-            return thisApi.EnumerateDeviceExtensionProperties(physicalDevice, pLayerName, pPropertyCount, ref pProperties.GetPinnableReference());
-        }
-
-        /// <summary>To be documented.</summary>
-        public static unsafe Result EnumerateDeviceExtensionProperties(this Vk thisApi, [Count(Count = 0)] PhysicalDevice physicalDevice, [Count(Count = 0), Flow(Silk.NET.Core.Native.FlowDirection.In)] byte* pLayerName, [Count(Count = 0)] Span<uint> pPropertyCount, [Count(Parameter = "pPropertyCount")] ExtensionProperties* pProperties)
-        {
-            // SpanOverloader
-            return thisApi.EnumerateDeviceExtensionProperties(physicalDevice, pLayerName, ref pPropertyCount.GetPinnableReference(), pProperties);
-        }
-
-        /// <summary>To be documented.</summary>
-        public static unsafe Result EnumerateDeviceExtensionProperties(this Vk thisApi, [Count(Count = 0)] PhysicalDevice physicalDevice, [Count(Count = 0), Flow(Silk.NET.Core.Native.FlowDirection.In)] byte* pLayerName, [Count(Count = 0)] Span<uint> pPropertyCount, [Count(Parameter = "pPropertyCount")] Span<ExtensionProperties> pProperties)
-        {
-            // SpanOverloader
-            return thisApi.EnumerateDeviceExtensionProperties(physicalDevice, pLayerName, ref pPropertyCount.GetPinnableReference(), ref pProperties.GetPinnableReference());
-        }
-
-        /// <summary>To be documented.</summary>
-        public static unsafe Result EnumerateDeviceExtensionProperties(this Vk thisApi, [Count(Count = 0)] PhysicalDevice physicalDevice, [Count(Count = 0), Flow(Silk.NET.Core.Native.FlowDirection.In)] ReadOnlySpan<byte> pLayerName, [Count(Count = 0)] uint* pPropertyCount, [Count(Parameter = "pPropertyCount")] ExtensionProperties* pProperties)
-        {
-            // SpanOverloader
-            return thisApi.EnumerateDeviceExtensionProperties(physicalDevice, in pLayerName.GetPinnableReference(), pPropertyCount, pProperties);
-        }
-
-        /// <summary>To be documented.</summary>
-        public static unsafe Result EnumerateDeviceExtensionProperties(this Vk thisApi, [Count(Count = 0)] PhysicalDevice physicalDevice, [Count(Count = 0), Flow(Silk.NET.Core.Native.FlowDirection.In)] ReadOnlySpan<byte> pLayerName, [Count(Count = 0)] uint* pPropertyCount, [Count(Parameter = "pPropertyCount")] Span<ExtensionProperties> pProperties)
-        {
-            // SpanOverloader
-            return thisApi.EnumerateDeviceExtensionProperties(physicalDevice, in pLayerName.GetPinnableReference(), pPropertyCount, ref pProperties.GetPinnableReference());
-        }
-
-        /// <summary>To be documented.</summary>
-        public static unsafe Result EnumerateDeviceExtensionProperties(this Vk thisApi, [Count(Count = 0)] PhysicalDevice physicalDevice, [Count(Count = 0), Flow(Silk.NET.Core.Native.FlowDirection.In)] ReadOnlySpan<byte> pLayerName, [Count(Count = 0)] Span<uint> pPropertyCount, [Count(Parameter = "pPropertyCount")] ExtensionProperties* pProperties)
-        {
-            // SpanOverloader
-            return thisApi.EnumerateDeviceExtensionProperties(physicalDevice, in pLayerName.GetPinnableReference(), ref pPropertyCount.GetPinnableReference(), pProperties);
-        }
-
-        /// <summary>To be documented.</summary>
-        public static unsafe Result EnumerateDeviceExtensionProperties(this Vk thisApi, [Count(Count = 0)] PhysicalDevice physicalDevice, [Count(Count = 0), Flow(Silk.NET.Core.Native.FlowDirection.In)] ReadOnlySpan<byte> pLayerName, [Count(Count = 0)] Span<uint> pPropertyCount, [Count(Parameter = "pPropertyCount")] Span<ExtensionProperties> pProperties)
-        {
-            // SpanOverloader
-            return thisApi.EnumerateDeviceExtensionProperties(physicalDevice, in pLayerName.GetPinnableReference(), ref pPropertyCount.GetPinnableReference(), ref pProperties.GetPinnableReference());
-        }
-
-        /// <summary>To be documented.</summary>
-        public static unsafe Result EnumerateDeviceExtensionProperties(this Vk thisApi, [Count(Count = 0)] PhysicalDevice physicalDevice, [Flow(Silk.NET.Core.Native.FlowDirection.In), UnmanagedType(Silk.NET.Core.Native.UnmanagedType.LPUTF8Str)] string pLayerName, [Count(Count = 0)] uint* pPropertyCount, [Count(Parameter = "pPropertyCount")] Span<ExtensionProperties> pProperties)
-        {
-            // SpanOverloader
-            return thisApi.EnumerateDeviceExtensionProperties(physicalDevice, pLayerName, pPropertyCount, ref pProperties.GetPinnableReference());
-        }
-
-        /// <summary>To be documented.</summary>
-        public static unsafe Result EnumerateDeviceExtensionProperties(this Vk thisApi, [Count(Count = 0)] PhysicalDevice physicalDevice, [Flow(Silk.NET.Core.Native.FlowDirection.In), UnmanagedType(Silk.NET.Core.Native.UnmanagedType.LPUTF8Str)] string pLayerName, [Count(Count = 0)] Span<uint> pPropertyCount, [Count(Parameter = "pPropertyCount")] ExtensionProperties* pProperties)
-        {
-            // SpanOverloader
-            return thisApi.EnumerateDeviceExtensionProperties(physicalDevice, pLayerName, ref pPropertyCount.GetPinnableReference(), pProperties);
-        }
-
-        /// <summary>To be documented.</summary>
-        public static unsafe Result EnumerateDeviceExtensionProperties(this Vk thisApi, [Count(Count = 0)] PhysicalDevice physicalDevice, [Flow(Silk.NET.Core.Native.FlowDirection.In), UnmanagedType(Silk.NET.Core.Native.UnmanagedType.LPUTF8Str)] string pLayerName, [Count(Count = 0)] Span<uint> pPropertyCount, [Count(Parameter = "pPropertyCount")] Span<ExtensionProperties> pProperties)
-        {
-            // SpanOverloader
-            return thisApi.EnumerateDeviceExtensionProperties(physicalDevice, pLayerName, ref pPropertyCount.GetPinnableReference(), ref pProperties.GetPinnableReference());
-        }
-
-        /// <summary>To be documented.</summary>
-        public static unsafe Result EnumerateDeviceLayerProperties(this Vk thisApi, [Count(Count = 0)] PhysicalDevice physicalDevice, [Count(Count = 0)] uint* pPropertyCount, [Count(Parameter = "pPropertyCount")] Span<LayerProperties> pProperties)
-        {
-            // SpanOverloader
-            return thisApi.EnumerateDeviceLayerProperties(physicalDevice, pPropertyCount, ref pProperties.GetPinnableReference());
-        }
-
-        /// <summary>To be documented.</summary>
-        public static unsafe Result EnumerateDeviceLayerProperties(this Vk thisApi, [Count(Count = 0)] PhysicalDevice physicalDevice, [Count(Count = 0)] Span<uint> pPropertyCount, [Count(Parameter = "pPropertyCount")] LayerProperties* pProperties)
-        {
-            // SpanOverloader
-            return thisApi.EnumerateDeviceLayerProperties(physicalDevice, ref pPropertyCount.GetPinnableReference(), pProperties);
-        }
-
-        /// <summary>To be documented.</summary>
-        public static unsafe Result EnumerateDeviceLayerProperties(this Vk thisApi, [Count(Count = 0)] PhysicalDevice physicalDevice, [Count(Count = 0)] Span<uint> pPropertyCount, [Count(Parameter = "pPropertyCount")] Span<LayerProperties> pProperties)
-        {
-            // SpanOverloader
-            return thisApi.EnumerateDeviceLayerProperties(physicalDevice, ref pPropertyCount.GetPinnableReference(), ref pProperties.GetPinnableReference());
-        }
-
-        /// <summary>To be documented.</summary>
-        public static unsafe Result EnumerateInstanceExtensionProperties(this Vk thisApi, [Count(Count = 0), Flow(Silk.NET.Core.Native.FlowDirection.In)] byte* pLayerName, [Count(Count = 0)] uint* pPropertyCount, [Count(Parameter = "pPropertyCount")] Span<ExtensionProperties> pProperties)
-        {
-            // SpanOverloader
-            return thisApi.EnumerateInstanceExtensionProperties(pLayerName, pPropertyCount, ref pProperties.GetPinnableReference());
-        }
-
-        /// <summary>To be documented.</summary>
-        public static unsafe Result EnumerateInstanceExtensionProperties(this Vk thisApi, [Count(Count = 0), Flow(Silk.NET.Core.Native.FlowDirection.In)] byte* pLayerName, [Count(Count = 0)] Span<uint> pPropertyCount, [Count(Parameter = "pPropertyCount")] ExtensionProperties* pProperties)
-        {
-            // SpanOverloader
-            return thisApi.EnumerateInstanceExtensionProperties(pLayerName, ref pPropertyCount.GetPinnableReference(), pProperties);
-        }
-
-        /// <summary>To be documented.</summary>
-        public static unsafe Result EnumerateInstanceExtensionProperties(this Vk thisApi, [Count(Count = 0), Flow(Silk.NET.Core.Native.FlowDirection.In)] byte* pLayerName, [Count(Count = 0)] Span<uint> pPropertyCount, [Count(Parameter = "pPropertyCount")] Span<ExtensionProperties> pProperties)
-        {
-            // SpanOverloader
-            return thisApi.EnumerateInstanceExtensionProperties(pLayerName, ref pPropertyCount.GetPinnableReference(), ref pProperties.GetPinnableReference());
-        }
-
-        /// <summary>To be documented.</summary>
-        public static unsafe Result EnumerateInstanceExtensionProperties(this Vk thisApi, [Count(Count = 0), Flow(Silk.NET.Core.Native.FlowDirection.In)] ReadOnlySpan<byte> pLayerName, [Count(Count = 0)] uint* pPropertyCount, [Count(Parameter = "pPropertyCount")] ExtensionProperties* pProperties)
-        {
-            // SpanOverloader
-            return thisApi.EnumerateInstanceExtensionProperties(in pLayerName.GetPinnableReference(), pPropertyCount, pProperties);
-        }
-
-        /// <summary>To be documented.</summary>
-        public static unsafe Result EnumerateInstanceExtensionProperties(this Vk thisApi, [Count(Count = 0), Flow(Silk.NET.Core.Native.FlowDirection.In)] ReadOnlySpan<byte> pLayerName, [Count(Count = 0)] uint* pPropertyCount, [Count(Parameter = "pPropertyCount")] Span<ExtensionProperties> pProperties)
-        {
-            // SpanOverloader
-            return thisApi.EnumerateInstanceExtensionProperties(in pLayerName.GetPinnableReference(), pPropertyCount, ref pProperties.GetPinnableReference());
-        }
-
-        /// <summary>To be documented.</summary>
-        public static unsafe Result EnumerateInstanceExtensionProperties(this Vk thisApi, [Count(Count = 0), Flow(Silk.NET.Core.Native.FlowDirection.In)] ReadOnlySpan<byte> pLayerName, [Count(Count = 0)] Span<uint> pPropertyCount, [Count(Parameter = "pPropertyCount")] ExtensionProperties* pProperties)
-        {
-            // SpanOverloader
-            return thisApi.EnumerateInstanceExtensionProperties(in pLayerName.GetPinnableReference(), ref pPropertyCount.GetPinnableReference(), pProperties);
-        }
-
-        /// <summary>To be documented.</summary>
-        public static unsafe Result EnumerateInstanceExtensionProperties(this Vk thisApi, [Count(Count = 0), Flow(Silk.NET.Core.Native.FlowDirection.In)] ReadOnlySpan<byte> pLayerName, [Count(Count = 0)] Span<uint> pPropertyCount, [Count(Parameter = "pPropertyCount")] Span<ExtensionProperties> pProperties)
-        {
-            // SpanOverloader
-            return thisApi.EnumerateInstanceExtensionProperties(in pLayerName.GetPinnableReference(), ref pPropertyCount.GetPinnableReference(), ref pProperties.GetPinnableReference());
-        }
-
-        /// <summary>To be documented.</summary>
-        public static unsafe Result EnumerateInstanceExtensionProperties(this Vk thisApi, [Flow(Silk.NET.Core.Native.FlowDirection.In), UnmanagedType(Silk.NET.Core.Native.UnmanagedType.LPUTF8Str)] string pLayerName, [Count(Count = 0)] uint* pPropertyCount, [Count(Parameter = "pPropertyCount")] Span<ExtensionProperties> pProperties)
-        {
-            // SpanOverloader
-            return thisApi.EnumerateInstanceExtensionProperties(pLayerName, pPropertyCount, ref pProperties.GetPinnableReference());
-        }
-
-        /// <summary>To be documented.</summary>
-        public static unsafe Result EnumerateInstanceExtensionProperties(this Vk thisApi, [Flow(Silk.NET.Core.Native.FlowDirection.In), UnmanagedType(Silk.NET.Core.Native.UnmanagedType.LPUTF8Str)] string pLayerName, [Count(Count = 0)] Span<uint> pPropertyCount, [Count(Parameter = "pPropertyCount")] ExtensionProperties* pProperties)
-        {
-            // SpanOverloader
-            return thisApi.EnumerateInstanceExtensionProperties(pLayerName, ref pPropertyCount.GetPinnableReference(), pProperties);
-        }
-
-        /// <summary>To be documented.</summary>
-        public static unsafe Result EnumerateInstanceExtensionProperties(this Vk thisApi, [Flow(Silk.NET.Core.Native.FlowDirection.In), UnmanagedType(Silk.NET.Core.Native.UnmanagedType.LPUTF8Str)] string pLayerName, [Count(Count = 0)] Span<uint> pPropertyCount, [Count(Parameter = "pPropertyCount")] Span<ExtensionProperties> pProperties)
-        {
-            // SpanOverloader
-            return thisApi.EnumerateInstanceExtensionProperties(pLayerName, ref pPropertyCount.GetPinnableReference(), ref pProperties.GetPinnableReference());
-        }
-
-        /// <summary>To be documented.</summary>
-        public static unsafe Result EnumerateInstanceLayerProperties(this Vk thisApi, [Count(Count = 0)] uint* pPropertyCount, [Count(Parameter = "pPropertyCount")] Span<LayerProperties> pProperties)
-        {
-            // SpanOverloader
-            return thisApi.EnumerateInstanceLayerProperties(pPropertyCount, ref pProperties.GetPinnableReference());
-        }
-
-        /// <summary>To be documented.</summary>
-        public static unsafe Result EnumerateInstanceLayerProperties(this Vk thisApi, [Count(Count = 0)] Span<uint> pPropertyCount, [Count(Parameter = "pPropertyCount")] LayerProperties* pProperties)
-        {
-            // SpanOverloader
-            return thisApi.EnumerateInstanceLayerProperties(ref pPropertyCount.GetPinnableReference(), pProperties);
-        }
-
-        /// <summary>To be documented.</summary>
-        public static unsafe Result EnumerateInstanceLayerProperties(this Vk thisApi, [Count(Count = 0)] Span<uint> pPropertyCount, [Count(Parameter = "pPropertyCount")] Span<LayerProperties> pProperties)
-        {
-            // SpanOverloader
-            return thisApi.EnumerateInstanceLayerProperties(ref pPropertyCount.GetPinnableReference(), ref pProperties.GetPinnableReference());
-        }
-
-        /// <summary>To be documented.</summary>
-        public static unsafe Result EnumeratePhysicalDevices(this Vk thisApi, [Count(Count = 0)] Instance instance, [Count(Count = 0)] uint* pPhysicalDeviceCount, [Count(Parameter = "pPhysicalDeviceCount")] Span<PhysicalDevice> pPhysicalDevices)
-        {
-            // SpanOverloader
-            return thisApi.EnumeratePhysicalDevices(instance, pPhysicalDeviceCount, ref pPhysicalDevices.GetPinnableReference());
-        }
-
-        /// <summary>To be documented.</summary>
-        public static unsafe Result EnumeratePhysicalDevices(this Vk thisApi, [Count(Count = 0)] Instance instance, [Count(Count = 0)] Span<uint> pPhysicalDeviceCount, [Count(Parameter = "pPhysicalDeviceCount")] PhysicalDevice* pPhysicalDevices)
-        {
-            // SpanOverloader
-            return thisApi.EnumeratePhysicalDevices(instance, ref pPhysicalDeviceCount.GetPinnableReference(), pPhysicalDevices);
-        }
-
-        /// <summary>To be documented.</summary>
-        public static unsafe Result EnumeratePhysicalDevices(this Vk thisApi, [Count(Count = 0)] Instance instance, [Count(Count = 0)] Span<uint> pPhysicalDeviceCount, [Count(Parameter = "pPhysicalDeviceCount")] Span<PhysicalDevice> pPhysicalDevices)
-        {
-            // SpanOverloader
-            return thisApi.EnumeratePhysicalDevices(instance, ref pPhysicalDeviceCount.GetPinnableReference(), ref pPhysicalDevices.GetPinnableReference());
-        }
-
-        /// <summary>To be documented.</summary>
-        public static unsafe Result FlushMappedMemoryRanges(this Vk thisApi, [Count(Count = 0)] Device device, [Count(Count = 0)] uint memoryRangeCount, [Count(Parameter = "memoryRangeCount"), Flow(Silk.NET.Core.Native.FlowDirection.In)] ReadOnlySpan<MappedMemoryRange> pMemoryRanges)
-        {
-            // SpanOverloader
-            return thisApi.FlushMappedMemoryRanges(device, memoryRangeCount, in pMemoryRanges.GetPinnableReference());
-        }
-
-        /// <summary>To be documented.</summary>
-        public static unsafe void FreeCommandBuffers(this Vk thisApi, [Count(Count = 0)] Device device, [Count(Count = 0)] CommandPool commandPool, [Count(Count = 0)] uint commandBufferCount, [Count(Parameter = "commandBufferCount"), Flow(Silk.NET.Core.Native.FlowDirection.In)] ReadOnlySpan<CommandBuffer> pCommandBuffers)
-        {
-            // SpanOverloader
-            thisApi.FreeCommandBuffers(device, commandPool, commandBufferCount, in pCommandBuffers.GetPinnableReference());
-        }
-
-        /// <summary>To be documented.</summary>
-        public static unsafe void FreeMemory(this Vk thisApi, [Count(Count = 0)] Device device, [Count(Count = 0)] DeviceMemory memory, [Count(Count = 0), Flow(Silk.NET.Core.Native.FlowDirection.In)] ReadOnlySpan<AllocationCallbacks> pAllocator)
-        {
-            // SpanOverloader
-            thisApi.FreeMemory(device, memory, in pAllocator.GetPinnableReference());
-        }
-
-        /// <summary>To be documented.</summary>
-        public static unsafe void GetBufferMemoryRequirements(this Vk thisApi, [Count(Count = 0)] Device device, [Count(Count = 0)] Buffer buffer, [Count(Count = 0), Flow(Silk.NET.Core.Native.FlowDirection.Out)] Span<MemoryRequirements> pMemoryRequirements)
-        {
-            // SpanOverloader
-            thisApi.GetBufferMemoryRequirements(device, buffer, out pMemoryRequirements.GetPinnableReference());
-        }
-
-        /// <summary>To be documented.</summary>
-        public static unsafe void GetDeviceMemoryCommitment(this Vk thisApi, [Count(Count = 0)] Device device, [Count(Count = 0)] DeviceMemory memory, [Count(Count = 0), Flow(Silk.NET.Core.Native.FlowDirection.Out)] Span<ulong> pCommittedMemoryInBytes)
-        {
-            // SpanOverloader
-            thisApi.GetDeviceMemoryCommitment(device, memory, out pCommittedMemoryInBytes.GetPinnableReference());
-        }
-
-        /// <summary>To be documented.</summary>
-        public static unsafe PfnVoidFunction GetDeviceProcAddr(this Vk thisApi, [Count(Count = 0)] Device device, [Count(Count = 0), Flow(Silk.NET.Core.Native.FlowDirection.In)] ReadOnlySpan<byte> pName)
-        {
-            // SpanOverloader
-            return thisApi.GetDeviceProcAddr(device, in pName.GetPinnableReference());
-        }
-
-        /// <summary>To be documented.</summary>
-        public static unsafe void GetDeviceQueue(this Vk thisApi, [Count(Count = 0)] Device device, [Count(Count = 0)] uint queueFamilyIndex, [Count(Count = 0)] uint queueIndex, [Count(Count = 0), Flow(Silk.NET.Core.Native.FlowDirection.Out)] Span<Queue> pQueue)
-        {
-            // SpanOverloader
-            thisApi.GetDeviceQueue(device, queueFamilyIndex, queueIndex, out pQueue.GetPinnableReference());
-        }
-
-        /// <summary>To be documented.</summary>
-        public static unsafe void GetImageMemoryRequirements(this Vk thisApi, [Count(Count = 0)] Device device, [Count(Count = 0)] Image image, [Count(Count = 0), Flow(Silk.NET.Core.Native.FlowDirection.Out)] Span<MemoryRequirements> pMemoryRequirements)
-        {
-            // SpanOverloader
-            thisApi.GetImageMemoryRequirements(device, image, out pMemoryRequirements.GetPinnableReference());
-        }
-
-        /// <summary>To be documented.</summary>
-        public static unsafe void GetImageSparseMemoryRequirements(this Vk thisApi, [Count(Count = 0)] Device device, [Count(Count = 0)] Image image, [Count(Count = 0)] uint* pSparseMemoryRequirementCount, [Count(Parameter = "pSparseMemoryRequirementCount"), Flow(Silk.NET.Core.Native.FlowDirection.Out)] Span<SparseImageMemoryRequirements> pSparseMemoryRequirements)
-        {
-            // SpanOverloader
-            thisApi.GetImageSparseMemoryRequirements(device, image, pSparseMemoryRequirementCount, out pSparseMemoryRequirements.GetPinnableReference());
-        }
-
-        /// <summary>To be documented.</summary>
-        public static unsafe void GetImageSparseMemoryRequirements(this Vk thisApi, [Count(Count = 0)] Device device, [Count(Count = 0)] Image image, [Count(Count = 0)] Span<uint> pSparseMemoryRequirementCount, [Count(Parameter = "pSparseMemoryRequirementCount"), Flow(Silk.NET.Core.Native.FlowDirection.Out)] SparseImageMemoryRequirements* pSparseMemoryRequirements)
-        {
-            // SpanOverloader
-            thisApi.GetImageSparseMemoryRequirements(device, image, ref pSparseMemoryRequirementCount.GetPinnableReference(), pSparseMemoryRequirements);
-        }
-
-        /// <summary>To be documented.</summary>
-        public static unsafe void GetImageSparseMemoryRequirements(this Vk thisApi, [Count(Count = 0)] Device device, [Count(Count = 0)] Image image, [Count(Count = 0)] Span<uint> pSparseMemoryRequirementCount, [Count(Parameter = "pSparseMemoryRequirementCount"), Flow(Silk.NET.Core.Native.FlowDirection.Out)] Span<SparseImageMemoryRequirements> pSparseMemoryRequirements)
-        {
-            // SpanOverloader
-            thisApi.GetImageSparseMemoryRequirements(device, image, ref pSparseMemoryRequirementCount.GetPinnableReference(), out pSparseMemoryRequirements.GetPinnableReference());
-        }
-
-        /// <summary>To be documented.</summary>
-        public static unsafe void GetImageSubresourceLayout(this Vk thisApi, [Count(Count = 0)] Device device, [Count(Count = 0)] Image image, [Count(Count = 0), Flow(Silk.NET.Core.Native.FlowDirection.In)] ImageSubresource* pSubresource, [Count(Count = 0), Flow(Silk.NET.Core.Native.FlowDirection.Out)] Span<SubresourceLayout> pLayout)
-        {
-            // SpanOverloader
-            thisApi.GetImageSubresourceLayout(device, image, pSubresource, out pLayout.GetPinnableReference());
-        }
-
-        /// <summary>To be documented.</summary>
-        public static unsafe void GetImageSubresourceLayout(this Vk thisApi, [Count(Count = 0)] Device device, [Count(Count = 0)] Image image, [Count(Count = 0), Flow(Silk.NET.Core.Native.FlowDirection.In)] ReadOnlySpan<ImageSubresource> pSubresource, [Count(Count = 0), Flow(Silk.NET.Core.Native.FlowDirection.Out)] SubresourceLayout* pLayout)
-        {
-            // SpanOverloader
-            thisApi.GetImageSubresourceLayout(device, image, in pSubresource.GetPinnableReference(), pLayout);
-        }
-
-        /// <summary>To be documented.</summary>
-        public static unsafe void GetImageSubresourceLayout(this Vk thisApi, [Count(Count = 0)] Device device, [Count(Count = 0)] Image image, [Count(Count = 0), Flow(Silk.NET.Core.Native.FlowDirection.In)] ReadOnlySpan<ImageSubresource> pSubresource, [Count(Count = 0), Flow(Silk.NET.Core.Native.FlowDirection.Out)] Span<SubresourceLayout> pLayout)
-        {
-            // SpanOverloader
-            thisApi.GetImageSubresourceLayout(device, image, in pSubresource.GetPinnableReference(), out pLayout.GetPinnableReference());
-        }
-
-        /// <summary>To be documented.</summary>
-        public static unsafe PfnVoidFunction GetInstanceProcAddr(this Vk thisApi, [Count(Count = 0)] Instance instance, [Count(Count = 0), Flow(Silk.NET.Core.Native.FlowDirection.In)] ReadOnlySpan<byte> pName)
-        {
-            // SpanOverloader
-            return thisApi.GetInstanceProcAddr(instance, in pName.GetPinnableReference());
-        }
-
-        /// <summary>To be documented.</summary>
-        public static unsafe void GetPhysicalDeviceFeatures(this Vk thisApi, [Count(Count = 0)] PhysicalDevice physicalDevice, [Count(Count = 0), Flow(Silk.NET.Core.Native.FlowDirection.Out)] Span<PhysicalDeviceFeatures> pFeatures)
-        {
-            // SpanOverloader
-            thisApi.GetPhysicalDeviceFeatures(physicalDevice, out pFeatures.GetPinnableReference());
-        }
-
-        /// <summary>To be documented.</summary>
-        public static unsafe void GetPhysicalDeviceFormatProperties(this Vk thisApi, [Count(Count = 0)] PhysicalDevice physicalDevice, [Count(Count = 0)] Format format, [Count(Count = 0), Flow(Silk.NET.Core.Native.FlowDirection.Out)] Span<FormatProperties> pFormatProperties)
-        {
-            // SpanOverloader
-            thisApi.GetPhysicalDeviceFormatProperties(physicalDevice, format, out pFormatProperties.GetPinnableReference());
-        }
-
-        /// <summary>To be documented.</summary>
-        public static unsafe Result GetPhysicalDeviceImageFormatProperties(this Vk thisApi, [Count(Count = 0)] PhysicalDevice physicalDevice, [Count(Count = 0)] Format format, [Count(Count = 0)] ImageType type, [Count(Count = 0)] ImageTiling tiling, [Count(Count = 0)] ImageUsageFlags usage, [Count(Count = 0)] ImageCreateFlags flags, [Count(Count = 0), Flow(Silk.NET.Core.Native.FlowDirection.Out)] Span<ImageFormatProperties> pImageFormatProperties)
-        {
-            // SpanOverloader
-            return thisApi.GetPhysicalDeviceImageFormatProperties(physicalDevice, format, type, tiling, usage, flags, out pImageFormatProperties.GetPinnableReference());
-        }
-
-        /// <summary>To be documented.</summary>
-        public static unsafe void GetPhysicalDeviceMemoryProperties(this Vk thisApi, [Count(Count = 0)] PhysicalDevice physicalDevice, [Count(Count = 0), Flow(Silk.NET.Core.Native.FlowDirection.Out)] Span<PhysicalDeviceMemoryProperties> pMemoryProperties)
-        {
-            // SpanOverloader
-            thisApi.GetPhysicalDeviceMemoryProperties(physicalDevice, out pMemoryProperties.GetPinnableReference());
-        }
-
-        /// <summary>To be documented.</summary>
-        public static unsafe void GetPhysicalDeviceProperties(this Vk thisApi, [Count(Count = 0)] PhysicalDevice physicalDevice, [Count(Count = 0), Flow(Silk.NET.Core.Native.FlowDirection.Out)] Span<PhysicalDeviceProperties> pProperties)
-        {
-            // SpanOverloader
-            thisApi.GetPhysicalDeviceProperties(physicalDevice, out pProperties.GetPinnableReference());
-        }
-
-        /// <summary>To be documented.</summary>
-        public static unsafe void GetPhysicalDeviceQueueFamilyProperties(this Vk thisApi, [Count(Count = 0)] PhysicalDevice physicalDevice, [Count(Count = 0)] uint* pQueueFamilyPropertyCount, [Count(Parameter = "pQueueFamilyPropertyCount"), Flow(Silk.NET.Core.Native.FlowDirection.Out)] Span<QueueFamilyProperties> pQueueFamilyProperties)
-        {
-            // SpanOverloader
-            thisApi.GetPhysicalDeviceQueueFamilyProperties(physicalDevice, pQueueFamilyPropertyCount, out pQueueFamilyProperties.GetPinnableReference());
-        }
-
-        /// <summary>To be documented.</summary>
-        public static unsafe void GetPhysicalDeviceQueueFamilyProperties(this Vk thisApi, [Count(Count = 0)] PhysicalDevice physicalDevice, [Count(Count = 0)] Span<uint> pQueueFamilyPropertyCount, [Count(Parameter = "pQueueFamilyPropertyCount"), Flow(Silk.NET.Core.Native.FlowDirection.Out)] QueueFamilyProperties* pQueueFamilyProperties)
-        {
-            // SpanOverloader
-            thisApi.GetPhysicalDeviceQueueFamilyProperties(physicalDevice, ref pQueueFamilyPropertyCount.GetPinnableReference(), pQueueFamilyProperties);
-        }
-
-        /// <summary>To be documented.</summary>
-        public static unsafe void GetPhysicalDeviceQueueFamilyProperties(this Vk thisApi, [Count(Count = 0)] PhysicalDevice physicalDevice, [Count(Count = 0)] Span<uint> pQueueFamilyPropertyCount, [Count(Parameter = "pQueueFamilyPropertyCount"), Flow(Silk.NET.Core.Native.FlowDirection.Out)] Span<QueueFamilyProperties> pQueueFamilyProperties)
-        {
-            // SpanOverloader
-            thisApi.GetPhysicalDeviceQueueFamilyProperties(physicalDevice, ref pQueueFamilyPropertyCount.GetPinnableReference(), out pQueueFamilyProperties.GetPinnableReference());
-        }
-
-        /// <summary>To be documented.</summary>
-        public static unsafe void GetPhysicalDeviceSparseImageFormatProperties(this Vk thisApi, [Count(Count = 0)] PhysicalDevice physicalDevice, [Count(Count = 0)] Format format, [Count(Count = 0)] ImageType type, [Count(Count = 0)] SampleCountFlags samples, [Count(Count = 0)] ImageUsageFlags usage, [Count(Count = 0)] ImageTiling tiling, [Count(Count = 0)] uint* pPropertyCount, [Count(Parameter = "pPropertyCount"), Flow(Silk.NET.Core.Native.FlowDirection.Out)] Span<SparseImageFormatProperties> pProperties)
-        {
-            // SpanOverloader
-            thisApi.GetPhysicalDeviceSparseImageFormatProperties(physicalDevice, format, type, samples, usage, tiling, pPropertyCount, out pProperties.GetPinnableReference());
-        }
-
-        /// <summary>To be documented.</summary>
-        public static unsafe void GetPhysicalDeviceSparseImageFormatProperties(this Vk thisApi, [Count(Count = 0)] PhysicalDevice physicalDevice, [Count(Count = 0)] Format format, [Count(Count = 0)] ImageType type, [Count(Count = 0)] SampleCountFlags samples, [Count(Count = 0)] ImageUsageFlags usage, [Count(Count = 0)] ImageTiling tiling, [Count(Count = 0)] Span<uint> pPropertyCount, [Count(Parameter = "pPropertyCount"), Flow(Silk.NET.Core.Native.FlowDirection.Out)] SparseImageFormatProperties* pProperties)
-        {
-            // SpanOverloader
-            thisApi.GetPhysicalDeviceSparseImageFormatProperties(physicalDevice, format, type, samples, usage, tiling, ref pPropertyCount.GetPinnableReference(), pProperties);
-        }
-
-        /// <summary>To be documented.</summary>
-        public static unsafe void GetPhysicalDeviceSparseImageFormatProperties(this Vk thisApi, [Count(Count = 0)] PhysicalDevice physicalDevice, [Count(Count = 0)] Format format, [Count(Count = 0)] ImageType type, [Count(Count = 0)] SampleCountFlags samples, [Count(Count = 0)] ImageUsageFlags usage, [Count(Count = 0)] ImageTiling tiling, [Count(Count = 0)] Span<uint> pPropertyCount, [Count(Parameter = "pPropertyCount"), Flow(Silk.NET.Core.Native.FlowDirection.Out)] Span<SparseImageFormatProperties> pProperties)
-        {
-            // SpanOverloader
-            thisApi.GetPhysicalDeviceSparseImageFormatProperties(physicalDevice, format, type, samples, usage, tiling, ref pPropertyCount.GetPinnableReference(), out pProperties.GetPinnableReference());
-        }
-
-        /// <summary>To be documented.</summary>
-        public static unsafe Result GetQueryPoolResults<T0>(this Vk thisApi, [Count(Count = 0)] Device device, [Count(Count = 0)] QueryPool queryPool, [Count(Count = 0)] uint firstQuery, [Count(Count = 0)] uint queryCount, [Count(Count = 0)] nuint dataSize, [Count(Parameter = "dataSize")] Span<T0> pData, [Count(Count = 0)] ulong stride, [Count(Count = 0)] QueryResultFlags flags) where T0 : unmanaged
-        {
-            // SpanOverloader
-            return thisApi.GetQueryPoolResults(device, queryPool, firstQuery, queryCount, dataSize, ref pData.GetPinnableReference(), stride, flags);
-        }
-
-        /// <summary>To be documented.</summary>
-        public static unsafe Result InvalidateMappedMemoryRanges(this Vk thisApi, [Count(Count = 0)] Device device, [Count(Count = 0)] uint memoryRangeCount, [Count(Parameter = "memoryRangeCount"), Flow(Silk.NET.Core.Native.FlowDirection.In)] ReadOnlySpan<MappedMemoryRange> pMemoryRanges)
-        {
-            // SpanOverloader
-            return thisApi.InvalidateMappedMemoryRanges(device, memoryRangeCount, in pMemoryRanges.GetPinnableReference());
-        }
-
-        /// <summary>To be documented.</summary>
-        public static unsafe Result QueueBindSparse(this Vk thisApi, [Count(Count = 0)] Queue queue, [Count(Count = 0)] uint bindInfoCount, [Count(Parameter = "bindInfoCount"), Flow(Silk.NET.Core.Native.FlowDirection.In)] ReadOnlySpan<BindSparseInfo> pBindInfo, [Count(Count = 0)] Fence fence)
-        {
-            // SpanOverloader
-            return thisApi.QueueBindSparse(queue, bindInfoCount, in pBindInfo.GetPinnableReference(), fence);
-        }
-
-        /// <summary>To be documented.</summary>
-        public static unsafe Result QueueSubmit(this Vk thisApi, [Count(Count = 0)] Queue queue, [Count(Count = 0)] uint submitCount, [Count(Parameter = "submitCount"), Flow(Silk.NET.Core.Native.FlowDirection.In)] ReadOnlySpan<SubmitInfo> pSubmits, [Count(Count = 0)] Fence fence)
-        {
-            // SpanOverloader
-            return thisApi.QueueSubmit(queue, submitCount, in pSubmits.GetPinnableReference(), fence);
-        }
-
-        /// <summary>To be documented.</summary>
-        public static unsafe Result ResetFences(this Vk thisApi, [Count(Count = 0)] Device device, [Count(Count = 0)] uint fenceCount, [Count(Parameter = "fenceCount"), Flow(Silk.NET.Core.Native.FlowDirection.In)] ReadOnlySpan<Fence> pFences)
-        {
-            // SpanOverloader
-            return thisApi.ResetFences(device, fenceCount, in pFences.GetPinnableReference());
-        }
-
-        /// <summary>To be documented.</summary>
-        public static unsafe Result WaitForFences(this Vk thisApi, [Count(Count = 0)] Device device, [Count(Count = 0)] uint fenceCount, [Count(Parameter = "fenceCount"), Flow(Silk.NET.Core.Native.FlowDirection.In)] ReadOnlySpan<Fence> pFences, [Count(Count = 0)] Bool32 waitAll, [Count(Count = 0)] ulong timeout)
-        {
-            // SpanOverloader
-            return thisApi.WaitForFences(device, fenceCount, in pFences.GetPinnableReference(), waitAll, timeout);
-        }
-
-        /// <summary>To be documented.</summary>
-        public static unsafe Result AllocateDescriptorSets(this Vk thisApi, [Count(Count = 0)] Device device, [Count(Count = 0), Flow(Silk.NET.Core.Native.FlowDirection.In)] DescriptorSetAllocateInfo* pAllocateInfo, [Count(Computed = "pAllocateInfo->descriptorSetCount"), Flow(Silk.NET.Core.Native.FlowDirection.Out)] Span<DescriptorSet> pDescriptorSets)
-        {
-            // SpanOverloader
-            return thisApi.AllocateDescriptorSets(device, pAllocateInfo, out pDescriptorSets.GetPinnableReference());
-        }
-
-        /// <summary>To be documented.</summary>
-        public static unsafe Result AllocateDescriptorSets(this Vk thisApi, [Count(Count = 0)] Device device, [Count(Count = 0), Flow(Silk.NET.Core.Native.FlowDirection.In)] ReadOnlySpan<DescriptorSetAllocateInfo> pAllocateInfo, [Count(Computed = "pAllocateInfo->descriptorSetCount"), Flow(Silk.NET.Core.Native.FlowDirection.Out)] DescriptorSet* pDescriptorSets)
-        {
-            // SpanOverloader
-            return thisApi.AllocateDescriptorSets(device, in pAllocateInfo.GetPinnableReference(), pDescriptorSets);
-        }
-
-        /// <summary>To be documented.</summary>
-        public static unsafe Result AllocateDescriptorSets(this Vk thisApi, [Count(Count = 0)] Device device, [Count(Count = 0), Flow(Silk.NET.Core.Native.FlowDirection.In)] ReadOnlySpan<DescriptorSetAllocateInfo> pAllocateInfo, [Count(Computed = "pAllocateInfo->descriptorSetCount"), Flow(Silk.NET.Core.Native.FlowDirection.Out)] Span<DescriptorSet> pDescriptorSets)
-        {
-            // SpanOverloader
-            return thisApi.AllocateDescriptorSets(device, in pAllocateInfo.GetPinnableReference(), out pDescriptorSets.GetPinnableReference());
-        }
-
-        /// <summary>To be documented.</summary>
-        public static unsafe void CmdBindDescriptorSets(this Vk thisApi, [Count(Count = 0)] CommandBuffer commandBuffer, [Count(Count = 0)] PipelineBindPoint pipelineBindPoint, [Count(Count = 0)] PipelineLayout layout, [Count(Count = 0)] uint firstSet, [Count(Count = 0)] uint descriptorSetCount, [Count(Parameter = "descriptorSetCount"), Flow(Silk.NET.Core.Native.FlowDirection.In)] DescriptorSet* pDescriptorSets, [Count(Count = 0)] uint dynamicOffsetCount, [Count(Parameter = "dynamicOffsetCount"), Flow(Silk.NET.Core.Native.FlowDirection.In)] ReadOnlySpan<uint> pDynamicOffsets)
-        {
-            // SpanOverloader
-            thisApi.CmdBindDescriptorSets(commandBuffer, pipelineBindPoint, layout, firstSet, descriptorSetCount, pDescriptorSets, dynamicOffsetCount, in pDynamicOffsets.GetPinnableReference());
-        }
-
-        /// <summary>To be documented.</summary>
-        public static unsafe void CmdBindDescriptorSets(this Vk thisApi, [Count(Count = 0)] CommandBuffer commandBuffer, [Count(Count = 0)] PipelineBindPoint pipelineBindPoint, [Count(Count = 0)] PipelineLayout layout, [Count(Count = 0)] uint firstSet, [Count(Count = 0)] uint descriptorSetCount, [Count(Parameter = "descriptorSetCount"), Flow(Silk.NET.Core.Native.FlowDirection.In)] ReadOnlySpan<DescriptorSet> pDescriptorSets, [Count(Count = 0)] uint dynamicOffsetCount, [Count(Parameter = "dynamicOffsetCount"), Flow(Silk.NET.Core.Native.FlowDirection.In)] uint* pDynamicOffsets)
-        {
-            // SpanOverloader
-            thisApi.CmdBindDescriptorSets(commandBuffer, pipelineBindPoint, layout, firstSet, descriptorSetCount, in pDescriptorSets.GetPinnableReference(), dynamicOffsetCount, pDynamicOffsets);
-        }
-
-        /// <summary>To be documented.</summary>
-        public static unsafe void CmdBindDescriptorSets(this Vk thisApi, [Count(Count = 0)] CommandBuffer commandBuffer, [Count(Count = 0)] PipelineBindPoint pipelineBindPoint, [Count(Count = 0)] PipelineLayout layout, [Count(Count = 0)] uint firstSet, [Count(Count = 0)] uint descriptorSetCount, [Count(Parameter = "descriptorSetCount"), Flow(Silk.NET.Core.Native.FlowDirection.In)] ReadOnlySpan<DescriptorSet> pDescriptorSets, [Count(Count = 0)] uint dynamicOffsetCount, [Count(Parameter = "dynamicOffsetCount"), Flow(Silk.NET.Core.Native.FlowDirection.In)] ReadOnlySpan<uint> pDynamicOffsets)
-        {
-            // SpanOverloader
-            thisApi.CmdBindDescriptorSets(commandBuffer, pipelineBindPoint, layout, firstSet, descriptorSetCount, in pDescriptorSets.GetPinnableReference(), dynamicOffsetCount, in pDynamicOffsets.GetPinnableReference());
-        }
-
-        /// <summary>To be documented.</summary>
-        public static unsafe void CmdClearColorImage(this Vk thisApi, [Count(Count = 0)] CommandBuffer commandBuffer, [Count(Count = 0)] Image image, [Count(Count = 0)] ImageLayout imageLayout, [Count(Count = 0), Flow(Silk.NET.Core.Native.FlowDirection.In)] ClearColorValue* pColor, [Count(Count = 0)] uint rangeCount, [Count(Parameter = "rangeCount"), Flow(Silk.NET.Core.Native.FlowDirection.In)] ReadOnlySpan<ImageSubresourceRange> pRanges)
-        {
-            // SpanOverloader
-            thisApi.CmdClearColorImage(commandBuffer, image, imageLayout, pColor, rangeCount, in pRanges.GetPinnableReference());
-        }
-
-        /// <summary>To be documented.</summary>
-        public static unsafe void CmdClearColorImage(this Vk thisApi, [Count(Count = 0)] CommandBuffer commandBuffer, [Count(Count = 0)] Image image, [Count(Count = 0)] ImageLayout imageLayout, [Count(Count = 0), Flow(Silk.NET.Core.Native.FlowDirection.In)] ReadOnlySpan<ClearColorValue> pColor, [Count(Count = 0)] uint rangeCount, [Count(Parameter = "rangeCount"), Flow(Silk.NET.Core.Native.FlowDirection.In)] ImageSubresourceRange* pRanges)
-        {
-            // SpanOverloader
-            thisApi.CmdClearColorImage(commandBuffer, image, imageLayout, in pColor.GetPinnableReference(), rangeCount, pRanges);
-        }
-
-        /// <summary>To be documented.</summary>
-        public static unsafe void CmdClearColorImage(this Vk thisApi, [Count(Count = 0)] CommandBuffer commandBuffer, [Count(Count = 0)] Image image, [Count(Count = 0)] ImageLayout imageLayout, [Count(Count = 0), Flow(Silk.NET.Core.Native.FlowDirection.In)] ReadOnlySpan<ClearColorValue> pColor, [Count(Count = 0)] uint rangeCount, [Count(Parameter = "rangeCount"), Flow(Silk.NET.Core.Native.FlowDirection.In)] ReadOnlySpan<ImageSubresourceRange> pRanges)
-        {
-            // SpanOverloader
-            thisApi.CmdClearColorImage(commandBuffer, image, imageLayout, in pColor.GetPinnableReference(), rangeCount, in pRanges.GetPinnableReference());
-        }
-
-        /// <summary>To be documented.</summary>
-        public static unsafe void CmdPushConstants<T0>(this Vk thisApi, [Count(Count = 0)] CommandBuffer commandBuffer, [Count(Count = 0)] PipelineLayout layout, [Count(Count = 0)] ShaderStageFlags stageFlags, [Count(Count = 0)] uint offset, [Count(Count = 0)] uint size, [Count(Parameter = "size")] Span<T0> pValues) where T0 : unmanaged
-        {
-            // SpanOverloader
-            thisApi.CmdPushConstants(commandBuffer, layout, stageFlags, offset, size, ref pValues.GetPinnableReference());
-        }
-
-        /// <summary>To be documented.</summary>
-        public static unsafe void CmdWaitEvents(this Vk thisApi, [Count(Count = 0)] CommandBuffer commandBuffer, [Count(Count = 0)] uint eventCount, [Count(Parameter = "eventCount"), Flow(Silk.NET.Core.Native.FlowDirection.In)] Event* pEvents, [Count(Count = 0)] PipelineStageFlags srcStageMask, [Count(Count = 0)] PipelineStageFlags dstStageMask, [Count(Count = 0)] uint memoryBarrierCount, [Count(Parameter = "memoryBarrierCount"), Flow(Silk.NET.Core.Native.FlowDirection.In)] MemoryBarrier* pMemoryBarriers, [Count(Count = 0)] uint bufferMemoryBarrierCount, [Count(Parameter = "bufferMemoryBarrierCount"), Flow(Silk.NET.Core.Native.FlowDirection.In)] BufferMemoryBarrier* pBufferMemoryBarriers, [Count(Count = 0)] uint imageMemoryBarrierCount, [Count(Parameter = "imageMemoryBarrierCount"), Flow(Silk.NET.Core.Native.FlowDirection.In)] ReadOnlySpan<ImageMemoryBarrier> pImageMemoryBarriers)
-        {
-            // SpanOverloader
-            thisApi.CmdWaitEvents(commandBuffer, eventCount, pEvents, srcStageMask, dstStageMask, memoryBarrierCount, pMemoryBarriers, bufferMemoryBarrierCount, pBufferMemoryBarriers, imageMemoryBarrierCount, in pImageMemoryBarriers.GetPinnableReference());
-        }
-
-        /// <summary>To be documented.</summary>
-        public static unsafe void CmdWaitEvents(this Vk thisApi, [Count(Count = 0)] CommandBuffer commandBuffer, [Count(Count = 0)] uint eventCount, [Count(Parameter = "eventCount"), Flow(Silk.NET.Core.Native.FlowDirection.In)] Event* pEvents, [Count(Count = 0)] PipelineStageFlags srcStageMask, [Count(Count = 0)] PipelineStageFlags dstStageMask, [Count(Count = 0)] uint memoryBarrierCount, [Count(Parameter = "memoryBarrierCount"), Flow(Silk.NET.Core.Native.FlowDirection.In)] MemoryBarrier* pMemoryBarriers, [Count(Count = 0)] uint bufferMemoryBarrierCount, [Count(Parameter = "bufferMemoryBarrierCount"), Flow(Silk.NET.Core.Native.FlowDirection.In)] ReadOnlySpan<BufferMemoryBarrier> pBufferMemoryBarriers, [Count(Count = 0)] uint imageMemoryBarrierCount, [Count(Parameter = "imageMemoryBarrierCount"), Flow(Silk.NET.Core.Native.FlowDirection.In)] ImageMemoryBarrier* pImageMemoryBarriers)
-        {
-            // SpanOverloader
-            thisApi.CmdWaitEvents(commandBuffer, eventCount, pEvents, srcStageMask, dstStageMask, memoryBarrierCount, pMemoryBarriers, bufferMemoryBarrierCount, in pBufferMemoryBarriers.GetPinnableReference(), imageMemoryBarrierCount, pImageMemoryBarriers);
-        }
-
-        /// <summary>To be documented.</summary>
-        public static unsafe void CmdWaitEvents(this Vk thisApi, [Count(Count = 0)] CommandBuffer commandBuffer, [Count(Count = 0)] uint eventCount, [Count(Parameter = "eventCount"), Flow(Silk.NET.Core.Native.FlowDirection.In)] Event* pEvents, [Count(Count = 0)] PipelineStageFlags srcStageMask, [Count(Count = 0)] PipelineStageFlags dstStageMask, [Count(Count = 0)] uint memoryBarrierCount, [Count(Parameter = "memoryBarrierCount"), Flow(Silk.NET.Core.Native.FlowDirection.In)] MemoryBarrier* pMemoryBarriers, [Count(Count = 0)] uint bufferMemoryBarrierCount, [Count(Parameter = "bufferMemoryBarrierCount"), Flow(Silk.NET.Core.Native.FlowDirection.In)] ReadOnlySpan<BufferMemoryBarrier> pBufferMemoryBarriers, [Count(Count = 0)] uint imageMemoryBarrierCount, [Count(Parameter = "imageMemoryBarrierCount"), Flow(Silk.NET.Core.Native.FlowDirection.In)] ReadOnlySpan<ImageMemoryBarrier> pImageMemoryBarriers)
-        {
-            // SpanOverloader
-            thisApi.CmdWaitEvents(commandBuffer, eventCount, pEvents, srcStageMask, dstStageMask, memoryBarrierCount, pMemoryBarriers, bufferMemoryBarrierCount, in pBufferMemoryBarriers.GetPinnableReference(), imageMemoryBarrierCount, in pImageMemoryBarriers.GetPinnableReference());
-        }
-
-        /// <summary>To be documented.</summary>
-        public static unsafe void CmdWaitEvents(this Vk thisApi, [Count(Count = 0)] CommandBuffer commandBuffer, [Count(Count = 0)] uint eventCount, [Count(Parameter = "eventCount"), Flow(Silk.NET.Core.Native.FlowDirection.In)] Event* pEvents, [Count(Count = 0)] PipelineStageFlags srcStageMask, [Count(Count = 0)] PipelineStageFlags dstStageMask, [Count(Count = 0)] uint memoryBarrierCount, [Count(Parameter = "memoryBarrierCount"), Flow(Silk.NET.Core.Native.FlowDirection.In)] ReadOnlySpan<MemoryBarrier> pMemoryBarriers, [Count(Count = 0)] uint bufferMemoryBarrierCount, [Count(Parameter = "bufferMemoryBarrierCount"), Flow(Silk.NET.Core.Native.FlowDirection.In)] BufferMemoryBarrier* pBufferMemoryBarriers, [Count(Count = 0)] uint imageMemoryBarrierCount, [Count(Parameter = "imageMemoryBarrierCount"), Flow(Silk.NET.Core.Native.FlowDirection.In)] ImageMemoryBarrier* pImageMemoryBarriers)
-        {
-            // SpanOverloader
-            thisApi.CmdWaitEvents(commandBuffer, eventCount, pEvents, srcStageMask, dstStageMask, memoryBarrierCount, in pMemoryBarriers.GetPinnableReference(), bufferMemoryBarrierCount, pBufferMemoryBarriers, imageMemoryBarrierCount, pImageMemoryBarriers);
-        }
-
-        /// <summary>To be documented.</summary>
-        public static unsafe void CmdWaitEvents(this Vk thisApi, [Count(Count = 0)] CommandBuffer commandBuffer, [Count(Count = 0)] uint eventCount, [Count(Parameter = "eventCount"), Flow(Silk.NET.Core.Native.FlowDirection.In)] Event* pEvents, [Count(Count = 0)] PipelineStageFlags srcStageMask, [Count(Count = 0)] PipelineStageFlags dstStageMask, [Count(Count = 0)] uint memoryBarrierCount, [Count(Parameter = "memoryBarrierCount"), Flow(Silk.NET.Core.Native.FlowDirection.In)] ReadOnlySpan<MemoryBarrier> pMemoryBarriers, [Count(Count = 0)] uint bufferMemoryBarrierCount, [Count(Parameter = "bufferMemoryBarrierCount"), Flow(Silk.NET.Core.Native.FlowDirection.In)] BufferMemoryBarrier* pBufferMemoryBarriers, [Count(Count = 0)] uint imageMemoryBarrierCount, [Count(Parameter = "imageMemoryBarrierCount"), Flow(Silk.NET.Core.Native.FlowDirection.In)] ReadOnlySpan<ImageMemoryBarrier> pImageMemoryBarriers)
-        {
-            // SpanOverloader
-            thisApi.CmdWaitEvents(commandBuffer, eventCount, pEvents, srcStageMask, dstStageMask, memoryBarrierCount, in pMemoryBarriers.GetPinnableReference(), bufferMemoryBarrierCount, pBufferMemoryBarriers, imageMemoryBarrierCount, in pImageMemoryBarriers.GetPinnableReference());
-        }
-
-        /// <summary>To be documented.</summary>
-        public static unsafe void CmdWaitEvents(this Vk thisApi, [Count(Count = 0)] CommandBuffer commandBuffer, [Count(Count = 0)] uint eventCount, [Count(Parameter = "eventCount"), Flow(Silk.NET.Core.Native.FlowDirection.In)] Event* pEvents, [Count(Count = 0)] PipelineStageFlags srcStageMask, [Count(Count = 0)] PipelineStageFlags dstStageMask, [Count(Count = 0)] uint memoryBarrierCount, [Count(Parameter = "memoryBarrierCount"), Flow(Silk.NET.Core.Native.FlowDirection.In)] ReadOnlySpan<MemoryBarrier> pMemoryBarriers, [Count(Count = 0)] uint bufferMemoryBarrierCount, [Count(Parameter = "bufferMemoryBarrierCount"), Flow(Silk.NET.Core.Native.FlowDirection.In)] ReadOnlySpan<BufferMemoryBarrier> pBufferMemoryBarriers, [Count(Count = 0)] uint imageMemoryBarrierCount, [Count(Parameter = "imageMemoryBarrierCount"), Flow(Silk.NET.Core.Native.FlowDirection.In)] ImageMemoryBarrier* pImageMemoryBarriers)
-        {
-            // SpanOverloader
-            thisApi.CmdWaitEvents(commandBuffer, eventCount, pEvents, srcStageMask, dstStageMask, memoryBarrierCount, in pMemoryBarriers.GetPinnableReference(), bufferMemoryBarrierCount, in pBufferMemoryBarriers.GetPinnableReference(), imageMemoryBarrierCount, pImageMemoryBarriers);
-        }
-
-        /// <summary>To be documented.</summary>
-        public static unsafe void CmdWaitEvents(this Vk thisApi, [Count(Count = 0)] CommandBuffer commandBuffer, [Count(Count = 0)] uint eventCount, [Count(Parameter = "eventCount"), Flow(Silk.NET.Core.Native.FlowDirection.In)] Event* pEvents, [Count(Count = 0)] PipelineStageFlags srcStageMask, [Count(Count = 0)] PipelineStageFlags dstStageMask, [Count(Count = 0)] uint memoryBarrierCount, [Count(Parameter = "memoryBarrierCount"), Flow(Silk.NET.Core.Native.FlowDirection.In)] ReadOnlySpan<MemoryBarrier> pMemoryBarriers, [Count(Count = 0)] uint bufferMemoryBarrierCount, [Count(Parameter = "bufferMemoryBarrierCount"), Flow(Silk.NET.Core.Native.FlowDirection.In)] ReadOnlySpan<BufferMemoryBarrier> pBufferMemoryBarriers, [Count(Count = 0)] uint imageMemoryBarrierCount, [Count(Parameter = "imageMemoryBarrierCount"), Flow(Silk.NET.Core.Native.FlowDirection.In)] ReadOnlySpan<ImageMemoryBarrier> pImageMemoryBarriers)
-        {
-            // SpanOverloader
-            thisApi.CmdWaitEvents(commandBuffer, eventCount, pEvents, srcStageMask, dstStageMask, memoryBarrierCount, in pMemoryBarriers.GetPinnableReference(), bufferMemoryBarrierCount, in pBufferMemoryBarriers.GetPinnableReference(), imageMemoryBarrierCount, in pImageMemoryBarriers.GetPinnableReference());
-        }
-
-        /// <summary>To be documented.</summary>
-        public static unsafe void CmdWaitEvents(this Vk thisApi, [Count(Count = 0)] CommandBuffer commandBuffer, [Count(Count = 0)] uint eventCount, [Count(Parameter = "eventCount"), Flow(Silk.NET.Core.Native.FlowDirection.In)] ReadOnlySpan<Event> pEvents, [Count(Count = 0)] PipelineStageFlags srcStageMask, [Count(Count = 0)] PipelineStageFlags dstStageMask, [Count(Count = 0)] uint memoryBarrierCount, [Count(Parameter = "memoryBarrierCount"), Flow(Silk.NET.Core.Native.FlowDirection.In)] MemoryBarrier* pMemoryBarriers, [Count(Count = 0)] uint bufferMemoryBarrierCount, [Count(Parameter = "bufferMemoryBarrierCount"), Flow(Silk.NET.Core.Native.FlowDirection.In)] BufferMemoryBarrier* pBufferMemoryBarriers, [Count(Count = 0)] uint imageMemoryBarrierCount, [Count(Parameter = "imageMemoryBarrierCount"), Flow(Silk.NET.Core.Native.FlowDirection.In)] ImageMemoryBarrier* pImageMemoryBarriers)
-        {
-            // SpanOverloader
-            thisApi.CmdWaitEvents(commandBuffer, eventCount, in pEvents.GetPinnableReference(), srcStageMask, dstStageMask, memoryBarrierCount, pMemoryBarriers, bufferMemoryBarrierCount, pBufferMemoryBarriers, imageMemoryBarrierCount, pImageMemoryBarriers);
-        }
-
-        /// <summary>To be documented.</summary>
-        public static unsafe void CmdWaitEvents(this Vk thisApi, [Count(Count = 0)] CommandBuffer commandBuffer, [Count(Count = 0)] uint eventCount, [Count(Parameter = "eventCount"), Flow(Silk.NET.Core.Native.FlowDirection.In)] ReadOnlySpan<Event> pEvents, [Count(Count = 0)] PipelineStageFlags srcStageMask, [Count(Count = 0)] PipelineStageFlags dstStageMask, [Count(Count = 0)] uint memoryBarrierCount, [Count(Parameter = "memoryBarrierCount"), Flow(Silk.NET.Core.Native.FlowDirection.In)] MemoryBarrier* pMemoryBarriers, [Count(Count = 0)] uint bufferMemoryBarrierCount, [Count(Parameter = "bufferMemoryBarrierCount"), Flow(Silk.NET.Core.Native.FlowDirection.In)] BufferMemoryBarrier* pBufferMemoryBarriers, [Count(Count = 0)] uint imageMemoryBarrierCount, [Count(Parameter = "imageMemoryBarrierCount"), Flow(Silk.NET.Core.Native.FlowDirection.In)] ReadOnlySpan<ImageMemoryBarrier> pImageMemoryBarriers)
-        {
-            // SpanOverloader
-            thisApi.CmdWaitEvents(commandBuffer, eventCount, in pEvents.GetPinnableReference(), srcStageMask, dstStageMask, memoryBarrierCount, pMemoryBarriers, bufferMemoryBarrierCount, pBufferMemoryBarriers, imageMemoryBarrierCount, in pImageMemoryBarriers.GetPinnableReference());
-        }
-
-        /// <summary>To be documented.</summary>
-        public static unsafe void CmdWaitEvents(this Vk thisApi, [Count(Count = 0)] CommandBuffer commandBuffer, [Count(Count = 0)] uint eventCount, [Count(Parameter = "eventCount"), Flow(Silk.NET.Core.Native.FlowDirection.In)] ReadOnlySpan<Event> pEvents, [Count(Count = 0)] PipelineStageFlags srcStageMask, [Count(Count = 0)] PipelineStageFlags dstStageMask, [Count(Count = 0)] uint memoryBarrierCount, [Count(Parameter = "memoryBarrierCount"), Flow(Silk.NET.Core.Native.FlowDirection.In)] MemoryBarrier* pMemoryBarriers, [Count(Count = 0)] uint bufferMemoryBarrierCount, [Count(Parameter = "bufferMemoryBarrierCount"), Flow(Silk.NET.Core.Native.FlowDirection.In)] ReadOnlySpan<BufferMemoryBarrier> pBufferMemoryBarriers, [Count(Count = 0)] uint imageMemoryBarrierCount, [Count(Parameter = "imageMemoryBarrierCount"), Flow(Silk.NET.Core.Native.FlowDirection.In)] ImageMemoryBarrier* pImageMemoryBarriers)
-        {
-            // SpanOverloader
-            thisApi.CmdWaitEvents(commandBuffer, eventCount, in pEvents.GetPinnableReference(), srcStageMask, dstStageMask, memoryBarrierCount, pMemoryBarriers, bufferMemoryBarrierCount, in pBufferMemoryBarriers.GetPinnableReference(), imageMemoryBarrierCount, pImageMemoryBarriers);
-        }
-
-        /// <summary>To be documented.</summary>
-        public static unsafe void CmdWaitEvents(this Vk thisApi, [Count(Count = 0)] CommandBuffer commandBuffer, [Count(Count = 0)] uint eventCount, [Count(Parameter = "eventCount"), Flow(Silk.NET.Core.Native.FlowDirection.In)] ReadOnlySpan<Event> pEvents, [Count(Count = 0)] PipelineStageFlags srcStageMask, [Count(Count = 0)] PipelineStageFlags dstStageMask, [Count(Count = 0)] uint memoryBarrierCount, [Count(Parameter = "memoryBarrierCount"), Flow(Silk.NET.Core.Native.FlowDirection.In)] MemoryBarrier* pMemoryBarriers, [Count(Count = 0)] uint bufferMemoryBarrierCount, [Count(Parameter = "bufferMemoryBarrierCount"), Flow(Silk.NET.Core.Native.FlowDirection.In)] ReadOnlySpan<BufferMemoryBarrier> pBufferMemoryBarriers, [Count(Count = 0)] uint imageMemoryBarrierCount, [Count(Parameter = "imageMemoryBarrierCount"), Flow(Silk.NET.Core.Native.FlowDirection.In)] ReadOnlySpan<ImageMemoryBarrier> pImageMemoryBarriers)
-        {
-            // SpanOverloader
-            thisApi.CmdWaitEvents(commandBuffer, eventCount, in pEvents.GetPinnableReference(), srcStageMask, dstStageMask, memoryBarrierCount, pMemoryBarriers, bufferMemoryBarrierCount, in pBufferMemoryBarriers.GetPinnableReference(), imageMemoryBarrierCount, in pImageMemoryBarriers.GetPinnableReference());
-        }
-
-        /// <summary>To be documented.</summary>
-        public static unsafe void CmdWaitEvents(this Vk thisApi, [Count(Count = 0)] CommandBuffer commandBuffer, [Count(Count = 0)] uint eventCount, [Count(Parameter = "eventCount"), Flow(Silk.NET.Core.Native.FlowDirection.In)] ReadOnlySpan<Event> pEvents, [Count(Count = 0)] PipelineStageFlags srcStageMask, [Count(Count = 0)] PipelineStageFlags dstStageMask, [Count(Count = 0)] uint memoryBarrierCount, [Count(Parameter = "memoryBarrierCount"), Flow(Silk.NET.Core.Native.FlowDirection.In)] ReadOnlySpan<MemoryBarrier> pMemoryBarriers, [Count(Count = 0)] uint bufferMemoryBarrierCount, [Count(Parameter = "bufferMemoryBarrierCount"), Flow(Silk.NET.Core.Native.FlowDirection.In)] BufferMemoryBarrier* pBufferMemoryBarriers, [Count(Count = 0)] uint imageMemoryBarrierCount, [Count(Parameter = "imageMemoryBarrierCount"), Flow(Silk.NET.Core.Native.FlowDirection.In)] ImageMemoryBarrier* pImageMemoryBarriers)
-        {
-            // SpanOverloader
-            thisApi.CmdWaitEvents(commandBuffer, eventCount, in pEvents.GetPinnableReference(), srcStageMask, dstStageMask, memoryBarrierCount, in pMemoryBarriers.GetPinnableReference(), bufferMemoryBarrierCount, pBufferMemoryBarriers, imageMemoryBarrierCount, pImageMemoryBarriers);
-        }
-
-        /// <summary>To be documented.</summary>
-        public static unsafe void CmdWaitEvents(this Vk thisApi, [Count(Count = 0)] CommandBuffer commandBuffer, [Count(Count = 0)] uint eventCount, [Count(Parameter = "eventCount"), Flow(Silk.NET.Core.Native.FlowDirection.In)] ReadOnlySpan<Event> pEvents, [Count(Count = 0)] PipelineStageFlags srcStageMask, [Count(Count = 0)] PipelineStageFlags dstStageMask, [Count(Count = 0)] uint memoryBarrierCount, [Count(Parameter = "memoryBarrierCount"), Flow(Silk.NET.Core.Native.FlowDirection.In)] ReadOnlySpan<MemoryBarrier> pMemoryBarriers, [Count(Count = 0)] uint bufferMemoryBarrierCount, [Count(Parameter = "bufferMemoryBarrierCount"), Flow(Silk.NET.Core.Native.FlowDirection.In)] BufferMemoryBarrier* pBufferMemoryBarriers, [Count(Count = 0)] uint imageMemoryBarrierCount, [Count(Parameter = "imageMemoryBarrierCount"), Flow(Silk.NET.Core.Native.FlowDirection.In)] ReadOnlySpan<ImageMemoryBarrier> pImageMemoryBarriers)
-        {
-            // SpanOverloader
-            thisApi.CmdWaitEvents(commandBuffer, eventCount, in pEvents.GetPinnableReference(), srcStageMask, dstStageMask, memoryBarrierCount, in pMemoryBarriers.GetPinnableReference(), bufferMemoryBarrierCount, pBufferMemoryBarriers, imageMemoryBarrierCount, in pImageMemoryBarriers.GetPinnableReference());
-        }
-
-        /// <summary>To be documented.</summary>
-        public static unsafe void CmdWaitEvents(this Vk thisApi, [Count(Count = 0)] CommandBuffer commandBuffer, [Count(Count = 0)] uint eventCount, [Count(Parameter = "eventCount"), Flow(Silk.NET.Core.Native.FlowDirection.In)] ReadOnlySpan<Event> pEvents, [Count(Count = 0)] PipelineStageFlags srcStageMask, [Count(Count = 0)] PipelineStageFlags dstStageMask, [Count(Count = 0)] uint memoryBarrierCount, [Count(Parameter = "memoryBarrierCount"), Flow(Silk.NET.Core.Native.FlowDirection.In)] ReadOnlySpan<MemoryBarrier> pMemoryBarriers, [Count(Count = 0)] uint bufferMemoryBarrierCount, [Count(Parameter = "bufferMemoryBarrierCount"), Flow(Silk.NET.Core.Native.FlowDirection.In)] ReadOnlySpan<BufferMemoryBarrier> pBufferMemoryBarriers, [Count(Count = 0)] uint imageMemoryBarrierCount, [Count(Parameter = "imageMemoryBarrierCount"), Flow(Silk.NET.Core.Native.FlowDirection.In)] ImageMemoryBarrier* pImageMemoryBarriers)
-        {
-            // SpanOverloader
-            thisApi.CmdWaitEvents(commandBuffer, eventCount, in pEvents.GetPinnableReference(), srcStageMask, dstStageMask, memoryBarrierCount, in pMemoryBarriers.GetPinnableReference(), bufferMemoryBarrierCount, in pBufferMemoryBarriers.GetPinnableReference(), imageMemoryBarrierCount, pImageMemoryBarriers);
-        }
-
-        /// <summary>To be documented.</summary>
-        public static unsafe void CmdWaitEvents(this Vk thisApi, [Count(Count = 0)] CommandBuffer commandBuffer, [Count(Count = 0)] uint eventCount, [Count(Parameter = "eventCount"), Flow(Silk.NET.Core.Native.FlowDirection.In)] ReadOnlySpan<Event> pEvents, [Count(Count = 0)] PipelineStageFlags srcStageMask, [Count(Count = 0)] PipelineStageFlags dstStageMask, [Count(Count = 0)] uint memoryBarrierCount, [Count(Parameter = "memoryBarrierCount"), Flow(Silk.NET.Core.Native.FlowDirection.In)] ReadOnlySpan<MemoryBarrier> pMemoryBarriers, [Count(Count = 0)] uint bufferMemoryBarrierCount, [Count(Parameter = "bufferMemoryBarrierCount"), Flow(Silk.NET.Core.Native.FlowDirection.In)] ReadOnlySpan<BufferMemoryBarrier> pBufferMemoryBarriers, [Count(Count = 0)] uint imageMemoryBarrierCount, [Count(Parameter = "imageMemoryBarrierCount"), Flow(Silk.NET.Core.Native.FlowDirection.In)] ReadOnlySpan<ImageMemoryBarrier> pImageMemoryBarriers)
-        {
-            // SpanOverloader
-            thisApi.CmdWaitEvents(commandBuffer, eventCount, in pEvents.GetPinnableReference(), srcStageMask, dstStageMask, memoryBarrierCount, in pMemoryBarriers.GetPinnableReference(), bufferMemoryBarrierCount, in pBufferMemoryBarriers.GetPinnableReference(), imageMemoryBarrierCount, in pImageMemoryBarriers.GetPinnableReference());
-        }
-
-        /// <summary>To be documented.</summary>
-        public static unsafe Result CreateBufferView(this Vk thisApi, [Count(Count = 0)] Device device, [Count(Count = 0), Flow(Silk.NET.Core.Native.FlowDirection.In)] BufferViewCreateInfo* pCreateInfo, [Count(Count = 0), Flow(Silk.NET.Core.Native.FlowDirection.In)] AllocationCallbacks* pAllocator, [Count(Count = 0), Flow(Silk.NET.Core.Native.FlowDirection.Out)] Span<BufferView> pView)
-        {
-            // SpanOverloader
-            return thisApi.CreateBufferView(device, pCreateInfo, pAllocator, out pView.GetPinnableReference());
-        }
-
-        /// <summary>To be documented.</summary>
-        public static unsafe Result CreateBufferView(this Vk thisApi, [Count(Count = 0)] Device device, [Count(Count = 0), Flow(Silk.NET.Core.Native.FlowDirection.In)] BufferViewCreateInfo* pCreateInfo, [Count(Count = 0), Flow(Silk.NET.Core.Native.FlowDirection.In)] ReadOnlySpan<AllocationCallbacks> pAllocator, [Count(Count = 0), Flow(Silk.NET.Core.Native.FlowDirection.Out)] BufferView* pView)
-        {
-            // SpanOverloader
-            return thisApi.CreateBufferView(device, pCreateInfo, in pAllocator.GetPinnableReference(), pView);
-        }
-
-        /// <summary>To be documented.</summary>
-        public static unsafe Result CreateBufferView(this Vk thisApi, [Count(Count = 0)] Device device, [Count(Count = 0), Flow(Silk.NET.Core.Native.FlowDirection.In)] BufferViewCreateInfo* pCreateInfo, [Count(Count = 0), Flow(Silk.NET.Core.Native.FlowDirection.In)] ReadOnlySpan<AllocationCallbacks> pAllocator, [Count(Count = 0), Flow(Silk.NET.Core.Native.FlowDirection.Out)] Span<BufferView> pView)
-        {
-            // SpanOverloader
-            return thisApi.CreateBufferView(device, pCreateInfo, in pAllocator.GetPinnableReference(), out pView.GetPinnableReference());
-        }
-
-        /// <summary>To be documented.</summary>
-        public static unsafe Result CreateBufferView(this Vk thisApi, [Count(Count = 0)] Device device, [Count(Count = 0), Flow(Silk.NET.Core.Native.FlowDirection.In)] ReadOnlySpan<BufferViewCreateInfo> pCreateInfo, [Count(Count = 0), Flow(Silk.NET.Core.Native.FlowDirection.In)] AllocationCallbacks* pAllocator, [Count(Count = 0), Flow(Silk.NET.Core.Native.FlowDirection.Out)] BufferView* pView)
-        {
-            // SpanOverloader
-            return thisApi.CreateBufferView(device, in pCreateInfo.GetPinnableReference(), pAllocator, pView);
-        }
-
-        /// <summary>To be documented.</summary>
-        public static unsafe Result CreateBufferView(this Vk thisApi, [Count(Count = 0)] Device device, [Count(Count = 0), Flow(Silk.NET.Core.Native.FlowDirection.In)] ReadOnlySpan<BufferViewCreateInfo> pCreateInfo, [Count(Count = 0), Flow(Silk.NET.Core.Native.FlowDirection.In)] AllocationCallbacks* pAllocator, [Count(Count = 0), Flow(Silk.NET.Core.Native.FlowDirection.Out)] Span<BufferView> pView)
-        {
-            // SpanOverloader
-            return thisApi.CreateBufferView(device, in pCreateInfo.GetPinnableReference(), pAllocator, out pView.GetPinnableReference());
-        }
-
-        /// <summary>To be documented.</summary>
-        public static unsafe Result CreateBufferView(this Vk thisApi, [Count(Count = 0)] Device device, [Count(Count = 0), Flow(Silk.NET.Core.Native.FlowDirection.In)] ReadOnlySpan<BufferViewCreateInfo> pCreateInfo, [Count(Count = 0), Flow(Silk.NET.Core.Native.FlowDirection.In)] ReadOnlySpan<AllocationCallbacks> pAllocator, [Count(Count = 0), Flow(Silk.NET.Core.Native.FlowDirection.Out)] BufferView* pView)
-        {
-            // SpanOverloader
-            return thisApi.CreateBufferView(device, in pCreateInfo.GetPinnableReference(), in pAllocator.GetPinnableReference(), pView);
-        }
-
-        /// <summary>To be documented.</summary>
-        public static unsafe Result CreateBufferView(this Vk thisApi, [Count(Count = 0)] Device device, [Count(Count = 0), Flow(Silk.NET.Core.Native.FlowDirection.In)] ReadOnlySpan<BufferViewCreateInfo> pCreateInfo, [Count(Count = 0), Flow(Silk.NET.Core.Native.FlowDirection.In)] ReadOnlySpan<AllocationCallbacks> pAllocator, [Count(Count = 0), Flow(Silk.NET.Core.Native.FlowDirection.Out)] Span<BufferView> pView)
-        {
-            // SpanOverloader
-            return thisApi.CreateBufferView(device, in pCreateInfo.GetPinnableReference(), in pAllocator.GetPinnableReference(), out pView.GetPinnableReference());
-        }
-
-        /// <summary>To be documented.</summary>
-        public static unsafe Result CreateComputePipelines(this Vk thisApi, [Count(Count = 0)] Device device, [Count(Count = 0)] PipelineCache pipelineCache, [Count(Count = 0)] uint createInfoCount, [Count(Parameter = "createInfoCount"), Flow(Silk.NET.Core.Native.FlowDirection.In)] ComputePipelineCreateInfo* pCreateInfos, [Count(Count = 0), Flow(Silk.NET.Core.Native.FlowDirection.In)] AllocationCallbacks* pAllocator, [Count(Parameter = "createInfoCount"), Flow(Silk.NET.Core.Native.FlowDirection.Out)] Span<Pipeline> pPipelines)
-        {
-            // SpanOverloader
-            return thisApi.CreateComputePipelines(device, pipelineCache, createInfoCount, pCreateInfos, pAllocator, out pPipelines.GetPinnableReference());
-        }
-
-        /// <summary>To be documented.</summary>
-        public static unsafe Result CreateComputePipelines(this Vk thisApi, [Count(Count = 0)] Device device, [Count(Count = 0)] PipelineCache pipelineCache, [Count(Count = 0)] uint createInfoCount, [Count(Parameter = "createInfoCount"), Flow(Silk.NET.Core.Native.FlowDirection.In)] ComputePipelineCreateInfo* pCreateInfos, [Count(Count = 0), Flow(Silk.NET.Core.Native.FlowDirection.In)] ReadOnlySpan<AllocationCallbacks> pAllocator, [Count(Parameter = "createInfoCount"), Flow(Silk.NET.Core.Native.FlowDirection.Out)] Pipeline* pPipelines)
-        {
-            // SpanOverloader
-            return thisApi.CreateComputePipelines(device, pipelineCache, createInfoCount, pCreateInfos, in pAllocator.GetPinnableReference(), pPipelines);
-        }
-
-        /// <summary>To be documented.</summary>
-        public static unsafe Result CreateComputePipelines(this Vk thisApi, [Count(Count = 0)] Device device, [Count(Count = 0)] PipelineCache pipelineCache, [Count(Count = 0)] uint createInfoCount, [Count(Parameter = "createInfoCount"), Flow(Silk.NET.Core.Native.FlowDirection.In)] ComputePipelineCreateInfo* pCreateInfos, [Count(Count = 0), Flow(Silk.NET.Core.Native.FlowDirection.In)] ReadOnlySpan<AllocationCallbacks> pAllocator, [Count(Parameter = "createInfoCount"), Flow(Silk.NET.Core.Native.FlowDirection.Out)] Span<Pipeline> pPipelines)
-        {
-            // SpanOverloader
-            return thisApi.CreateComputePipelines(device, pipelineCache, createInfoCount, pCreateInfos, in pAllocator.GetPinnableReference(), out pPipelines.GetPinnableReference());
-        }
-
-        /// <summary>To be documented.</summary>
-        public static unsafe Result CreateComputePipelines(this Vk thisApi, [Count(Count = 0)] Device device, [Count(Count = 0)] PipelineCache pipelineCache, [Count(Count = 0)] uint createInfoCount, [Count(Parameter = "createInfoCount"), Flow(Silk.NET.Core.Native.FlowDirection.In)] ReadOnlySpan<ComputePipelineCreateInfo> pCreateInfos, [Count(Count = 0), Flow(Silk.NET.Core.Native.FlowDirection.In)] AllocationCallbacks* pAllocator, [Count(Parameter = "createInfoCount"), Flow(Silk.NET.Core.Native.FlowDirection.Out)] Pipeline* pPipelines)
-        {
-            // SpanOverloader
-            return thisApi.CreateComputePipelines(device, pipelineCache, createInfoCount, in pCreateInfos.GetPinnableReference(), pAllocator, pPipelines);
-        }
-
-        /// <summary>To be documented.</summary>
-        public static unsafe Result CreateComputePipelines(this Vk thisApi, [Count(Count = 0)] Device device, [Count(Count = 0)] PipelineCache pipelineCache, [Count(Count = 0)] uint createInfoCount, [Count(Parameter = "createInfoCount"), Flow(Silk.NET.Core.Native.FlowDirection.In)] ReadOnlySpan<ComputePipelineCreateInfo> pCreateInfos, [Count(Count = 0), Flow(Silk.NET.Core.Native.FlowDirection.In)] AllocationCallbacks* pAllocator, [Count(Parameter = "createInfoCount"), Flow(Silk.NET.Core.Native.FlowDirection.Out)] Span<Pipeline> pPipelines)
-        {
-            // SpanOverloader
-            return thisApi.CreateComputePipelines(device, pipelineCache, createInfoCount, in pCreateInfos.GetPinnableReference(), pAllocator, out pPipelines.GetPinnableReference());
-        }
-
-        /// <summary>To be documented.</summary>
-        public static unsafe Result CreateComputePipelines(this Vk thisApi, [Count(Count = 0)] Device device, [Count(Count = 0)] PipelineCache pipelineCache, [Count(Count = 0)] uint createInfoCount, [Count(Parameter = "createInfoCount"), Flow(Silk.NET.Core.Native.FlowDirection.In)] ReadOnlySpan<ComputePipelineCreateInfo> pCreateInfos, [Count(Count = 0), Flow(Silk.NET.Core.Native.FlowDirection.In)] ReadOnlySpan<AllocationCallbacks> pAllocator, [Count(Parameter = "createInfoCount"), Flow(Silk.NET.Core.Native.FlowDirection.Out)] Pipeline* pPipelines)
-        {
-            // SpanOverloader
-            return thisApi.CreateComputePipelines(device, pipelineCache, createInfoCount, in pCreateInfos.GetPinnableReference(), in pAllocator.GetPinnableReference(), pPipelines);
-        }
-
-        /// <summary>To be documented.</summary>
-        public static unsafe Result CreateComputePipelines(this Vk thisApi, [Count(Count = 0)] Device device, [Count(Count = 0)] PipelineCache pipelineCache, [Count(Count = 0)] uint createInfoCount, [Count(Parameter = "createInfoCount"), Flow(Silk.NET.Core.Native.FlowDirection.In)] ReadOnlySpan<ComputePipelineCreateInfo> pCreateInfos, [Count(Count = 0), Flow(Silk.NET.Core.Native.FlowDirection.In)] ReadOnlySpan<AllocationCallbacks> pAllocator, [Count(Parameter = "createInfoCount"), Flow(Silk.NET.Core.Native.FlowDirection.Out)] Span<Pipeline> pPipelines)
-        {
-            // SpanOverloader
-            return thisApi.CreateComputePipelines(device, pipelineCache, createInfoCount, in pCreateInfos.GetPinnableReference(), in pAllocator.GetPinnableReference(), out pPipelines.GetPinnableReference());
-        }
-
-        /// <summary>To be documented.</summary>
-        public static unsafe Result CreateDescriptorPool(this Vk thisApi, [Count(Count = 0)] Device device, [Count(Count = 0), Flow(Silk.NET.Core.Native.FlowDirection.In)] DescriptorPoolCreateInfo* pCreateInfo, [Count(Count = 0), Flow(Silk.NET.Core.Native.FlowDirection.In)] AllocationCallbacks* pAllocator, [Count(Count = 0), Flow(Silk.NET.Core.Native.FlowDirection.Out)] Span<DescriptorPool> pDescriptorPool)
-        {
-            // SpanOverloader
-            return thisApi.CreateDescriptorPool(device, pCreateInfo, pAllocator, out pDescriptorPool.GetPinnableReference());
-        }
-
-        /// <summary>To be documented.</summary>
-        public static unsafe Result CreateDescriptorPool(this Vk thisApi, [Count(Count = 0)] Device device, [Count(Count = 0), Flow(Silk.NET.Core.Native.FlowDirection.In)] DescriptorPoolCreateInfo* pCreateInfo, [Count(Count = 0), Flow(Silk.NET.Core.Native.FlowDirection.In)] ReadOnlySpan<AllocationCallbacks> pAllocator, [Count(Count = 0), Flow(Silk.NET.Core.Native.FlowDirection.Out)] DescriptorPool* pDescriptorPool)
-        {
-            // SpanOverloader
-            return thisApi.CreateDescriptorPool(device, pCreateInfo, in pAllocator.GetPinnableReference(), pDescriptorPool);
-        }
-
-        /// <summary>To be documented.</summary>
-        public static unsafe Result CreateDescriptorPool(this Vk thisApi, [Count(Count = 0)] Device device, [Count(Count = 0), Flow(Silk.NET.Core.Native.FlowDirection.In)] DescriptorPoolCreateInfo* pCreateInfo, [Count(Count = 0), Flow(Silk.NET.Core.Native.FlowDirection.In)] ReadOnlySpan<AllocationCallbacks> pAllocator, [Count(Count = 0), Flow(Silk.NET.Core.Native.FlowDirection.Out)] Span<DescriptorPool> pDescriptorPool)
-        {
-            // SpanOverloader
-            return thisApi.CreateDescriptorPool(device, pCreateInfo, in pAllocator.GetPinnableReference(), out pDescriptorPool.GetPinnableReference());
-        }
-
-        /// <summary>To be documented.</summary>
-        public static unsafe Result CreateDescriptorPool(this Vk thisApi, [Count(Count = 0)] Device device, [Count(Count = 0), Flow(Silk.NET.Core.Native.FlowDirection.In)] ReadOnlySpan<DescriptorPoolCreateInfo> pCreateInfo, [Count(Count = 0), Flow(Silk.NET.Core.Native.FlowDirection.In)] AllocationCallbacks* pAllocator, [Count(Count = 0), Flow(Silk.NET.Core.Native.FlowDirection.Out)] DescriptorPool* pDescriptorPool)
-        {
-            // SpanOverloader
-            return thisApi.CreateDescriptorPool(device, in pCreateInfo.GetPinnableReference(), pAllocator, pDescriptorPool);
-        }
-
-        /// <summary>To be documented.</summary>
-        public static unsafe Result CreateDescriptorPool(this Vk thisApi, [Count(Count = 0)] Device device, [Count(Count = 0), Flow(Silk.NET.Core.Native.FlowDirection.In)] ReadOnlySpan<DescriptorPoolCreateInfo> pCreateInfo, [Count(Count = 0), Flow(Silk.NET.Core.Native.FlowDirection.In)] AllocationCallbacks* pAllocator, [Count(Count = 0), Flow(Silk.NET.Core.Native.FlowDirection.Out)] Span<DescriptorPool> pDescriptorPool)
-        {
-            // SpanOverloader
-            return thisApi.CreateDescriptorPool(device, in pCreateInfo.GetPinnableReference(), pAllocator, out pDescriptorPool.GetPinnableReference());
-        }
-
-        /// <summary>To be documented.</summary>
-        public static unsafe Result CreateDescriptorPool(this Vk thisApi, [Count(Count = 0)] Device device, [Count(Count = 0), Flow(Silk.NET.Core.Native.FlowDirection.In)] ReadOnlySpan<DescriptorPoolCreateInfo> pCreateInfo, [Count(Count = 0), Flow(Silk.NET.Core.Native.FlowDirection.In)] ReadOnlySpan<AllocationCallbacks> pAllocator, [Count(Count = 0), Flow(Silk.NET.Core.Native.FlowDirection.Out)] DescriptorPool* pDescriptorPool)
-        {
-            // SpanOverloader
-            return thisApi.CreateDescriptorPool(device, in pCreateInfo.GetPinnableReference(), in pAllocator.GetPinnableReference(), pDescriptorPool);
-        }
-
-        /// <summary>To be documented.</summary>
-        public static unsafe Result CreateDescriptorPool(this Vk thisApi, [Count(Count = 0)] Device device, [Count(Count = 0), Flow(Silk.NET.Core.Native.FlowDirection.In)] ReadOnlySpan<DescriptorPoolCreateInfo> pCreateInfo, [Count(Count = 0), Flow(Silk.NET.Core.Native.FlowDirection.In)] ReadOnlySpan<AllocationCallbacks> pAllocator, [Count(Count = 0), Flow(Silk.NET.Core.Native.FlowDirection.Out)] Span<DescriptorPool> pDescriptorPool)
-        {
-            // SpanOverloader
-            return thisApi.CreateDescriptorPool(device, in pCreateInfo.GetPinnableReference(), in pAllocator.GetPinnableReference(), out pDescriptorPool.GetPinnableReference());
-        }
-
-        /// <summary>To be documented.</summary>
-        public static unsafe Result CreateDescriptorSetLayout(this Vk thisApi, [Count(Count = 0)] Device device, [Count(Count = 0), Flow(Silk.NET.Core.Native.FlowDirection.In)] DescriptorSetLayoutCreateInfo* pCreateInfo, [Count(Count = 0), Flow(Silk.NET.Core.Native.FlowDirection.In)] AllocationCallbacks* pAllocator, [Count(Count = 0), Flow(Silk.NET.Core.Native.FlowDirection.Out)] Span<DescriptorSetLayout> pSetLayout)
-        {
-            // SpanOverloader
-            return thisApi.CreateDescriptorSetLayout(device, pCreateInfo, pAllocator, out pSetLayout.GetPinnableReference());
-        }
-
-        /// <summary>To be documented.</summary>
-        public static unsafe Result CreateDescriptorSetLayout(this Vk thisApi, [Count(Count = 0)] Device device, [Count(Count = 0), Flow(Silk.NET.Core.Native.FlowDirection.In)] DescriptorSetLayoutCreateInfo* pCreateInfo, [Count(Count = 0), Flow(Silk.NET.Core.Native.FlowDirection.In)] ReadOnlySpan<AllocationCallbacks> pAllocator, [Count(Count = 0), Flow(Silk.NET.Core.Native.FlowDirection.Out)] DescriptorSetLayout* pSetLayout)
-        {
-            // SpanOverloader
-            return thisApi.CreateDescriptorSetLayout(device, pCreateInfo, in pAllocator.GetPinnableReference(), pSetLayout);
-        }
-
-        /// <summary>To be documented.</summary>
-        public static unsafe Result CreateDescriptorSetLayout(this Vk thisApi, [Count(Count = 0)] Device device, [Count(Count = 0), Flow(Silk.NET.Core.Native.FlowDirection.In)] DescriptorSetLayoutCreateInfo* pCreateInfo, [Count(Count = 0), Flow(Silk.NET.Core.Native.FlowDirection.In)] ReadOnlySpan<AllocationCallbacks> pAllocator, [Count(Count = 0), Flow(Silk.NET.Core.Native.FlowDirection.Out)] Span<DescriptorSetLayout> pSetLayout)
-        {
-            // SpanOverloader
-            return thisApi.CreateDescriptorSetLayout(device, pCreateInfo, in pAllocator.GetPinnableReference(), out pSetLayout.GetPinnableReference());
-        }
-
-        /// <summary>To be documented.</summary>
-        public static unsafe Result CreateDescriptorSetLayout(this Vk thisApi, [Count(Count = 0)] Device device, [Count(Count = 0), Flow(Silk.NET.Core.Native.FlowDirection.In)] ReadOnlySpan<DescriptorSetLayoutCreateInfo> pCreateInfo, [Count(Count = 0), Flow(Silk.NET.Core.Native.FlowDirection.In)] AllocationCallbacks* pAllocator, [Count(Count = 0), Flow(Silk.NET.Core.Native.FlowDirection.Out)] DescriptorSetLayout* pSetLayout)
-        {
-            // SpanOverloader
-            return thisApi.CreateDescriptorSetLayout(device, in pCreateInfo.GetPinnableReference(), pAllocator, pSetLayout);
-        }
-
-        /// <summary>To be documented.</summary>
-        public static unsafe Result CreateDescriptorSetLayout(this Vk thisApi, [Count(Count = 0)] Device device, [Count(Count = 0), Flow(Silk.NET.Core.Native.FlowDirection.In)] ReadOnlySpan<DescriptorSetLayoutCreateInfo> pCreateInfo, [Count(Count = 0), Flow(Silk.NET.Core.Native.FlowDirection.In)] AllocationCallbacks* pAllocator, [Count(Count = 0), Flow(Silk.NET.Core.Native.FlowDirection.Out)] Span<DescriptorSetLayout> pSetLayout)
-        {
-            // SpanOverloader
-            return thisApi.CreateDescriptorSetLayout(device, in pCreateInfo.GetPinnableReference(), pAllocator, out pSetLayout.GetPinnableReference());
-        }
-
-        /// <summary>To be documented.</summary>
-        public static unsafe Result CreateDescriptorSetLayout(this Vk thisApi, [Count(Count = 0)] Device device, [Count(Count = 0), Flow(Silk.NET.Core.Native.FlowDirection.In)] ReadOnlySpan<DescriptorSetLayoutCreateInfo> pCreateInfo, [Count(Count = 0), Flow(Silk.NET.Core.Native.FlowDirection.In)] ReadOnlySpan<AllocationCallbacks> pAllocator, [Count(Count = 0), Flow(Silk.NET.Core.Native.FlowDirection.Out)] DescriptorSetLayout* pSetLayout)
-        {
-            // SpanOverloader
-            return thisApi.CreateDescriptorSetLayout(device, in pCreateInfo.GetPinnableReference(), in pAllocator.GetPinnableReference(), pSetLayout);
-        }
-
-        /// <summary>To be documented.</summary>
-        public static unsafe Result CreateDescriptorSetLayout(this Vk thisApi, [Count(Count = 0)] Device device, [Count(Count = 0), Flow(Silk.NET.Core.Native.FlowDirection.In)] ReadOnlySpan<DescriptorSetLayoutCreateInfo> pCreateInfo, [Count(Count = 0), Flow(Silk.NET.Core.Native.FlowDirection.In)] ReadOnlySpan<AllocationCallbacks> pAllocator, [Count(Count = 0), Flow(Silk.NET.Core.Native.FlowDirection.Out)] Span<DescriptorSetLayout> pSetLayout)
-        {
-            // SpanOverloader
-            return thisApi.CreateDescriptorSetLayout(device, in pCreateInfo.GetPinnableReference(), in pAllocator.GetPinnableReference(), out pSetLayout.GetPinnableReference());
-        }
-
-        /// <summary>To be documented.</summary>
-        public static unsafe Result CreateEvent(this Vk thisApi, [Count(Count = 0)] Device device, [Count(Count = 0), Flow(Silk.NET.Core.Native.FlowDirection.In)] EventCreateInfo* pCreateInfo, [Count(Count = 0), Flow(Silk.NET.Core.Native.FlowDirection.In)] AllocationCallbacks* pAllocator, [Count(Count = 0), Flow(Silk.NET.Core.Native.FlowDirection.Out)] Span<Event> pEvent)
-        {
-            // SpanOverloader
-            return thisApi.CreateEvent(device, pCreateInfo, pAllocator, out pEvent.GetPinnableReference());
-        }
-
-        /// <summary>To be documented.</summary>
-        public static unsafe Result CreateEvent(this Vk thisApi, [Count(Count = 0)] Device device, [Count(Count = 0), Flow(Silk.NET.Core.Native.FlowDirection.In)] EventCreateInfo* pCreateInfo, [Count(Count = 0), Flow(Silk.NET.Core.Native.FlowDirection.In)] ReadOnlySpan<AllocationCallbacks> pAllocator, [Count(Count = 0), Flow(Silk.NET.Core.Native.FlowDirection.Out)] Event* pEvent)
-        {
-            // SpanOverloader
-            return thisApi.CreateEvent(device, pCreateInfo, in pAllocator.GetPinnableReference(), pEvent);
-        }
-
-        /// <summary>To be documented.</summary>
-        public static unsafe Result CreateEvent(this Vk thisApi, [Count(Count = 0)] Device device, [Count(Count = 0), Flow(Silk.NET.Core.Native.FlowDirection.In)] EventCreateInfo* pCreateInfo, [Count(Count = 0), Flow(Silk.NET.Core.Native.FlowDirection.In)] ReadOnlySpan<AllocationCallbacks> pAllocator, [Count(Count = 0), Flow(Silk.NET.Core.Native.FlowDirection.Out)] Span<Event> pEvent)
-        {
-            // SpanOverloader
-            return thisApi.CreateEvent(device, pCreateInfo, in pAllocator.GetPinnableReference(), out pEvent.GetPinnableReference());
-        }
-
-        /// <summary>To be documented.</summary>
-        public static unsafe Result CreateEvent(this Vk thisApi, [Count(Count = 0)] Device device, [Count(Count = 0), Flow(Silk.NET.Core.Native.FlowDirection.In)] ReadOnlySpan<EventCreateInfo> pCreateInfo, [Count(Count = 0), Flow(Silk.NET.Core.Native.FlowDirection.In)] AllocationCallbacks* pAllocator, [Count(Count = 0), Flow(Silk.NET.Core.Native.FlowDirection.Out)] Event* pEvent)
-        {
-            // SpanOverloader
-            return thisApi.CreateEvent(device, in pCreateInfo.GetPinnableReference(), pAllocator, pEvent);
-        }
-
-        /// <summary>To be documented.</summary>
-        public static unsafe Result CreateEvent(this Vk thisApi, [Count(Count = 0)] Device device, [Count(Count = 0), Flow(Silk.NET.Core.Native.FlowDirection.In)] ReadOnlySpan<EventCreateInfo> pCreateInfo, [Count(Count = 0), Flow(Silk.NET.Core.Native.FlowDirection.In)] AllocationCallbacks* pAllocator, [Count(Count = 0), Flow(Silk.NET.Core.Native.FlowDirection.Out)] Span<Event> pEvent)
-        {
-            // SpanOverloader
-            return thisApi.CreateEvent(device, in pCreateInfo.GetPinnableReference(), pAllocator, out pEvent.GetPinnableReference());
-        }
-
-        /// <summary>To be documented.</summary>
-        public static unsafe Result CreateEvent(this Vk thisApi, [Count(Count = 0)] Device device, [Count(Count = 0), Flow(Silk.NET.Core.Native.FlowDirection.In)] ReadOnlySpan<EventCreateInfo> pCreateInfo, [Count(Count = 0), Flow(Silk.NET.Core.Native.FlowDirection.In)] ReadOnlySpan<AllocationCallbacks> pAllocator, [Count(Count = 0), Flow(Silk.NET.Core.Native.FlowDirection.Out)] Event* pEvent)
-        {
-            // SpanOverloader
-            return thisApi.CreateEvent(device, in pCreateInfo.GetPinnableReference(), in pAllocator.GetPinnableReference(), pEvent);
-        }
-
-        /// <summary>To be documented.</summary>
-        public static unsafe Result CreateEvent(this Vk thisApi, [Count(Count = 0)] Device device, [Count(Count = 0), Flow(Silk.NET.Core.Native.FlowDirection.In)] ReadOnlySpan<EventCreateInfo> pCreateInfo, [Count(Count = 0), Flow(Silk.NET.Core.Native.FlowDirection.In)] ReadOnlySpan<AllocationCallbacks> pAllocator, [Count(Count = 0), Flow(Silk.NET.Core.Native.FlowDirection.Out)] Span<Event> pEvent)
-        {
-            // SpanOverloader
-            return thisApi.CreateEvent(device, in pCreateInfo.GetPinnableReference(), in pAllocator.GetPinnableReference(), out pEvent.GetPinnableReference());
-        }
-
-        /// <summary>To be documented.</summary>
-        public static unsafe Result CreatePipelineCache(this Vk thisApi, [Count(Count = 0)] Device device, [Count(Count = 0), Flow(Silk.NET.Core.Native.FlowDirection.In)] PipelineCacheCreateInfo* pCreateInfo, [Count(Count = 0), Flow(Silk.NET.Core.Native.FlowDirection.In)] AllocationCallbacks* pAllocator, [Count(Count = 0), Flow(Silk.NET.Core.Native.FlowDirection.Out)] Span<PipelineCache> pPipelineCache)
-        {
-            // SpanOverloader
-            return thisApi.CreatePipelineCache(device, pCreateInfo, pAllocator, out pPipelineCache.GetPinnableReference());
-        }
-
-        /// <summary>To be documented.</summary>
-        public static unsafe Result CreatePipelineCache(this Vk thisApi, [Count(Count = 0)] Device device, [Count(Count = 0), Flow(Silk.NET.Core.Native.FlowDirection.In)] PipelineCacheCreateInfo* pCreateInfo, [Count(Count = 0), Flow(Silk.NET.Core.Native.FlowDirection.In)] ReadOnlySpan<AllocationCallbacks> pAllocator, [Count(Count = 0), Flow(Silk.NET.Core.Native.FlowDirection.Out)] PipelineCache* pPipelineCache)
-        {
-            // SpanOverloader
-            return thisApi.CreatePipelineCache(device, pCreateInfo, in pAllocator.GetPinnableReference(), pPipelineCache);
-        }
-
-        /// <summary>To be documented.</summary>
-        public static unsafe Result CreatePipelineCache(this Vk thisApi, [Count(Count = 0)] Device device, [Count(Count = 0), Flow(Silk.NET.Core.Native.FlowDirection.In)] PipelineCacheCreateInfo* pCreateInfo, [Count(Count = 0), Flow(Silk.NET.Core.Native.FlowDirection.In)] ReadOnlySpan<AllocationCallbacks> pAllocator, [Count(Count = 0), Flow(Silk.NET.Core.Native.FlowDirection.Out)] Span<PipelineCache> pPipelineCache)
-        {
-            // SpanOverloader
-            return thisApi.CreatePipelineCache(device, pCreateInfo, in pAllocator.GetPinnableReference(), out pPipelineCache.GetPinnableReference());
-        }
-
-        /// <summary>To be documented.</summary>
-        public static unsafe Result CreatePipelineCache(this Vk thisApi, [Count(Count = 0)] Device device, [Count(Count = 0), Flow(Silk.NET.Core.Native.FlowDirection.In)] ReadOnlySpan<PipelineCacheCreateInfo> pCreateInfo, [Count(Count = 0), Flow(Silk.NET.Core.Native.FlowDirection.In)] AllocationCallbacks* pAllocator, [Count(Count = 0), Flow(Silk.NET.Core.Native.FlowDirection.Out)] PipelineCache* pPipelineCache)
-        {
-            // SpanOverloader
-            return thisApi.CreatePipelineCache(device, in pCreateInfo.GetPinnableReference(), pAllocator, pPipelineCache);
-        }
-
-        /// <summary>To be documented.</summary>
-        public static unsafe Result CreatePipelineCache(this Vk thisApi, [Count(Count = 0)] Device device, [Count(Count = 0), Flow(Silk.NET.Core.Native.FlowDirection.In)] ReadOnlySpan<PipelineCacheCreateInfo> pCreateInfo, [Count(Count = 0), Flow(Silk.NET.Core.Native.FlowDirection.In)] AllocationCallbacks* pAllocator, [Count(Count = 0), Flow(Silk.NET.Core.Native.FlowDirection.Out)] Span<PipelineCache> pPipelineCache)
-        {
-            // SpanOverloader
-            return thisApi.CreatePipelineCache(device, in pCreateInfo.GetPinnableReference(), pAllocator, out pPipelineCache.GetPinnableReference());
-        }
-
-        /// <summary>To be documented.</summary>
-        public static unsafe Result CreatePipelineCache(this Vk thisApi, [Count(Count = 0)] Device device, [Count(Count = 0), Flow(Silk.NET.Core.Native.FlowDirection.In)] ReadOnlySpan<PipelineCacheCreateInfo> pCreateInfo, [Count(Count = 0), Flow(Silk.NET.Core.Native.FlowDirection.In)] ReadOnlySpan<AllocationCallbacks> pAllocator, [Count(Count = 0), Flow(Silk.NET.Core.Native.FlowDirection.Out)] PipelineCache* pPipelineCache)
-        {
-            // SpanOverloader
-            return thisApi.CreatePipelineCache(device, in pCreateInfo.GetPinnableReference(), in pAllocator.GetPinnableReference(), pPipelineCache);
-        }
-
-        /// <summary>To be documented.</summary>
-        public static unsafe Result CreatePipelineCache(this Vk thisApi, [Count(Count = 0)] Device device, [Count(Count = 0), Flow(Silk.NET.Core.Native.FlowDirection.In)] ReadOnlySpan<PipelineCacheCreateInfo> pCreateInfo, [Count(Count = 0), Flow(Silk.NET.Core.Native.FlowDirection.In)] ReadOnlySpan<AllocationCallbacks> pAllocator, [Count(Count = 0), Flow(Silk.NET.Core.Native.FlowDirection.Out)] Span<PipelineCache> pPipelineCache)
-        {
-            // SpanOverloader
-            return thisApi.CreatePipelineCache(device, in pCreateInfo.GetPinnableReference(), in pAllocator.GetPinnableReference(), out pPipelineCache.GetPinnableReference());
-        }
-
-        /// <summary>To be documented.</summary>
-        public static unsafe Result CreatePipelineLayout(this Vk thisApi, [Count(Count = 0)] Device device, [Count(Count = 0), Flow(Silk.NET.Core.Native.FlowDirection.In)] PipelineLayoutCreateInfo* pCreateInfo, [Count(Count = 0), Flow(Silk.NET.Core.Native.FlowDirection.In)] AllocationCallbacks* pAllocator, [Count(Count = 0), Flow(Silk.NET.Core.Native.FlowDirection.Out)] Span<PipelineLayout> pPipelineLayout)
-        {
-            // SpanOverloader
-            return thisApi.CreatePipelineLayout(device, pCreateInfo, pAllocator, out pPipelineLayout.GetPinnableReference());
-        }
-
-        /// <summary>To be documented.</summary>
-        public static unsafe Result CreatePipelineLayout(this Vk thisApi, [Count(Count = 0)] Device device, [Count(Count = 0), Flow(Silk.NET.Core.Native.FlowDirection.In)] PipelineLayoutCreateInfo* pCreateInfo, [Count(Count = 0), Flow(Silk.NET.Core.Native.FlowDirection.In)] ReadOnlySpan<AllocationCallbacks> pAllocator, [Count(Count = 0), Flow(Silk.NET.Core.Native.FlowDirection.Out)] PipelineLayout* pPipelineLayout)
-        {
-            // SpanOverloader
-            return thisApi.CreatePipelineLayout(device, pCreateInfo, in pAllocator.GetPinnableReference(), pPipelineLayout);
-        }
-
-        /// <summary>To be documented.</summary>
-        public static unsafe Result CreatePipelineLayout(this Vk thisApi, [Count(Count = 0)] Device device, [Count(Count = 0), Flow(Silk.NET.Core.Native.FlowDirection.In)] PipelineLayoutCreateInfo* pCreateInfo, [Count(Count = 0), Flow(Silk.NET.Core.Native.FlowDirection.In)] ReadOnlySpan<AllocationCallbacks> pAllocator, [Count(Count = 0), Flow(Silk.NET.Core.Native.FlowDirection.Out)] Span<PipelineLayout> pPipelineLayout)
-        {
-            // SpanOverloader
-            return thisApi.CreatePipelineLayout(device, pCreateInfo, in pAllocator.GetPinnableReference(), out pPipelineLayout.GetPinnableReference());
-        }
-
-        /// <summary>To be documented.</summary>
-        public static unsafe Result CreatePipelineLayout(this Vk thisApi, [Count(Count = 0)] Device device, [Count(Count = 0), Flow(Silk.NET.Core.Native.FlowDirection.In)] ReadOnlySpan<PipelineLayoutCreateInfo> pCreateInfo, [Count(Count = 0), Flow(Silk.NET.Core.Native.FlowDirection.In)] AllocationCallbacks* pAllocator, [Count(Count = 0), Flow(Silk.NET.Core.Native.FlowDirection.Out)] PipelineLayout* pPipelineLayout)
-        {
-            // SpanOverloader
-            return thisApi.CreatePipelineLayout(device, in pCreateInfo.GetPinnableReference(), pAllocator, pPipelineLayout);
-        }
-
-        /// <summary>To be documented.</summary>
-        public static unsafe Result CreatePipelineLayout(this Vk thisApi, [Count(Count = 0)] Device device, [Count(Count = 0), Flow(Silk.NET.Core.Native.FlowDirection.In)] ReadOnlySpan<PipelineLayoutCreateInfo> pCreateInfo, [Count(Count = 0), Flow(Silk.NET.Core.Native.FlowDirection.In)] AllocationCallbacks* pAllocator, [Count(Count = 0), Flow(Silk.NET.Core.Native.FlowDirection.Out)] Span<PipelineLayout> pPipelineLayout)
-        {
-            // SpanOverloader
-            return thisApi.CreatePipelineLayout(device, in pCreateInfo.GetPinnableReference(), pAllocator, out pPipelineLayout.GetPinnableReference());
-        }
-
-        /// <summary>To be documented.</summary>
-        public static unsafe Result CreatePipelineLayout(this Vk thisApi, [Count(Count = 0)] Device device, [Count(Count = 0), Flow(Silk.NET.Core.Native.FlowDirection.In)] ReadOnlySpan<PipelineLayoutCreateInfo> pCreateInfo, [Count(Count = 0), Flow(Silk.NET.Core.Native.FlowDirection.In)] ReadOnlySpan<AllocationCallbacks> pAllocator, [Count(Count = 0), Flow(Silk.NET.Core.Native.FlowDirection.Out)] PipelineLayout* pPipelineLayout)
-        {
-            // SpanOverloader
-            return thisApi.CreatePipelineLayout(device, in pCreateInfo.GetPinnableReference(), in pAllocator.GetPinnableReference(), pPipelineLayout);
-        }
-
-        /// <summary>To be documented.</summary>
-        public static unsafe Result CreatePipelineLayout(this Vk thisApi, [Count(Count = 0)] Device device, [Count(Count = 0), Flow(Silk.NET.Core.Native.FlowDirection.In)] ReadOnlySpan<PipelineLayoutCreateInfo> pCreateInfo, [Count(Count = 0), Flow(Silk.NET.Core.Native.FlowDirection.In)] ReadOnlySpan<AllocationCallbacks> pAllocator, [Count(Count = 0), Flow(Silk.NET.Core.Native.FlowDirection.Out)] Span<PipelineLayout> pPipelineLayout)
-        {
-            // SpanOverloader
-            return thisApi.CreatePipelineLayout(device, in pCreateInfo.GetPinnableReference(), in pAllocator.GetPinnableReference(), out pPipelineLayout.GetPinnableReference());
-        }
-
-        /// <summary>To be documented.</summary>
-        public static unsafe Result CreateSampler(this Vk thisApi, [Count(Count = 0)] Device device, [Count(Count = 0), Flow(Silk.NET.Core.Native.FlowDirection.In)] SamplerCreateInfo* pCreateInfo, [Count(Count = 0), Flow(Silk.NET.Core.Native.FlowDirection.In)] AllocationCallbacks* pAllocator, [Count(Count = 0), Flow(Silk.NET.Core.Native.FlowDirection.Out)] Span<Sampler> pSampler)
-        {
-            // SpanOverloader
-            return thisApi.CreateSampler(device, pCreateInfo, pAllocator, out pSampler.GetPinnableReference());
-        }
-
-        /// <summary>To be documented.</summary>
-        public static unsafe Result CreateSampler(this Vk thisApi, [Count(Count = 0)] Device device, [Count(Count = 0), Flow(Silk.NET.Core.Native.FlowDirection.In)] SamplerCreateInfo* pCreateInfo, [Count(Count = 0), Flow(Silk.NET.Core.Native.FlowDirection.In)] ReadOnlySpan<AllocationCallbacks> pAllocator, [Count(Count = 0), Flow(Silk.NET.Core.Native.FlowDirection.Out)] Sampler* pSampler)
-        {
-            // SpanOverloader
-            return thisApi.CreateSampler(device, pCreateInfo, in pAllocator.GetPinnableReference(), pSampler);
-        }
-
-        /// <summary>To be documented.</summary>
-        public static unsafe Result CreateSampler(this Vk thisApi, [Count(Count = 0)] Device device, [Count(Count = 0), Flow(Silk.NET.Core.Native.FlowDirection.In)] SamplerCreateInfo* pCreateInfo, [Count(Count = 0), Flow(Silk.NET.Core.Native.FlowDirection.In)] ReadOnlySpan<AllocationCallbacks> pAllocator, [Count(Count = 0), Flow(Silk.NET.Core.Native.FlowDirection.Out)] Span<Sampler> pSampler)
-        {
-            // SpanOverloader
-            return thisApi.CreateSampler(device, pCreateInfo, in pAllocator.GetPinnableReference(), out pSampler.GetPinnableReference());
-        }
-
-        /// <summary>To be documented.</summary>
-        public static unsafe Result CreateSampler(this Vk thisApi, [Count(Count = 0)] Device device, [Count(Count = 0), Flow(Silk.NET.Core.Native.FlowDirection.In)] ReadOnlySpan<SamplerCreateInfo> pCreateInfo, [Count(Count = 0), Flow(Silk.NET.Core.Native.FlowDirection.In)] AllocationCallbacks* pAllocator, [Count(Count = 0), Flow(Silk.NET.Core.Native.FlowDirection.Out)] Sampler* pSampler)
-        {
-            // SpanOverloader
-            return thisApi.CreateSampler(device, in pCreateInfo.GetPinnableReference(), pAllocator, pSampler);
-        }
-
-        /// <summary>To be documented.</summary>
-        public static unsafe Result CreateSampler(this Vk thisApi, [Count(Count = 0)] Device device, [Count(Count = 0), Flow(Silk.NET.Core.Native.FlowDirection.In)] ReadOnlySpan<SamplerCreateInfo> pCreateInfo, [Count(Count = 0), Flow(Silk.NET.Core.Native.FlowDirection.In)] AllocationCallbacks* pAllocator, [Count(Count = 0), Flow(Silk.NET.Core.Native.FlowDirection.Out)] Span<Sampler> pSampler)
-        {
-            // SpanOverloader
-            return thisApi.CreateSampler(device, in pCreateInfo.GetPinnableReference(), pAllocator, out pSampler.GetPinnableReference());
-        }
-
-        /// <summary>To be documented.</summary>
-        public static unsafe Result CreateSampler(this Vk thisApi, [Count(Count = 0)] Device device, [Count(Count = 0), Flow(Silk.NET.Core.Native.FlowDirection.In)] ReadOnlySpan<SamplerCreateInfo> pCreateInfo, [Count(Count = 0), Flow(Silk.NET.Core.Native.FlowDirection.In)] ReadOnlySpan<AllocationCallbacks> pAllocator, [Count(Count = 0), Flow(Silk.NET.Core.Native.FlowDirection.Out)] Sampler* pSampler)
-        {
-            // SpanOverloader
-            return thisApi.CreateSampler(device, in pCreateInfo.GetPinnableReference(), in pAllocator.GetPinnableReference(), pSampler);
-        }
-
-        /// <summary>To be documented.</summary>
-        public static unsafe Result CreateSampler(this Vk thisApi, [Count(Count = 0)] Device device, [Count(Count = 0), Flow(Silk.NET.Core.Native.FlowDirection.In)] ReadOnlySpan<SamplerCreateInfo> pCreateInfo, [Count(Count = 0), Flow(Silk.NET.Core.Native.FlowDirection.In)] ReadOnlySpan<AllocationCallbacks> pAllocator, [Count(Count = 0), Flow(Silk.NET.Core.Native.FlowDirection.Out)] Span<Sampler> pSampler)
-        {
-            // SpanOverloader
-            return thisApi.CreateSampler(device, in pCreateInfo.GetPinnableReference(), in pAllocator.GetPinnableReference(), out pSampler.GetPinnableReference());
-        }
-
-        /// <summary>To be documented.</summary>
-        public static unsafe Result CreateShaderModule(this Vk thisApi, [Count(Count = 0)] Device device, [Count(Count = 0), Flow(Silk.NET.Core.Native.FlowDirection.In)] ShaderModuleCreateInfo* pCreateInfo, [Count(Count = 0), Flow(Silk.NET.Core.Native.FlowDirection.In)] AllocationCallbacks* pAllocator, [Count(Count = 0), Flow(Silk.NET.Core.Native.FlowDirection.Out)] Span<ShaderModule> pShaderModule)
-        {
-            // SpanOverloader
-            return thisApi.CreateShaderModule(device, pCreateInfo, pAllocator, out pShaderModule.GetPinnableReference());
-        }
-
-        /// <summary>To be documented.</summary>
-        public static unsafe Result CreateShaderModule(this Vk thisApi, [Count(Count = 0)] Device device, [Count(Count = 0), Flow(Silk.NET.Core.Native.FlowDirection.In)] ShaderModuleCreateInfo* pCreateInfo, [Count(Count = 0), Flow(Silk.NET.Core.Native.FlowDirection.In)] ReadOnlySpan<AllocationCallbacks> pAllocator, [Count(Count = 0), Flow(Silk.NET.Core.Native.FlowDirection.Out)] ShaderModule* pShaderModule)
-        {
-            // SpanOverloader
-            return thisApi.CreateShaderModule(device, pCreateInfo, in pAllocator.GetPinnableReference(), pShaderModule);
-        }
-
-        /// <summary>To be documented.</summary>
-        public static unsafe Result CreateShaderModule(this Vk thisApi, [Count(Count = 0)] Device device, [Count(Count = 0), Flow(Silk.NET.Core.Native.FlowDirection.In)] ShaderModuleCreateInfo* pCreateInfo, [Count(Count = 0), Flow(Silk.NET.Core.Native.FlowDirection.In)] ReadOnlySpan<AllocationCallbacks> pAllocator, [Count(Count = 0), Flow(Silk.NET.Core.Native.FlowDirection.Out)] Span<ShaderModule> pShaderModule)
-        {
-            // SpanOverloader
-            return thisApi.CreateShaderModule(device, pCreateInfo, in pAllocator.GetPinnableReference(), out pShaderModule.GetPinnableReference());
-        }
-
-        /// <summary>To be documented.</summary>
-        public static unsafe Result CreateShaderModule(this Vk thisApi, [Count(Count = 0)] Device device, [Count(Count = 0), Flow(Silk.NET.Core.Native.FlowDirection.In)] ReadOnlySpan<ShaderModuleCreateInfo> pCreateInfo, [Count(Count = 0), Flow(Silk.NET.Core.Native.FlowDirection.In)] AllocationCallbacks* pAllocator, [Count(Count = 0), Flow(Silk.NET.Core.Native.FlowDirection.Out)] ShaderModule* pShaderModule)
-        {
-            // SpanOverloader
-            return thisApi.CreateShaderModule(device, in pCreateInfo.GetPinnableReference(), pAllocator, pShaderModule);
-        }
-
-        /// <summary>To be documented.</summary>
-        public static unsafe Result CreateShaderModule(this Vk thisApi, [Count(Count = 0)] Device device, [Count(Count = 0), Flow(Silk.NET.Core.Native.FlowDirection.In)] ReadOnlySpan<ShaderModuleCreateInfo> pCreateInfo, [Count(Count = 0), Flow(Silk.NET.Core.Native.FlowDirection.In)] AllocationCallbacks* pAllocator, [Count(Count = 0), Flow(Silk.NET.Core.Native.FlowDirection.Out)] Span<ShaderModule> pShaderModule)
-        {
-            // SpanOverloader
-            return thisApi.CreateShaderModule(device, in pCreateInfo.GetPinnableReference(), pAllocator, out pShaderModule.GetPinnableReference());
-        }
-
-        /// <summary>To be documented.</summary>
-        public static unsafe Result CreateShaderModule(this Vk thisApi, [Count(Count = 0)] Device device, [Count(Count = 0), Flow(Silk.NET.Core.Native.FlowDirection.In)] ReadOnlySpan<ShaderModuleCreateInfo> pCreateInfo, [Count(Count = 0), Flow(Silk.NET.Core.Native.FlowDirection.In)] ReadOnlySpan<AllocationCallbacks> pAllocator, [Count(Count = 0), Flow(Silk.NET.Core.Native.FlowDirection.Out)] ShaderModule* pShaderModule)
-        {
-            // SpanOverloader
-            return thisApi.CreateShaderModule(device, in pCreateInfo.GetPinnableReference(), in pAllocator.GetPinnableReference(), pShaderModule);
-        }
-
-        /// <summary>To be documented.</summary>
-        public static unsafe Result CreateShaderModule(this Vk thisApi, [Count(Count = 0)] Device device, [Count(Count = 0), Flow(Silk.NET.Core.Native.FlowDirection.In)] ReadOnlySpan<ShaderModuleCreateInfo> pCreateInfo, [Count(Count = 0), Flow(Silk.NET.Core.Native.FlowDirection.In)] ReadOnlySpan<AllocationCallbacks> pAllocator, [Count(Count = 0), Flow(Silk.NET.Core.Native.FlowDirection.Out)] Span<ShaderModule> pShaderModule)
-        {
-            // SpanOverloader
-            return thisApi.CreateShaderModule(device, in pCreateInfo.GetPinnableReference(), in pAllocator.GetPinnableReference(), out pShaderModule.GetPinnableReference());
-        }
-
-        /// <summary>To be documented.</summary>
-        public static unsafe void DestroyBufferView(this Vk thisApi, [Count(Count = 0)] Device device, [Count(Count = 0)] BufferView bufferView, [Count(Count = 0), Flow(Silk.NET.Core.Native.FlowDirection.In)] ReadOnlySpan<AllocationCallbacks> pAllocator)
-        {
-            // SpanOverloader
-            thisApi.DestroyBufferView(device, bufferView, in pAllocator.GetPinnableReference());
-        }
-
-        /// <summary>To be documented.</summary>
-        public static unsafe void DestroyDescriptorPool(this Vk thisApi, [Count(Count = 0)] Device device, [Count(Count = 0)] DescriptorPool descriptorPool, [Count(Count = 0), Flow(Silk.NET.Core.Native.FlowDirection.In)] ReadOnlySpan<AllocationCallbacks> pAllocator)
-        {
-            // SpanOverloader
-            thisApi.DestroyDescriptorPool(device, descriptorPool, in pAllocator.GetPinnableReference());
-        }
-
-        /// <summary>To be documented.</summary>
-        public static unsafe void DestroyDescriptorSetLayout(this Vk thisApi, [Count(Count = 0)] Device device, [Count(Count = 0)] DescriptorSetLayout descriptorSetLayout, [Count(Count = 0), Flow(Silk.NET.Core.Native.FlowDirection.In)] ReadOnlySpan<AllocationCallbacks> pAllocator)
-        {
-            // SpanOverloader
-            thisApi.DestroyDescriptorSetLayout(device, descriptorSetLayout, in pAllocator.GetPinnableReference());
-        }
-
-        /// <summary>To be documented.</summary>
-        public static unsafe void DestroyEvent(this Vk thisApi, [Count(Count = 0)] Device device, [Count(Count = 0)] Event @event, [Count(Count = 0), Flow(Silk.NET.Core.Native.FlowDirection.In)] ReadOnlySpan<AllocationCallbacks> pAllocator)
-        {
-            // SpanOverloader
-            thisApi.DestroyEvent(device, @event, in pAllocator.GetPinnableReference());
-        }
-
-        /// <summary>To be documented.</summary>
-        public static unsafe void DestroyPipeline(this Vk thisApi, [Count(Count = 0)] Device device, [Count(Count = 0)] Pipeline pipeline, [Count(Count = 0), Flow(Silk.NET.Core.Native.FlowDirection.In)] ReadOnlySpan<AllocationCallbacks> pAllocator)
-        {
-            // SpanOverloader
-            thisApi.DestroyPipeline(device, pipeline, in pAllocator.GetPinnableReference());
-        }
-
-        /// <summary>To be documented.</summary>
-        public static unsafe void DestroyPipelineCache(this Vk thisApi, [Count(Count = 0)] Device device, [Count(Count = 0)] PipelineCache pipelineCache, [Count(Count = 0), Flow(Silk.NET.Core.Native.FlowDirection.In)] ReadOnlySpan<AllocationCallbacks> pAllocator)
-        {
-            // SpanOverloader
-            thisApi.DestroyPipelineCache(device, pipelineCache, in pAllocator.GetPinnableReference());
-        }
-
-        /// <summary>To be documented.</summary>
-        public static unsafe void DestroyPipelineLayout(this Vk thisApi, [Count(Count = 0)] Device device, [Count(Count = 0)] PipelineLayout pipelineLayout, [Count(Count = 0), Flow(Silk.NET.Core.Native.FlowDirection.In)] ReadOnlySpan<AllocationCallbacks> pAllocator)
-        {
-            // SpanOverloader
-            thisApi.DestroyPipelineLayout(device, pipelineLayout, in pAllocator.GetPinnableReference());
-        }
-
-        /// <summary>To be documented.</summary>
-        public static unsafe void DestroySampler(this Vk thisApi, [Count(Count = 0)] Device device, [Count(Count = 0)] Sampler sampler, [Count(Count = 0), Flow(Silk.NET.Core.Native.FlowDirection.In)] ReadOnlySpan<AllocationCallbacks> pAllocator)
-        {
-            // SpanOverloader
-            thisApi.DestroySampler(device, sampler, in pAllocator.GetPinnableReference());
-        }
-
-        /// <summary>To be documented.</summary>
-        public static unsafe void DestroyShaderModule(this Vk thisApi, [Count(Count = 0)] Device device, [Count(Count = 0)] ShaderModule shaderModule, [Count(Count = 0), Flow(Silk.NET.Core.Native.FlowDirection.In)] ReadOnlySpan<AllocationCallbacks> pAllocator)
-        {
-            // SpanOverloader
-            thisApi.DestroyShaderModule(device, shaderModule, in pAllocator.GetPinnableReference());
-        }
-
-        /// <summary>To be documented.</summary>
-        public static unsafe Result FreeDescriptorSets(this Vk thisApi, [Count(Count = 0)] Device device, [Count(Count = 0)] DescriptorPool descriptorPool, [Count(Count = 0)] uint descriptorSetCount, [Count(Parameter = "descriptorSetCount"), Flow(Silk.NET.Core.Native.FlowDirection.In)] ReadOnlySpan<DescriptorSet> pDescriptorSets)
-        {
-            // SpanOverloader
-            return thisApi.FreeDescriptorSets(device, descriptorPool, descriptorSetCount, in pDescriptorSets.GetPinnableReference());
-        }
-
-        /// <summary>To be documented.</summary>
-        public static unsafe Result GetPipelineCacheData<T0>(this Vk thisApi, [Count(Count = 0)] Device device, [Count(Count = 0)] PipelineCache pipelineCache, [Count(Count = 0)] nuint* pDataSize, [Count(Parameter = "pDataSize")] Span<T0> pData) where T0 : unmanaged
-        {
-            // SpanOverloader
-            return thisApi.GetPipelineCacheData(device, pipelineCache, pDataSize, ref pData.GetPinnableReference());
-        }
-
-        /// <summary>To be documented.</summary>
-        public static unsafe Result GetPipelineCacheData(this Vk thisApi, [Count(Count = 0)] Device device, [Count(Count = 0)] PipelineCache pipelineCache, [Count(Count = 0)] Span<nuint> pDataSize, [Count(Parameter = "pDataSize")] void* pData)
-        {
-            // SpanOverloader
-            return thisApi.GetPipelineCacheData(device, pipelineCache, ref pDataSize.GetPinnableReference(), pData);
-        }
-
-        /// <summary>To be documented.</summary>
-        public static unsafe Result GetPipelineCacheData<T0>(this Vk thisApi, [Count(Count = 0)] Device device, [Count(Count = 0)] PipelineCache pipelineCache, [Count(Count = 0)] Span<nuint> pDataSize, [Count(Parameter = "pDataSize")] Span<T0> pData) where T0 : unmanaged
-        {
-            // SpanOverloader
-            return thisApi.GetPipelineCacheData(device, pipelineCache, ref pDataSize.GetPinnableReference(), ref pData.GetPinnableReference());
-        }
-
-        /// <summary>To be documented.</summary>
-        public static unsafe Result MergePipelineCaches(this Vk thisApi, [Count(Count = 0)] Device device, [Count(Count = 0)] PipelineCache dstCache, [Count(Count = 0)] uint srcCacheCount, [Count(Parameter = "srcCacheCount"), Flow(Silk.NET.Core.Native.FlowDirection.In)] ReadOnlySpan<PipelineCache> pSrcCaches)
-        {
-            // SpanOverloader
-            return thisApi.MergePipelineCaches(device, dstCache, srcCacheCount, in pSrcCaches.GetPinnableReference());
-        }
-
-        /// <summary>To be documented.</summary>
-        public static unsafe void UpdateDescriptorSets(this Vk thisApi, [Count(Count = 0)] Device device, [Count(Count = 0)] uint descriptorWriteCount, [Count(Parameter = "descriptorWriteCount"), Flow(Silk.NET.Core.Native.FlowDirection.In)] WriteDescriptorSet* pDescriptorWrites, [Count(Count = 0)] uint descriptorCopyCount, [Count(Parameter = "descriptorCopyCount"), Flow(Silk.NET.Core.Native.FlowDirection.In)] ReadOnlySpan<CopyDescriptorSet> pDescriptorCopies)
-        {
-            // SpanOverloader
-            thisApi.UpdateDescriptorSets(device, descriptorWriteCount, pDescriptorWrites, descriptorCopyCount, in pDescriptorCopies.GetPinnableReference());
-        }
-
-        /// <summary>To be documented.</summary>
-        public static unsafe void UpdateDescriptorSets(this Vk thisApi, [Count(Count = 0)] Device device, [Count(Count = 0)] uint descriptorWriteCount, [Count(Parameter = "descriptorWriteCount"), Flow(Silk.NET.Core.Native.FlowDirection.In)] ReadOnlySpan<WriteDescriptorSet> pDescriptorWrites, [Count(Count = 0)] uint descriptorCopyCount, [Count(Parameter = "descriptorCopyCount"), Flow(Silk.NET.Core.Native.FlowDirection.In)] CopyDescriptorSet* pDescriptorCopies)
-        {
-            // SpanOverloader
-            thisApi.UpdateDescriptorSets(device, descriptorWriteCount, in pDescriptorWrites.GetPinnableReference(), descriptorCopyCount, pDescriptorCopies);
-        }
-
-        /// <summary>To be documented.</summary>
-        public static unsafe void UpdateDescriptorSets(this Vk thisApi, [Count(Count = 0)] Device device, [Count(Count = 0)] uint descriptorWriteCount, [Count(Parameter = "descriptorWriteCount"), Flow(Silk.NET.Core.Native.FlowDirection.In)] ReadOnlySpan<WriteDescriptorSet> pDescriptorWrites, [Count(Count = 0)] uint descriptorCopyCount, [Count(Parameter = "descriptorCopyCount"), Flow(Silk.NET.Core.Native.FlowDirection.In)] ReadOnlySpan<CopyDescriptorSet> pDescriptorCopies)
-        {
-            // SpanOverloader
-            thisApi.UpdateDescriptorSets(device, descriptorWriteCount, in pDescriptorWrites.GetPinnableReference(), descriptorCopyCount, in pDescriptorCopies.GetPinnableReference());
-        }
-
-        /// <summary>To be documented.</summary>
-        public static unsafe void CmdBeginRenderPass(this Vk thisApi, [Count(Count = 0)] CommandBuffer commandBuffer, [Count(Count = 0), Flow(Silk.NET.Core.Native.FlowDirection.In)] ReadOnlySpan<RenderPassBeginInfo> pRenderPassBegin, [Count(Count = 0)] SubpassContents contents)
-        {
-            // SpanOverloader
-            thisApi.CmdBeginRenderPass(commandBuffer, in pRenderPassBegin.GetPinnableReference(), contents);
-        }
-
-        /// <summary>To be documented.</summary>
-        public static unsafe void CmdBindVertexBuffers(this Vk thisApi, [Count(Count = 0)] CommandBuffer commandBuffer, [Count(Count = 0)] uint firstBinding, [Count(Count = 0)] uint bindingCount, [Count(Parameter = "bindingCount"), Flow(Silk.NET.Core.Native.FlowDirection.In)] Buffer* pBuffers, [Count(Parameter = "bindingCount"), Flow(Silk.NET.Core.Native.FlowDirection.In)] ReadOnlySpan<ulong> pOffsets)
-        {
-            // SpanOverloader
-            thisApi.CmdBindVertexBuffers(commandBuffer, firstBinding, bindingCount, pBuffers, in pOffsets.GetPinnableReference());
-        }
-
-        /// <summary>To be documented.</summary>
-        public static unsafe void CmdBindVertexBuffers(this Vk thisApi, [Count(Count = 0)] CommandBuffer commandBuffer, [Count(Count = 0)] uint firstBinding, [Count(Count = 0)] uint bindingCount, [Count(Parameter = "bindingCount"), Flow(Silk.NET.Core.Native.FlowDirection.In)] ReadOnlySpan<Buffer> pBuffers, [Count(Parameter = "bindingCount"), Flow(Silk.NET.Core.Native.FlowDirection.In)] ulong* pOffsets)
-        {
-            // SpanOverloader
-            thisApi.CmdBindVertexBuffers(commandBuffer, firstBinding, bindingCount, in pBuffers.GetPinnableReference(), pOffsets);
-        }
-
-        /// <summary>To be documented.</summary>
-        public static unsafe void CmdBindVertexBuffers(this Vk thisApi, [Count(Count = 0)] CommandBuffer commandBuffer, [Count(Count = 0)] uint firstBinding, [Count(Count = 0)] uint bindingCount, [Count(Parameter = "bindingCount"), Flow(Silk.NET.Core.Native.FlowDirection.In)] ReadOnlySpan<Buffer> pBuffers, [Count(Parameter = "bindingCount"), Flow(Silk.NET.Core.Native.FlowDirection.In)] ReadOnlySpan<ulong> pOffsets)
-        {
-            // SpanOverloader
-            thisApi.CmdBindVertexBuffers(commandBuffer, firstBinding, bindingCount, in pBuffers.GetPinnableReference(), in pOffsets.GetPinnableReference());
-        }
-
-        /// <summary>To be documented.</summary>
-        public static unsafe void CmdBlitImage(this Vk thisApi, [Count(Count = 0)] CommandBuffer commandBuffer, [Count(Count = 0)] Image srcImage, [Count(Count = 0)] ImageLayout srcImageLayout, [Count(Count = 0)] Image dstImage, [Count(Count = 0)] ImageLayout dstImageLayout, [Count(Count = 0)] uint regionCount, [Count(Parameter = "regionCount"), Flow(Silk.NET.Core.Native.FlowDirection.In)] ReadOnlySpan<ImageBlit> pRegions, [Count(Count = 0)] Filter filter)
-        {
-            // SpanOverloader
-            thisApi.CmdBlitImage(commandBuffer, srcImage, srcImageLayout, dstImage, dstImageLayout, regionCount, in pRegions.GetPinnableReference(), filter);
-        }
-
-        /// <summary>To be documented.</summary>
-        public static unsafe void CmdClearAttachments(this Vk thisApi, [Count(Count = 0)] CommandBuffer commandBuffer, [Count(Count = 0)] uint attachmentCount, [Count(Parameter = "attachmentCount"), Flow(Silk.NET.Core.Native.FlowDirection.In)] ClearAttachment* pAttachments, [Count(Count = 0)] uint rectCount, [Count(Parameter = "rectCount"), Flow(Silk.NET.Core.Native.FlowDirection.In)] ReadOnlySpan<ClearRect> pRects)
-        {
-            // SpanOverloader
-            thisApi.CmdClearAttachments(commandBuffer, attachmentCount, pAttachments, rectCount, in pRects.GetPinnableReference());
-        }
-
-        /// <summary>To be documented.</summary>
-        public static unsafe void CmdClearAttachments(this Vk thisApi, [Count(Count = 0)] CommandBuffer commandBuffer, [Count(Count = 0)] uint attachmentCount, [Count(Parameter = "attachmentCount"), Flow(Silk.NET.Core.Native.FlowDirection.In)] ReadOnlySpan<ClearAttachment> pAttachments, [Count(Count = 0)] uint rectCount, [Count(Parameter = "rectCount"), Flow(Silk.NET.Core.Native.FlowDirection.In)] ClearRect* pRects)
-        {
-            // SpanOverloader
-            thisApi.CmdClearAttachments(commandBuffer, attachmentCount, in pAttachments.GetPinnableReference(), rectCount, pRects);
-        }
-
-        /// <summary>To be documented.</summary>
-        public static unsafe void CmdClearAttachments(this Vk thisApi, [Count(Count = 0)] CommandBuffer commandBuffer, [Count(Count = 0)] uint attachmentCount, [Count(Parameter = "attachmentCount"), Flow(Silk.NET.Core.Native.FlowDirection.In)] ReadOnlySpan<ClearAttachment> pAttachments, [Count(Count = 0)] uint rectCount, [Count(Parameter = "rectCount"), Flow(Silk.NET.Core.Native.FlowDirection.In)] ReadOnlySpan<ClearRect> pRects)
-        {
-            // SpanOverloader
-            thisApi.CmdClearAttachments(commandBuffer, attachmentCount, in pAttachments.GetPinnableReference(), rectCount, in pRects.GetPinnableReference());
-        }
-
-        /// <summary>To be documented.</summary>
-        public static unsafe void CmdClearDepthStencilImage(this Vk thisApi, [Count(Count = 0)] CommandBuffer commandBuffer, [Count(Count = 0)] Image image, [Count(Count = 0)] ImageLayout imageLayout, [Count(Count = 0), Flow(Silk.NET.Core.Native.FlowDirection.In)] ClearDepthStencilValue* pDepthStencil, [Count(Count = 0)] uint rangeCount, [Count(Parameter = "rangeCount"), Flow(Silk.NET.Core.Native.FlowDirection.In)] ReadOnlySpan<ImageSubresourceRange> pRanges)
-        {
-            // SpanOverloader
-            thisApi.CmdClearDepthStencilImage(commandBuffer, image, imageLayout, pDepthStencil, rangeCount, in pRanges.GetPinnableReference());
-        }
-
-        /// <summary>To be documented.</summary>
-        public static unsafe void CmdClearDepthStencilImage(this Vk thisApi, [Count(Count = 0)] CommandBuffer commandBuffer, [Count(Count = 0)] Image image, [Count(Count = 0)] ImageLayout imageLayout, [Count(Count = 0), Flow(Silk.NET.Core.Native.FlowDirection.In)] ReadOnlySpan<ClearDepthStencilValue> pDepthStencil, [Count(Count = 0)] uint rangeCount, [Count(Parameter = "rangeCount"), Flow(Silk.NET.Core.Native.FlowDirection.In)] ImageSubresourceRange* pRanges)
-        {
-            // SpanOverloader
-            thisApi.CmdClearDepthStencilImage(commandBuffer, image, imageLayout, in pDepthStencil.GetPinnableReference(), rangeCount, pRanges);
-        }
-
-        /// <summary>To be documented.</summary>
-        public static unsafe void CmdClearDepthStencilImage(this Vk thisApi, [Count(Count = 0)] CommandBuffer commandBuffer, [Count(Count = 0)] Image image, [Count(Count = 0)] ImageLayout imageLayout, [Count(Count = 0), Flow(Silk.NET.Core.Native.FlowDirection.In)] ReadOnlySpan<ClearDepthStencilValue> pDepthStencil, [Count(Count = 0)] uint rangeCount, [Count(Parameter = "rangeCount"), Flow(Silk.NET.Core.Native.FlowDirection.In)] ReadOnlySpan<ImageSubresourceRange> pRanges)
-        {
-            // SpanOverloader
-            thisApi.CmdClearDepthStencilImage(commandBuffer, image, imageLayout, in pDepthStencil.GetPinnableReference(), rangeCount, in pRanges.GetPinnableReference());
-        }
-
-        /// <summary>To be documented.</summary>
-        public static unsafe void CmdResolveImage(this Vk thisApi, [Count(Count = 0)] CommandBuffer commandBuffer, [Count(Count = 0)] Image srcImage, [Count(Count = 0)] ImageLayout srcImageLayout, [Count(Count = 0)] Image dstImage, [Count(Count = 0)] ImageLayout dstImageLayout, [Count(Count = 0)] uint regionCount, [Count(Parameter = "regionCount"), Flow(Silk.NET.Core.Native.FlowDirection.In)] ReadOnlySpan<ImageResolve> pRegions)
-        {
-            // SpanOverloader
-            thisApi.CmdResolveImage(commandBuffer, srcImage, srcImageLayout, dstImage, dstImageLayout, regionCount, in pRegions.GetPinnableReference());
-        }
-
-        /// <summary>To be documented.</summary>
-        public static unsafe void CmdSetBlendConstants(this Vk thisApi, [Count(Count = 0)] CommandBuffer commandBuffer, [Count(Count = 4), Flow(Silk.NET.Core.Native.FlowDirection.In)] ReadOnlySpan<float> blendConstants)
-        {
-            // SpanOverloader
-            thisApi.CmdSetBlendConstants(commandBuffer, in blendConstants.GetPinnableReference());
-        }
-
-        /// <summary>To be documented.</summary>
-        public static unsafe void CmdSetScissor(this Vk thisApi, [Count(Count = 0)] CommandBuffer commandBuffer, [Count(Count = 0)] uint firstScissor, [Count(Count = 0)] uint scissorCount, [Count(Parameter = "scissorCount"), Flow(Silk.NET.Core.Native.FlowDirection.In)] ReadOnlySpan<Rect2D> pScissors)
-        {
-            // SpanOverloader
-            thisApi.CmdSetScissor(commandBuffer, firstScissor, scissorCount, in pScissors.GetPinnableReference());
-        }
-
-        /// <summary>To be documented.</summary>
-        public static unsafe void CmdSetViewport(this Vk thisApi, [Count(Count = 0)] CommandBuffer commandBuffer, [Count(Count = 0)] uint firstViewport, [Count(Count = 0)] uint viewportCount, [Count(Parameter = "viewportCount"), Flow(Silk.NET.Core.Native.FlowDirection.In)] ReadOnlySpan<Viewport> pViewports)
-        {
-            // SpanOverloader
-            thisApi.CmdSetViewport(commandBuffer, firstViewport, viewportCount, in pViewports.GetPinnableReference());
-        }
-
-        /// <summary>To be documented.</summary>
-        public static unsafe Result CreateFramebuffer(this Vk thisApi, [Count(Count = 0)] Device device, [Count(Count = 0), Flow(Silk.NET.Core.Native.FlowDirection.In)] FramebufferCreateInfo* pCreateInfo, [Count(Count = 0), Flow(Silk.NET.Core.Native.FlowDirection.In)] AllocationCallbacks* pAllocator, [Count(Count = 0), Flow(Silk.NET.Core.Native.FlowDirection.Out)] Span<Framebuffer> pFramebuffer)
-        {
-            // SpanOverloader
-            return thisApi.CreateFramebuffer(device, pCreateInfo, pAllocator, out pFramebuffer.GetPinnableReference());
-        }
-
-        /// <summary>To be documented.</summary>
-        public static unsafe Result CreateFramebuffer(this Vk thisApi, [Count(Count = 0)] Device device, [Count(Count = 0), Flow(Silk.NET.Core.Native.FlowDirection.In)] FramebufferCreateInfo* pCreateInfo, [Count(Count = 0), Flow(Silk.NET.Core.Native.FlowDirection.In)] ReadOnlySpan<AllocationCallbacks> pAllocator, [Count(Count = 0), Flow(Silk.NET.Core.Native.FlowDirection.Out)] Framebuffer* pFramebuffer)
-        {
-            // SpanOverloader
-            return thisApi.CreateFramebuffer(device, pCreateInfo, in pAllocator.GetPinnableReference(), pFramebuffer);
-        }
-
-        /// <summary>To be documented.</summary>
-        public static unsafe Result CreateFramebuffer(this Vk thisApi, [Count(Count = 0)] Device device, [Count(Count = 0), Flow(Silk.NET.Core.Native.FlowDirection.In)] FramebufferCreateInfo* pCreateInfo, [Count(Count = 0), Flow(Silk.NET.Core.Native.FlowDirection.In)] ReadOnlySpan<AllocationCallbacks> pAllocator, [Count(Count = 0), Flow(Silk.NET.Core.Native.FlowDirection.Out)] Span<Framebuffer> pFramebuffer)
-        {
-            // SpanOverloader
-            return thisApi.CreateFramebuffer(device, pCreateInfo, in pAllocator.GetPinnableReference(), out pFramebuffer.GetPinnableReference());
-        }
-
-        /// <summary>To be documented.</summary>
-        public static unsafe Result CreateFramebuffer(this Vk thisApi, [Count(Count = 0)] Device device, [Count(Count = 0), Flow(Silk.NET.Core.Native.FlowDirection.In)] ReadOnlySpan<FramebufferCreateInfo> pCreateInfo, [Count(Count = 0), Flow(Silk.NET.Core.Native.FlowDirection.In)] AllocationCallbacks* pAllocator, [Count(Count = 0), Flow(Silk.NET.Core.Native.FlowDirection.Out)] Framebuffer* pFramebuffer)
-        {
-            // SpanOverloader
-            return thisApi.CreateFramebuffer(device, in pCreateInfo.GetPinnableReference(), pAllocator, pFramebuffer);
-        }
-
-        /// <summary>To be documented.</summary>
-        public static unsafe Result CreateFramebuffer(this Vk thisApi, [Count(Count = 0)] Device device, [Count(Count = 0), Flow(Silk.NET.Core.Native.FlowDirection.In)] ReadOnlySpan<FramebufferCreateInfo> pCreateInfo, [Count(Count = 0), Flow(Silk.NET.Core.Native.FlowDirection.In)] AllocationCallbacks* pAllocator, [Count(Count = 0), Flow(Silk.NET.Core.Native.FlowDirection.Out)] Span<Framebuffer> pFramebuffer)
-        {
-            // SpanOverloader
-            return thisApi.CreateFramebuffer(device, in pCreateInfo.GetPinnableReference(), pAllocator, out pFramebuffer.GetPinnableReference());
-        }
-
-        /// <summary>To be documented.</summary>
-        public static unsafe Result CreateFramebuffer(this Vk thisApi, [Count(Count = 0)] Device device, [Count(Count = 0), Flow(Silk.NET.Core.Native.FlowDirection.In)] ReadOnlySpan<FramebufferCreateInfo> pCreateInfo, [Count(Count = 0), Flow(Silk.NET.Core.Native.FlowDirection.In)] ReadOnlySpan<AllocationCallbacks> pAllocator, [Count(Count = 0), Flow(Silk.NET.Core.Native.FlowDirection.Out)] Framebuffer* pFramebuffer)
-        {
-            // SpanOverloader
-            return thisApi.CreateFramebuffer(device, in pCreateInfo.GetPinnableReference(), in pAllocator.GetPinnableReference(), pFramebuffer);
-        }
-
-        /// <summary>To be documented.</summary>
-        public static unsafe Result CreateFramebuffer(this Vk thisApi, [Count(Count = 0)] Device device, [Count(Count = 0), Flow(Silk.NET.Core.Native.FlowDirection.In)] ReadOnlySpan<FramebufferCreateInfo> pCreateInfo, [Count(Count = 0), Flow(Silk.NET.Core.Native.FlowDirection.In)] ReadOnlySpan<AllocationCallbacks> pAllocator, [Count(Count = 0), Flow(Silk.NET.Core.Native.FlowDirection.Out)] Span<Framebuffer> pFramebuffer)
-        {
-            // SpanOverloader
-            return thisApi.CreateFramebuffer(device, in pCreateInfo.GetPinnableReference(), in pAllocator.GetPinnableReference(), out pFramebuffer.GetPinnableReference());
-        }
-
-        /// <summary>To be documented.</summary>
-        public static unsafe Result CreateGraphicsPipelines(this Vk thisApi, [Count(Count = 0)] Device device, [Count(Count = 0)] PipelineCache pipelineCache, [Count(Count = 0)] uint createInfoCount, [Count(Parameter = "createInfoCount"), Flow(Silk.NET.Core.Native.FlowDirection.In)] GraphicsPipelineCreateInfo* pCreateInfos, [Count(Count = 0), Flow(Silk.NET.Core.Native.FlowDirection.In)] AllocationCallbacks* pAllocator, [Count(Parameter = "createInfoCount"), Flow(Silk.NET.Core.Native.FlowDirection.Out)] Span<Pipeline> pPipelines)
-        {
-            // SpanOverloader
-            return thisApi.CreateGraphicsPipelines(device, pipelineCache, createInfoCount, pCreateInfos, pAllocator, out pPipelines.GetPinnableReference());
-        }
-
-        /// <summary>To be documented.</summary>
-        public static unsafe Result CreateGraphicsPipelines(this Vk thisApi, [Count(Count = 0)] Device device, [Count(Count = 0)] PipelineCache pipelineCache, [Count(Count = 0)] uint createInfoCount, [Count(Parameter = "createInfoCount"), Flow(Silk.NET.Core.Native.FlowDirection.In)] GraphicsPipelineCreateInfo* pCreateInfos, [Count(Count = 0), Flow(Silk.NET.Core.Native.FlowDirection.In)] ReadOnlySpan<AllocationCallbacks> pAllocator, [Count(Parameter = "createInfoCount"), Flow(Silk.NET.Core.Native.FlowDirection.Out)] Pipeline* pPipelines)
-        {
-            // SpanOverloader
-            return thisApi.CreateGraphicsPipelines(device, pipelineCache, createInfoCount, pCreateInfos, in pAllocator.GetPinnableReference(), pPipelines);
-        }
-
-        /// <summary>To be documented.</summary>
-        public static unsafe Result CreateGraphicsPipelines(this Vk thisApi, [Count(Count = 0)] Device device, [Count(Count = 0)] PipelineCache pipelineCache, [Count(Count = 0)] uint createInfoCount, [Count(Parameter = "createInfoCount"), Flow(Silk.NET.Core.Native.FlowDirection.In)] GraphicsPipelineCreateInfo* pCreateInfos, [Count(Count = 0), Flow(Silk.NET.Core.Native.FlowDirection.In)] ReadOnlySpan<AllocationCallbacks> pAllocator, [Count(Parameter = "createInfoCount"), Flow(Silk.NET.Core.Native.FlowDirection.Out)] Span<Pipeline> pPipelines)
-        {
-            // SpanOverloader
-            return thisApi.CreateGraphicsPipelines(device, pipelineCache, createInfoCount, pCreateInfos, in pAllocator.GetPinnableReference(), out pPipelines.GetPinnableReference());
-        }
-
-        /// <summary>To be documented.</summary>
-        public static unsafe Result CreateGraphicsPipelines(this Vk thisApi, [Count(Count = 0)] Device device, [Count(Count = 0)] PipelineCache pipelineCache, [Count(Count = 0)] uint createInfoCount, [Count(Parameter = "createInfoCount"), Flow(Silk.NET.Core.Native.FlowDirection.In)] ReadOnlySpan<GraphicsPipelineCreateInfo> pCreateInfos, [Count(Count = 0), Flow(Silk.NET.Core.Native.FlowDirection.In)] AllocationCallbacks* pAllocator, [Count(Parameter = "createInfoCount"), Flow(Silk.NET.Core.Native.FlowDirection.Out)] Pipeline* pPipelines)
-        {
-            // SpanOverloader
-            return thisApi.CreateGraphicsPipelines(device, pipelineCache, createInfoCount, in pCreateInfos.GetPinnableReference(), pAllocator, pPipelines);
-        }
-
-        /// <summary>To be documented.</summary>
-        public static unsafe Result CreateGraphicsPipelines(this Vk thisApi, [Count(Count = 0)] Device device, [Count(Count = 0)] PipelineCache pipelineCache, [Count(Count = 0)] uint createInfoCount, [Count(Parameter = "createInfoCount"), Flow(Silk.NET.Core.Native.FlowDirection.In)] ReadOnlySpan<GraphicsPipelineCreateInfo> pCreateInfos, [Count(Count = 0), Flow(Silk.NET.Core.Native.FlowDirection.In)] AllocationCallbacks* pAllocator, [Count(Parameter = "createInfoCount"), Flow(Silk.NET.Core.Native.FlowDirection.Out)] Span<Pipeline> pPipelines)
-        {
-            // SpanOverloader
-            return thisApi.CreateGraphicsPipelines(device, pipelineCache, createInfoCount, in pCreateInfos.GetPinnableReference(), pAllocator, out pPipelines.GetPinnableReference());
-        }
-
-        /// <summary>To be documented.</summary>
-        public static unsafe Result CreateGraphicsPipelines(this Vk thisApi, [Count(Count = 0)] Device device, [Count(Count = 0)] PipelineCache pipelineCache, [Count(Count = 0)] uint createInfoCount, [Count(Parameter = "createInfoCount"), Flow(Silk.NET.Core.Native.FlowDirection.In)] ReadOnlySpan<GraphicsPipelineCreateInfo> pCreateInfos, [Count(Count = 0), Flow(Silk.NET.Core.Native.FlowDirection.In)] ReadOnlySpan<AllocationCallbacks> pAllocator, [Count(Parameter = "createInfoCount"), Flow(Silk.NET.Core.Native.FlowDirection.Out)] Pipeline* pPipelines)
-        {
-            // SpanOverloader
-            return thisApi.CreateGraphicsPipelines(device, pipelineCache, createInfoCount, in pCreateInfos.GetPinnableReference(), in pAllocator.GetPinnableReference(), pPipelines);
-        }
-
-        /// <summary>To be documented.</summary>
-        public static unsafe Result CreateGraphicsPipelines(this Vk thisApi, [Count(Count = 0)] Device device, [Count(Count = 0)] PipelineCache pipelineCache, [Count(Count = 0)] uint createInfoCount, [Count(Parameter = "createInfoCount"), Flow(Silk.NET.Core.Native.FlowDirection.In)] ReadOnlySpan<GraphicsPipelineCreateInfo> pCreateInfos, [Count(Count = 0), Flow(Silk.NET.Core.Native.FlowDirection.In)] ReadOnlySpan<AllocationCallbacks> pAllocator, [Count(Parameter = "createInfoCount"), Flow(Silk.NET.Core.Native.FlowDirection.Out)] Span<Pipeline> pPipelines)
-        {
-            // SpanOverloader
-            return thisApi.CreateGraphicsPipelines(device, pipelineCache, createInfoCount, in pCreateInfos.GetPinnableReference(), in pAllocator.GetPinnableReference(), out pPipelines.GetPinnableReference());
->>>>>>> 6facb713
-        }
-
-        /// <summary>To be documented.</summary>
-        public static unsafe Result CreateRenderPass(this Vk thisApi, [Count(Count = 0)] Device device, [Count(Count = 0), Flow(Silk.NET.Core.Native.FlowDirection.In)] RenderPassCreateInfo* pCreateInfo, [Count(Count = 0), Flow(Silk.NET.Core.Native.FlowDirection.In)] AllocationCallbacks* pAllocator, [Count(Count = 0), Flow(Silk.NET.Core.Native.FlowDirection.Out)] Span<RenderPass> pRenderPass)
-        {
-            // SpanOverloader
-            return thisApi.CreateRenderPass(device, pCreateInfo, pAllocator, out pRenderPass.GetPinnableReference());
-        }
-
-<<<<<<< HEAD
-=======
-        /// <summary>To be documented.</summary>
-        public static unsafe Result CreateRenderPass(this Vk thisApi, [Count(Count = 0)] Device device, [Count(Count = 0), Flow(Silk.NET.Core.Native.FlowDirection.In)] RenderPassCreateInfo* pCreateInfo, [Count(Count = 0), Flow(Silk.NET.Core.Native.FlowDirection.In)] ReadOnlySpan<AllocationCallbacks> pAllocator, [Count(Count = 0), Flow(Silk.NET.Core.Native.FlowDirection.Out)] RenderPass* pRenderPass)
-        {
-            // SpanOverloader
-            return thisApi.CreateRenderPass(device, pCreateInfo, in pAllocator.GetPinnableReference(), pRenderPass);
-        }
-
-        /// <summary>To be documented.</summary>
-        public static unsafe Result CreateRenderPass(this Vk thisApi, [Count(Count = 0)] Device device, [Count(Count = 0), Flow(Silk.NET.Core.Native.FlowDirection.In)] RenderPassCreateInfo* pCreateInfo, [Count(Count = 0), Flow(Silk.NET.Core.Native.FlowDirection.In)] ReadOnlySpan<AllocationCallbacks> pAllocator, [Count(Count = 0), Flow(Silk.NET.Core.Native.FlowDirection.Out)] Span<RenderPass> pRenderPass)
-        {
-            // SpanOverloader
-            return thisApi.CreateRenderPass(device, pCreateInfo, in pAllocator.GetPinnableReference(), out pRenderPass.GetPinnableReference());
-        }
-
-        /// <summary>To be documented.</summary>
-        public static unsafe Result CreateRenderPass(this Vk thisApi, [Count(Count = 0)] Device device, [Count(Count = 0), Flow(Silk.NET.Core.Native.FlowDirection.In)] ReadOnlySpan<RenderPassCreateInfo> pCreateInfo, [Count(Count = 0), Flow(Silk.NET.Core.Native.FlowDirection.In)] AllocationCallbacks* pAllocator, [Count(Count = 0), Flow(Silk.NET.Core.Native.FlowDirection.Out)] RenderPass* pRenderPass)
-        {
-            // SpanOverloader
-            return thisApi.CreateRenderPass(device, in pCreateInfo.GetPinnableReference(), pAllocator, pRenderPass);
-        }
-
-        /// <summary>To be documented.</summary>
-        public static unsafe Result CreateRenderPass(this Vk thisApi, [Count(Count = 0)] Device device, [Count(Count = 0), Flow(Silk.NET.Core.Native.FlowDirection.In)] ReadOnlySpan<RenderPassCreateInfo> pCreateInfo, [Count(Count = 0), Flow(Silk.NET.Core.Native.FlowDirection.In)] AllocationCallbacks* pAllocator, [Count(Count = 0), Flow(Silk.NET.Core.Native.FlowDirection.Out)] Span<RenderPass> pRenderPass)
-        {
-            // SpanOverloader
-            return thisApi.CreateRenderPass(device, in pCreateInfo.GetPinnableReference(), pAllocator, out pRenderPass.GetPinnableReference());
-        }
-
-        /// <summary>To be documented.</summary>
-        public static unsafe Result CreateRenderPass(this Vk thisApi, [Count(Count = 0)] Device device, [Count(Count = 0), Flow(Silk.NET.Core.Native.FlowDirection.In)] ReadOnlySpan<RenderPassCreateInfo> pCreateInfo, [Count(Count = 0), Flow(Silk.NET.Core.Native.FlowDirection.In)] ReadOnlySpan<AllocationCallbacks> pAllocator, [Count(Count = 0), Flow(Silk.NET.Core.Native.FlowDirection.Out)] RenderPass* pRenderPass)
-        {
-            // SpanOverloader
-            return thisApi.CreateRenderPass(device, in pCreateInfo.GetPinnableReference(), in pAllocator.GetPinnableReference(), pRenderPass);
-        }
-
-        /// <summary>To be documented.</summary>
-        public static unsafe Result CreateRenderPass(this Vk thisApi, [Count(Count = 0)] Device device, [Count(Count = 0), Flow(Silk.NET.Core.Native.FlowDirection.In)] ReadOnlySpan<RenderPassCreateInfo> pCreateInfo, [Count(Count = 0), Flow(Silk.NET.Core.Native.FlowDirection.In)] ReadOnlySpan<AllocationCallbacks> pAllocator, [Count(Count = 0), Flow(Silk.NET.Core.Native.FlowDirection.Out)] Span<RenderPass> pRenderPass)
-        {
-            // SpanOverloader
-            return thisApi.CreateRenderPass(device, in pCreateInfo.GetPinnableReference(), in pAllocator.GetPinnableReference(), out pRenderPass.GetPinnableReference());
-        }
-
-        /// <summary>To be documented.</summary>
-        public static unsafe void DestroyFramebuffer(this Vk thisApi, [Count(Count = 0)] Device device, [Count(Count = 0)] Framebuffer framebuffer, [Count(Count = 0), Flow(Silk.NET.Core.Native.FlowDirection.In)] ReadOnlySpan<AllocationCallbacks> pAllocator)
-        {
-            // SpanOverloader
-            thisApi.DestroyFramebuffer(device, framebuffer, in pAllocator.GetPinnableReference());
-        }
-
-        /// <summary>To be documented.</summary>
-        public static unsafe void DestroyRenderPass(this Vk thisApi, [Count(Count = 0)] Device device, [Count(Count = 0)] RenderPass renderPass, [Count(Count = 0), Flow(Silk.NET.Core.Native.FlowDirection.In)] ReadOnlySpan<AllocationCallbacks> pAllocator)
-        {
-            // SpanOverloader
-            thisApi.DestroyRenderPass(device, renderPass, in pAllocator.GetPinnableReference());
         }
 
         /// <summary>To be documented.</summary>
@@ -4981,6 +3355,5 @@
             thisApi.GetRenderAreaGranularity(device, renderPass, out pGranularity.GetPinnableReference());
         }
 
->>>>>>> 6facb713
     }
 }
