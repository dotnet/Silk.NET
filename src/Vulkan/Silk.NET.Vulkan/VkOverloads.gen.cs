--- conflicted
+++ resolved
@@ -73,8 +73,6 @@
         }
 
         /// <summary>To be documented.</summary>
-<<<<<<< HEAD
-=======
         public static unsafe void GetRenderingAreaGranularity(this Vk thisApi, [Count(Count = 0)] Device device, [Count(Count = 0), Flow(Silk.NET.Core.Native.FlowDirection.In)] RenderingAreaInfo* pRenderingAreaInfo, [Count(Count = 0), Flow(Silk.NET.Core.Native.FlowDirection.Out)] Span<Extent2D> pGranularity)
         {
             // SpanOverloader
@@ -96,7 +94,6 @@
         }
 
         /// <summary>To be documented.</summary>
->>>>>>> f550aa3f
         public static unsafe Result CopyImageToImage(this Vk thisApi, [Count(Count = 0)] Device device, [Count(Count = 0), Flow(Silk.NET.Core.Native.FlowDirection.In)] ReadOnlySpan<CopyImageToImageInfo> pCopyImageToImageInfo)
         {
             // SpanOverloader
@@ -164,30 +161,6 @@
         }
 
         /// <summary>To be documented.</summary>
-<<<<<<< HEAD
-        public static unsafe void GetRenderingAreaGranularity(this Vk thisApi, [Count(Count = 0)] Device device, [Count(Count = 0), Flow(Silk.NET.Core.Native.FlowDirection.In)] RenderingAreaInfo* pRenderingAreaInfo, [Count(Count = 0), Flow(Silk.NET.Core.Native.FlowDirection.Out)] Span<Extent2D> pGranularity)
-        {
-            // SpanOverloader
-            thisApi.GetRenderingAreaGranularity(device, pRenderingAreaInfo, out pGranularity.GetPinnableReference());
-        }
-
-        /// <summary>To be documented.</summary>
-        public static unsafe void GetRenderingAreaGranularity(this Vk thisApi, [Count(Count = 0)] Device device, [Count(Count = 0), Flow(Silk.NET.Core.Native.FlowDirection.In)] ReadOnlySpan<RenderingAreaInfo> pRenderingAreaInfo, [Count(Count = 0), Flow(Silk.NET.Core.Native.FlowDirection.Out)] Extent2D* pGranularity)
-        {
-            // SpanOverloader
-            thisApi.GetRenderingAreaGranularity(device, in pRenderingAreaInfo.GetPinnableReference(), pGranularity);
-        }
-
-        /// <summary>To be documented.</summary>
-        public static unsafe void GetRenderingAreaGranularity(this Vk thisApi, [Count(Count = 0)] Device device, [Count(Count = 0), Flow(Silk.NET.Core.Native.FlowDirection.In)] ReadOnlySpan<RenderingAreaInfo> pRenderingAreaInfo, [Count(Count = 0), Flow(Silk.NET.Core.Native.FlowDirection.Out)] Span<Extent2D> pGranularity)
-        {
-            // SpanOverloader
-            thisApi.GetRenderingAreaGranularity(device, in pRenderingAreaInfo.GetPinnableReference(), out pGranularity.GetPinnableReference());
-        }
-
-        /// <summary>To be documented.</summary>
-=======
->>>>>>> f550aa3f
         public static unsafe Result MapMemory2(this Vk thisApi, [Count(Count = 0)] Device device, [Count(Count = 0), Flow(Silk.NET.Core.Native.FlowDirection.In)] ReadOnlySpan<MemoryMapInfo> pMemoryMapInfo, [Count(Count = 0)] void** ppData)
         {
             // SpanOverloader
