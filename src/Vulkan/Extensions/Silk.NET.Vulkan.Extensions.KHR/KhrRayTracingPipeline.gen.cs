// Licensed to the .NET Foundation under one or more agreements.
// The .NET Foundation licenses this file to you under the MIT license.
using System;
using System.Runtime.InteropServices;
using System.Runtime.CompilerServices;
using System.Text;
using Silk.NET.Core;
using Silk.NET.Core.Native;
using Silk.NET.Core.Attributes;
using Silk.NET.Core.Contexts;
using Silk.NET.Core.Loader;
using Silk.NET.Vulkan;
using Extension = Silk.NET.Core.Attributes.ExtensionAttribute;

#pragma warning disable 1591

namespace Silk.NET.Vulkan.Extensions.KHR
{
    [Extension("VK_KHR_ray_tracing_pipeline")]
    public unsafe partial class KhrRayTracingPipeline : NativeExtension<Vk>
    {
        public const string ExtensionName = "VK_KHR_ray_tracing_pipeline";
        /// <summary>To be documented.</summary>
        [NativeApi(EntryPoint = "vkCmdSetRayTracingPipelineStackSizeKHR", Convention = CallingConvention.Winapi)]
        public partial void CmdSetRayTracingPipelineStackSize([Count(Count = 0)] CommandBuffer commandBuffer, [Count(Count = 0)] uint pipelineStackSize);

        /// <summary>To be documented.</summary>
        [NativeApi(EntryPoint = "vkCmdTraceRaysKHR", Convention = CallingConvention.Winapi)]
        public unsafe partial void CmdTraceRays([Count(Count = 0)] CommandBuffer commandBuffer, [Count(Count = 0), Flow(Silk.NET.Core.Native.FlowDirection.In)] StridedDeviceAddressRegionKHR* pRaygenShaderBindingTable, [Count(Count = 0), Flow(Silk.NET.Core.Native.FlowDirection.In)] StridedDeviceAddressRegionKHR* pMissShaderBindingTable, [Count(Count = 0), Flow(Silk.NET.Core.Native.FlowDirection.In)] StridedDeviceAddressRegionKHR* pHitShaderBindingTable, [Count(Count = 0), Flow(Silk.NET.Core.Native.FlowDirection.In)] StridedDeviceAddressRegionKHR* pCallableShaderBindingTable, [Count(Count = 0)] uint width, [Count(Count = 0)] uint height, [Count(Count = 0)] uint depth);

        /// <summary>To be documented.</summary>
        [NativeApi(EntryPoint = "vkCmdTraceRaysKHR", Convention = CallingConvention.Winapi)]
        public unsafe partial void CmdTraceRays([Count(Count = 0)] CommandBuffer commandBuffer, [Count(Count = 0), Flow(Silk.NET.Core.Native.FlowDirection.In)] StridedDeviceAddressRegionKHR* pRaygenShaderBindingTable, [Count(Count = 0), Flow(Silk.NET.Core.Native.FlowDirection.In)] StridedDeviceAddressRegionKHR* pMissShaderBindingTable, [Count(Count = 0), Flow(Silk.NET.Core.Native.FlowDirection.In)] StridedDeviceAddressRegionKHR* pHitShaderBindingTable, [Count(Count = 0), Flow(Silk.NET.Core.Native.FlowDirection.In)] ref readonly StridedDeviceAddressRegionKHR pCallableShaderBindingTable, [Count(Count = 0)] uint width, [Count(Count = 0)] uint height, [Count(Count = 0)] uint depth);

        /// <summary>To be documented.</summary>
        [NativeApi(EntryPoint = "vkCmdTraceRaysKHR", Convention = CallingConvention.Winapi)]
        public unsafe partial void CmdTraceRays([Count(Count = 0)] CommandBuffer commandBuffer, [Count(Count = 0), Flow(Silk.NET.Core.Native.FlowDirection.In)] StridedDeviceAddressRegionKHR* pRaygenShaderBindingTable, [Count(Count = 0), Flow(Silk.NET.Core.Native.FlowDirection.In)] StridedDeviceAddressRegionKHR* pMissShaderBindingTable, [Count(Count = 0), Flow(Silk.NET.Core.Native.FlowDirection.In)] ref readonly StridedDeviceAddressRegionKHR pHitShaderBindingTable, [Count(Count = 0), Flow(Silk.NET.Core.Native.FlowDirection.In)] StridedDeviceAddressRegionKHR* pCallableShaderBindingTable, [Count(Count = 0)] uint width, [Count(Count = 0)] uint height, [Count(Count = 0)] uint depth);

        /// <summary>To be documented.</summary>
        [NativeApi(EntryPoint = "vkCmdTraceRaysKHR", Convention = CallingConvention.Winapi)]
        public unsafe partial void CmdTraceRays([Count(Count = 0)] CommandBuffer commandBuffer, [Count(Count = 0), Flow(Silk.NET.Core.Native.FlowDirection.In)] StridedDeviceAddressRegionKHR* pRaygenShaderBindingTable, [Count(Count = 0), Flow(Silk.NET.Core.Native.FlowDirection.In)] StridedDeviceAddressRegionKHR* pMissShaderBindingTable, [Count(Count = 0), Flow(Silk.NET.Core.Native.FlowDirection.In)] ref readonly StridedDeviceAddressRegionKHR pHitShaderBindingTable, [Count(Count = 0), Flow(Silk.NET.Core.Native.FlowDirection.In)] ref readonly StridedDeviceAddressRegionKHR pCallableShaderBindingTable, [Count(Count = 0)] uint width, [Count(Count = 0)] uint height, [Count(Count = 0)] uint depth);

        /// <summary>To be documented.</summary>
        [NativeApi(EntryPoint = "vkCmdTraceRaysKHR", Convention = CallingConvention.Winapi)]
        public unsafe partial void CmdTraceRays([Count(Count = 0)] CommandBuffer commandBuffer, [Count(Count = 0), Flow(Silk.NET.Core.Native.FlowDirection.In)] StridedDeviceAddressRegionKHR* pRaygenShaderBindingTable, [Count(Count = 0), Flow(Silk.NET.Core.Native.FlowDirection.In)] ref readonly StridedDeviceAddressRegionKHR pMissShaderBindingTable, [Count(Count = 0), Flow(Silk.NET.Core.Native.FlowDirection.In)] StridedDeviceAddressRegionKHR* pHitShaderBindingTable, [Count(Count = 0), Flow(Silk.NET.Core.Native.FlowDirection.In)] StridedDeviceAddressRegionKHR* pCallableShaderBindingTable, [Count(Count = 0)] uint width, [Count(Count = 0)] uint height, [Count(Count = 0)] uint depth);

        /// <summary>To be documented.</summary>
        [NativeApi(EntryPoint = "vkCmdTraceRaysKHR", Convention = CallingConvention.Winapi)]
        public unsafe partial void CmdTraceRays([Count(Count = 0)] CommandBuffer commandBuffer, [Count(Count = 0), Flow(Silk.NET.Core.Native.FlowDirection.In)] StridedDeviceAddressRegionKHR* pRaygenShaderBindingTable, [Count(Count = 0), Flow(Silk.NET.Core.Native.FlowDirection.In)] ref readonly StridedDeviceAddressRegionKHR pMissShaderBindingTable, [Count(Count = 0), Flow(Silk.NET.Core.Native.FlowDirection.In)] StridedDeviceAddressRegionKHR* pHitShaderBindingTable, [Count(Count = 0), Flow(Silk.NET.Core.Native.FlowDirection.In)] ref readonly StridedDeviceAddressRegionKHR pCallableShaderBindingTable, [Count(Count = 0)] uint width, [Count(Count = 0)] uint height, [Count(Count = 0)] uint depth);

        /// <summary>To be documented.</summary>
        [NativeApi(EntryPoint = "vkCmdTraceRaysKHR", Convention = CallingConvention.Winapi)]
        public unsafe partial void CmdTraceRays([Count(Count = 0)] CommandBuffer commandBuffer, [Count(Count = 0), Flow(Silk.NET.Core.Native.FlowDirection.In)] StridedDeviceAddressRegionKHR* pRaygenShaderBindingTable, [Count(Count = 0), Flow(Silk.NET.Core.Native.FlowDirection.In)] ref readonly StridedDeviceAddressRegionKHR pMissShaderBindingTable, [Count(Count = 0), Flow(Silk.NET.Core.Native.FlowDirection.In)] ref readonly StridedDeviceAddressRegionKHR pHitShaderBindingTable, [Count(Count = 0), Flow(Silk.NET.Core.Native.FlowDirection.In)] StridedDeviceAddressRegionKHR* pCallableShaderBindingTable, [Count(Count = 0)] uint width, [Count(Count = 0)] uint height, [Count(Count = 0)] uint depth);

        /// <summary>To be documented.</summary>
        [NativeApi(EntryPoint = "vkCmdTraceRaysKHR", Convention = CallingConvention.Winapi)]
        public unsafe partial void CmdTraceRays([Count(Count = 0)] CommandBuffer commandBuffer, [Count(Count = 0), Flow(Silk.NET.Core.Native.FlowDirection.In)] StridedDeviceAddressRegionKHR* pRaygenShaderBindingTable, [Count(Count = 0), Flow(Silk.NET.Core.Native.FlowDirection.In)] ref readonly StridedDeviceAddressRegionKHR pMissShaderBindingTable, [Count(Count = 0), Flow(Silk.NET.Core.Native.FlowDirection.In)] ref readonly StridedDeviceAddressRegionKHR pHitShaderBindingTable, [Count(Count = 0), Flow(Silk.NET.Core.Native.FlowDirection.In)] ref readonly StridedDeviceAddressRegionKHR pCallableShaderBindingTable, [Count(Count = 0)] uint width, [Count(Count = 0)] uint height, [Count(Count = 0)] uint depth);

        /// <summary>To be documented.</summary>
        [NativeApi(EntryPoint = "vkCmdTraceRaysKHR", Convention = CallingConvention.Winapi)]
        public unsafe partial void CmdTraceRays([Count(Count = 0)] CommandBuffer commandBuffer, [Count(Count = 0), Flow(Silk.NET.Core.Native.FlowDirection.In)] ref readonly StridedDeviceAddressRegionKHR pRaygenShaderBindingTable, [Count(Count = 0), Flow(Silk.NET.Core.Native.FlowDirection.In)] StridedDeviceAddressRegionKHR* pMissShaderBindingTable, [Count(Count = 0), Flow(Silk.NET.Core.Native.FlowDirection.In)] StridedDeviceAddressRegionKHR* pHitShaderBindingTable, [Count(Count = 0), Flow(Silk.NET.Core.Native.FlowDirection.In)] StridedDeviceAddressRegionKHR* pCallableShaderBindingTable, [Count(Count = 0)] uint width, [Count(Count = 0)] uint height, [Count(Count = 0)] uint depth);

        /// <summary>To be documented.</summary>
        [NativeApi(EntryPoint = "vkCmdTraceRaysKHR", Convention = CallingConvention.Winapi)]
        public unsafe partial void CmdTraceRays([Count(Count = 0)] CommandBuffer commandBuffer, [Count(Count = 0), Flow(Silk.NET.Core.Native.FlowDirection.In)] ref readonly StridedDeviceAddressRegionKHR pRaygenShaderBindingTable, [Count(Count = 0), Flow(Silk.NET.Core.Native.FlowDirection.In)] StridedDeviceAddressRegionKHR* pMissShaderBindingTable, [Count(Count = 0), Flow(Silk.NET.Core.Native.FlowDirection.In)] StridedDeviceAddressRegionKHR* pHitShaderBindingTable, [Count(Count = 0), Flow(Silk.NET.Core.Native.FlowDirection.In)] ref readonly StridedDeviceAddressRegionKHR pCallableShaderBindingTable, [Count(Count = 0)] uint width, [Count(Count = 0)] uint height, [Count(Count = 0)] uint depth);

        /// <summary>To be documented.</summary>
        [NativeApi(EntryPoint = "vkCmdTraceRaysKHR", Convention = CallingConvention.Winapi)]
        public unsafe partial void CmdTraceRays([Count(Count = 0)] CommandBuffer commandBuffer, [Count(Count = 0), Flow(Silk.NET.Core.Native.FlowDirection.In)] ref readonly StridedDeviceAddressRegionKHR pRaygenShaderBindingTable, [Count(Count = 0), Flow(Silk.NET.Core.Native.FlowDirection.In)] StridedDeviceAddressRegionKHR* pMissShaderBindingTable, [Count(Count = 0), Flow(Silk.NET.Core.Native.FlowDirection.In)] ref readonly StridedDeviceAddressRegionKHR pHitShaderBindingTable, [Count(Count = 0), Flow(Silk.NET.Core.Native.FlowDirection.In)] StridedDeviceAddressRegionKHR* pCallableShaderBindingTable, [Count(Count = 0)] uint width, [Count(Count = 0)] uint height, [Count(Count = 0)] uint depth);

        /// <summary>To be documented.</summary>
        [NativeApi(EntryPoint = "vkCmdTraceRaysKHR", Convention = CallingConvention.Winapi)]
        public unsafe partial void CmdTraceRays([Count(Count = 0)] CommandBuffer commandBuffer, [Count(Count = 0), Flow(Silk.NET.Core.Native.FlowDirection.In)] ref readonly StridedDeviceAddressRegionKHR pRaygenShaderBindingTable, [Count(Count = 0), Flow(Silk.NET.Core.Native.FlowDirection.In)] StridedDeviceAddressRegionKHR* pMissShaderBindingTable, [Count(Count = 0), Flow(Silk.NET.Core.Native.FlowDirection.In)] ref readonly StridedDeviceAddressRegionKHR pHitShaderBindingTable, [Count(Count = 0), Flow(Silk.NET.Core.Native.FlowDirection.In)] ref readonly StridedDeviceAddressRegionKHR pCallableShaderBindingTable, [Count(Count = 0)] uint width, [Count(Count = 0)] uint height, [Count(Count = 0)] uint depth);

        /// <summary>To be documented.</summary>
        [NativeApi(EntryPoint = "vkCmdTraceRaysKHR", Convention = CallingConvention.Winapi)]
        public unsafe partial void CmdTraceRays([Count(Count = 0)] CommandBuffer commandBuffer, [Count(Count = 0), Flow(Silk.NET.Core.Native.FlowDirection.In)] ref readonly StridedDeviceAddressRegionKHR pRaygenShaderBindingTable, [Count(Count = 0), Flow(Silk.NET.Core.Native.FlowDirection.In)] ref readonly StridedDeviceAddressRegionKHR pMissShaderBindingTable, [Count(Count = 0), Flow(Silk.NET.Core.Native.FlowDirection.In)] StridedDeviceAddressRegionKHR* pHitShaderBindingTable, [Count(Count = 0), Flow(Silk.NET.Core.Native.FlowDirection.In)] StridedDeviceAddressRegionKHR* pCallableShaderBindingTable, [Count(Count = 0)] uint width, [Count(Count = 0)] uint height, [Count(Count = 0)] uint depth);

        /// <summary>To be documented.</summary>
        [NativeApi(EntryPoint = "vkCmdTraceRaysKHR", Convention = CallingConvention.Winapi)]
        public unsafe partial void CmdTraceRays([Count(Count = 0)] CommandBuffer commandBuffer, [Count(Count = 0), Flow(Silk.NET.Core.Native.FlowDirection.In)] ref readonly StridedDeviceAddressRegionKHR pRaygenShaderBindingTable, [Count(Count = 0), Flow(Silk.NET.Core.Native.FlowDirection.In)] ref readonly StridedDeviceAddressRegionKHR pMissShaderBindingTable, [Count(Count = 0), Flow(Silk.NET.Core.Native.FlowDirection.In)] StridedDeviceAddressRegionKHR* pHitShaderBindingTable, [Count(Count = 0), Flow(Silk.NET.Core.Native.FlowDirection.In)] ref readonly StridedDeviceAddressRegionKHR pCallableShaderBindingTable, [Count(Count = 0)] uint width, [Count(Count = 0)] uint height, [Count(Count = 0)] uint depth);

        /// <summary>To be documented.</summary>
        [NativeApi(EntryPoint = "vkCmdTraceRaysKHR", Convention = CallingConvention.Winapi)]
        public unsafe partial void CmdTraceRays([Count(Count = 0)] CommandBuffer commandBuffer, [Count(Count = 0), Flow(Silk.NET.Core.Native.FlowDirection.In)] ref readonly StridedDeviceAddressRegionKHR pRaygenShaderBindingTable, [Count(Count = 0), Flow(Silk.NET.Core.Native.FlowDirection.In)] ref readonly StridedDeviceAddressRegionKHR pMissShaderBindingTable, [Count(Count = 0), Flow(Silk.NET.Core.Native.FlowDirection.In)] ref readonly StridedDeviceAddressRegionKHR pHitShaderBindingTable, [Count(Count = 0), Flow(Silk.NET.Core.Native.FlowDirection.In)] StridedDeviceAddressRegionKHR* pCallableShaderBindingTable, [Count(Count = 0)] uint width, [Count(Count = 0)] uint height, [Count(Count = 0)] uint depth);

        /// <summary>To be documented.</summary>
        [NativeApi(EntryPoint = "vkCmdTraceRaysKHR", Convention = CallingConvention.Winapi)]
        public partial void CmdTraceRays([Count(Count = 0)] CommandBuffer commandBuffer, [Count(Count = 0), Flow(Silk.NET.Core.Native.FlowDirection.In)] ref readonly StridedDeviceAddressRegionKHR pRaygenShaderBindingTable, [Count(Count = 0), Flow(Silk.NET.Core.Native.FlowDirection.In)] ref readonly StridedDeviceAddressRegionKHR pMissShaderBindingTable, [Count(Count = 0), Flow(Silk.NET.Core.Native.FlowDirection.In)] ref readonly StridedDeviceAddressRegionKHR pHitShaderBindingTable, [Count(Count = 0), Flow(Silk.NET.Core.Native.FlowDirection.In)] ref readonly StridedDeviceAddressRegionKHR pCallableShaderBindingTable, [Count(Count = 0)] uint width, [Count(Count = 0)] uint height, [Count(Count = 0)] uint depth);

        /// <summary>To be documented.</summary>
        [NativeApi(EntryPoint = "vkCmdTraceRaysIndirectKHR", Convention = CallingConvention.Winapi)]
        public unsafe partial void CmdTraceRaysIndirect([Count(Count = 0)] CommandBuffer commandBuffer, [Count(Count = 0), Flow(Silk.NET.Core.Native.FlowDirection.In)] StridedDeviceAddressRegionKHR* pRaygenShaderBindingTable, [Count(Count = 0), Flow(Silk.NET.Core.Native.FlowDirection.In)] StridedDeviceAddressRegionKHR* pMissShaderBindingTable, [Count(Count = 0), Flow(Silk.NET.Core.Native.FlowDirection.In)] StridedDeviceAddressRegionKHR* pHitShaderBindingTable, [Count(Count = 0), Flow(Silk.NET.Core.Native.FlowDirection.In)] StridedDeviceAddressRegionKHR* pCallableShaderBindingTable, [Count(Count = 0)] ulong indirectDeviceAddress);

        /// <summary>To be documented.</summary>
        [NativeApi(EntryPoint = "vkCmdTraceRaysIndirectKHR", Convention = CallingConvention.Winapi)]
        public unsafe partial void CmdTraceRaysIndirect([Count(Count = 0)] CommandBuffer commandBuffer, [Count(Count = 0), Flow(Silk.NET.Core.Native.FlowDirection.In)] StridedDeviceAddressRegionKHR* pRaygenShaderBindingTable, [Count(Count = 0), Flow(Silk.NET.Core.Native.FlowDirection.In)] StridedDeviceAddressRegionKHR* pMissShaderBindingTable, [Count(Count = 0), Flow(Silk.NET.Core.Native.FlowDirection.In)] StridedDeviceAddressRegionKHR* pHitShaderBindingTable, [Count(Count = 0), Flow(Silk.NET.Core.Native.FlowDirection.In)] ref readonly StridedDeviceAddressRegionKHR pCallableShaderBindingTable, [Count(Count = 0)] ulong indirectDeviceAddress);

        /// <summary>To be documented.</summary>
        [NativeApi(EntryPoint = "vkCmdTraceRaysIndirectKHR", Convention = CallingConvention.Winapi)]
        public unsafe partial void CmdTraceRaysIndirect([Count(Count = 0)] CommandBuffer commandBuffer, [Count(Count = 0), Flow(Silk.NET.Core.Native.FlowDirection.In)] StridedDeviceAddressRegionKHR* pRaygenShaderBindingTable, [Count(Count = 0), Flow(Silk.NET.Core.Native.FlowDirection.In)] StridedDeviceAddressRegionKHR* pMissShaderBindingTable, [Count(Count = 0), Flow(Silk.NET.Core.Native.FlowDirection.In)] ref readonly StridedDeviceAddressRegionKHR pHitShaderBindingTable, [Count(Count = 0), Flow(Silk.NET.Core.Native.FlowDirection.In)] StridedDeviceAddressRegionKHR* pCallableShaderBindingTable, [Count(Count = 0)] ulong indirectDeviceAddress);

        /// <summary>To be documented.</summary>
        [NativeApi(EntryPoint = "vkCmdTraceRaysIndirectKHR", Convention = CallingConvention.Winapi)]
        public unsafe partial void CmdTraceRaysIndirect([Count(Count = 0)] CommandBuffer commandBuffer, [Count(Count = 0), Flow(Silk.NET.Core.Native.FlowDirection.In)] StridedDeviceAddressRegionKHR* pRaygenShaderBindingTable, [Count(Count = 0), Flow(Silk.NET.Core.Native.FlowDirection.In)] StridedDeviceAddressRegionKHR* pMissShaderBindingTable, [Count(Count = 0), Flow(Silk.NET.Core.Native.FlowDirection.In)] ref readonly StridedDeviceAddressRegionKHR pHitShaderBindingTable, [Count(Count = 0), Flow(Silk.NET.Core.Native.FlowDirection.In)] ref readonly StridedDeviceAddressRegionKHR pCallableShaderBindingTable, [Count(Count = 0)] ulong indirectDeviceAddress);

        /// <summary>To be documented.</summary>
        [NativeApi(EntryPoint = "vkCmdTraceRaysIndirectKHR", Convention = CallingConvention.Winapi)]
        public unsafe partial void CmdTraceRaysIndirect([Count(Count = 0)] CommandBuffer commandBuffer, [Count(Count = 0), Flow(Silk.NET.Core.Native.FlowDirection.In)] StridedDeviceAddressRegionKHR* pRaygenShaderBindingTable, [Count(Count = 0), Flow(Silk.NET.Core.Native.FlowDirection.In)] ref readonly StridedDeviceAddressRegionKHR pMissShaderBindingTable, [Count(Count = 0), Flow(Silk.NET.Core.Native.FlowDirection.In)] StridedDeviceAddressRegionKHR* pHitShaderBindingTable, [Count(Count = 0), Flow(Silk.NET.Core.Native.FlowDirection.In)] StridedDeviceAddressRegionKHR* pCallableShaderBindingTable, [Count(Count = 0)] ulong indirectDeviceAddress);

        /// <summary>To be documented.</summary>
        [NativeApi(EntryPoint = "vkCmdTraceRaysIndirectKHR", Convention = CallingConvention.Winapi)]
        public unsafe partial void CmdTraceRaysIndirect([Count(Count = 0)] CommandBuffer commandBuffer, [Count(Count = 0), Flow(Silk.NET.Core.Native.FlowDirection.In)] StridedDeviceAddressRegionKHR* pRaygenShaderBindingTable, [Count(Count = 0), Flow(Silk.NET.Core.Native.FlowDirection.In)] ref readonly StridedDeviceAddressRegionKHR pMissShaderBindingTable, [Count(Count = 0), Flow(Silk.NET.Core.Native.FlowDirection.In)] StridedDeviceAddressRegionKHR* pHitShaderBindingTable, [Count(Count = 0), Flow(Silk.NET.Core.Native.FlowDirection.In)] ref readonly StridedDeviceAddressRegionKHR pCallableShaderBindingTable, [Count(Count = 0)] ulong indirectDeviceAddress);

        /// <summary>To be documented.</summary>
        [NativeApi(EntryPoint = "vkCmdTraceRaysIndirectKHR", Convention = CallingConvention.Winapi)]
        public unsafe partial void CmdTraceRaysIndirect([Count(Count = 0)] CommandBuffer commandBuffer, [Count(Count = 0), Flow(Silk.NET.Core.Native.FlowDirection.In)] StridedDeviceAddressRegionKHR* pRaygenShaderBindingTable, [Count(Count = 0), Flow(Silk.NET.Core.Native.FlowDirection.In)] ref readonly StridedDeviceAddressRegionKHR pMissShaderBindingTable, [Count(Count = 0), Flow(Silk.NET.Core.Native.FlowDirection.In)] ref readonly StridedDeviceAddressRegionKHR pHitShaderBindingTable, [Count(Count = 0), Flow(Silk.NET.Core.Native.FlowDirection.In)] StridedDeviceAddressRegionKHR* pCallableShaderBindingTable, [Count(Count = 0)] ulong indirectDeviceAddress);

        /// <summary>To be documented.</summary>
        [NativeApi(EntryPoint = "vkCmdTraceRaysIndirectKHR", Convention = CallingConvention.Winapi)]
        public unsafe partial void CmdTraceRaysIndirect([Count(Count = 0)] CommandBuffer commandBuffer, [Count(Count = 0), Flow(Silk.NET.Core.Native.FlowDirection.In)] StridedDeviceAddressRegionKHR* pRaygenShaderBindingTable, [Count(Count = 0), Flow(Silk.NET.Core.Native.FlowDirection.In)] ref readonly StridedDeviceAddressRegionKHR pMissShaderBindingTable, [Count(Count = 0), Flow(Silk.NET.Core.Native.FlowDirection.In)] ref readonly StridedDeviceAddressRegionKHR pHitShaderBindingTable, [Count(Count = 0), Flow(Silk.NET.Core.Native.FlowDirection.In)] ref readonly StridedDeviceAddressRegionKHR pCallableShaderBindingTable, [Count(Count = 0)] ulong indirectDeviceAddress);

        /// <summary>To be documented.</summary>
        [NativeApi(EntryPoint = "vkCmdTraceRaysIndirectKHR", Convention = CallingConvention.Winapi)]
        public unsafe partial void CmdTraceRaysIndirect([Count(Count = 0)] CommandBuffer commandBuffer, [Count(Count = 0), Flow(Silk.NET.Core.Native.FlowDirection.In)] ref readonly StridedDeviceAddressRegionKHR pRaygenShaderBindingTable, [Count(Count = 0), Flow(Silk.NET.Core.Native.FlowDirection.In)] StridedDeviceAddressRegionKHR* pMissShaderBindingTable, [Count(Count = 0), Flow(Silk.NET.Core.Native.FlowDirection.In)] StridedDeviceAddressRegionKHR* pHitShaderBindingTable, [Count(Count = 0), Flow(Silk.NET.Core.Native.FlowDirection.In)] StridedDeviceAddressRegionKHR* pCallableShaderBindingTable, [Count(Count = 0)] ulong indirectDeviceAddress);

        /// <summary>To be documented.</summary>
        [NativeApi(EntryPoint = "vkCmdTraceRaysIndirectKHR", Convention = CallingConvention.Winapi)]
        public unsafe partial void CmdTraceRaysIndirect([Count(Count = 0)] CommandBuffer commandBuffer, [Count(Count = 0), Flow(Silk.NET.Core.Native.FlowDirection.In)] ref readonly StridedDeviceAddressRegionKHR pRaygenShaderBindingTable, [Count(Count = 0), Flow(Silk.NET.Core.Native.FlowDirection.In)] StridedDeviceAddressRegionKHR* pMissShaderBindingTable, [Count(Count = 0), Flow(Silk.NET.Core.Native.FlowDirection.In)] StridedDeviceAddressRegionKHR* pHitShaderBindingTable, [Count(Count = 0), Flow(Silk.NET.Core.Native.FlowDirection.In)] ref readonly StridedDeviceAddressRegionKHR pCallableShaderBindingTable, [Count(Count = 0)] ulong indirectDeviceAddress);

        /// <summary>To be documented.</summary>
        [NativeApi(EntryPoint = "vkCmdTraceRaysIndirectKHR", Convention = CallingConvention.Winapi)]
        public unsafe partial void CmdTraceRaysIndirect([Count(Count = 0)] CommandBuffer commandBuffer, [Count(Count = 0), Flow(Silk.NET.Core.Native.FlowDirection.In)] ref readonly StridedDeviceAddressRegionKHR pRaygenShaderBindingTable, [Count(Count = 0), Flow(Silk.NET.Core.Native.FlowDirection.In)] StridedDeviceAddressRegionKHR* pMissShaderBindingTable, [Count(Count = 0), Flow(Silk.NET.Core.Native.FlowDirection.In)] ref readonly StridedDeviceAddressRegionKHR pHitShaderBindingTable, [Count(Count = 0), Flow(Silk.NET.Core.Native.FlowDirection.In)] StridedDeviceAddressRegionKHR* pCallableShaderBindingTable, [Count(Count = 0)] ulong indirectDeviceAddress);

        /// <summary>To be documented.</summary>
        [NativeApi(EntryPoint = "vkCmdTraceRaysIndirectKHR", Convention = CallingConvention.Winapi)]
        public unsafe partial void CmdTraceRaysIndirect([Count(Count = 0)] CommandBuffer commandBuffer, [Count(Count = 0), Flow(Silk.NET.Core.Native.FlowDirection.In)] ref readonly StridedDeviceAddressRegionKHR pRaygenShaderBindingTable, [Count(Count = 0), Flow(Silk.NET.Core.Native.FlowDirection.In)] StridedDeviceAddressRegionKHR* pMissShaderBindingTable, [Count(Count = 0), Flow(Silk.NET.Core.Native.FlowDirection.In)] ref readonly StridedDeviceAddressRegionKHR pHitShaderBindingTable, [Count(Count = 0), Flow(Silk.NET.Core.Native.FlowDirection.In)] ref readonly StridedDeviceAddressRegionKHR pCallableShaderBindingTable, [Count(Count = 0)] ulong indirectDeviceAddress);

        /// <summary>To be documented.</summary>
        [NativeApi(EntryPoint = "vkCmdTraceRaysIndirectKHR", Convention = CallingConvention.Winapi)]
        public unsafe partial void CmdTraceRaysIndirect([Count(Count = 0)] CommandBuffer commandBuffer, [Count(Count = 0), Flow(Silk.NET.Core.Native.FlowDirection.In)] ref readonly StridedDeviceAddressRegionKHR pRaygenShaderBindingTable, [Count(Count = 0), Flow(Silk.NET.Core.Native.FlowDirection.In)] ref readonly StridedDeviceAddressRegionKHR pMissShaderBindingTable, [Count(Count = 0), Flow(Silk.NET.Core.Native.FlowDirection.In)] StridedDeviceAddressRegionKHR* pHitShaderBindingTable, [Count(Count = 0), Flow(Silk.NET.Core.Native.FlowDirection.In)] StridedDeviceAddressRegionKHR* pCallableShaderBindingTable, [Count(Count = 0)] ulong indirectDeviceAddress);

        /// <summary>To be documented.</summary>
        [NativeApi(EntryPoint = "vkCmdTraceRaysIndirectKHR", Convention = CallingConvention.Winapi)]
        public unsafe partial void CmdTraceRaysIndirect([Count(Count = 0)] CommandBuffer commandBuffer, [Count(Count = 0), Flow(Silk.NET.Core.Native.FlowDirection.In)] ref readonly StridedDeviceAddressRegionKHR pRaygenShaderBindingTable, [Count(Count = 0), Flow(Silk.NET.Core.Native.FlowDirection.In)] ref readonly StridedDeviceAddressRegionKHR pMissShaderBindingTable, [Count(Count = 0), Flow(Silk.NET.Core.Native.FlowDirection.In)] StridedDeviceAddressRegionKHR* pHitShaderBindingTable, [Count(Count = 0), Flow(Silk.NET.Core.Native.FlowDirection.In)] ref readonly StridedDeviceAddressRegionKHR pCallableShaderBindingTable, [Count(Count = 0)] ulong indirectDeviceAddress);

        /// <summary>To be documented.</summary>
        [NativeApi(EntryPoint = "vkCmdTraceRaysIndirectKHR", Convention = CallingConvention.Winapi)]
        public unsafe partial void CmdTraceRaysIndirect([Count(Count = 0)] CommandBuffer commandBuffer, [Count(Count = 0), Flow(Silk.NET.Core.Native.FlowDirection.In)] ref readonly StridedDeviceAddressRegionKHR pRaygenShaderBindingTable, [Count(Count = 0), Flow(Silk.NET.Core.Native.FlowDirection.In)] ref readonly StridedDeviceAddressRegionKHR pMissShaderBindingTable, [Count(Count = 0), Flow(Silk.NET.Core.Native.FlowDirection.In)] ref readonly StridedDeviceAddressRegionKHR pHitShaderBindingTable, [Count(Count = 0), Flow(Silk.NET.Core.Native.FlowDirection.In)] StridedDeviceAddressRegionKHR* pCallableShaderBindingTable, [Count(Count = 0)] ulong indirectDeviceAddress);

        /// <summary>To be documented.</summary>
        [NativeApi(EntryPoint = "vkCmdTraceRaysIndirectKHR", Convention = CallingConvention.Winapi)]
        public partial void CmdTraceRaysIndirect([Count(Count = 0)] CommandBuffer commandBuffer, [Count(Count = 0), Flow(Silk.NET.Core.Native.FlowDirection.In)] ref readonly StridedDeviceAddressRegionKHR pRaygenShaderBindingTable, [Count(Count = 0), Flow(Silk.NET.Core.Native.FlowDirection.In)] ref readonly StridedDeviceAddressRegionKHR pMissShaderBindingTable, [Count(Count = 0), Flow(Silk.NET.Core.Native.FlowDirection.In)] ref readonly StridedDeviceAddressRegionKHR pHitShaderBindingTable, [Count(Count = 0), Flow(Silk.NET.Core.Native.FlowDirection.In)] ref readonly StridedDeviceAddressRegionKHR pCallableShaderBindingTable, [Count(Count = 0)] ulong indirectDeviceAddress);
<<<<<<< HEAD
=======

        /// <summary>To be documented.</summary>
        [NativeApi(EntryPoint = "vkCreateRayTracingPipelinesKHR", Convention = CallingConvention.Winapi)]
        public unsafe partial Result CreateRayTracingPipelines([Count(Count = 0)] Device device, [Count(Count = 0)] DeferredOperationKHR deferredOperation, [Count(Count = 0)] PipelineCache pipelineCache, [Count(Count = 0)] uint createInfoCount, [Count(Parameter = "createInfoCount"), Flow(Silk.NET.Core.Native.FlowDirection.In)] RayTracingPipelineCreateInfoKHR* pCreateInfos, [Count(Count = 0), Flow(Silk.NET.Core.Native.FlowDirection.In)] AllocationCallbacks* pAllocator, [Count(Parameter = "createInfoCount"), Flow(Silk.NET.Core.Native.FlowDirection.Out)] Pipeline* pPipelines);

        /// <summary>To be documented.</summary>
        [NativeApi(EntryPoint = "vkCreateRayTracingPipelinesKHR", Convention = CallingConvention.Winapi)]
        public unsafe partial Result CreateRayTracingPipelines([Count(Count = 0)] Device device, [Count(Count = 0)] DeferredOperationKHR deferredOperation, [Count(Count = 0)] PipelineCache pipelineCache, [Count(Count = 0)] uint createInfoCount, [Count(Parameter = "createInfoCount"), Flow(Silk.NET.Core.Native.FlowDirection.In)] RayTracingPipelineCreateInfoKHR* pCreateInfos, [Count(Count = 0), Flow(Silk.NET.Core.Native.FlowDirection.In)] AllocationCallbacks* pAllocator, [Count(Parameter = "createInfoCount"), Flow(Silk.NET.Core.Native.FlowDirection.Out)] out Pipeline pPipelines);

        /// <summary>To be documented.</summary>
        [NativeApi(EntryPoint = "vkCreateRayTracingPipelinesKHR", Convention = CallingConvention.Winapi)]
        public unsafe partial Result CreateRayTracingPipelines([Count(Count = 0)] Device device, [Count(Count = 0)] DeferredOperationKHR deferredOperation, [Count(Count = 0)] PipelineCache pipelineCache, [Count(Count = 0)] uint createInfoCount, [Count(Parameter = "createInfoCount"), Flow(Silk.NET.Core.Native.FlowDirection.In)] RayTracingPipelineCreateInfoKHR* pCreateInfos, [Count(Count = 0), Flow(Silk.NET.Core.Native.FlowDirection.In)] ref readonly AllocationCallbacks pAllocator, [Count(Parameter = "createInfoCount"), Flow(Silk.NET.Core.Native.FlowDirection.Out)] Pipeline* pPipelines);

        /// <summary>To be documented.</summary>
        [NativeApi(EntryPoint = "vkCreateRayTracingPipelinesKHR", Convention = CallingConvention.Winapi)]
        public unsafe partial Result CreateRayTracingPipelines([Count(Count = 0)] Device device, [Count(Count = 0)] DeferredOperationKHR deferredOperation, [Count(Count = 0)] PipelineCache pipelineCache, [Count(Count = 0)] uint createInfoCount, [Count(Parameter = "createInfoCount"), Flow(Silk.NET.Core.Native.FlowDirection.In)] RayTracingPipelineCreateInfoKHR* pCreateInfos, [Count(Count = 0), Flow(Silk.NET.Core.Native.FlowDirection.In)] ref readonly AllocationCallbacks pAllocator, [Count(Parameter = "createInfoCount"), Flow(Silk.NET.Core.Native.FlowDirection.Out)] out Pipeline pPipelines);

        /// <summary>To be documented.</summary>
        [NativeApi(EntryPoint = "vkCreateRayTracingPipelinesKHR", Convention = CallingConvention.Winapi)]
        public unsafe partial Result CreateRayTracingPipelines([Count(Count = 0)] Device device, [Count(Count = 0)] DeferredOperationKHR deferredOperation, [Count(Count = 0)] PipelineCache pipelineCache, [Count(Count = 0)] uint createInfoCount, [Count(Parameter = "createInfoCount"), Flow(Silk.NET.Core.Native.FlowDirection.In)] ref readonly RayTracingPipelineCreateInfoKHR pCreateInfos, [Count(Count = 0), Flow(Silk.NET.Core.Native.FlowDirection.In)] AllocationCallbacks* pAllocator, [Count(Parameter = "createInfoCount"), Flow(Silk.NET.Core.Native.FlowDirection.Out)] Pipeline* pPipelines);

        /// <summary>To be documented.</summary>
        [NativeApi(EntryPoint = "vkCreateRayTracingPipelinesKHR", Convention = CallingConvention.Winapi)]
        public unsafe partial Result CreateRayTracingPipelines([Count(Count = 0)] Device device, [Count(Count = 0)] DeferredOperationKHR deferredOperation, [Count(Count = 0)] PipelineCache pipelineCache, [Count(Count = 0)] uint createInfoCount, [Count(Parameter = "createInfoCount"), Flow(Silk.NET.Core.Native.FlowDirection.In)] ref readonly RayTracingPipelineCreateInfoKHR pCreateInfos, [Count(Count = 0), Flow(Silk.NET.Core.Native.FlowDirection.In)] AllocationCallbacks* pAllocator, [Count(Parameter = "createInfoCount"), Flow(Silk.NET.Core.Native.FlowDirection.Out)] out Pipeline pPipelines);

        /// <summary>To be documented.</summary>
        [NativeApi(EntryPoint = "vkCreateRayTracingPipelinesKHR", Convention = CallingConvention.Winapi)]
        public unsafe partial Result CreateRayTracingPipelines([Count(Count = 0)] Device device, [Count(Count = 0)] DeferredOperationKHR deferredOperation, [Count(Count = 0)] PipelineCache pipelineCache, [Count(Count = 0)] uint createInfoCount, [Count(Parameter = "createInfoCount"), Flow(Silk.NET.Core.Native.FlowDirection.In)] ref readonly RayTracingPipelineCreateInfoKHR pCreateInfos, [Count(Count = 0), Flow(Silk.NET.Core.Native.FlowDirection.In)] ref readonly AllocationCallbacks pAllocator, [Count(Parameter = "createInfoCount"), Flow(Silk.NET.Core.Native.FlowDirection.Out)] Pipeline* pPipelines);

        /// <summary>To be documented.</summary>
        [NativeApi(EntryPoint = "vkCreateRayTracingPipelinesKHR", Convention = CallingConvention.Winapi)]
        public partial Result CreateRayTracingPipelines([Count(Count = 0)] Device device, [Count(Count = 0)] DeferredOperationKHR deferredOperation, [Count(Count = 0)] PipelineCache pipelineCache, [Count(Count = 0)] uint createInfoCount, [Count(Parameter = "createInfoCount"), Flow(Silk.NET.Core.Native.FlowDirection.In)] ref readonly RayTracingPipelineCreateInfoKHR pCreateInfos, [Count(Count = 0), Flow(Silk.NET.Core.Native.FlowDirection.In)] ref readonly AllocationCallbacks pAllocator, [Count(Parameter = "createInfoCount"), Flow(Silk.NET.Core.Native.FlowDirection.Out)] out Pipeline pPipelines);
>>>>>>> 6facb713

        /// <summary>To be documented.</summary>
        [NativeApi(EntryPoint = "vkGetRayTracingCaptureReplayShaderGroupHandlesKHR", Convention = CallingConvention.Winapi)]
        public unsafe partial Result GetRayTracingCaptureReplayShaderGroupHandles([Count(Count = 0)] Device device, [Count(Count = 0)] Pipeline pipeline, [Count(Count = 0)] uint firstGroup, [Count(Count = 0)] uint groupCount, [Count(Count = 0)] nuint dataSize, [Count(Parameter = "dataSize")] void* pData);

        /// <summary>To be documented.</summary>
        [NativeApi(EntryPoint = "vkGetRayTracingCaptureReplayShaderGroupHandlesKHR", Convention = CallingConvention.Winapi)]
        public partial Result GetRayTracingCaptureReplayShaderGroupHandles<T0>([Count(Count = 0)] Device device, [Count(Count = 0)] Pipeline pipeline, [Count(Count = 0)] uint firstGroup, [Count(Count = 0)] uint groupCount, [Count(Count = 0)] nuint dataSize, [Count(Parameter = "dataSize")] ref T0 pData) where T0 : unmanaged;

        /// <summary>To be documented.</summary>
        [NativeApi(EntryPoint = "vkGetRayTracingShaderGroupHandlesKHR", Convention = CallingConvention.Winapi)]
        public unsafe partial Result GetRayTracingShaderGroupHandles([Count(Count = 0)] Device device, [Count(Count = 0)] Pipeline pipeline, [Count(Count = 0)] uint firstGroup, [Count(Count = 0)] uint groupCount, [Count(Count = 0)] nuint dataSize, [Count(Parameter = "dataSize")] void* pData);

        /// <summary>To be documented.</summary>
        [NativeApi(EntryPoint = "vkGetRayTracingShaderGroupHandlesKHR", Convention = CallingConvention.Winapi)]
        public partial Result GetRayTracingShaderGroupHandles<T0>([Count(Count = 0)] Device device, [Count(Count = 0)] Pipeline pipeline, [Count(Count = 0)] uint firstGroup, [Count(Count = 0)] uint groupCount, [Count(Count = 0)] nuint dataSize, [Count(Parameter = "dataSize")] ref T0 pData) where T0 : unmanaged;

        /// <summary>To be documented.</summary>
        [NativeApi(EntryPoint = "vkGetRayTracingShaderGroupStackSizeKHR", Convention = CallingConvention.Winapi)]
        public partial ulong GetRayTracingShaderGroupStackSize([Count(Count = 0)] Device device, [Count(Count = 0)] Pipeline pipeline, [Count(Count = 0)] uint group, [Count(Count = 0)] ShaderGroupShaderKHR groupShader);

        /// <summary>To be documented.</summary>
<<<<<<< HEAD
=======
        public unsafe Result CreateRayTracingPipelines([Count(Count = 0)] Device device, [Count(Count = 0)] DeferredOperationKHR deferredOperation, [Count(Count = 0)] PipelineCache pipelineCache, [Count(Parameter = "createInfoCount"), Flow(Silk.NET.Core.Native.FlowDirection.In)] RayTracingPipelineCreateInfoKHR* pCreateInfos, [Count(Count = 0), Flow(Silk.NET.Core.Native.FlowDirection.In)] AllocationCallbacks* pAllocator, [Count(Parameter = "createInfoCount"), Flow(Silk.NET.Core.Native.FlowDirection.Out)] Span<Pipeline> pPipelines)
        {
            // ImplicitCountSpanOverloader
            return CreateRayTracingPipelines(device, deferredOperation, pipelineCache, (uint) pPipelines.Length, pCreateInfos, pAllocator, out pPipelines.GetPinnableReference());
        }

        /// <summary>To be documented.</summary>
        public unsafe Result CreateRayTracingPipelines([Count(Count = 0)] Device device, [Count(Count = 0)] DeferredOperationKHR deferredOperation, [Count(Count = 0)] PipelineCache pipelineCache, [Count(Parameter = "createInfoCount"), Flow(Silk.NET.Core.Native.FlowDirection.In)] RayTracingPipelineCreateInfoKHR* pCreateInfos, [Count(Count = 0), Flow(Silk.NET.Core.Native.FlowDirection.In)] ref readonly AllocationCallbacks pAllocator, [Count(Parameter = "createInfoCount"), Flow(Silk.NET.Core.Native.FlowDirection.Out)] Span<Pipeline> pPipelines)
        {
            // ImplicitCountSpanOverloader
            return CreateRayTracingPipelines(device, deferredOperation, pipelineCache, (uint) pPipelines.Length, pCreateInfos, in pAllocator, out pPipelines.GetPinnableReference());
        }

        /// <summary>To be documented.</summary>
        public unsafe Result CreateRayTracingPipelines([Count(Count = 0)] Device device, [Count(Count = 0)] DeferredOperationKHR deferredOperation, [Count(Count = 0)] PipelineCache pipelineCache, [Count(Parameter = "createInfoCount"), Flow(Silk.NET.Core.Native.FlowDirection.In)] ReadOnlySpan<RayTracingPipelineCreateInfoKHR> pCreateInfos, [Count(Count = 0), Flow(Silk.NET.Core.Native.FlowDirection.In)] AllocationCallbacks* pAllocator, [Count(Parameter = "createInfoCount"), Flow(Silk.NET.Core.Native.FlowDirection.Out)] Pipeline* pPipelines)
        {
            // ImplicitCountSpanOverloader
            return CreateRayTracingPipelines(device, deferredOperation, pipelineCache, (uint) pCreateInfos.Length, in pCreateInfos.GetPinnableReference(), pAllocator, pPipelines);
        }

        /// <summary>To be documented.</summary>
        public unsafe Result CreateRayTracingPipelines([Count(Count = 0)] Device device, [Count(Count = 0)] DeferredOperationKHR deferredOperation, [Count(Count = 0)] PipelineCache pipelineCache, [Count(Parameter = "createInfoCount"), Flow(Silk.NET.Core.Native.FlowDirection.In)] ReadOnlySpan<RayTracingPipelineCreateInfoKHR> pCreateInfos, [Count(Count = 0), Flow(Silk.NET.Core.Native.FlowDirection.In)] AllocationCallbacks* pAllocator, [Count(Parameter = "createInfoCount"), Flow(Silk.NET.Core.Native.FlowDirection.Out)] Span<Pipeline> pPipelines)
        {
            // ImplicitCountSpanOverloader
            return CreateRayTracingPipelines(device, deferredOperation, pipelineCache, (uint) pPipelines.Length, in pCreateInfos.GetPinnableReference(), pAllocator, out pPipelines.GetPinnableReference());
        }

        /// <summary>To be documented.</summary>
        public unsafe Result CreateRayTracingPipelines([Count(Count = 0)] Device device, [Count(Count = 0)] DeferredOperationKHR deferredOperation, [Count(Count = 0)] PipelineCache pipelineCache, [Count(Parameter = "createInfoCount"), Flow(Silk.NET.Core.Native.FlowDirection.In)] ReadOnlySpan<RayTracingPipelineCreateInfoKHR> pCreateInfos, [Count(Count = 0), Flow(Silk.NET.Core.Native.FlowDirection.In)] ref readonly AllocationCallbacks pAllocator, [Count(Parameter = "createInfoCount"), Flow(Silk.NET.Core.Native.FlowDirection.Out)] Pipeline* pPipelines)
        {
            // ImplicitCountSpanOverloader
            return CreateRayTracingPipelines(device, deferredOperation, pipelineCache, (uint) pCreateInfos.Length, in pCreateInfos.GetPinnableReference(), in pAllocator, pPipelines);
        }

        /// <summary>To be documented.</summary>
        public unsafe Result CreateRayTracingPipelines([Count(Count = 0)] Device device, [Count(Count = 0)] DeferredOperationKHR deferredOperation, [Count(Count = 0)] PipelineCache pipelineCache, [Count(Parameter = "createInfoCount"), Flow(Silk.NET.Core.Native.FlowDirection.In)] ReadOnlySpan<RayTracingPipelineCreateInfoKHR> pCreateInfos, [Count(Count = 0), Flow(Silk.NET.Core.Native.FlowDirection.In)] ref readonly AllocationCallbacks pAllocator, [Count(Parameter = "createInfoCount"), Flow(Silk.NET.Core.Native.FlowDirection.Out)] Span<Pipeline> pPipelines)
        {
            // ImplicitCountSpanOverloader
            return CreateRayTracingPipelines(device, deferredOperation, pipelineCache, (uint) pPipelines.Length, in pCreateInfos.GetPinnableReference(), in pAllocator, out pPipelines.GetPinnableReference());
        }

        /// <summary>To be documented.</summary>
>>>>>>> 6facb713
        public unsafe Result GetRayTracingCaptureReplayShaderGroupHandles<T0>([Count(Count = 0)] Device device, [Count(Count = 0)] Pipeline pipeline, [Count(Count = 0)] uint firstGroup, [Count(Count = 0)] uint groupCount, [Count(Parameter = "dataSize")] Span<T0> pData) where T0 : unmanaged
        {
            // ImplicitCountSpanOverloader
            return GetRayTracingCaptureReplayShaderGroupHandles(device, pipeline, firstGroup, groupCount, (nuint) ((pData.Length) * Unsafe.SizeOf<T0>()), ref pData.GetPinnableReference());
        }

        /// <summary>To be documented.</summary>
        public unsafe Result GetRayTracingShaderGroupHandles<T0>([Count(Count = 0)] Device device, [Count(Count = 0)] Pipeline pipeline, [Count(Count = 0)] uint firstGroup, [Count(Count = 0)] uint groupCount, [Count(Parameter = "dataSize")] Span<T0> pData) where T0 : unmanaged
        {
            // ImplicitCountSpanOverloader
            return GetRayTracingShaderGroupHandles(device, pipeline, firstGroup, groupCount, (nuint) ((pData.Length) * Unsafe.SizeOf<T0>()), ref pData.GetPinnableReference());
        }

        public KhrRayTracingPipeline(INativeContext ctx)
            : base(ctx)
        {
        }
    }
}
<|MERGE_RESOLUTION|>--- conflicted
+++ resolved
@@ -151,8 +151,6 @@
         /// <summary>To be documented.</summary>
         [NativeApi(EntryPoint = "vkCmdTraceRaysIndirectKHR", Convention = CallingConvention.Winapi)]
         public partial void CmdTraceRaysIndirect([Count(Count = 0)] CommandBuffer commandBuffer, [Count(Count = 0), Flow(Silk.NET.Core.Native.FlowDirection.In)] ref readonly StridedDeviceAddressRegionKHR pRaygenShaderBindingTable, [Count(Count = 0), Flow(Silk.NET.Core.Native.FlowDirection.In)] ref readonly StridedDeviceAddressRegionKHR pMissShaderBindingTable, [Count(Count = 0), Flow(Silk.NET.Core.Native.FlowDirection.In)] ref readonly StridedDeviceAddressRegionKHR pHitShaderBindingTable, [Count(Count = 0), Flow(Silk.NET.Core.Native.FlowDirection.In)] ref readonly StridedDeviceAddressRegionKHR pCallableShaderBindingTable, [Count(Count = 0)] ulong indirectDeviceAddress);
-<<<<<<< HEAD
-=======
 
         /// <summary>To be documented.</summary>
         [NativeApi(EntryPoint = "vkCreateRayTracingPipelinesKHR", Convention = CallingConvention.Winapi)]
@@ -185,7 +183,6 @@
         /// <summary>To be documented.</summary>
         [NativeApi(EntryPoint = "vkCreateRayTracingPipelinesKHR", Convention = CallingConvention.Winapi)]
         public partial Result CreateRayTracingPipelines([Count(Count = 0)] Device device, [Count(Count = 0)] DeferredOperationKHR deferredOperation, [Count(Count = 0)] PipelineCache pipelineCache, [Count(Count = 0)] uint createInfoCount, [Count(Parameter = "createInfoCount"), Flow(Silk.NET.Core.Native.FlowDirection.In)] ref readonly RayTracingPipelineCreateInfoKHR pCreateInfos, [Count(Count = 0), Flow(Silk.NET.Core.Native.FlowDirection.In)] ref readonly AllocationCallbacks pAllocator, [Count(Parameter = "createInfoCount"), Flow(Silk.NET.Core.Native.FlowDirection.Out)] out Pipeline pPipelines);
->>>>>>> 6facb713
 
         /// <summary>To be documented.</summary>
         [NativeApi(EntryPoint = "vkGetRayTracingCaptureReplayShaderGroupHandlesKHR", Convention = CallingConvention.Winapi)]
@@ -208,8 +205,6 @@
         public partial ulong GetRayTracingShaderGroupStackSize([Count(Count = 0)] Device device, [Count(Count = 0)] Pipeline pipeline, [Count(Count = 0)] uint group, [Count(Count = 0)] ShaderGroupShaderKHR groupShader);
 
         /// <summary>To be documented.</summary>
-<<<<<<< HEAD
-=======
         public unsafe Result CreateRayTracingPipelines([Count(Count = 0)] Device device, [Count(Count = 0)] DeferredOperationKHR deferredOperation, [Count(Count = 0)] PipelineCache pipelineCache, [Count(Parameter = "createInfoCount"), Flow(Silk.NET.Core.Native.FlowDirection.In)] RayTracingPipelineCreateInfoKHR* pCreateInfos, [Count(Count = 0), Flow(Silk.NET.Core.Native.FlowDirection.In)] AllocationCallbacks* pAllocator, [Count(Parameter = "createInfoCount"), Flow(Silk.NET.Core.Native.FlowDirection.Out)] Span<Pipeline> pPipelines)
         {
             // ImplicitCountSpanOverloader
@@ -252,7 +247,6 @@
         }
 
         /// <summary>To be documented.</summary>
->>>>>>> 6facb713
         public unsafe Result GetRayTracingCaptureReplayShaderGroupHandles<T0>([Count(Count = 0)] Device device, [Count(Count = 0)] Pipeline pipeline, [Count(Count = 0)] uint firstGroup, [Count(Count = 0)] uint groupCount, [Count(Parameter = "dataSize")] Span<T0> pData) where T0 : unmanaged
         {
             // ImplicitCountSpanOverloader
