--- conflicted
+++ resolved
@@ -76,13 +76,6 @@
         CommandAcquireD3D11ObjectsKhr = 0x4020,
         [NativeName("Name", "CL_COMMAND_RELEASE_D3D11_OBJECTS_KHR")]
         CommandReleaseD3D11ObjectsKhr = 0x4021,
-<<<<<<< HEAD
-        DeviceUuidKhr = 0x106A,
-        DriverUuidKhr = 0x106B,
-        DeviceLuidValidKhr = 0x106C,
-        DeviceLuidKhr = 0x106D,
-        DeviceNodeMaskKhr = 0x106E,
-=======
         [NativeName("Name", "CL_DEVICE_UUID_KHR")]
         DeviceUuidKhr = 0x106A,
         [NativeName("Name", "CL_DRIVER_UUID_KHR")]
@@ -94,7 +87,6 @@
         [NativeName("Name", "CL_DEVICE_NODE_MASK_KHR")]
         DeviceNodeMaskKhr = 0x106E,
         [NativeName("Name", "CL_INVALID_DX9_MEDIA_ADAPTER_KHR")]
->>>>>>> 1f768cb4
         InvalidDX9MediaAdapterKhr = unchecked((int)0xFFFFFFFFFFFFFC0E),
         [NativeName("Name", "CL_INVALID_DX9_MEDIA_SURFACE_KHR")]
         InvalidDX9MediaSurfaceKhr = unchecked((int)0xFFFFFFFFFFFFFC0D),
