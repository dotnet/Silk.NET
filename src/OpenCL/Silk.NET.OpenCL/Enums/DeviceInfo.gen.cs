--- conflicted
+++ resolved
@@ -452,10 +452,7 @@
         SpirvCapabilitiesKhr = 0x12BB,
         [NativeName("Name", "CL_DEVICE_SVM_TYPE_CAPABILITIES_KHR")]
         SvmTypeCapabilitiesKhr = 0x1077,
-<<<<<<< HEAD
-=======
         [NativeName("Name", "CL_DEVICE_SCHEDULING_CONTROLS_CAPABILITIES_IMG")]
         SchedulingControlsCapabilitiesImg = 0x4222,
->>>>>>> f550aa3f
     }
 }