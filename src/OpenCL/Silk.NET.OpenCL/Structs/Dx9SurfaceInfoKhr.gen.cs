// This file is part of Silk.NET.
// 
// You may modify and distribute Silk.NET under the terms
// of the MIT license. See the LICENSE file for details.


using System;
using System.Runtime.InteropServices;
using System.Runtime.CompilerServices;
using System.Text;
using Silk.NET.Core.Native;
using Silk.NET.Core.Attributes;
using Silk.NET.Core.Contexts;
using Silk.NET.Core.Loader;

#pragma warning disable 1591

namespace Silk.NET.OpenCL
{
    [NativeName("Name", "cl_dx9_surface_info_khr")]
    public unsafe partial struct Dx9SurfaceInfoKhr
    {
        public Dx9SurfaceInfoKhr
        (
<<<<<<< HEAD
            void* resource = default,
            IntPtr sharedHandle = default
        )
=======
            IntPtr? resource = null,
            IntPtr? sharedHandle = null
        ) : this()
>>>>>>> dbf56966
        {
            if (resource is not null)
            {
                Resource = resource.Value;
            }

            if (sharedHandle is not null)
            {
                SharedHandle = sharedHandle.Value;
            }
        }

/// <summary></summary>
        [NativeName("Type", "IDirect3DSurface9*")]
        [NativeName("Type.Name", "IDirect3DSurface9")]
        [NativeName("Name", "resource")]
        public void* Resource;
/// <summary></summary>
        [NativeName("Type", "HANDLE")]
        [NativeName("Type.Name", "HANDLE")]
        [NativeName("Name", "shared_handle")]
        public IntPtr SharedHandle;
    }
}<|MERGE_RESOLUTION|>--- conflicted
+++ resolved
@@ -22,15 +22,9 @@
     {
         public Dx9SurfaceInfoKhr
         (
-<<<<<<< HEAD
-            void* resource = default,
-            IntPtr sharedHandle = default
-        )
-=======
             IntPtr? resource = null,
             IntPtr? sharedHandle = null
         ) : this()
->>>>>>> dbf56966
         {
             if (resource is not null)
             {
