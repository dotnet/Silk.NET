{
  "$schema": "http://json-schema.org/draft-04/schema#",
  "definitions": {
    "Host": {
      "type": "string",
      "enum": [
        "AppVeyor",
        "AzurePipelines",
        "Bamboo",
        "Bitbucket",
        "Bitrise",
        "GitHubActions",
        "GitLab",
        "Jenkins",
        "Rider",
        "SpaceAutomation",
        "TeamCity",
        "Terminal",
        "TravisCI",
        "VisualStudio",
        "VSCode"
      ]
    },
    "ExecutableTarget": {
      "type": "string",
      "enum": [
        "Clean",
        "Compile",
        "DeclareApi",
<<<<<<< HEAD
=======
        "DisablePlatforms",
>>>>>>> a2d070ed
        "FinishRelease",
        "Pack",
        "Prerequisites",
        "PushToNuGet",
        "RegenerateBindings",
        "ShipApi",
        "SignPackages",
        "Website"
      ]
    },
    "Verbosity": {
      "type": "string",
      "description": "",
      "enum": [
        "Verbose",
        "Normal",
        "Minimal",
        "Quiet"
      ]
    },
    "NukeBuild": {
      "properties": {
        "Continue": {
          "type": "boolean",
          "description": "Indicates to continue a previously failed build attempt"
        },
        "Help": {
          "type": "boolean",
          "description": "Shows the help text for this build assembly"
        },
        "Host": {
          "description": "Host for execution. Default is 'automatic'",
          "$ref": "#/definitions/Host"
        },
        "NoLogo": {
          "type": "boolean",
          "description": "Disables displaying the NUKE logo"
        },
        "Partition": {
          "type": "string",
          "description": "Partition to use on CI"
        },
        "Plan": {
          "type": "boolean",
          "description": "Shows the execution plan (HTML)"
        },
        "Profile": {
          "type": "array",
          "description": "Defines the profiles to load",
          "items": {
            "type": "string"
          }
        },
        "Root": {
          "type": "string",
          "description": "Root directory during build execution"
        },
        "Skip": {
          "type": "array",
          "description": "List of targets to be skipped. Empty list skips all dependencies",
          "items": {
            "$ref": "#/definitions/ExecutableTarget"
          }
        },
        "Target": {
          "type": "array",
          "description": "List of targets to be invoked. Default is '{default_target}'",
          "items": {
            "$ref": "#/definitions/ExecutableTarget"
          }
        },
        "Verbosity": {
          "description": "Logging verbosity during build execution. Default is 'Normal'",
          "$ref": "#/definitions/Verbosity"
        }
      }
    }
  },
  "allOf": [
    {
      "properties": {
        "AkvCertificate": {
          "type": "string",
          "description": "Code-signing service Azure Key Vault certificate"
        },
        "AkvClientId": {
          "type": "string",
          "description": "Code-signing service Azure Key Vault client ID"
        },
        "AkvClientSecret": {
          "type": "string",
          "description": "Code-signing service Azure Key Vault client secret"
        },
        "AkvTenant": {
          "type": "string",
          "description": "Code-signing service Azure Key Vault tenant ID"
        },
        "AkvVaultUrl": {
          "type": "string",
          "description": "Code-signing service Azure Key Vault URL"
        },
        "Configuration": {
          "type": "string",
          "description": "Configuration to build - Default is 'Debug' (local) or 'Release' (server)",
          "enum": [
            "Debug",
            "Release"
          ]
        },
        "DiscordWebhook": {
          "type": "string",
          "description": "Discord release announcement webhook"
        },
        "MsbuildProperties": {
          "type": "array",
          "description": "Extra properties passed to MSBuild commands",
          "items": {
            "type": "string"
          }
        },
        "NugetApiKey": {
          "type": "string",
          "description": "The API key used to push packages and symbols packages to NuGet"
        },
        "NugetFeed": {
          "type": "string",
          "description": "NuGet feed"
        },
        "NugetNoServiceEndpoint": {
          "type": "boolean",
          "description": "NuGet -NoServiceEndpoint"
        },
        "NugetPassword": {
          "type": "string",
          "description": "NuGet password"
        },
        "NugetUsername": {
          "type": "string",
          "description": "NuGet username"
        },
        "Platforms": {
          "type": "array",
          "description": "A list of platforms that DisablePlatforms should exclude from MSBuild usages, both inside and outside of NUKE. This can be reset by running DisablePlatforms with no platforms, or by deleting the excluded-platforms.txt file",
          "items": {
            "type": "string"
          }
        },
        "SilkTouchAdditionalArgs": {
          "type": "array",
          "description": "Additional arguments to prepend to SilkTouch invocations",
          "items": {
            "type": "string"
          }
        },
        "SkipContributorsScrape": {
          "type": "boolean",
          "description": "If enabled, skips scraping the contributors for the authors.yml file of the blog"
        },
        "Solution": {
          "type": "string",
          "description": "Path to a solution file that is automatically loaded"
        }
      }
    },
    {
      "$ref": "#/definitions/NukeBuild"
    }
  ]
}<|MERGE_RESOLUTION|>--- conflicted
+++ resolved
@@ -27,10 +27,7 @@
         "Clean",
         "Compile",
         "DeclareApi",
-<<<<<<< HEAD
-=======
         "DisablePlatforms",
->>>>>>> a2d070ed
         "FinishRelease",
         "Pack",
         "Prerequisites",
