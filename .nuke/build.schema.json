{
  "$schema": "http://json-schema.org/draft-04/schema#",
  "title": "Build Schema",
  "$ref": "#/definitions/build",
  "definitions": {
    "build": {
      "type": "object",
      "properties": {
        "AkvCertificate": {
          "type": "string",
          "description": "Code-signing service Azure Key Vault certificate"
        },
        "AkvClientId": {
          "type": "string",
          "description": "Code-signing service Azure Key Vault client ID"
        },
        "AkvClientSecret": {
          "type": "string",
          "description": "Code-signing service Azure Key Vault client secret"
        },
        "AkvTenant": {
          "type": "string",
          "description": "Code-signing service Azure Key Vault tenant ID"
        },
        "AkvVaultUrl": {
          "type": "string",
          "description": "Code-signing service Azure Key Vault URL"
        },
        "All": {
          "type": "boolean",
          "description": "If specified, ignores any generated solution present and builds the entire project"
        },
        "Configuration": {
          "type": "string",
          "description": "Configuration to build - Default is 'Debug' (local) or 'Release' (server)"
        },
        "Continue": {
          "type": "boolean",
          "description": "Indicates to continue a previously failed build attempt"
        },
        "CreateBindingsPr": {
          "type": "boolean",
          "description": "Create a PR after bindings regeneration completes"
        },
        "Help": {
          "type": "boolean",
          "description": "Shows the help text for this build assembly"
        },
        "Host": {
          "type": "string",
          "description": "Host for execution. Default is 'automatic'",
          "enum": [
            "AppVeyor",
            "AzurePipelines",
            "Bamboo",
            "Bitbucket",
            "Bitrise",
            "GitHubActions",
            "GitLab",
            "Jenkins",
            "Rider",
            "SpaceAutomation",
            "TeamCity",
            "Terminal",
            "TravisCI",
            "VisualStudio",
            "VSCode"
          ]
        },
        "MsbuildProperties": {
          "type": "array",
          "description": "Extra properties passed to MSBuild commands",
          "items": {
            "type": "string"
          }
        },
        "Native": {
          "type": "boolean",
          "description": "Build native code"
        },
        "NoLogo": {
          "type": "boolean",
          "description": "Disables displaying the NUKE logo"
        },
        "NoParallelGeneration": {
          "type": "boolean",
          "description": "Don't let BuildTools parallelize"
        },
        "NugetApiKey": {
          "type": "string",
          "description": "The API key used to push packages and symbols packages to NuGet"
        },
        "NugetFeed": {
          "type": "string",
          "description": "NuGet feed"
        },
        "NugetNoServiceEndpoint": {
          "type": "boolean",
          "description": "NuGet -NoServiceEndpoint"
        },
        "NugetPassword": {
          "type": "string",
          "description": "NuGet password"
        },
        "NugetUsername": {
          "type": "string",
          "description": "NuGet username"
        },
        "OriginalSolution": {
          "type": "string",
          "description": "Path to a solution file that is automatically loaded"
        },
        "Partition": {
          "type": "string",
          "description": "Partition to use on CI"
        },
        "Plan": {
          "type": "boolean",
          "description": "Shows the execution plan (HTML)"
        },
        "Profile": {
          "type": "array",
          "description": "Defines the profiles to load",
          "items": {
            "type": "string"
          }
        },
        "Projects": {
          "type": "array",
          "description": "If specified, generates a solution including only the specified projects or group of projects. You can provide individual project names or the name of the folder in which they're contained e.g. \"--projects opengl examples/csharp vulkan microsoft core.win32extras silk.net.opencl\". The Silk.NET prefix for individual projects is optional, but folder names will be preferred over project names so if you only want \"Silk.NET.Vulkan\" and not everything in \"src/Vulkan\", use \"--projects silk.net.vulkan\". The solution include project dependencies. The solution will be regenerated whenever you run a NUKE build with this specified, but if you don't want to run a build just use \"nuke sln --projects ...\" to run a dummy target",
          "items": {
            "type": "string"
          }
        },
        "Root": {
          "type": "string",
          "description": "Root directory during build execution"
        },
        "Skip": {
          "type": "array",
          "description": "List of targets to be skipped. Empty list skips all dependencies",
          "items": {
            "type": "string",
            "enum": [
              "Angle",
              "Assimp",
              "BuildLibSilkDroid",
              "Clean",
              "Compile",
              "DeclareApi",
              "Dxvk",
              "EnsureApiDeclared",
              "FullCompile",
              "FullPack",
              "FullPushToNuGet",
              "GLFW",
              "Pack",
              "Prerequisites",
              "PushToNuGet",
              "RegenerateBindings",
              "Restore",
              "ShipApi",
              "SignPackages",
              "Sln",
              "SwiftShader",
              "Test",
              "ValidateSolution",
<<<<<<< HEAD
=======
              "Vkd3d",
>>>>>>> 9ec21fa3
              "VulkanLoader",
              "Wgpu"
            ]
          }
        },
        "Sln": {
          "type": "boolean",
          "description": "If specified, when using the clean target removes the generated solution and stops"
        },
        "Target": {
          "type": "array",
          "description": "List of targets to be invoked. Default is '{default_target}'",
          "items": {
            "type": "string",
            "enum": [
              "Angle",
              "Assimp",
              "BuildLibSilkDroid",
              "Clean",
              "Compile",
              "DeclareApi",
              "Dxvk",
              "EnsureApiDeclared",
              "FullCompile",
              "FullPack",
              "FullPushToNuGet",
              "GLFW",
              "Pack",
              "Prerequisites",
              "PushToNuGet",
              "RegenerateBindings",
              "Restore",
              "ShipApi",
              "SignPackages",
              "Sln",
              "SwiftShader",
              "Test",
              "ValidateSolution",
<<<<<<< HEAD
=======
              "Vkd3d",
>>>>>>> 9ec21fa3
              "VulkanLoader",
              "Wgpu"
            ]
          }
        },
        "Verbosity": {
          "type": "string",
          "description": "Logging verbosity during build execution. Default is 'Normal'",
          "enum": [
            "Minimal",
            "Normal",
            "Quiet",
            "Verbose"
          ]
        },
        "Warnings": {
          "type": "boolean",
          "description": "Outputs build warnings instead of keeping the MSBuild logging quiet with just errors"
        }
      }
    }
  }
}<|MERGE_RESOLUTION|>--- conflicted
+++ resolved
@@ -165,10 +165,7 @@
               "SwiftShader",
               "Test",
               "ValidateSolution",
-<<<<<<< HEAD
-=======
               "Vkd3d",
->>>>>>> 9ec21fa3
               "VulkanLoader",
               "Wgpu"
             ]
@@ -207,10 +204,7 @@
               "SwiftShader",
               "Test",
               "ValidateSolution",
-<<<<<<< HEAD
-=======
               "Vkd3d",
->>>>>>> 9ec21fa3
               "VulkanLoader",
               "Wgpu"
             ]
