--- conflicted
+++ resolved
@@ -11,7 +11,6 @@
 
 </div>
 
-<<<<<<< HEAD
 <div> 
 
 Silk.NET is your one-stop-shop for high-speed .NET multimedia, graphics, and compute; providing bindings to popular low-level APIs such as OpenGL, OpenCL, OpenAL, OpenXR, GLFW, SDL, Vulkan, Assimp, and DirectX.
@@ -45,13 +44,6 @@
 Silk.NET caters for anything you could need in swift development of multimedia, graphics, compute applications. Silk.NET is an all-in-one solution, complete with Graphics, Compute, Audio, Input, and Windowing.
 
 <h1 align="center">The team</h1>
-=======
-# Features
-- **Performance**: We use lesser-known techniques for our native interop which makes our bindings blazing fast.
-- **Up-to-date**: We've built Silk.NET around the latest versions of the Khronos specifications. This means that Silk.NET includes OpenGL 4.6, OpenGLES 3.2, Vulkan 1.2 (and its **NVIDIA and KHR ray-tracing** extensions), and more.
-- **High-level utilities**: We provide high-level abstractions around Windowing and Input APIs, which means your apps can run on any platform without changing a single line.
-- **Game-ready**: Making games or game engines with Silk.NET is a breeze as you already have everything a game needs - Graphics, Audio, Input, and Windowing; all in one product!
->>>>>>> 631f7d71
 
 We currently have the following maintainers:
 - [Dylan P.](https://github.com/Perksey) from [Ultz](https://github.com/Ultz)
@@ -63,13 +55,9 @@
 
 - Make sure you have at least the .NET 5 SDK installed, preferably with Visual Studio's .NET Framework and Xamarin workloads too.
 - Clone the repository
-<<<<<<< HEAD
-- Run `nuke build`
+- Run build.sh, build.cmd, build.ps1, or `nuke build`. To build for iOS and Android, add the `--feature-sets ios android` arguments.
 
 There are more advanced build actions you can do too, such as FullBuild, Pack, FullPack, among others which you can view by doing `nuke --plan`.
-=======
-- Run build.sh, build.cmd, build.ps1, or `nuke build`. To build for iOS and Android, add the `--feature-sets ios android` arguments.
->>>>>>> 631f7d71
 
 Some projects may not build properly without being configured to use Desktop MSBuild (i.e. the MSBuild shipped with Visual Studio). As a result, you will ideally need to be on Windows and have Visual Studio 2019 Community (or greater) installed with .NET Core and Xamarin workloads. If you don't have this (i.e. because you're on Linux or Mac), you can still develop Silk.NET in a limited capacity but you will not be able to work on mobile workloads.
 
