<!--suppress CheckTagEmptyBody -->
<<<<<<< HEAD
<Project InitialTargets="SilkAddIcon;SilkGenerateNuGetReadme;SilkAddDateTime">
=======
<Project InitialTargets="SilkAddIcon;SilkGenerateNuGetReadme;SilkCreatePublicApi">
    <!-- Presets for metapackages and native packages -->
    <PropertyGroup Condition="'$(SilkMetapackage)' == 'true' or '$(SilkNativePackage)' == 'true'">
        <IncludeBuildOutput>false</IncludeBuildOutput>
        <SilkSourceLinkExempt>true</SilkSourceLinkExempt>
        <SilkPublicApiExempt>true</SilkPublicApiExempt>
    </PropertyGroup>
    <!-- Core properties -->
>>>>>>> f07a7d8e
    <PropertyGroup>
        <PackageLicenseExpression>MIT</PackageLicenseExpression>
        <LangVersion>preview</LangVersion>
        <Authors>.NET Foundation and Contributors</Authors>
        <PackageReleaseNotes>
            Silk.NET February 2022 Update
            
            - Add an OpenGLES version of the ImGui plugin (thanks @Beyley)
            - Add an initial version of a Rider/ReSharper plugin to open Khronos specifications with one click (may not be available for install immediately)
            - Update to OpenXR 1.0.22
            - Update to Vulkan 1.2.203
            - Update to latest OpenCL specifications
            - Fix mouse scroll wheels state not always being up-to-date on the SDL backend (thanks @paralaxsd)

            In addition, thanks to @roeyskoe for contributing lots of behind-the-scenes changes to improve the Silk.NET native packaging experience.
        </PackageReleaseNotes>
        <PackageTags Condition="'$(PackageTags)' == ''">OpenCL;OpenGL;OpenAL;OpenGLES;GLES;Vulkan;Assimp;DirectX;GLFW;SDL;Windowing;Input;Gamepad;Joystick;Keyboard;Mouse;SilkTouch;Source;Generator;C#;F#;.NET;DotNet;Mono;Vector;Math;Maths;Numerics;Game;Graphics;Compute;Audio;Sound;Engine;Silk;Silk.NET;Slim.NET;ElgarTK;GPU;Sharp;Science;Scientific;Visualization;Visual;Audiovisual;Windows;macOS;Linux;Android;Bindings;OSX;Wrapper;Native</PackageTags>
        <GenerateDocumentationFile>true</GenerateDocumentationFile>
        <PackageOutputPath>$(MSBuildThisFileDirectory)/../output_packages</PackageOutputPath>
        <RepositoryUrl>https://github.com/dotnet/Silk.NET</RepositoryUrl>
        <RepositoryType>Git</RepositoryType>
        <VersionPrefix>2.13</VersionPrefix>
        <VersionSuffix Condition="'$(VersionSuffix)' == ''"></VersionSuffix>
        <Description Condition="'$(Description)' == ''">
            Silk.NET is a high-speed, advanced library, providing bindings to popular low-level APIs such as OpenGL, OpenCL, OpenAL, OpenXR, GLFW, SDL, Vulkan, Assimp, and DirectX.
        </Description>
    </PropertyGroup>
    <!-- Date/time based versioning (mainly used by natives) -->
    <Target Name="SilkAddDateTime" Condition="'$(SilkGitDirForVersion)' != ''">
        <Exec ConsoleToMSBuild="True"
              Command="git show -s &quot;--format=%25%25cI&quot;"
              WorkingDirectory="$(SilkGitDirForVersion)">
            <Output TaskParameter="ConsoleOutput" PropertyName="_SilkGitIdt" />
        </Exec>
        <PropertyGroup>
            <PackageVersion>$([System.DateTime]::Parse($(_SilkGitIdt)).ToUniversalTime().ToString(yyyy.MM.dd))</PackageVersion>
        </PropertyGroup>
    </Target>
    <!-- SourceLink -->
    <PropertyGroup Condition="'$(SilkSourceLinkExempt)' == ''">
        <DebugType>portable</DebugType>
    </PropertyGroup>
    <ItemGroup Condition="'$(SilkSourceLinkExempt)' == ''">
        <PackageReference Include="DotNet.ReproducibleBuilds" Version="1.1.1" PrivateAssets="All"/>
        <PackageReference Include="DotNet.ReproducibleBuilds.Isolated" Version="1.1.1" PrivateAssets="All"/>
    </ItemGroup>
    <!-- Nuget Icon - done as a target so it doesn't appear in the IDE -->
    <Target Name="SilkAddIcon" Condition="'$(SilkIconExempt)' == ''">
        <ItemGroup>
            <None Include="$(MSBuildThisFileDirectory)../../documentation/readme/silkdotnet_v3.png"
                  Pack="true"
                  PackagePath="\" />
        </ItemGroup>
        <PropertyGroup>
            <PackageIcon>silkdotnet_v3.png</PackageIcon>
        </PropertyGroup>
    </Target>
    <!-- NuGet README -->
    <Target Name="SilkGenerateNuGetReadme" Condition="'$(SilkReadmeExempt)' == ''">
        <PropertyGroup>
            <SilkReadme>$([System.IO.File]::ReadAllText("$(MSBuildThisFileDirectory)../../README.md"))</SilkReadme>
            <SilkReadme>$([System.String]::Copy($(SilkReadme))
                .Replace('&lt;!-- Begin exclude from NuGet readme. --&gt;','&lt;!--')
                .Replace('&lt;!-- End exclude from NuGet readme. --&gt;','--&gt;')
                .Replace('&lt;!-- Begin include in NuGet readme.','')
                .Replace('End include in NuGet readme. --&gt;','')
                .Replace('&lt;h1 align=&quot;center&quot;&gt;', '# ')
                .Replace('&lt;h2 align=&quot;center&quot;&gt;', '# ')
                .Replace('&lt;/h1&gt;', '').Replace('&lt;/h2&gt;', '')
                .Replace('&lt;br /&gt;', '%0a%0a').Replace('&lt;br/&gt;', '%0a%0a')
                .Replace('&lt;div&gt;', '').Replace('&lt;/div&gt;', '')
                .Replace('&lt;a&gt;', '').Replace('&lt;/a&gt;', ''))
            </SilkReadme>
            <SilkReadmePath>$(IntermediateOutputPath)README.md</SilkReadmePath>
        </PropertyGroup>
        <PropertyGroup Condition="'$(SilkDescription)' != ''">
            <Description>$(SilkDescription) $(Description)</Description>
            <SilkExtendedDescription>$(SilkDescription) $(SilkExtendedDescription)%0a%0a</SilkExtendedDescription>
            <SilkReadme>$([System.String]::Copy($(SilkReadme))
                .Replace('&lt;!-- Package description inserted here automatically. --&gt;',
                '# About This Package%0a%0a$(SilkExtendedDescription)'))
            </SilkReadme>
        </PropertyGroup>
        <ItemGroup>
            <SilkReadmeLines Include="$(SilkReadme)" />
            <SilkReadmeGenerated Include="$(SilkReadmePath)" />
        </ItemGroup>
        <WriteLinesToFile File="@(SilkReadmeGenerated)" 
                          Lines="@(SilkReadmeLines)" 
                          Overwrite="true" 
                          Encoding="UTF-8" />
        <PropertyGroup>
            <PackageReadmeFile>README.md</PackageReadmeFile>
        </PropertyGroup>
        <ItemGroup>
            <None Include="$(SilkReadmePath)" Pack="true" PackagePath="\" />
        </ItemGroup>
    </Target>
    <!-- Public API Analyzer -->
    <ItemGroup Condition="'$(SilkPublicApiExempt)' != 'true'">
        <PackageReference Include="Microsoft.CodeAnalysis.PublicApiAnalyzers" Version="3.3.3" PrivateAssets="All" />
    </ItemGroup>
    <ItemGroup Condition="'$(SilkPublicApiExempt)' != 'true' and '$(TargetFramework)' != ''">
        <AdditionalFiles Include="PublicAPI/$(TargetFramework)/PublicAPI.Shipped.txt" />
        <AdditionalFiles Include="PublicAPI/$(TargetFramework)/PublicAPI.Unshipped.txt" />
    </ItemGroup>
    <Target Name="SilkCreatePublicApi" Condition="'$(SilkPublicApiExempt)' != 'true' and '$(TargetFramework)' != ''">
        <ItemGroup>
            <SilkNewPublicAPILines Include="#nullable enable" />
        </ItemGroup>
        <MakeDir Directories="PublicAPI" Condition="!Exists('PublicAPI')" />
        <MakeDir Directories="PublicAPI/$(TargetFramework)" Condition="!Exists('PublicAPI/$(TargetFramework)')" />
        <WriteLinesToFile File="PublicAPI/$(TargetFramework)/PublicAPI.Shipped.txt"
                          Lines="@(SilkNewPublicAPILines)"
                          Condition="!Exists('PublicAPI/$(TargetFramework)/PublicAPI.Shipped.txt')" />
        <WriteLinesToFile File="PublicAPI/$(TargetFramework)/PublicAPI.Unshipped.txt"
                          Lines="@(SilkNewPublicAPILines)"
                          Condition="!Exists('PublicAPI/$(TargetFramework)/PublicAPI.Unshipped.txt')" />
    </Target>
</Project><|MERGE_RESOLUTION|>--- conflicted
+++ resolved
@@ -1,8 +1,5 @@
 <!--suppress CheckTagEmptyBody -->
-<<<<<<< HEAD
-<Project InitialTargets="SilkAddIcon;SilkGenerateNuGetReadme;SilkAddDateTime">
-=======
-<Project InitialTargets="SilkAddIcon;SilkGenerateNuGetReadme;SilkCreatePublicApi">
+<Project InitialTargets="SilkAddIcon;SilkGenerateNuGetReadme;SilkAddDateTime;SilkCreatePublicApi">
     <!-- Presets for metapackages and native packages -->
     <PropertyGroup Condition="'$(SilkMetapackage)' == 'true' or '$(SilkNativePackage)' == 'true'">
         <IncludeBuildOutput>false</IncludeBuildOutput>
@@ -10,7 +7,6 @@
         <SilkPublicApiExempt>true</SilkPublicApiExempt>
     </PropertyGroup>
     <!-- Core properties -->
->>>>>>> f07a7d8e
     <PropertyGroup>
         <PackageLicenseExpression>MIT</PackageLicenseExpression>
         <LangVersion>preview</LangVersion>
