// Licensed to the .NET Foundation under one or more agreements.
// The .NET Foundation licenses this file to you under the MIT license.

using System;
using System.Collections;
using System.Collections.Generic;
using System.IO;
using System.Linq;
using System.Runtime.InteropServices;
using JetBrains.Annotations;
using Nuke.Common;
using Nuke.Common.CI.GitHubActions;
using Nuke.Common.Git;
using Nuke.Common.IO;
using Nuke.Common.Tooling;
using Nuke.Common.Tools.DotNet;
using Nuke.Common.Tools.Git;
using Octokit;
using Octokit.Internal;
using static Nuke.Common.IO.CompressionTasks;
using static Nuke.Common.IO.FileSystemTasks;
using static Nuke.Common.IO.HttpTasks;
using static Nuke.Common.Tooling.ProcessTasks;
using static Nuke.Common.Tools.DotNet.DotNetTasks;
using static Nuke.Common.Tools.Git.GitTasks;
using static Nuke.Common.Tools.GitHub.GitHubTasks;

partial class Build {
    AbsolutePath SwiftShaderPath => RootDirectory / "build" / "submodules" / "SwiftShader";

    Target SwiftShader => CommonTarget
    (
        x => x.Before(Compile)
            .After(Clean)
            .Executes
            (
                () =>
                {
                    var buildDir = SwiftShaderPath / "build";
                    var runtimes = RootDirectory / "src" / "Native" / "Silk.NET.Vulkan.SwiftShader.Native" / "runtimes";

                    var prepare = "cmake .. -DSWIFTSHADER_WARNINGS_AS_ERRORS=FALSE -DSWIFTSHADER_BUILD_TESTS=FALSE";
                    var build = $"cmake --build . --config Release{JobsArg}";

                    // Work around SwiftShader's silly Git hook installation logic that fails as a submodule.
                    File.WriteAllText(
                        SwiftShaderPath / "CMakeLists.txt",
                        File.ReadAllText(SwiftShaderPath / "CMakeLists.txt")
                            .Replace("if(NOT EXISTS ${CMAKE_SOURCE_DIR}/.git/hooks/commit-msg)", "if(FALSE)"));

                    if (OperatingSystem.IsWindows())
                    {
                        foreach (var (platform, rid) in new[]
                        {
                            ("Win32", "win-x86"),
                            ("x64", "win-x64"),
<<<<<<< HEAD
                        })
                        {
=======
                            ("ARM64", "win-arm64"),
                        })
                        {
                            var configPath = SwiftShaderPath / "third_party" / "llvm-10.0" / "configs" / "windows" / "include" / "llvm" / "Config" / "llvm-config.h";

                            // Work around https://github.com/dotnet/Silk.NET/issues/2066.
                            if (platform == "ARM64")
                                File.WriteAllText(
                                    configPath,
                                    "#if !defined(__aarch64__) && (defined(_M_ARM64) || defined (_M_ARM64EC))" + Environment.NewLine +
                                    "#define __aarch64__ 1" + Environment.NewLine +
                                    "#endif" + Environment.NewLine +
                                    Environment.NewLine +
                                    File.ReadAllText(configPath));

>>>>>>> d3d7af3c
                            EnsureCleanDirectory(buildDir);

                            InheritedShell($"{prepare} -A {platform}", buildDir).AssertZeroExitCode();
                            InheritedShell(build, buildDir).AssertZeroExitCode();

                            CopyFile(buildDir / "Windows" / "vk_swiftshader.dll", runtimes / rid / "native" / "vk_swiftshader.dll", FileExistsPolicy.Overwrite);
                            CopyFile(buildDir / "Windows" / "vk_swiftshader_icd.json", runtimes / rid / "native" / "vk_swiftshader_icd.json", FileExistsPolicy.Overwrite);
                        }
                    }
                    else if (OperatingSystem.IsLinux())
                    {
                        foreach (var (triple, rid) in new[]
                        {
                            ("x86_64-linux-gnu", "linux-x64"),
                            ("arm-linux-gnueabihf", "linux-arm"),
                            ("aarch64-linux-gnu", "linux-arm64"),
                        })
                        {
                            EnsureCleanDirectory(buildDir);

                            InheritedShell($"{prepare} {GetCMakeToolchainFlag(triple)}", buildDir).AssertZeroExitCode();
                            InheritedShell(build, buildDir).AssertZeroExitCode();

                            InheritedShell($"{triple}-strip --strip-unneeded Linux/libvk_swiftshader.so", buildDir).AssertZeroExitCode();

                            CopyFile(buildDir / "Linux" / "libvk_swiftshader.so", runtimes / rid / "native" / "libvk_swiftshader.so", FileExistsPolicy.Overwrite);
                            CopyFile(buildDir / "Linux" / "vk_swiftshader_icd.json", runtimes / rid / "native" / "vk_swiftshader_icd.json", FileExistsPolicy.Overwrite);
                        }
                    }
                    else if (OperatingSystem.IsMacOS())
                    {
                        foreach (var (arch, rid) in new[]
                        {
                            ("x86_64", "osx-x64"),
                            ("arm64", "osx-arm64"),
                        })
                        {
                            EnsureCleanDirectory(buildDir);

                            InheritedShell($"{prepare} -DCMAKE_OSX_ARCHITECTURES={arch}", buildDir).AssertZeroExitCode();
                            InheritedShell(build, buildDir).AssertZeroExitCode();

                            InheritedShell($"strip -Sx Darwin/libvk_swiftshader.dylib", buildDir).AssertZeroExitCode();

                            CopyFile(buildDir / "Darwin" / "libvk_swiftshader.dylib", runtimes / rid / "native" / "libvk_swiftshader.dylib", FileExistsPolicy.Overwrite);
                            CopyFile(buildDir / "Darwin" / "vk_swiftshader_icd.json", runtimes / rid / "native" / "vk_swiftshader_icd.json", FileExistsPolicy.Overwrite);
                        }
                    }

                    Git("checkout HEAD CMakeLists.txt build/", SwiftShaderPath);

                    PrUpdatedNativeBinary("SwiftShader");
                }
            )
    );
}<|MERGE_RESOLUTION|>--- conflicted
+++ resolved
@@ -54,10 +54,6 @@
                         {
                             ("Win32", "win-x86"),
                             ("x64", "win-x64"),
-<<<<<<< HEAD
-                        })
-                        {
-=======
                             ("ARM64", "win-arm64"),
                         })
                         {
@@ -73,7 +69,6 @@
                                     Environment.NewLine +
                                     File.ReadAllText(configPath));
 
->>>>>>> d3d7af3c
                             EnsureCleanDirectory(buildDir);
 
                             InheritedShell($"{prepare} -A {platform}", buildDir).AssertZeroExitCode();
