--- conflicted
+++ resolved
@@ -55,11 +55,7 @@
 
                             // Vulkan Loader only supports Windows Arm64 by using clang-cl to build the assembly.
                             var extra = platform == "ARM64"
-<<<<<<< HEAD
-                                ? "-T ClangCL -DUSE_GAS=ON"
-=======
                                 ? " -T ClangCL -DUSE_GAS=ON"
->>>>>>> 257eb570
                                 : string.Empty;
 
                             InheritedShell($"{prepare} -A {platform}{extra}", buildDir).AssertZeroExitCode();
