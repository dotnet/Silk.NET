--- conflicted
+++ resolved
@@ -105,24 +105,16 @@
             )
     );
 
-<<<<<<< HEAD
     AbsolutePath SwiftShaderBuildPath => RootDirectory / "build" / "submodules" / "SwiftShader" / "build";
 
     Target SwiftShader => CommonTarget
     (
         x => x.Before(Compile)
             .After(Clean)
-=======
-    AbsolutePath GLFWPath => RootDirectory / "build" / "submodules" / "GLFW";
-    Target GLFW => CommonTarget
-    (
-        x => x.Before(Compile)
->>>>>>> f07a7d8e
             .Executes
             (
                 () =>
                 {
-<<<<<<< HEAD
                     var sysName = OperatingSystem.IsLinux() ? "Linux" :
                         OperatingSystem.IsWindows() ? "Windows" :
                         OperatingSystem.IsMacOS() ? "Darwin" : throw new PlatformNotSupportedException();
@@ -280,6 +272,65 @@
                     }
 
                     PrUpdatedNativeBinary("ANGLE");
+                }
+            )
+    );
+    AbsolutePath GLFWPath => RootDirectory / "build" / "submodules" / "GLFW";
+    Target GLFW => CommonTarget
+    (
+        x => x.Before(Compile)
+            .After(Clean)
+            .Executes
+            (
+                () =>
+                {
+                    var @out = GLFWPath / "build";
+                    var prepare = "cmake -S. -B build -D BUILD_SHARED_LIBS=ON";
+                    var build = "cmake --build build --config Release";
+                    EnsureCleanDirectory(@out);
+                    var runtimes = RootDirectory / "src" / "Native" / "Silk.NET.GLFW.Native" / "runtimes";
+                    if (OperatingSystem.IsWindows())
+                    {
+                        InheritedShell($"{prepare} -A X64", GLFWPath)
+                            .AssertZeroExitCode();
+                        InheritedShell(build, GLFWPath)
+                            .AssertZeroExitCode();
+                        CopyAll(@out.GlobFiles("src/Release/glfw3.dll"), runtimes / "win-x64" / "native");
+                        
+                        EnsureCleanDirectory(@out);
+                        
+                        InheritedShell($"{prepare} -A Win32", GLFWPath)
+                            .AssertZeroExitCode();
+                        InheritedShell(build, GLFWPath)
+                            .AssertZeroExitCode();
+                        
+                        CopyAll(@out.GlobFiles("src/Release/glfw3.dll"), runtimes / "win-x86" / "native");
+                    }
+                    else if (OperatingSystem.IsLinux())
+                    {
+                        InheritedShell($"{prepare} -DCMAKE_SYSTEM_PROCESSOR=x86_64", GLFWPath)
+                            .AssertZeroExitCode();
+                        InheritedShell(build, GLFWPath)
+                            .AssertZeroExitCode();
+                        CopyAll(@out.GlobFiles("src/libglfw.so"), runtimes / "linux-x64" / "native");
+                    }
+                    else if (OperatingSystem.IsMacOS())
+                    {
+                        InheritedShell($"{prepare} -DCMAKE_OSX_ARCHITECTURES=x86_64", GLFWPath)
+                            .AssertZeroExitCode();
+                        InheritedShell(build, GLFWPath)
+                            .AssertZeroExitCode();
+                        CopyAll(@out.GlobFiles("src/libglfw.3.dylib"), runtimes / "osx-x64" / "native");
+
+                        EnsureCleanDirectory(@out);
+                        
+                        InheritedShell($"{prepare} -DCMAKE_OSX_ARCHITECTURES=arm64", GLFWPath)
+                            .AssertZeroExitCode();
+                        InheritedShell(build, GLFWPath)
+                            .AssertZeroExitCode();
+                        
+                        CopyAll(@out.GlobFiles("src/libglfw.3.dylib"), runtimes / "osx-arm64" / "native");
+                    }
                 }
             )
     );
@@ -383,57 +434,4 @@
             }
         }
     }
-=======
-                    var @out = GLFWPath / "build";
-                    var prepare = "cmake -S. -B build -D BUILD_SHARED_LIBS=ON";
-                    var build = "cmake --build build --config Release";
-                    EnsureCleanDirectory(@out);
-                    var runtimes = RootDirectory / "src" / "Native" / "Silk.NET.GLFW.Native" / "runtimes";
-                    if (OperatingSystem.IsWindows())
-                    {
-                        InheritedShell($"{prepare} -A X64", GLFWPath)
-                            .AssertZeroExitCode();
-                        InheritedShell(build, GLFWPath)
-                            .AssertZeroExitCode();
-                        CopyAll(@out.GlobFiles("src/Release/glfw3.dll"), runtimes / "win-x64" / "native");
-                        
-                        EnsureCleanDirectory(@out);
-                        
-                        InheritedShell($"{prepare} -A Win32", GLFWPath)
-                            .AssertZeroExitCode();
-                        InheritedShell(build, GLFWPath)
-                            .AssertZeroExitCode();
-                        
-                        CopyAll(@out.GlobFiles("src/Release/glfw3.dll"), runtimes / "win-x86" / "native");
-                    }
-                    else if (OperatingSystem.IsLinux())
-                    {
-                        InheritedShell($"{prepare} -DCMAKE_SYSTEM_PROCESSOR=x86_64", GLFWPath)
-                            .AssertZeroExitCode();
-                        InheritedShell(build, GLFWPath)
-                            .AssertZeroExitCode();
-                        CopyAll(@out.GlobFiles("src/libglfw.so"), runtimes / "linux-x64" / "native");
-                    }
-                    else if (OperatingSystem.IsMacOS())
-                    {
-                        InheritedShell($"{prepare} -DCMAKE_OSX_ARCHITECTURES=x86_64", GLFWPath)
-                            .AssertZeroExitCode();
-                        InheritedShell(build, GLFWPath)
-                            .AssertZeroExitCode();
-                        CopyAll(@out.GlobFiles("src/libglfw.3.dylib"), runtimes / "osx-x64" / "native");
-
-                        EnsureCleanDirectory(@out);
-                        
-                        InheritedShell($"{prepare} -DCMAKE_OSX_ARCHITECTURES=arm64", GLFWPath)
-                            .AssertZeroExitCode();
-                        InheritedShell(build, GLFWPath)
-                            .AssertZeroExitCode();
-                        
-                        CopyAll(@out.GlobFiles("src/libglfw.3.dylib"), runtimes / "osx-arm64" / "native");
-                    }
-                }
-            )
-    );
-
->>>>>>> f07a7d8e
 }