﻿// Licensed to the .NET Foundation under one or more agreements.
// The .NET Foundation licenses this file to you under the MIT license.

using System;
using System.Collections;
using System.Collections.Concurrent;
using System.Collections.Generic;
using System.IO;
using System.Linq;
using System.Text.RegularExpressions;
using System.Threading.Tasks;
using JetBrains.Annotations;
using Microsoft.Build.Locator;
using Nuke.Common;
using Nuke.Common.CI.GitHubActions;
using Nuke.Common.IO;
using Nuke.Common.ProjectModel;
using Nuke.Common.Tooling;
using Nuke.Common.Utilities;
<<<<<<< HEAD
=======
using Octokit;
using Octokit.Internal;
>>>>>>> f07a7d8e
using static Nuke.Common.IO.FileSystemTasks;
using static Nuke.Common.Tooling.ProcessTasks;

partial class Build
{
    static readonly Regex PrRegex = new("refs\\/pull\\/([0-9]+).*", RegexOptions.Compiled);

    /// Support plugins are available for:
    ///   - JetBrains ReSharper        https://nuke.build/resharper
    ///   - JetBrains Rider            https://nuke.build/rider
    ///   - Microsoft VisualStudio     https://nuke.build/visualstudio
    ///   - Microsoft VSCode           https://nuke.build/vscode
    public static int Main() => Execute<Build>(x => x.Compile);
    static int IndexOfOrThrow(string x, char y)
    {
        var idx = x.IndexOf(y);
        if (idx == -1)
        {
            throw new ArgumentException();
        }

        return idx;
    }

    Dictionary<string, string> CreateEnvVarDictionary()
        => Environment.GetEnvironmentVariables()
            .Cast<DictionaryEntry>()
            .ToDictionary(x => (string) x.Key, x => (string) x.Value);

    IProcess InheritedShell(string cmd, [CanBeNull] string workDir = null)
        => OperatingSystem.IsWindows()
            ? StartProcess("powershell", $"-Command {cmd.DoubleQuote()}", workDir, CreateEnvVarDictionary())
            : StartProcess("bash", $"-c {cmd.DoubleQuote()}", workDir, CreateEnvVarDictionary());

    void AddToPath(string dir)
    {
        var pathVar = Environment.GetEnvironmentVariables()
            .Cast<DictionaryEntry>()
            .First(x => ((string) x.Key).Equals("PATH", StringComparison.OrdinalIgnoreCase));
        Environment.SetEnvironmentVariable
        (
            (string) pathVar.Key,
            (string) pathVar.Value + (OperatingSystem.IsWindows() ? $";{dir}" : $":{dir}")
        );
    }

    static void CopyAll(IEnumerable<AbsolutePath> paths, AbsolutePath dir)
    {
        foreach (var path in paths)
        {
            CopyFile(path, dir / Path.GetFileName(path), FileExistsPolicy.Overwrite);
        }
    }

<<<<<<< HEAD
    [Parameter("Configuration to build - Default is 'Debug' (local) or 'Release' (server)")]
=======
    [Nuke.Common.Parameter("Configuration to build - Default is 'Debug' (local) or 'Release' (server)")]
>>>>>>> f07a7d8e
    readonly string Configuration = IsLocalBuild ? "Debug" : "Release";

    [Nuke.Common.Parameter("Extra properties passed to MSBuild commands")]
    readonly string[] MsbuildProperties = Array.Empty<string>();

    [Solution] readonly Solution OriginalSolution;

    bool HasProcessedProperties { get; set; }

    Dictionary<string, object> ProcessedMsbuildPropertiesValue;

    Dictionary<string, object> ProcessedMsbuildProperties
    {
        get
        {
            if (!HasProcessedProperties)
            {
                ProcessedMsbuildPropertiesValue = MsbuildProperties.ToDictionary
                (
                    x => x.Substring(0, IndexOfOrThrow(x, '=')), x =>
                    {
                        var idx = IndexOfOrThrow(x, '=');
                        return (object) x.Substring(idx + 1, x.Length - idx - 1);
                    }
                );
            }

            return ProcessedMsbuildPropertiesValue;
        }
    }

    Target Prerequisites => _ => _.Executes(GenerateSolution);

    AbsolutePath SourceDirectory => RootDirectory / "src";
    
    ConcurrentDictionary<Target, Target> Targets = new();
    static Target GetEmptyTarget() => _ => _.Executes(() => {});
    Target CommonTarget([CanBeNull] Target actualTarget = null) => Targets.GetOrAdd
    (
        actualTarget ??= GetEmptyTarget(), def =>
        {
            def = def.DependsOn(Prerequisites);
            return actualTarget is null ? def : actualTarget(def);
        }
    );

    async Task AddOrUpdatePrComment(string type, string file, bool editOnly = false, params KeyValuePair<string, string>[] subs)
    {;
        var githubToken = EnvironmentInfo.GetVariable<string>("GITHUB_TOKEN");
        if (string.IsNullOrWhiteSpace(githubToken))
        {
            Logger.Info("GitHub token not found, skipping writing a comment.");
            return;
        }
        
        var @ref = GitHubActions.Instance.GitHubRef;
        if (string.IsNullOrWhiteSpace(@ref))
        {
            Logger.Info("Not running in GitHub Actions, skipping writing a comment.");
            return;
        }

        var prMatch = PrRegex.Match(@ref);
        if (!prMatch.Success || prMatch.Groups.Count < 2)
        {
            Logger.Info($"Couldn't match {@ref} to a PR, skipping writing a comment.");
            return;
        }

        if (!int.TryParse(prMatch.Groups[1].Value, out var pr))
        {
            Logger.Info($"Couldn't parse {@prMatch.Groups[1].Value} as an int, skipping writing a comment.");
            return;
        }
        
        var github = new GitHubClient
        (
            new ProductHeaderValue("Silk.NET-CI"),
            new InMemoryCredentialStore(new Credentials(githubToken))
        );

        var existingComment = (await github.Issue.Comment.GetAllForIssue("dotnet", "Silk.NET", pr))
            .FirstOrDefault(x => x.Body.Contains($"`{type}`") && x.User.Name == "github-actions[bot]");
        if (existingComment is null && editOnly)
        {
            Logger.Info("Edit only mode is on and no existing comment found, skipping writing a comment.");
            return;
        }

        var commentDir = RootDirectory / "build" / "comments";
        var commentText = await File.ReadAllTextAsync(commentDir / $"{file}.md") +
                          await File.ReadAllTextAsync(commentDir / "footer.md");
        foreach (var (key, value) in subs)
        {
            commentText = commentText.Replace($"{{{key}}}", value);
        }
        
        commentText = commentText.Replace("{actionsRun}", GitHubActions.Instance.GitHubRunNumber)
            .Replace("{typeId}", type);

        if (existingComment is not null)
        {
            Logger.Info("Updated the comment on the PR.");
            await github.Issue.Comment.Update("dotnet", "Silk.NET", existingComment.Id, commentText);
        }
        else
        {
            Logger.Info("Added a comment to the PR.");
            await github.Issue.Comment.Create("dotnet", "Silk.NET", pr, commentText);
        }
    }
}<|MERGE_RESOLUTION|>--- conflicted
+++ resolved
@@ -17,11 +17,8 @@
 using Nuke.Common.ProjectModel;
 using Nuke.Common.Tooling;
 using Nuke.Common.Utilities;
-<<<<<<< HEAD
-=======
 using Octokit;
 using Octokit.Internal;
->>>>>>> f07a7d8e
 using static Nuke.Common.IO.FileSystemTasks;
 using static Nuke.Common.Tooling.ProcessTasks;
 
@@ -76,11 +73,7 @@
         }
     }
 
-<<<<<<< HEAD
-    [Parameter("Configuration to build - Default is 'Debug' (local) or 'Release' (server)")]
-=======
     [Nuke.Common.Parameter("Configuration to build - Default is 'Debug' (local) or 'Release' (server)")]
->>>>>>> f07a7d8e
     readonly string Configuration = IsLocalBuild ? "Debug" : "Release";
 
     [Nuke.Common.Parameter("Extra properties passed to MSBuild commands")]
@@ -178,7 +171,7 @@
             commentText = commentText.Replace($"{{{key}}}", value);
         }
         
-        commentText = commentText.Replace("{actionsRun}", GitHubActions.Instance.GitHubRunNumber)
+        commentText = commentText.Replace("{actionsRun}", GitHubActions.Instance.GitHubRunNumber.ToString())
             .Replace("{typeId}", type);
 
         if (existingComment is not null)
