using System.Buffers;
using System.Numerics;
using System.Runtime;
using System.Runtime.CompilerServices;
using System.Runtime.InteropServices;
using System.Text;
using System.Text.Unicode;
using InlineIL;

namespace Silk.NET.Core;

/// <summary>
/// Contains marshalling utilities.
/// </summary>
public static unsafe class SilkMarshal
{
    private record GCHandleSentinel(GCHandle Handle)
    {
        public DependentHandle? DependentHandle { get; set; }

        ~GCHandleSentinel()
        {
            DependentHandle?.Dispose();
            Handle.Free();
        }
    }

    /// <summary>
    /// Converts a string into its native representation such that the returned ref can be passed to native.
    /// </summary>
    /// <param name="str">The string to convert.</param>
    /// <param name="charSize">Character size. Must be 1, 2, or 4.</param>
    /// <returns>A reference to the converted bytes.</returns>
    /// <exception cref="ArgumentException">
    /// Either:
    /// <list type="bullet">
    /// <item><description>The character size was not 1, 2 or 4.</description></item>
    /// <item><description><see cref="Utf8.FromUtf16"/> failed.</description></item>
    /// </list>
    /// </exception>
    [MethodImpl(MethodImplOptions.AggressiveInlining)]
    public static ref readonly byte StringToNative(ReadOnlySpan<char> str, nint charSize = 1)
    {
        if (Unsafe.IsNullRef(ref Unsafe.AsRef(in str.GetPinnableReference())))
        {
            return ref Unsafe.NullRef<byte>();
        }

        switch (charSize)
        {
            case 2:
            {
                return ref Unsafe.As<char, byte>(ref Unsafe.AsRef(in str.GetPinnableReference()));
            }
            default:
            {
                return ref StringToArray(str, charSize)![0];
            }
        }
    }

    /// <summary>
    /// Converts a string into its native representation such that the returned array can be passed to native.
    /// </summary>
    /// <param name="str">The string to convert.</param>
    /// <param name="charSize">Character size. Must be 1, 2, or 4.</param>
    /// <returns>The converted bytes.</returns>
    /// <exception cref="ArgumentException">
    /// Either:
    /// <list type="bullet">
    /// <item><description>The character size was not 1, 2 or 4.</description></item>
    /// <item><description><see cref="Utf8.FromUtf16"/> failed.</description></item>
    /// </list>
    /// </exception>
    [MethodImpl(MethodImplOptions.AggressiveInlining)]
    public static byte[]? StringToArray(ReadOnlySpan<char> str, nint charSize = 1)
    {
        if (Unsafe.IsNullRef(ref Unsafe.AsRef(in str.GetPinnableReference())))
        {
            return null;
        }

        switch (charSize)
        {
            case 1:
            {
                var maxCharCount = Encoding.UTF8.GetMaxByteCount(str.Length) + 1;
                byte[]? arr = null;
                try
                {
                    var utf8 =
                        maxCharCount > 256
                            ? arr = ArrayPool<byte>.Shared.Rent(maxCharCount)
                            : stackalloc byte[maxCharCount];
                    if (
                        Utf8.FromUtf16(str, utf8, out _, out var bytesWritten)
                        != OperationStatus.Done
                    )
                    {
                        throw new ArgumentException("Failed to convert to UTF8", nameof(str));
                    }

                    utf8 = utf8[..(bytesWritten + 1)];
                    utf8[bytesWritten] = 0;
                    var ret = new byte[utf8.Length];
                    utf8.CopyTo(ret);

                    return ret;
                }
                finally
                {
                    if (arr is not null)
                    {
                        ArrayPool<byte>.Shared.Return(arr);
                    }
                }
            }
            case 2:
            {
                var utf16 = new byte[(str.Length + 1) * 2];
                MemoryMarshal
                    .CreateReadOnlySpan(ref Unsafe.AsRef(in str[0]), str.Length + 1)
                    .CopyTo(MemoryMarshal.Cast<byte, char>(utf16));
                return utf16;
            }
            case 4:
            {
                var maxCharCount = Encoding.UTF32.GetMaxByteCount(str.Length) + 4;
                byte[]? arr = null;
                try
                {
                    var utf32 =
                        maxCharCount > 256
                            ? arr = ArrayPool<byte>.Shared.Rent(maxCharCount)
                            : stackalloc byte[maxCharCount];
                    var bytesWritten = Encoding.UTF32.GetBytes(str, utf32);
                    utf32 = utf32[..(bytesWritten + 4)];
                    Unsafe.As<byte, int>(ref utf32[bytesWritten]) = 0;
                    var ret = new byte[utf32.Length];
                    utf32.CopyTo(ret);

                    return ret;
                }
                finally
                {
                    if (arr is not null)
                    {
                        ArrayPool<byte>.Shared.Return(arr);
                    }
                }
            }
            default:
            {
                throw new ArgumentException(
                    "Invalid char size, must be 1, 2, or 4",
                    nameof(charSize)
                );
            }
        }
    }

    /// <summary>
    /// Creates an array containing the native representation of the given string array.
    /// </summary>
    /// <param name="strs">The strings.</param>
    /// <param name="charSize">The character size of the marshalled strings.</param>
    /// <returns></returns>
    /// <exception cref="InvalidOperationException">A GC exception occurred.</exception>
    public static byte[]? StringArrayToArray(ReadOnlySpan<string?> strs, nint charSize = 1)
    {
        var ret = new byte[strs.Length * sizeof(nint)];
        var span = MemoryMarshal.Cast<byte, nint>(ret);
        for (var i = 0; i < strs.Length; i++)
        {
            var native = StringToArray(strs[i], charSize);
            var handle = GCHandle.Alloc(native, GCHandleType.Pinned);
            var sentinel = new GCHandleSentinel(handle);
            var dep = new DependentHandle(ret, sentinel);
            if (!dep.IsAllocated)
            {
                throw new InvalidOperationException(
                    "Failed to allocate dependent handle to keep string alive"
                );
            }

            sentinel.DependentHandle = dep;
            span[i] = handle.AddrOfPinnedObject();
        }

        return ret;
    }

    /// <summary>
    /// Creates a reference to memory containing the native representation of the given string array.
    /// </summary>
    /// <param name="strs">The strings.</param>
    /// <param name="charSize">The character size of the marshalled strings.</param>
    /// <returns>The reference.</returns>
    /// <exception cref="InvalidOperationException">A GC exception occurred.</exception>
    public static ref byte StringArrayToNative(ReadOnlySpan<string?> strs, nint charSize = 1)
    {
        var ret = StringArrayToArray(strs, charSize);
        if (ret is null)
        {
            return ref Unsafe.NullRef<byte>();
        }

        return ref ret[0];
    }

    /// <summary>
    /// Creates a reference to memory containing the native representation of the given string 2d jagged array.
    /// </summary>
    /// <param name="strs">The strings.</param>
    /// <param name="charSize">The character size of the marshalled strings.</param>
    /// <returns>The reference.</returns>
    /// <exception cref="InvalidOperationException">A GC exception occurred.</exception>
<<<<<<< HEAD
    public static ref byte StringArrayToNative(ReadOnlySpan<string?[]> strs, nint charSize = 1)
=======
    // TODO analyzer to clarify that this only works if the inner array is const.
    public static ref byte StringArrayToNative(ReadOnlySpan<string[]> strs, nint charSize = 1)
>>>>>>> 74ddf75e
    {
        var ret = new byte[strs.Length * sizeof(nint)];
        var span = MemoryMarshal.Cast<byte, nint>(ret);
        for (var i = 0; i < strs.Length; i++)
        {
            ref var native = ref StringArrayToNative(strs[i], charSize);
            span[i] = (nint)Unsafe.AsPointer(ref native);
        }

        return ref ret[0];
    }

    /// <summary>
    /// Creates a reference to memory containing the native representation of the given string 3d jagged array.
    /// </summary>
    /// <param name="strs">The strings.</param>
    /// <param name="charSize">The character size of the marshalled strings.</param>
    /// <returns>The reference.</returns>
    /// <exception cref="InvalidOperationException">A GC exception occurred.</exception>
    // TODO analyzer to clarify that this only works if the inner array is const.
    public static ref byte StringArrayToNative(ReadOnlySpan<string[][]> strs, nint charSize = 1)
    {
        var ret = new byte[strs.Length * sizeof(nint)];
        var span = MemoryMarshal.Cast<byte, nint>(ret);
        for (var i = 0; i < strs.Length; i++)
        {
            ref var native = ref StringArrayToNative(strs[i], charSize);
            span[i] = (nint)Unsafe.AsPointer(ref native);
        }

        return ref ret[0];
    }

    /// <summary>
    /// Creates an array of pointers from an array of arrays.
    /// </summary>
    /// <param name="array">The span/array.</param>
    /// <typeparam name="T">The pointee type.</typeparam>
    /// <returns>The created array.</returns>
    /// <exception cref="InvalidOperationException">A GC exception occurred.</exception>
    // TODO analyzer to clarify that this only works if the inner array is const.
    [MethodImpl(MethodImplOptions.AggressiveInlining)]
    public static T*[] JaggedArrayToPointerArray<T>(ReadOnlySpan<T[]> array)
        where T : unmanaged
    {
        var ret = new T*[array.Length];
        for (var i = 0; i < array.Length; i++)
        {
            var handle = GCHandle.Alloc(array[i], GCHandleType.Pinned);
            var sentinel = new GCHandleSentinel(handle);
            var dep = new DependentHandle(ret, sentinel);
            if (!dep.IsAllocated)
            {
                throw new InvalidOperationException(
                    "Failed to allocate dependent handle to keep string alive"
                );
            }

            sentinel.DependentHandle = dep;
            ret[i] = (T*)handle.AddrOfPinnedObject();
        }

        return ret;
    }

    /// <summary>
    /// Creates an array of pointers from a 3D JaggedArray.
    /// </summary>
    /// <param name="array">The span/array.</param>
    /// <typeparam name="T">The pointee type.</typeparam>
    /// <returns>The created array.</returns>
    /// <exception cref="InvalidOperationException">A GC exception occurred.</exception>
    // TODO analyzer to clarify that this only works if the inner array is const.
    [MethodImpl(MethodImplOptions.AggressiveInlining)]
    public static T**[] JaggedArrayToPointerArray<T>(ReadOnlySpan<T[][]> array)
        where T : unmanaged
    {
        var ret = new T**[array.Length];
        for (var i = 0; i < array.Length; i++)
        {
            var temp = JaggedArrayToPointerArray<T>(array[i]);

            var handle = GCHandle.Alloc(temp, GCHandleType.Pinned);
            var sentinel = new GCHandleSentinel(handle);
            var dep = new DependentHandle(ret, sentinel);
            if (!dep.IsAllocated)
            {
                throw new InvalidOperationException(
                    "Failed to allocate dependent handle to keep string alive"
                );
            }

            sentinel.DependentHandle = dep;
            ret[i] = (T**)handle.AddrOfPinnedObject();
        }

        return ret;
    }

    /// <summary>
    /// Creates an array of pointers from a 4D JaggedArray.
    /// </summary>
    /// <param name="array">The span/array.</param>
    /// <typeparam name="T">The pointee type.</typeparam>
    /// <returns>The created array.</returns>
    /// <exception cref="InvalidOperationException">A GC exception occurred.</exception>
    // TODO analyzer to clarify that this only works if the inner array is const.
    [MethodImpl(MethodImplOptions.AggressiveInlining)]
    public static T***[] JaggedArrayToPointerArray<T>(ReadOnlySpan<T[][][]> array)
        where T : unmanaged
    {
        var ret = new T***[array.Length];
        for (var i = 0; i < array.Length; i++)
        {
            var temp = JaggedArrayToPointerArray<T>(array[i]);

            var handle = GCHandle.Alloc(temp, GCHandleType.Pinned);
            var sentinel = new GCHandleSentinel(handle);
            var dep = new DependentHandle(ret, sentinel);
            if (!dep.IsAllocated)
            {
                throw new InvalidOperationException(
                    "Failed to allocate dependent handle to keep string alive"
                );
            }

            sentinel.DependentHandle = dep;
            ret[i] = (T***)handle.AddrOfPinnedObject();
        }

        return ret;
    }

    /// <summary>
    /// Converts a span of string pointers to a string array.
    /// </summary>
    /// <param name="native">The pointer span.</param>
    /// <param name="charSize">The character size.</param>
    /// <returns>The read string array.</returns>
    [MethodImpl(MethodImplOptions.AggressiveInlining)]
    public static string?[]? NativeToStringArray(ReadOnlySpan<nint> native, nint charSize = 1)
    {
        if (Unsafe.IsNullRef(ref Unsafe.AsRef(in native.GetPinnableReference())))
        {
            return null;
        }
        var ret = new string?[native.Length];
        for (var i = 0; i < native.Length; i++)
        {
            ret[i] = NativeToString(ref *(byte*)native[i], charSize);
        }

        return ret;
    }

    /// <summary>
    /// Converts a span of string pointers to an array of string array.
    /// </summary>
    /// <param name="native">The pointer span.</param>
    /// <param name="charSize">The character size.</param>
    /// <param name="lengths">length of the first-level arrays</param>
    /// <returns>The read string array.</returns>
    [MethodImpl(MethodImplOptions.AggressiveInlining)]
    public static string?[]?[]? NativeToStringArray(
        ReadOnlySpan<nint> native,
        int[] lengths,
        nint charSize = 1
    )
    {
        if (native == null || native.Length != lengths.Length)
        {
            return null;
        }

        string?[]?[]? strings = new string[native.Length][];
        for (int i = 0; i < native.Length; i++)
        {
            strings[i] = NativeToStringArray(
                MemoryMarshal.CreateReadOnlySpan(
                    ref Unsafe.As<byte, nint>(ref Unsafe.AsRef<byte>((byte*)native[i])),
                    lengths[i]
                ),
                charSize
            );
        }

        return strings;
    }

    /// <summary>
    /// Converts a span of string pointers to an array of string array.
    /// </summary>
    /// <param name="native">The pointer span.</param>
    /// <param name="charSize">The character size.</param>
    /// <param name="lengths0">length of the first-level arrays</param>
    /// <param name="lengths1">length of the second-level arrays</param>
    /// <returns>The read string array.</returns>
    [MethodImpl(MethodImplOptions.AggressiveInlining)]
    public static string?[]?[]?[]? NativeToStringArray(
        ReadOnlySpan<nint> native,
        int[] lengths0,
        int[] lengths1,
        nint charSize = 1
    )
    {
        if (native == null || native.Length != lengths0.Length)
        {
            return null;
        }

        string?[]?[]?[]? strings = new string[native.Length][][];
        for (int i = 0; i < native.Length; i++)
        {
            strings[i] = NativeToStringArray(
                MemoryMarshal.CreateReadOnlySpan(
                    ref Unsafe.As<byte, nint>(ref Unsafe.AsRef<byte>((byte*)native[i])),
                    lengths0[i]
                ),
                lengths1,
                charSize
            );
        }

        return strings;
    }

    /// <summary>
    /// Converts a byte reference to a string.
    /// </summary>
    /// <param name="native">A reference to the string's native representation.</param>
    /// <param name="charSize">The character size of the native representation.</param>
    /// <returns>The string.</returns>
    /// <exception cref="ArgumentException"><paramref name="native"/> must be 1, 2, or 4.</exception>
    [MethodImpl(MethodImplOptions.AggressiveInlining)]
    public static string? NativeToString(ref byte native, nint charSize = 1)
    {
        if (Unsafe.IsNullRef(ref native))
        {
            return null;
        }
        switch (charSize)
        {
            case 1:
            {
                fixed (byte* ptr = &native)
                {
                    return Encoding.UTF8.GetString(
                        MemoryMarshal.CreateReadOnlySpanFromNullTerminated(ptr)
                    );
                }
            }
            case 2:
            {
                fixed (void* ptr = &native)
                {
                    return new string((char*)ptr);
                }
            }
            case 4:
            {
                fixed (byte* ptr = &native)
                {
                    int words;
                    for (words = 0; ((uint*)ptr)[words] != 0; words++)
                    {
                        // do nothing
                    }

                    return Encoding.UTF32.GetString(ptr, words * 4);
                }
            }
            default:
            {
                throw new ArgumentException("Char size must be 1, 2, or 4", nameof(charSize));
            }
        }
    }

    /// <summary>
    /// Creates a reference from a managed reference.
    /// </summary>
    /// <param name="ref">A reference to a <typeparamref name="T"/>.</param>
    /// <typeparam name="T">The pointee type.</typeparam>
    /// <returns>The pointer to the given reference.</returns>
    public static Ref<T> AsRef<T>(ref this T @ref)
        where T : unmanaged => new(ref @ref);

    /// <summary>
    /// Creates a reference from a span.
    /// </summary>
    /// <param name="ref">A span of <typeparamref name="T"/>.</param>
    /// <typeparam name="T">The pointee type.</typeparam>
    /// <returns>The pointer to the given span's elements.</returns>
    public static Ref<T> AsRef<T>(this Span<T> @ref)
        where T : unmanaged => new(ref @ref.GetPinnableReference());

    /// <summary>
    /// Creates a reference from a readonly span.
    /// </summary>
    /// <param name="ref">A span of <typeparamref name="T"/>.</param>
    /// <typeparam name="T">The pointee type.</typeparam>
    /// <returns>The pointer to the given span's elements.</returns>
    public static Ref<T> AsRef<T>(this ReadOnlySpan<T> @ref)
        where T : unmanaged => @ref;

    /// <summary>
    /// Creates a 2D Ref from a reference.
    /// </summary>
    /// <param name="ref">A reference to a <see cref="Ptr{T}"/>.</param>
    /// <typeparam name="T">The pointee type.</typeparam>
    /// <returns>The pointer to the given reference.</returns>
    public static Ref2D<T> AsRef2D<T>(ref this Ref<T> @ref)
        where T : unmanaged => new(ref @ref);

    /// <summary>
    /// Creates a 2D Ref from a reference to a span.
    /// </summary>
    /// <param name="ref">A reference to a <see cref="Ptr{T}"/>.</param>
    /// <typeparam name="T">The pointee type.</typeparam>
    /// <returns>The pointer to the given reference.</returns>
    public static Ref2D<T> AsRef2D<T>(ref this Span<T> @ref)
        where T : unmanaged
    {
        IL.Emit.Ldarg_0();
        IL.Emit.Newobj(
            MethodRef.Constructor(
                TypeRef.Type(typeof(Ref2D<>).MakeGenericType(typeof(T))),
                TypeRef.Type(typeof(Ref<>).MakeGenericType(typeof(T)).MakeByRefType())
            )
        );
        IL.Emit.Ret();
        throw IL.Unreachable();
    }

    /// <summary>
    /// Creates a 2D Ref from a reference to a readonly span.
    /// </summary>
    /// <param name="ref">A reference to a <see cref="Ptr{T}"/>.</param>
    /// <typeparam name="T">The pointee type.</typeparam>
    /// <returns>The pointer to the given reference.</returns>
    public static Ref2D<T> AsRef2D<T>(ref this ReadOnlySpan<T> @ref)
        where T : unmanaged
    {
        IL.Emit.Ldarg_0();
        IL.Emit.Newobj(
            MethodRef.Constructor(
                TypeRef.Type(typeof(Ref2D<>).MakeGenericType(typeof(T))),
                TypeRef.Type(typeof(Ref<>).MakeGenericType(typeof(T)).MakeByRefType())
            )
        );
        IL.Emit.Ret();
        throw IL.Unreachable();
    }

    /// <summary>
    /// Converts a span of ptrs to a 2D jagged array
    /// </summary>
    /// <typeparam name="T"></typeparam>
    /// <param name="span"></param>
    /// <param name="lengths">length of each array in the span</param>
    /// <returns></returns>
    public static T[][] NativeToArray<T>(Span<nint> span, int[] lengths)
        where T : unmanaged
    {
        T[][] ret = new T[span.Length][];
        for (int i = 0; i < span.Length; i++)
        {
            T* ptr = (T*)span[0];

            if (ptr != null)
            {
                ret[i] = new Span<T>(ptr, lengths[i]).ToArray();
            }
        }
        return ret;
    }

    /// <summary>
    /// Converts a span of ptrs to a 3D jagged array
    /// </summary>
    /// <typeparam name="T"></typeparam>
    /// <param name="span"></param>
    /// <param name="lengths0">length of each array in the span</param>
    /// <param name="lengths1">length of each array in the arrays in the span</param>
    /// <returns></returns>
    public static T[][][] NativeToArray<T>(Span<nint> span, int[] lengths0, int[][] lengths1)
        where T : unmanaged
    {
        T[][][] ret = new T[span.Length][][];
        for (int i = 0; i < span.Length; i++)
        {
            T* ptr = (T*)span[0];

            if (ptr != null)
            {
                ret[i] = NativeToArray<T>(new(ptr, lengths0[i]), lengths1[i]);
            }
        }
        return ret;
    }

    /// <summary>
    /// Represents an unsafe constant cast wherein:
    /// <list type="bullet">
    /// <item>
    /// <term>Casts to smaller types truncate the most significant bits.</term>
    /// <description>
    /// The return value is obtained by reinterpreting and dereferencing a pointer to <typeparamref name="TFrom"/> as a
    /// <typeparamref name="TTo"/>, which on a little-endian machine is offset by the absolute byte difference between
    /// the size of <typeparamref name="TFrom"/> and <typeparamref name="TTo"/> to ensure that only the least
    /// significant bits are taken; or an equivalent, more optimised methodology for smaller types.
    /// </description>
    /// </item>
    /// <item>
    /// <term>Casts to larger types fill the most significant bits with zeroes.</term>
    /// <description>
    /// Assignment occurs through reinterpretation of a pointer to a zeroed-out <typeparamref name="TTo"/> to a
    /// <typeparamref name="TFrom"/>, which on a little-endian machine is offset by the absolute byte difference
    /// between the size of <typeparamref name="TFrom"/> and <typeparamref name="TTo"/>, to obtain the return value;
    /// or an equivalent, more optimised methodology for smaller types.
    /// </description>
    /// </item>
    /// </list>
    /// </summary>
    /// <remarks>
    /// This is optimised to a <see cref="Unsafe.BitCast{TFrom, TTo}"/> where possible. Namely, where the size of types
    /// are the same or where <typeparamref name="TFrom"/> and <typeparamref name="TTo"/> both have the same size as a
    /// primitive type. This often results in a single CPU instruction (on x64) being emitted when inlined.
    /// </remarks>
    /// <param name="value">The value to cast.</param>
    /// <typeparam name="TFrom">The type to cast from.</typeparam>
    /// <typeparam name="TTo">The type to cast to.</typeparam>
    /// <returns>The casted constant.</returns>
    /// <exception cref="NotImplementedException">
    /// Currently, neither signed numbers that are not primitive-sized nor floating point numbers are supported
    /// <typeparamref name="TTo"/> types.
    /// </exception>
    [MethodImpl(MethodImplOptions.AggressiveInlining | MethodImplOptions.AggressiveOptimization)]
    public static TTo ConstCast<TFrom, TTo>(TFrom value)
        where TFrom : unmanaged
        where TTo : unmanaged
    {
        [MethodImpl(MethodImplOptions.NoInlining | MethodImplOptions.AggressiveOptimization)]
        static TTo UnsignedFallback(TFrom value)
        {
            if (sizeof(TFrom) > sizeof(TTo))
            {
                var valcop = value; // <-- codegen dies otherwise, presumably some pessimism?
                return *(
                    (TTo*)&valcop + (BitConverter.IsLittleEndian ? sizeof(TFrom) - sizeof(TTo) : 0)
                );
            }

            TTo val = default;
            *(TFrom*)(&val + (BitConverter.IsLittleEndian ? sizeof(TTo) - sizeof(TFrom) : 0)) =
                value;
            return val;
        }

        // Sadly switch expression codegen is not optimal so we have the below abominations.
        // I can't wait for the alternatives to Silk.NET to point this out to prospective users and say that this code
        // is disgusting therefore the entire library is disgusting. Yes, I know it's disgusting. The point is we do
        // this for perf so you don't have to!
        //
        // Oh here's the codegen on x64:
        // IntEnum -> int: mov eax, ecx; ret        ShortEnum -> int: movzx eax, cx; ret
        // IntEnum -> uint: mov eax, ecx; ret       ShortEnum -> uint: movzx eax, cx; ret
        // IntEnum -> long: mov eax, ecx; ret       ShortEnum -> long: movzx eax, cx; ret
        // IntEnum -> ulong: mov eax, ecx; ret      ShortEnum -> ulong: movzx eax, cx; ret
        // IntEnum -> short: movsx rax, cx; ret     ShortEnum -> short: movsx rax, cx; ret
        // IntEnum -> ushort: movzx eax, cx; ret    ShortEnum -> ushort: movzx eax, cx; ret
        // IntEnum -> byte: movzx eax, cl; ret      ShortEnum -> byte: movzx eax, cl; ret
        // IntEnum -> sbyte: movsx rax, cl; ret     ShortEnum -> sbyte: movsx rax, cl; ret
        // UIntEnum -> int: mov eax, ecx; ret       UShortEnum -> int: movzx eax, cx; ret
        // UIntEnum -> uint: mov eax, ecx; ret      UShortEnum -> uint: movzx eax, cx; ret
        // UIntEnum -> long: mov eax, ecx; ret      UShortEnum -> long: movzx eax, cx; ret
        // UIntEnum -> ulong: mov eax, ecx; ret     UShortEnum -> ulong: movzx eax, cx; ret
        // UIntEnum -> short: movsx rax, cx; ret    UShortEnum -> short: movsx rax, cx; ret
        // UIntEnum -> ushort: movzx eax, cx; ret   UShortEnum -> ushort: movzx eax, cx; ret
        // UIntEnum -> byte: movzx eax, cl; ret     UShortEnum -> byte: movzx eax, cl; ret
        // UIntEnum -> sbyte: movsx rax, cl; ret    UShortEnum -> sbyte: movsx rax, cl; ret
        // LongEnum -> int: mov eax, ecx; ret       ByteEnum -> int: movzx eax, cl; ret
        // LongEnum -> uint: mov eax, ecx; ret      ByteEnum -> uint: movzx eax, cl; ret
        // LongEnum -> long: mov rax, rcx; ret      ByteEnum -> long: movzx eax, cl; ret
        // LongEnum -> ulong: mov rax, rcx; ret     ByteEnum -> ulong: movzx eax, cl; ret
        // LongEnum -> short: movsx rax, cx; ret    ByteEnum -> short: movzx eax, cl; ret
        // LongEnum -> ushort: movzx eax, cx; ret   ByteEnum -> ushort: movzx eax, cl; ret
        // LongEnum -> byte: movzx eax, cl; ret     ByteEnum -> byte: movzx eax, cl; ret
        // LongEnum -> sbyte: movsx rax, cl; ret    ByteEnum -> sbyte: movsx rax, cl; ret
        // ULongEnum -> int: mov eax, ecx; ret      SByteEnum -> int: movzx eax, cl; ret
        // ULongEnum -> uint: mov eax, ecx; ret     SByteEnum -> uint: movzx eax, cl; ret
        // ULongEnum -> long: mov rax, rcx; ret     SByteEnum -> long: movzx eax, cl; ret
        // ULongEnum -> ulong: mov rax, rcx; ret    SByteEnum -> ulong: movzx eax, cl; ret
        // ULongEnum -> short: movsx rax, cx; ret   SByteEnum -> short: movzx eax, cl; ret
        // ULongEnum -> ushort: movzx eax, cx; ret  SByteEnum -> ushort: movzx eax, cl; ret
        // ULongEnum -> byte: movzx eax, cl; ret    SByteEnum -> byte: movzx eax, cl; ret
        // ULongEnum -> sbyte: movsx rax, cl; ret   SByteEnum -> sbyte: movsx rax, cl; ret

        [MethodImpl(
            MethodImplOptions.AggressiveInlining | MethodImplOptions.AggressiveOptimization
        )]
        static TTo UnsignedCast(TFrom value) =>
            sizeof(TTo) == sizeof(TFrom) ? Unsafe.BitCast<TFrom, TTo>(value)
            : sizeof(TTo) == 1 && sizeof(TFrom) == 2
                ? Unsafe.BitCast<byte, TTo>((byte)Unsafe.BitCast<TFrom, ushort>(value))
            : sizeof(TTo) == 1 && sizeof(TFrom) == 4
                ? Unsafe.BitCast<byte, TTo>((byte)Unsafe.BitCast<TFrom, uint>(value))
            : sizeof(TTo) == 1 && sizeof(TFrom) == 8
                ? Unsafe.BitCast<byte, TTo>((byte)Unsafe.BitCast<TFrom, ulong>(value))
            : sizeof(TTo) == 2 && sizeof(TFrom) == 1
                ? Unsafe.BitCast<ushort, TTo>(Unsafe.BitCast<TFrom, byte>(value))
            : sizeof(TTo) == 2 && sizeof(TFrom) == 4
                ? Unsafe.BitCast<ushort, TTo>((ushort)Unsafe.BitCast<TFrom, uint>(value))
            : sizeof(TTo) == 2 && sizeof(TFrom) == 8
                ? Unsafe.BitCast<ushort, TTo>((ushort)Unsafe.BitCast<TFrom, ulong>(value))
            : sizeof(TTo) == 4 && sizeof(TFrom) == 1
                ? Unsafe.BitCast<uint, TTo>(Unsafe.BitCast<TFrom, byte>(value))
            : sizeof(TTo) == 4 && sizeof(TFrom) == 2
                ? Unsafe.BitCast<uint, TTo>(Unsafe.BitCast<TFrom, ushort>(value))
            : sizeof(TTo) == 4 && sizeof(TFrom) == 8
                ? Unsafe.BitCast<uint, TTo>((uint)Unsafe.BitCast<TFrom, ulong>(value))
            : sizeof(TTo) == 8 && sizeof(TFrom) == 1
                ? Unsafe.BitCast<ulong, TTo>(Unsafe.BitCast<TFrom, byte>(value))
            : sizeof(TTo) == 8 && sizeof(TFrom) == 2
                ? Unsafe.BitCast<ulong, TTo>(Unsafe.BitCast<TFrom, ushort>(value))
            : sizeof(TTo) == 8 && sizeof(TFrom) == 4
                ? Unsafe.BitCast<ulong, TTo>(Unsafe.BitCast<TFrom, uint>(value))
            : UnsignedFallback(value);

        [MethodImpl(MethodImplOptions.NoInlining | MethodImplOptions.AggressiveOptimization)]
        static TTo SignedFallback(TFrom _) =>
            throw new NotImplementedException(
                "Non-primitive signed numbers are not supported at this time."
            );

        [MethodImpl(
            MethodImplOptions.AggressiveInlining | MethodImplOptions.AggressiveOptimization
        )]
        static TTo SignedCast(TFrom value) =>
            sizeof(TTo) == sizeof(TFrom) ? Unsafe.BitCast<TFrom, TTo>(value)
            : sizeof(TTo) == 1 && sizeof(TFrom) == 2
                ? Unsafe.BitCast<sbyte, TTo>((sbyte)Unsafe.BitCast<TFrom, short>(value))
            : sizeof(TTo) == 1 && sizeof(TFrom) == 4
                ? Unsafe.BitCast<sbyte, TTo>((sbyte)Unsafe.BitCast<TFrom, int>(value))
            : sizeof(TTo) == 1 && sizeof(TFrom) == 8
                ? Unsafe.BitCast<sbyte, TTo>((sbyte)Unsafe.BitCast<TFrom, long>(value))
            : sizeof(TTo) == 2 && sizeof(TFrom) == 1
                ? Unsafe.BitCast<short, TTo>(Unsafe.BitCast<TFrom, sbyte>(value))
            : sizeof(TTo) == 2 && sizeof(TFrom) == 4
                ? Unsafe.BitCast<short, TTo>((short)Unsafe.BitCast<TFrom, int>(value))
            : sizeof(TTo) == 2 && sizeof(TFrom) == 8
                ? Unsafe.BitCast<short, TTo>((short)Unsafe.BitCast<TFrom, long>(value))
            : sizeof(TTo) == 4 && sizeof(TFrom) == 1
                ? Unsafe.BitCast<int, TTo>(Unsafe.BitCast<TFrom, sbyte>(value))
            : sizeof(TTo) == 4 && sizeof(TFrom) == 2
                ? Unsafe.BitCast<int, TTo>(Unsafe.BitCast<TFrom, short>(value))
            : sizeof(TTo) == 4 && sizeof(TFrom) == 8
                ? Unsafe.BitCast<int, TTo>((int)Unsafe.BitCast<TFrom, long>(value))
            : sizeof(TTo) == 8 && sizeof(TFrom) == 1
                ? Unsafe.BitCast<long, TTo>(Unsafe.BitCast<TFrom, sbyte>(value))
            : sizeof(TTo) == 8 && sizeof(TFrom) == 2
                ? Unsafe.BitCast<long, TTo>(Unsafe.BitCast<TFrom, short>(value))
            : sizeof(TTo) == 8 && sizeof(TFrom) == 4
                ? Unsafe.BitCast<long, TTo>(Unsafe.BitCast<TFrom, int>(value))
            : SignedFallback(value);

        return typeof(TTo).IsAssignableTo(typeof(IFloatingPoint<>))
                ? throw new NotImplementedException(
                    "Floating points are not supported at this time."
                )
            : typeof(TTo).IsAssignableTo(typeof(ISignedNumber<>)) ? SignedCast(value)
            : UnsignedCast(value);
    }

    /// <summary>
    /// Holds <see cref="GCHandle"/>s for delegates passed to <see cref="DelegateToPtr{T}"/> to prevent
    /// <see cref="ExecutionEngineException"/>s as a result of the delegate being garbage collected.
    /// </summary>
    private static readonly Dictionary<nint, GCHandle> _delegateGCHandles = new();

    /// <summary>
    /// Gets a function pointer for the given delegate.
    /// </summary>
    /// <param name="delegate">The delegate.</param>
    /// <typeparam name="T">The type of the delegate.</typeparam>
    /// <returns>The function pointer.</returns>
    /// <remarks>
    /// The returned pointer must be freed using <see cref="Free"/> once it is no longer in use.
    /// </remarks>
    public static Ptr DelegateToPtr<T>(T @delegate)
        where T : Delegate
    {
        var gch = GCHandle.Alloc(@delegate);
        var ptr = Marshal.GetFunctionPointerForDelegate(@delegate);
        _delegateGCHandles[ptr] = gch;
        return (void*)ptr;
    }

    /// <summary>
    /// Frees a pointer previously allocated from:
    /// <list type="bullet">
    /// <item><description><see cref="DelegateToPtr{T}"/></description></item>
    /// </list>
    /// </summary>
    /// <param name="ptr">The pointer to free.</param>
    /// <remarks>
    /// Generally this function must be used for any <see cref="SilkMarshal"/> function returning
    /// </remarks>
    public static void Free(Ptr ptr)
    {
        if (_delegateGCHandles.Remove((nint)ptr.Native, out var gch))
        {
            gch.Free();
        }
    }
}<|MERGE_RESOLUTION|>--- conflicted
+++ resolved
@@ -215,12 +215,8 @@
     /// <param name="charSize">The character size of the marshalled strings.</param>
     /// <returns>The reference.</returns>
     /// <exception cref="InvalidOperationException">A GC exception occurred.</exception>
-<<<<<<< HEAD
+    // TODO analyzer to clarify that this only works if the inner array is const.
     public static ref byte StringArrayToNative(ReadOnlySpan<string?[]> strs, nint charSize = 1)
-=======
-    // TODO analyzer to clarify that this only works if the inner array is const.
-    public static ref byte StringArrayToNative(ReadOnlySpan<string[]> strs, nint charSize = 1)
->>>>>>> 74ddf75e
     {
         var ret = new byte[strs.Length * sizeof(nint)];
         var span = MemoryMarshal.Cast<byte, nint>(ret);
