<<<<<<< HEAD
using System;
using System.Buffers;
using System.Collections.Concurrent;
using System.Collections.Generic;
using System.Diagnostics;
=======
﻿using System.Buffers;
>>>>>>> 1b206466
using System.Diagnostics.CodeAnalysis;
using System.Globalization;
using System.Text.RegularExpressions;
using Humanizer;
<<<<<<< HEAD
using Microsoft.Build.Evaluation;
using Microsoft.CodeAnalysis;
using Microsoft.CodeAnalysis.CSharp;
using Microsoft.CodeAnalysis.CSharp.Syntax;
using Microsoft.CodeAnalysis.Editing;
using Microsoft.CodeAnalysis.FindSymbols;
using Microsoft.Extensions.Logging;
using Silk.NET.SilkTouch.Mods;
using Project = Microsoft.CodeAnalysis.Project;
using static Microsoft.CodeAnalysis.CSharp.SyntaxFactory;
=======
using Microsoft.CodeAnalysis;
using Microsoft.Extensions.Logging;
using Silk.NET.SilkTouch.Mods;
using Silk.NET.SilkTouch.Mods.LocationTransformation;
>>>>>>> 1b206466

namespace Silk.NET.SilkTouch.Naming;

/// <summary>
/// Contains utilities used throughout the naming namespace.
/// </summary>
[SuppressMessage("ReSharper", "LoopCanBeConvertedToQuery")]
public static partial class NameUtils
{
    /// <summary>
    /// An instance of <see cref="SearchValues{T}"/> matching ASCII capital letters.
    /// </summary>
    public static readonly SearchValues<char> Uppercase = SearchValues.Create(
        "ABCDEFGHIJKLMNOPQRSTUVWXYZ"
    );

    /// <summary>
    /// An instance of <see cref="SearchValues{T}"/> matching ASCII lowercase letters and numbers.
    /// </summary>
    public static readonly SearchValues<char> NotUppercase = SearchValues.Create(
        "abcdefghijklmnopqrstuvwxyz0123456789"
    );

    /// <summary>
    /// An instance of <see cref="SearchValues{T}"/> matching ASCII letters, numbers, and an underscore.
    /// </summary>
    public static readonly SearchValues<char> IdentifierChars = SearchValues.Create(
        "ABCDEFGHIJKLMNOPQRSTUVWXYZabcdefghijklmnopqrstuvwxyz0123456789_"
    );

    /// <summary>
    /// Prettifies the given string.
    /// </summary>
    /// <param name="str">The string to prettify.</param>
    /// <param name="transformer">
    /// The transformer that mutates a humanised string before being converted back to pascal case.
    /// </param>
    /// <param name="allowAllCaps">Whether the output is allowed to be fully capitalised ("all caps").</param>
    /// <returns>The pretty string.</returns>
    public static string Prettify(
        this string str,
        ICulturedStringTransformer transformer,
        bool allowAllCaps = false
    )
    {
        var ret = string.Join(
            null,
            str.LenientUnderscore()
                .Humanize()
                .Transform(transformer)
                .Pascalize()
                .Where(x => char.IsLetter(x) || char.IsNumber(x))
        );

        if (ret.Length == 0)
        {
            throw new InvalidOperationException($"Failed to prettify string: {str}");
        }

        var retSpan = ret.AsSpan();
        if (!allowAllCaps && retSpan.IndexOfAny(NotUppercase) == -1)
        {
            Span<char> caps = stackalloc char[retSpan.Length - 1];
            retSpan[1..].ToLower(caps, CultureInfo.InvariantCulture);
            ret = $"{ret[0]}{caps}";
        }
        return !char.IsLetter(ret[0]) ? $"X{ret}" : ret;
    }

    /// <summary>
    /// Finds a common prefix in a set of names with respect to the word boundaries
    /// </summary>
    /// <param name="names">Set of names, snake_case</param>
    /// <param name="allowFullMatch">Allows result to be a full match with one of the names</param>
    /// <param name="allowLeadingDigits">Allows remainder tokens to start with a digit</param>
    /// <param name="naive">
    /// Just match the start of the strings, don't bother checking for obvious name separation gaps.
    /// </param>
    /// <returns>String that is common between all provided names</returns>
    public static string FindCommonPrefix(
        IReadOnlyCollection<string> names,
        bool allowFullMatch,
        bool allowLeadingDigits,
        bool naive = false
    )
    {
        if (names.Count == 0)
        {
            return "";
        }

        if (allowFullMatch && names.Count == 1)
        {
            return names.First();
        }

        var commonPrefixFirstPass = FindCommonPrefix(
            names,
            allowFullMatch,
            names.Max(x => x.Length),
            naive
        );
        if (allowLeadingDigits)
        {
            return commonPrefixFirstPass;
        }

        var tgtPos = commonPrefixFirstPass.Length;

        var startingWithDigit = names.Where(n => n.Length > tgtPos && char.IsDigit(n[tgtPos]));
        return startingWithDigit.Any()
            ? FindCommonPrefix(names, allowFullMatch, tgtPos - 1, naive)
            : commonPrefixFirstPass;
    }

    /// <summary>
    /// Finds a common prefix in a set of names with respect to the word boundaries
    /// </summary>
    /// <param name="names">Set of names, snake_case</param>
    /// <param name="allowFullMatch">Allows result to be a a full match with one of the names</param>
    /// <param name="maxLen">Match length limit</param>
    /// <param name="naive">
    /// Just match the start of the strings, don't bother checking for obvious name separation gaps.
    /// </param>
    /// <returns>String that is common between all provided names</returns>
    public static string FindCommonPrefix(
        IReadOnlyCollection<string> names,
        bool allowFullMatch,
        int maxLen,
        bool naive = false
    )
    {
        if (names.Count == 0)
        {
            return "";
        }

        var pos = 0;
        var foundPrefix = "";
        var minLen = names.Min(x => x.Length);
        var found = false;
        var firstName = names.First();
        while (!found)
        {
            pos++;
            if (pos > (naive ? maxLen : maxLen - 1) || pos > (naive ? minLen : firstName.Length))
            {
                break;
            }

            var prefix = firstName[..pos];
            foreach (var name in names)
            {
                if (name.StartsWith(prefix, StringComparison.OrdinalIgnoreCase))
                {
                    continue;
                }

                found = true;
                break;
            }

            if (pos > 1 && !found) // if pos is smaller, that means we haven't even done a full loop yet and already tripped up.
            {
                foundPrefix = prefix;
            }
        }

        if (!naive && !foundPrefix.Contains('_'))
        {
            return "";
        }

        if (foundPrefix.Length == minLen && allowFullMatch)
        {
            return foundPrefix;
        }

        // @Perksey says: Originally I added a -1 here in the naive case in #2020 because it felt like it was wrong
        // (why would we want the prefix to be equal to something we *know* isn't applicable to all
        // names?) and was producing one specific bad result for which there is now a regression test.
        // If this is having catastrophic impacts on other bindings then please reverse this change and
        // find a smarter fix.
        //
        // It turns out however there were other cases where this wasn't doing what it should, for instance finding the
        // prefix between Silk.NET.SDL and Silk.NET.SDL with allowFullMatch set (i.e. the result should be Silk.NET.SDL)
        // so instead a naive case was added in the while loop itself, changing to
        // `if (pos > (naive ? maxLen : maxLen - 1)...` so that it should hopefully have the same effect and then some.
        // This was done in #2207. I guess this was the smarter fix my previous comment was talking about.
        return foundPrefix[..(naive ? foundPrefix.Length : foundPrefix.LastIndexOf('_') + 1)];
    }

    /// <summary>
    /// Separates the input words with underscore
    /// </summary>
    /// <param name="input">The string to be underscored</param>
    /// <returns></returns>
    public static string LenientUnderscore(this string input) =>
        // This is a modified version of Humanizer's Underscore methods with the following changes:
        // - The regex ([\p{Ll}\d])([\p{Lu}]) has been replaced with
        //   ([\p{Ll}\d])(?=[\p{Lu}][\p{Lu}\p{Ll}])([\p{Lu}]) - In this regex, the positive lookahead assertion
        //   (?=[\p{Lu}][\p{Lu}\p{Ll}]) ensures that the next character after the match is an uppercase letter,
        //   followed by any letter (uppercase or lowercase). This will only match if the 2nd character after the
        //   initial match is uppercase. That was suggested by ChatGPT, a human had to add the final
        //   [\p{Ll}])([\p{Lu}]) to ensure we don't erroneous match non-pascal case strings and to capture the
        //   second character to ensure we can do the replacement. Still pretty smart though.
        // - The final ToLower has been omitted as it was not deemed necessary
        // - The regex ([\p{Ll}])([\p{Lu}]) has been added to replace lowercase letters followed by an uppercase letter with the
        //   same sequence but with an underscore inbetween,
        //   this fixes cases like SpvImageFormatR32ui being Spv_Image_FormatR32ui instead of Spv_Image_Format_R32ui
        KebabOrSpace()
            .Replace(
                LowerUpper()
                    .Replace(
                        LowerUpperAnyUpper()
                            .Replace(LowerUpperLower().Replace(input, "$1_$2"), "$1_$2"),
                        "$1_$2"
                    ),
                "_"
            );

    [GeneratedRegex(@"[-\s]")]
    private static partial Regex KebabOrSpace();

    [GeneratedRegex(@"([\p{Ll}])([\p{Lu}])")]
    private static partial Regex LowerUpper();

    [GeneratedRegex(@"([\p{Ll}])(?=[\p{Lu}][\p{Lu}\p{Ll}])([\p{Lu}])")]
    private static partial Regex LowerUpperAnyUpper();

    [GeneratedRegex(@"([\p{Lu}]+)([\p{Lu}][\p{Ll}])")]
    private static partial Regex LowerUpperLower();

    internal partial class NameTransformer(int longAcronymThreshold) : ICulturedStringTransformer
    {
        public string Transform(string input) => Transform(input, null);

        public string Transform(string input, CultureInfo? culture)
        {
            culture ??= CultureInfo.CurrentCulture;

            var matches = Words().Split(input);
            for (var i = 0; i < matches.Length; i++)
            {
                ref var word = ref matches[i];
                if (string.IsNullOrWhiteSpace(word))
                {
                    continue;
                }
                if (
                    word.Length > longAcronymThreshold
                    || !AllCapitals(word)
                    || (
                        AllCapitals(input)
                        && input.Length > longAcronymThreshold
                        && matches.Length > 1
                    )
                )
                {
                    word = MakeFirstLetterUpper(word, culture);
                }

                for (var j = i - 1; j >= 0; j--)
                {
                    if (string.IsNullOrWhiteSpace(matches[j]))
                    {
                        continue;
                    }
                    if (i > 0 && char.IsDigit(word[0]) && char.IsDigit(matches[j][^1]))
                    {
                        word = $"x{word}";
                    }

                    break;
                }
            }

            return string.Join(" ", matches);
        }

        private static bool AllCapitals(string input) =>
            input.ToCharArray().All(x => char.IsUpper(x) || !char.IsLetter(x));

        private static string MakeFirstLetterUpper(string wordToConvert, CultureInfo culture)
        {
            var nextLetter = wordToConvert.TakeWhile(char.IsDigit).Count() + 1;
            if (nextLetter > wordToConvert.Length)
            {
                // It's not a word?
                return wordToConvert;
            }

            return culture.TextInfo.ToUpper(wordToConvert[..nextLetter])
                + culture.TextInfo.ToLower(wordToConvert.Remove(0, nextLetter));
        }

        // https://chat.openai.com/share/f5eb195b-96a4-4f0f-955b-9d08b976a955
        // https://chat.openai.com/share/8d3f2ec4-7eec-4dbd-a01e-a8d73e885964
        [GeneratedRegex(@"(?<=\D)(?=\d)|(?<=\d)(?=\D)|\W+")]
        private static partial Regex Words();
    }

<<<<<<< HEAD
    private static Location? IdentifierLocation(SyntaxNode? node) =>
        node switch
        {
            BaseTypeDeclarationSyntax bt => bt.Identifier.GetLocation(),
            DelegateDeclarationSyntax d => d.Identifier.GetLocation(),
            EnumMemberDeclarationSyntax em => em.Identifier.GetLocation(),
            EventDeclarationSyntax e => e.Identifier.GetLocation(),
            MethodDeclarationSyntax m => m.Identifier.GetLocation(),
            PropertyDeclarationSyntax p => p.Identifier.GetLocation(),
            VariableDeclaratorSyntax v => v.Identifier.GetLocation(),
            ConstructorDeclarationSyntax c => c.Identifier.GetLocation(),
            DestructorDeclarationSyntax d => d.Identifier.GetLocation(),
            _ => null,
        };

=======
>>>>>>> 1b206466
    /// <summary>
    /// Rename all symbols with the given new names
    /// </summary>
    /// <param name="ctx">Mod context to use</param>
    /// <param name="toRename">list of symbols to rename with new names</param>
    /// <param name="ct">cancellation token</param>
    /// <param name="logger">logger</param>
<<<<<<< HEAD
    /// <param name="includeDeclarations">whether to replace any declaration references or not</param>
    /// <param name="includeCandidateLocations">should candidate references or implicit references be included</param>
    /// <returns></returns>
    /// <exception cref="ArgumentException"></exception>
    public static async Task RenameAllRoslynAsync(
        IModContext ctx,
        IEnumerable<(ISymbol Symbol, string NewName)> toRename,
        ILogger? logger = null,
        CancellationToken ct = default,
        bool includeDeclarations = true,
        bool includeCandidateLocations = false
    )
    {
        if (ctx.SourceProject is null)
        {
            return;
        }

        var locations = new ConcurrentDictionary<Location, string>();
        // TODO this needs parallelisation config & be sensitive to the environment (future src generator form factor?)
        await Parallel.ForEachAsync(
            toRename,
            ct,
            async (tuple, _) => {
                // First, let's add all of the locations of the declaration identifiers.
                var (symbol, newName) = tuple;
                if (includeDeclarations)
                {
                    foreach (var syntaxRef in symbol.DeclaringSyntaxReferences)
                    {
                        var identifierLocation = IdentifierLocation(
                            await syntaxRef.GetSyntaxAsync(ct)
                        );
                        if (identifierLocation is not null)
                        {
                            locations.TryAdd(identifierLocation, newName);
                        }
                    }
                }

                // Next, let's find all the references of the symbols.
                var references = await SymbolFinder.FindReferencesAsync(
                    symbol,
                    ctx.SourceProject?.Solution
                        ?? throw new ArgumentException("SourceProject is null"),
                    ct
                );

                foreach (var referencedSymbol in references)
                {
                    foreach (var referencedSymbolLocation in referencedSymbol.Locations)
                    {
                        if (
                            !includeCandidateLocations
                            && (
                                referencedSymbolLocation.IsCandidateLocation
                                || referencedSymbolLocation.IsImplicit
                            )
                        )
                        {
                            continue;
                        }

                        locations.TryAdd(referencedSymbolLocation.Location, newName);
                    }
                }
            }
        );

        logger?.LogDebug(
            "{} referencing locations for renames for {}",
            locations.Count,
            ctx.JobKey
        );

        // Now it's just a simple find and replace.
        var sln = ctx.SourceProject.Solution;
        var srcProjId = ctx.SourceProject.Id;
        var testProjId = ctx.TestProject?.Id;
        foreach (
            var (syntaxTree, renameLocations) in locations
                .GroupBy(x => x.Key.SourceTree)
                .Select(x => (x.Key, x.OrderByDescending(y => y.Key.SourceSpan)))
        )
        {
            if (
                syntaxTree is null
                || sln.GetDocument(syntaxTree) is not { } doc
                || (doc.Project.Id != srcProjId && doc.Project.Id != testProjId)
                || await syntaxTree.GetTextAsync(ct) is not { } text
            )
            {
                continue;
            }

            var ogText = text;
            foreach (var (location, newName) in renameLocations)
            {
                var contents = ogText.GetSubText(location.SourceSpan).ToString();
                if (contents.Contains(' '))
                {
                    logger?.LogWarning(
                        "Refusing to do unsafe rename/replacement of \"{}\" to \"{}\" at {}",
                        contents,
                        newName,
                        location.GetLineSpan()
                    );
                    continue;
                }

                if (contents == "this" || contents == "base")
                {
                    continue;
                }

                if (logger?.IsEnabled(LogLevel.Trace) ?? false)
                {
                    logger?.LogTrace(
                        "\"{}\" -> \"{}\" at {}",
                        contents,
                        newName,
                        location.GetLineSpan()
                    );
                }

                text = text.Replace(location.SourceSpan, newName);
            }

            sln = doc.WithText(text).Project.Solution;
        }

        ctx.SourceProject = sln.GetProject(srcProjId);
    }

    /// <summary>
    /// Rename all symbols with the given new names
    /// </summary>
    /// <param name="ctx">Mod context to use</param>
    /// <param name="nameMappings">list of names to rename with new names</param>
    /// <param name="candidateLocations">potential Locations to check for remapping</param>
    /// <param name="ct">cancellation token</param>
    /// <param name="logger">logger</param>
    /// <returns></returns>
    /// <exception cref="ArgumentException"></exception>
    public static async Task RemapAllAsync(
        IModContext ctx,
        Dictionary<string, string> nameMappings,
        IEnumerable<Location> candidateLocations,
        ILogger? logger = null,
        CancellationToken ct = default
    )
    {
        if (ctx.SourceProject is null)
        {
            return;
        }
        

        logger?.LogDebug(
            "{} referencing locations for renames for {}",
            candidateLocations.Count(),
            ctx.JobKey
        );

        // Now it's just a simple find and replace.
        var sln = ctx.SourceProject.Solution;
        var srcProjId = ctx.SourceProject.Id;
        var testProjId = ctx.TestProject?.Id;
        foreach (
            var (syntaxTree, renameLocations) in candidateLocations
                .GroupBy(x => x?.SourceTree ?? default)
                .Select(x => (x.Key, x.OrderByDescending(y => y.SourceSpan)))
        )
        {
            if (
                syntaxTree is null
                || sln.GetDocument(syntaxTree) is not { } doc
                || (doc.Project.Id != srcProjId && doc.Project.Id != testProjId)
                || await syntaxTree.GetTextAsync(ct) is not { } text
            )
            {
                continue;
            }

            var ogText = text;
            foreach (var location in renameLocations)
            {
                var contents = ogText.GetSubText(location.SourceSpan).ToString();

                if (!nameMappings.TryGetValue(contents, out string? newName))
                {
                    continue;
                }

                if (contents.Contains(' '))
                {
                    logger?.LogWarning(
                        "Refusing to do unsafe rename/replacement of \"{}\" to \"{}\" at {}",
                        contents,
                        newName,
                        location.GetLineSpan()
                    );
                    continue;
                }

                if (logger?.IsEnabled(LogLevel.Trace) ?? false)
                {
                    logger?.LogTrace(
                        "\"{}\" -> \"{}\" at {}",
                        contents,
                        newName,
                        location.GetLineSpan()
                    );
                }

                text = text.Replace(location.SourceSpan, newName);
            }

            sln = doc.WithText(text).Project.Solution;
        }

        ctx.SourceProject = sln.GetProject(srcProjId);
    }

    /// <summary>
    /// Rename all symbols with the given new names
    /// </summary>
    /// <param name="ctx">Mod context to use</param>
    /// <param name="toRename">list of symbols to rename with new names</param>
    /// <param name="ct">cancellation token</param>
    /// <param name="logger">logger</param>
    /// <param name="includeDeclarations">whether to replace any declaration references or not</param>
    /// <param name="includeCandidateLocations">should candidate references or implicit references be included</param>
=======
>>>>>>> 1b206466
    public static async Task RenameAllAsync(
        IModContext ctx,
        IEnumerable<(ISymbol Symbol, string NewName)> toRename,
        ILogger? logger = null,
<<<<<<< HEAD
        CancellationToken ct = default,
        bool includeDeclarations = true,
        bool includeCandidateLocations = false
    )
    {
        var sourceProject = ctx.SourceProject;
        if (sourceProject == null)
        {
            return;
        }

        // We need to track both the original solution and modified solution
        // The original is where we retrieve documents and semantic models
        // The modified solution is where we place the results
        IReadOnlyList<DocumentId> documentIds = [.. sourceProject.DocumentIds, .. ctx.TestProject?.DocumentIds ?? []];

        var originalSolution = sourceProject.Solution;
        var newNameLookup = toRename.GroupBy(t => t.Symbol.Name).ToDictionary(group => group.Key, group => group.ToList());
        var newDocuments = new ConcurrentDictionary<DocumentId, SyntaxNode>();
        await Parallel.ForEachAsync(documentIds, ct, async (documentId, _) => {
            var originalDocument = originalSolution.GetDocument(documentId);
            if (originalDocument == null)
            {
                return;
            }

            var originalRoot = await originalDocument.GetSyntaxRootAsync(ct);
            var semanticModel = await originalDocument.GetSemanticModelAsync(ct);

            if (originalRoot == null || semanticModel == null)
            {
                return;
            }

            var renamer = new Renamer(newNameLookup);
            renamer.Initialize(semanticModel);

            var newRoot = renamer.Visit(originalRoot);
            newDocuments.TryAdd(documentId, newRoot);
        });

        var modifiedSolution = sourceProject.Solution;
        foreach (var (documentId, newRoot) in newDocuments)
        {
            var modifiedDocument = modifiedSolution.GetDocument(documentId);
            if (modifiedDocument == null)
            {
                return;
            }

            modifiedSolution = modifiedDocument.WithSyntaxRoot(newRoot).Project.Solution;
        }

        ctx.SourceProject = modifiedSolution.GetProject(sourceProject.Id);
=======
        CancellationToken ct = default
    )
    {
        var newNames = toRename.ToList();
        await LocationTransformationUtils.ModifyAllReferencesAsync(ctx, newNames.Select(x => x.Symbol), [
            new IdentifierRenamingTransformer(newNames),
        ], logger, ct);
>>>>>>> 1b206466
    }
}<|MERGE_RESOLUTION|>--- conflicted
+++ resolved
@@ -1,33 +1,15 @@
-<<<<<<< HEAD
-using System;
-using System.Buffers;
+﻿using System.Buffers;
 using System.Collections.Concurrent;
-using System.Collections.Generic;
-using System.Diagnostics;
-=======
-﻿using System.Buffers;
->>>>>>> 1b206466
 using System.Diagnostics.CodeAnalysis;
 using System.Globalization;
 using System.Text.RegularExpressions;
 using Humanizer;
-<<<<<<< HEAD
-using Microsoft.Build.Evaluation;
 using Microsoft.CodeAnalysis;
-using Microsoft.CodeAnalysis.CSharp;
 using Microsoft.CodeAnalysis.CSharp.Syntax;
-using Microsoft.CodeAnalysis.Editing;
 using Microsoft.CodeAnalysis.FindSymbols;
 using Microsoft.Extensions.Logging;
 using Silk.NET.SilkTouch.Mods;
-using Project = Microsoft.CodeAnalysis.Project;
-using static Microsoft.CodeAnalysis.CSharp.SyntaxFactory;
-=======
-using Microsoft.CodeAnalysis;
-using Microsoft.Extensions.Logging;
-using Silk.NET.SilkTouch.Mods;
 using Silk.NET.SilkTouch.Mods.LocationTransformation;
->>>>>>> 1b206466
 
 namespace Silk.NET.SilkTouch.Naming;
 
@@ -330,7 +312,6 @@
         private static partial Regex Words();
     }
 
-<<<<<<< HEAD
     private static Location? IdentifierLocation(SyntaxNode? node) =>
         node switch
         {
@@ -346,8 +327,6 @@
             _ => null,
         };
 
-=======
->>>>>>> 1b206466
     /// <summary>
     /// Rename all symbols with the given new names
     /// </summary>
@@ -355,7 +334,6 @@
     /// <param name="toRename">list of symbols to rename with new names</param>
     /// <param name="ct">cancellation token</param>
     /// <param name="logger">logger</param>
-<<<<<<< HEAD
     /// <param name="includeDeclarations">whether to replace any declaration references or not</param>
     /// <param name="includeCandidateLocations">should candidate references or implicit references be included</param>
     /// <returns></returns>
@@ -512,7 +490,7 @@
         {
             return;
         }
-        
+
 
         logger?.LogDebug(
             "{} referencing locations for renames for {}",
@@ -589,13 +567,10 @@
     /// <param name="logger">logger</param>
     /// <param name="includeDeclarations">whether to replace any declaration references or not</param>
     /// <param name="includeCandidateLocations">should candidate references or implicit references be included</param>
-=======
->>>>>>> 1b206466
-    public static async Task RenameAllAsync(
+    public static async Task RenameAllAsync( // TODO: This is the 2nd to newest version. Switch to the newest version.
         IModContext ctx,
         IEnumerable<(ISymbol Symbol, string NewName)> toRename,
         ILogger? logger = null,
-<<<<<<< HEAD
         CancellationToken ct = default,
         bool includeDeclarations = true,
         bool includeCandidateLocations = false
@@ -650,7 +625,19 @@
         }
 
         ctx.SourceProject = modifiedSolution.GetProject(sourceProject.Id);
-=======
+    }
+
+    /// <summary>
+    /// Rename all symbols with the given new names
+    /// </summary>
+    /// <param name="ctx">Mod context to use</param>
+    /// <param name="toRename">list of symbols to rename with new names</param>
+    /// <param name="ct">cancellation token</param>
+    /// <param name="logger">logger</param>
+    public static async Task RenameAllAsyncLocationTransformer( // TODO: This is the newest version. Ideally we switch to this one. There should be no changes in the output.
+        IModContext ctx,
+        IEnumerable<(ISymbol Symbol, string NewName)> toRename,
+        ILogger? logger = null,
         CancellationToken ct = default
     )
     {
@@ -658,6 +645,5 @@
         await LocationTransformationUtils.ModifyAllReferencesAsync(ctx, newNames.Select(x => x.Symbol), [
             new IdentifierRenamingTransformer(newNames),
         ], logger, ct);
->>>>>>> 1b206466
     }
 }