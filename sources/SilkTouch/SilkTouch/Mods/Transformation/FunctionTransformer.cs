using Microsoft.CodeAnalysis;
using Microsoft.CodeAnalysis.CSharp;
using Microsoft.CodeAnalysis.CSharp.Syntax;
using Microsoft.Extensions.Logging;
using static Microsoft.CodeAnalysis.CSharp.SyntaxFactory;

namespace Silk.NET.SilkTouch.Mods.Transformation;

/// <summary>
/// An output function from <see cref="FunctionTransformer"/>
/// </summary>
/// <param name="Function">Function syntax</param>
/// <param name="HasConflictingSignature">Is there another function which will have a conflicting syntax</param>
/// <param name="IsOriginal">Is this the original function syntax</param>
public record TransformedFunction(
    MethodDeclarationSyntax Function,
    bool HasConflictingSignature,
    bool IsOriginal
);

/// <summary>
/// Contains utilities for actioning <see cref="IFunctionTransformer"/>s.
/// </summary>
/// <param name="transformers">The function transformers.</param>
/// <param name="logger">The logger.</param>
public class FunctionTransformer(
    IEnumerable<IJobDependency<IFunctionTransformer>> transformers,
    ILogger<FunctionTransformer> logger
)
{
    /// <summary>
    /// Transforms all of the given functions, optionally including the original function signatures in the returned
    /// transformed functions.
    /// </summary>
    /// <param name="key">The job key.</param>
    /// <param name="functions">The functions.</param>
    /// <param name="ctx">The wider context for this function transformation operation.</param>
    /// <param name="includeOriginal">
    /// Whether to include the original function in the outputs before the transformed ones.
    /// </param>
    /// <returns>The transformed (and optionally original) functions.</returns>
    public IEnumerable<TransformedFunction> GetTransformedFunctions(
        string? key,
        IEnumerable<MethodDeclarationSyntax> functions,
        ITransformationContext ctx,
        bool includeOriginal = true
    )
    {
        var ret = functions is IReadOnlyCollection<MethodDeclarationSyntax> coll
            ? new List<TransformedFunction>(coll.Count)
            : [];
        var discrims = new HashSet<string>();

        // Aggregate all the transformers into one delegate
        ctx.Transformers = transformers.SelectMany(x => x.Get(key)).ToArray();
        var transform = ctx.Transformers.Aggregate<
            IFunctionTransformer,
            Action<MethodDeclarationSyntax>
        >(
            (meth) =>
            {
                // Get the discriminator string to determine whether it conflicts. Note that we set the return type
                // to null as overloads that differ only by return type aren't acceptable. However, we do need a
                // discriminator that does include the return type so we can determine whether the function has gone
                // through the transformation pipeline completely unmodified.
                var discrim = ModUtils.DiscrimStr(
                    meth.Modifiers,
                    meth.TypeParameterList,
                    meth.Identifier.ToString(),
                    meth.ParameterList,
                    returnType: null
                );
                var discrimWithRet = ModUtils.DiscrimStr(
                    meth.Modifiers,
                    meth.TypeParameterList,
                    meth.Identifier.ToString(),
                    meth.ParameterList,
                    meth.ReturnType
                );

                bool hasConflictingSignature = false;

                if (ctx.Original is not null && includeOriginal)
                {
                    var origDiscrim = ModUtils.DiscrimStr(
                        ctx.Original.Modifiers,
                        ctx.Original.TypeParameterList,
                        ctx.Original.Identifier.ToString(),
                        ctx.Original.ParameterList,
                        returnType: null
                    );

                    hasConflictingSignature = origDiscrim == discrim;
                }

                var declTy = ctx.Original?.FirstAncestorOrSelf<BaseTypeDeclarationSyntax>();

                bool isInInterface = declTy is InterfaceDeclarationSyntax;

                // Only add it if it's an overload that does not conflict.
                if (discrims.Add(discrimWithRet) && discrims.Add(discrim))
                {
                    if (isInInterface)
                    {
                        meth = meth.WithBody(null)
                            .WithExpressionBody(null)
                            .WithSemicolonToken(Token(SyntaxKind.SemicolonToken));
                    }
                    // Small fixup to convert to use expression bodies where possible
                    else if (
                        meth.ExpressionBody is null
                        && meth.Body?.Statements.Count == 1
                        && (
                            (meth.Body.Statements[0] as ReturnStatementSyntax)?.Expression
                            ?? (
                                meth.ReturnType is PredefinedTypeSyntax pt
                                && pt.Keyword.IsKind(SyntaxKind.VoidKeyword)
                                    ? (
                                        meth.Body.Statements[0] as ExpressionStatementSyntax
                                    )?.Expression
                                    : null
                            )
                        )
                            is { } expr
                    )
                    {
                        meth = meth.WithBody(null)
                            .WithExpressionBody(ArrowExpressionClause(expr))
                            .WithSemicolonToken(Token(SyntaxKind.SemicolonToken));
                    }
                    ret.Add(new(meth, hasConflictingSignature, false));
                }
                // TODO else warn maybe?
            },
            (c, t) => meth => t.Transform(meth, ctx, c)
        );
        foreach (var function in functions)
        {
            // We can't handle varargs right now
            if (
                function.ParameterList.Parameters.Any(x =>
                    x.Identifier.IsKind(SyntaxKind.ArgListKeyword)
                )
            )
            {
                logger.LogWarning(
                    "Varargs are not supported yet, excluding function: {}",
                    function
                        .WithBody(null)
                        .WithExpressionBody(null)
                        .WithSemicolonToken(Token(SyntaxKind.SemicolonToken))
                        .NormalizeWhitespace(eol: "\n")
                        .ToFullString()
                );
                continue;
            }

            // Get the discriminator string to determine whether it conflicts. Note that we set the return type
            // to null as overloads that differ only by return type aren't acceptable. However, we do need a
            // discriminator that does include the return type so we can determine whether the function has gone
            // through the transformation pipeline completely unmodified.
            var discrim = ModUtils.DiscrimStr(
                function.Modifiers,
                function.TypeParameterList,
                function.Identifier.ToString(),
                function.ParameterList,
                returnType: null
            );
            var discrimWithRet = ModUtils.DiscrimStr(
                function.Modifiers,
                function.TypeParameterList,
                function.Identifier.ToString(),
                function.ParameterList,
                function.ReturnType
            );
            var idx = ret.Count;

            // Add the discriminator to the hash set to prevent unmodified functions from being output as transformed
            // ones. We might remove it later.
            if (!discrims.Add(discrimWithRet))
            {
                logger.LogWarning(
                    "Failed to add discriminator for original function \"{}\" because a previous transformed or original function conflicts with it. This may cause inconsistencies in outputs.",
                    discrim
                );
            }

            ctx.Original = function;
            TransformFunctions(function, transform);
            if (includeOriginal)
            {
                // Try to add the original function as-is
<<<<<<< HEAD
                ret.Insert(idx, new(function, !discrims.Add(discrim), true));
=======
                if (discrims.Add(discrim))
                {
                    ret.Insert(idx, function);
                }
                else
                {
                    // Sometimes when functions are transformed they only differ by return type. C# doesn't allow
                    // this, so we add a suffix to the original function to differentiate them.
                    var newIden = $"{function.Identifier}Raw";
                    var rep = new Dictionary<string, string>
                    {
                        { function.Identifier.ToString(), newIden },
                    };

                    // Any reference to the original function needs to be replaced as well.
                    foreach (ref var added in CollectionsMarshal.AsSpan(ret)[idx..])
                    {
                        added = (MethodDeclarationSyntax)added.ReplaceIdentifiers(rep);
                    }

                    // Add the suffixed function
                    var newFun = function
                        .WithRenameSafeAttributeLists()
                        .WithIdentifier(Identifier(newIden));
                    discrim = ModUtils.DiscrimStr(
                        function.Modifiers,
                        function.TypeParameterList,
                        newIden,
                        function.ParameterList,
                        returnType: null
                    );
                    if (discrims.Add(discrim))
                    {
                        ret.Insert(idx, newFun);
                    }
                }
>>>>>>> 1b206466
            }

            ctx.Original = null;
        }

        ctx.Transformers = null;
        return ret;
    }

    private void TransformFunctions(
        MethodDeclarationSyntax function,
        Action<MethodDeclarationSyntax> transform
    )
    {
        if (function.ExplicitInterfaceSpecifier is not null)
        {
            return;
        }

        var declTy = function.FirstAncestorOrSelf<BaseTypeDeclarationSyntax>();

        bool isInInterface = declTy is InterfaceDeclarationSyntax;

        // The Silk DSL can be applied to static and non-static methods in a class or a struct.
        if (declTy is not (ClassDeclarationSyntax or StructDeclarationSyntax) && !isInInterface)
        {
            return;
        }

        if (isInInterface)
        {
            transform(function);
            return;
        }

        var unmanagedCallersOnlyAttr = function
            .AttributeLists.SelectMany(al => al.Attributes)
            .FirstOrDefault(attr => attr.Name.ToString() == "UnmanagedCallersOnly");

        ExpressionSyntax functionCall = IdentifierName(function.Identifier);

        if (unmanagedCallersOnlyAttr is not null)
        {
            var callConvArg = unmanagedCallersOnlyAttr?.ArgumentList?.Arguments.FirstOrDefault(
                arg => arg.NameEquals?.Name.Identifier.ValueText == "CallConvs"
            );
            var callConvTypes =
                callConvArg != null
                    ? "["
                        + string.Join(
                            ", ",
                            callConvArg
                                .Expression.DescendantNodesAndSelf()
                                .OfType<TypeOfExpressionSyntax>()
                                .Select(typeOfExpr =>
                                {
                                    // Strip the "CallConv" prefix from the type name.
                                    var typeName = typeOfExpr.Type.ToString();
                                    return typeName.StartsWith("CallConv")
                                        ? typeName.Substring(8)
                                        : typeName;
                                })
                        )
                        + "]"
                    : string.Empty;

            var parameterTypes = string.Join(
                ", ",
                function.ParameterList.Parameters.Select(p => p.Type!.ToString())
            );

            var delegateType =
                $"delegate* unmanaged{callConvTypes}<{parameterTypes}, {function.ReturnType}>";

            functionCall = CastExpression(
                ParseTypeName(delegateType),
                PrefixUnaryExpression(SyntaxKind.AddressOfExpression, functionCall)
            );
        }

        StatementSyntax impl = ExpressionStatement(
            InvocationExpression(
                functionCall,
                ArgumentList(
                    SeparatedList(
                        function.ParameterList.Parameters.Select(x =>
                            Argument(
                                null,
                                x.Modifiers.Where(mod =>
                                        mod.IsKind(SyntaxKind.RefKeyword)
                                        || mod.IsKind(SyntaxKind.InKeyword)
                                        || mod.IsKind(SyntaxKind.OutKeyword)
                                    )
                                    .FirstOrDefault(),
                                IdentifierName(
                                    x.Identifier.Text == function.Identifier.Text
                                        ? $"_{x.Identifier.Text}"
                                        : x.Identifier.Text
                                )
                            )
                        )
                    )
                )
            )
        );

        if (function.ReturnType.ToString() != "void")
        {
            impl = ReturnStatement(
                CastExpression(function.ReturnType, ((ExpressionStatementSyntax)impl).Expression)
            );
        }

        // Fix for some malformed trivia
        var originalFunction = function;

        if (function.HasLeadingTrivia)
        {
            function = function.WithLeadingTrivia(
                function
                    .GetLeadingTrivia()
                    .Where(trivia =>
                        !trivia.IsKind(SyntaxKind.SingleLineDocumentationCommentTrivia)
                    )
                    .ToSyntaxTriviaList()
            );
        }

        function = function
            .WithBody(Block(impl))
            .WithAttributeLists(
                List(
                    function
                        .AttributeLists.Select(x =>
                            x.WithAttributes(
                                SeparatedList(
                                    x.Attributes.Where(y =>
                                        !y.IsAttribute("System.Runtime.InteropServices.DllImport")
                                        && !y.IsAttribute("Silk.NET.Core.NativeFunction")
                                        && !y.IsAttribute(
                                            "System.Runtime.CompilerServices.MethodImpl"
                                        )
                                    )
                                )
                            )
                        )
                        .Where(x => x.Attributes.Count > 0)
                        .Concat(
                            Enumerable.Repeat(
                                AttributeList(
                                    SingletonSeparatedList(Attribute(IdentifierName("Transformed")))
                                ),
                                1
                            )
                        )
                )
            )
            .AddNativeFunction(originalFunction)
            .WithExpressionBody(null)
            .WithSemicolonToken(default)
            .WithParameterList(
                ParameterList(
                    SeparatedList(
                        function.ParameterList.Parameters.Select(param =>
                            param.Identifier.Text == function.Identifier.Text
                                ? param.WithIdentifier(Identifier($"_{param.Identifier.Text}"))
                                : param
                        )
                    )
                )
            )
            .WithModifiers(
                TokenList(
                    function.Modifiers.Where(x =>
                        x.Kind() is not (SyntaxKind.ExternKeyword or SyntaxKind.PartialKeyword)
                    )
                )
            );

        transform(function);
    }
}<|MERGE_RESOLUTION|>--- conflicted
+++ resolved
@@ -190,46 +190,45 @@
             if (includeOriginal)
             {
                 // Try to add the original function as-is
-<<<<<<< HEAD
                 ret.Insert(idx, new(function, !discrims.Add(discrim), true));
-=======
-                if (discrims.Add(discrim))
-                {
-                    ret.Insert(idx, function);
-                }
-                else
-                {
-                    // Sometimes when functions are transformed they only differ by return type. C# doesn't allow
-                    // this, so we add a suffix to the original function to differentiate them.
-                    var newIden = $"{function.Identifier}Raw";
-                    var rep = new Dictionary<string, string>
-                    {
-                        { function.Identifier.ToString(), newIden },
-                    };
-
-                    // Any reference to the original function needs to be replaced as well.
-                    foreach (ref var added in CollectionsMarshal.AsSpan(ret)[idx..])
-                    {
-                        added = (MethodDeclarationSyntax)added.ReplaceIdentifiers(rep);
-                    }
-
-                    // Add the suffixed function
-                    var newFun = function
-                        .WithRenameSafeAttributeLists()
-                        .WithIdentifier(Identifier(newIden));
-                    discrim = ModUtils.DiscrimStr(
-                        function.Modifiers,
-                        function.TypeParameterList,
-                        newIden,
-                        function.ParameterList,
-                        returnType: null
-                    );
-                    if (discrims.Add(discrim))
-                    {
-                        ret.Insert(idx, newFun);
-                    }
-                }
->>>>>>> 1b206466
+
+                // TODO: Not sure what changed here. Need to check history.
+                // if (discrims.Add(discrim))
+                // {
+                //     ret.Insert(idx, function);
+                // }
+                // else
+                // {
+                //     // Sometimes when functions are transformed they only differ by return type. C# doesn't allow
+                //     // this, so we add a suffix to the original function to differentiate them.
+                //     var newIden = $"{function.Identifier}Raw";
+                //     var rep = new Dictionary<string, string>
+                //     {
+                //         { function.Identifier.ToString(), newIden },
+                //     };
+                //
+                //     // Any reference to the original function needs to be replaced as well.
+                //     foreach (ref var added in CollectionsMarshal.AsSpan(ret)[idx..])
+                //     {
+                //         added = (MethodDeclarationSyntax)added.ReplaceIdentifiers(rep);
+                //     }
+                //
+                //     // Add the suffixed function
+                //     var newFun = function
+                //         .WithRenameSafeAttributeLists()
+                //         .WithIdentifier(Identifier(newIden));
+                //     discrim = ModUtils.DiscrimStr(
+                //         function.Modifiers,
+                //         function.TypeParameterList,
+                //         newIden,
+                //         function.ParameterList,
+                //         returnType: null
+                //     );
+                //     if (discrims.Add(discrim))
+                //     {
+                //         ret.Insert(idx, newFun);
+                //     }
+                // }
             }
 
             ctx.Original = null;
