--- conflicted
+++ resolved
@@ -1,9 +1,4 @@
-<<<<<<< HEAD
-using System;
-using System.Collections.Generic;
-=======
-﻿using System.Collections.Concurrent;
->>>>>>> 1b206466
+using System.Collections.Concurrent;
 using System.Diagnostics;
 using System.Diagnostics.CodeAnalysis;
 using System.Text.Json;
@@ -315,14 +310,6 @@
                 ?.Element("tags")
                 ?.Elements("tag")
                 .Attributes("name")
-<<<<<<< HEAD
-                .Select(x => x.Value) ?? Enumerable.Empty<string>(),
-            .. xml.Element("registry")
-                ?.Element("extensions")
-                ?.Elements("extension")
-                .Attributes("name")
-                .Select(x => x.Value.Split('_')[1].ToUpper()) ?? Enumerable.Empty<string>(),
-=======
                 .Select(x => x.Value) ?? [],
             .. currentConfig.NonStandardExtensionNomenclature
                 ? []
@@ -341,7 +328,6 @@
                     // Eg: GL_NV_command_list -> NV
                     .Select(name => name.Value.Split('_')[1].ToUpper()) ?? [],
             .. currentConfig.Vendors ?? [],
->>>>>>> 1b206466
         ];
 
         job.DeprecatedAliases = xml.Descendants()
