// Licensed to the .NET Foundation under one or more agreements.
// The .NET Foundation licenses this file to you under the MIT license.


using System.Collections;
using System.Diagnostics.CodeAnalysis;
using System.Numerics;
using System.Runtime.CompilerServices;
using System.Runtime.InteropServices;
using System.Text;

namespace Silk.NET.Maths
{
    /// <summary>A structure representing a 2D integer vector.</summary>
    internal partial struct Vector2I<T> :
        IEquatable<Vector2I<T>>,
        IReadOnlyList<T>,
        ISpanFormattable,
        ISpanParsable<Vector2I<T>>,
        IUtf8SpanFormattable,
        IUtf8SpanParsable<Vector2I<T>>,
        IParsable<Vector2I<T>>,
        IFormattable
        where T : IBinaryInteger<T>
    {
        /// <summary>Initializes both components to the same value.</summary>
        public Vector2I(T value) => (X, Y) = (value, value);

        /// <summary>Initializes the vector from a span of two values.</summary>
        public Vector2I(ReadOnlySpan<T> values)
        {
            if (values.Length != 2)
                throw new ArgumentException("Input span must contain exactly 2 elements.", nameof(values));

            X = values[0];
            Y = values[1];
        }

        /// <summary>Gets a vector whose 2 elements are equal to one.</summary>
        public static Vector2I<T> One => new(Scalar<T>.One);

        /// <summary>Returns a vector whose 2 elements are equal to zero.</summary>
        public static Vector2I<T> Zero => default;

        /// <summary>Gets the vector (1, 0).</summary>
        public static Vector2I<T> UnitX => new(Scalar<T>.One, Scalar<T>.Zero);

        /// <summary>Gets the vector (0, 1).</summary>
        public static Vector2I<T> UnitY => new(Scalar<T>.Zero, Scalar<T>.One);

        /// <summary>Gets a vector with all bits set for each component.</summary>
        public static Vector2I<T> AllBitsSet => new Vector2I<T>(T.AllBitsSet, T.AllBitsSet);

        /// <summary>Gets the squared length of the vector (dot product with itself).</summary>
        public T LengthSquared => (X * X) + (Y * Y);

        /// <summary>The number of elements in the vector.</summary>
        public int Count => 2;

<<<<<<< HEAD
=======

        /// <summary>Gets or sets the component at the specified index: 0 = X, 1 = Y.</summary>
        [UnscopedRef]
        public ref T this[int index]
        {
            get
            {
                switch (index)
                {
                    case 0:
                        return ref X;
                    case 1:
                        return ref Y;
                    default:
                        throw new ArgumentOutOfRangeException(nameof(index), "Index must be 0 or 1.");
                }
            }
        }

        /// <summary>Gets the component at the specified index (<see cref="IReadOnlyList{T}"/>).</summary>
        T IReadOnlyList<T>.this[int index] => this[index];

        /// <summary>Returns a boolean indicating whether the given Object is equal to this <see cref="Vector2I{T}"/> instance.</summary>
        public override bool Equals(object? obj) => obj is Vector2I<T> other && Equals(other);

        /// <summary>Returns a boolean indicating whether the given Vector2I is equal to this <see cref="Vector2I{T}"/> instance.</summary>
        public bool Equals(Vector2I<T> other) => this == other;

        /// <summary>Returns the hash code for this instance.</summary>
        public override int GetHashCode() => HashCode.Combine(X, Y);

>>>>>>> 4f74ab3d
        /// <summary> Returns an enumerator that iterates through the vector components.</summary>
        public IEnumerator<T> GetEnumerator()
        {
            yield return X;
            yield return Y;
        }

        /// <summary> Computes the dot product of this vector with another vector. </summary>
        public T Dot(Vector2I<T> other) => (X * other.X) + (Y * other.Y);

        /// <summary> Computes the dot product of two vectors. </summary>
        public static T Dot(Vector2I<T> left, Vector2I<T> right) => (left.X * right.X) + (left.Y * right.Y);

        /// <summary> Computes the cross product of this vector with another vector. </summary>
        public T Cross(Vector2I<T> other) => (X * other.Y) - (Y * other.X);

        /// <summary> Computes the cross product of two vectors. </summary>
        public static T Cross(Vector2I<T> left, Vector2I<T> right) => (left.X * right.Y) - (left.Y * right.X);

        /// <summary>Returns a span over the vector components.</summary>
        public Span<T> AsSpan() => MemoryMarshal.CreateSpan(ref X, 2);

        /// <summary>Returns a vector with the component-wise maximum of this and another vector.</summary>
        public Vector2I<T> Max(Vector2I<T> other) =>
            new Vector2I<T>(T.Max(X, other.X), T.Max(Y, other.Y));

        /// <summary>Returns a vector with the component-wise maximum of two vectors.</summary>
        public static Vector2I<T> Max(Vector2I<T> left, Vector2I<T> right) =>
            new Vector2I<T>(T.Max(left.X, right.X), T.Max(left.Y, right.Y));

        /// <summary>Returns a vector with the component-wise maximum of this vector and a scalar.</summary>
        public Vector2I<T> Max(T scalar) =>
            new Vector2I<T>(T.Max(X, scalar), T.Max(Y, scalar));

        /// <summary>Returns a vector with the component-wise maximum of a vector and a scalar.</summary>
        public static Vector2I<T> Max(Vector2I<T> vector, T scalar) =>
            new Vector2I<T>(T.Max(vector.X, scalar), T.Max(vector.Y, scalar));

        /// <summary>Returns a vector with the component-wise minimum of this and another vector.</summary>
        public Vector2I<T> Min(Vector2I<T> other) =>
            new Vector2I<T>(T.Min(X, other.X), T.Min(Y, other.Y));

        /// <summary>Returns a vector with the component-wise minimum of two vectors.</summary>
        public static Vector2I<T> Min(Vector2I<T> left, Vector2I<T> right) =>
            new Vector2I<T>(T.Min(left.X, right.X), T.Min(left.Y, right.Y));

        /// <summary>Returns a vector with the component-wise minimum of this vector and a scalar.</summary>
        public Vector2I<T> Min(T scalar) =>
            new Vector2I<T>(T.Min(X, scalar), T.Min(Y, scalar));

        /// <summary>Returns a vector with the component-wise minimum of a vector and a scalar.</summary>
        public static Vector2I<T> Min(Vector2I<T> vector, T scalar) =>
            new Vector2I<T>(T.Min(vector.X, scalar), T.Min(vector.Y, scalar));

        /// <summary>Clamps this vector's components between the corresponding Min and Max vectors.</summary>
        public Vector2I<T> Clamp(Vector2I<T> min, Vector2I<T> max) =>
            new Vector2I<T>(T.Clamp(X, min.X, max.X), T.Clamp(Y, min.Y, max.Y));

        /// <summary>Clamps the components of a vector between the corresponding Min and Max vectors.</summary>
        public static Vector2I<T> Clamp(Vector2I<T> vector, Vector2I<T> min, Vector2I<T> max) =>
            new Vector2I<T>(T.Clamp(vector.X, min.X, max.X), T.Clamp(vector.Y, min.Y, max.Y));

        /// <summary>Clamps this vector's components between the Min and Max scalar values.</summary>
        public Vector2I<T> Clamp(T min, T max) =>
            new Vector2I<T>(T.Clamp(X, min, max), T.Clamp(Y, min, max));

        /// <summary>Clamps the components of a vector between the Min and Max scalar values.</summary>
        public static Vector2I<T> Clamp(Vector2I<T> vector, T min, T max) =>
            new Vector2I<T>(T.Clamp(vector.X, min, max), T.Clamp(vector.Y, min, max));

        /// <summary>Returns a vector with the absolute value of each component of this vector.</summary>
        public Vector2I<T> Abs() => new Vector2I<T>(T.Abs(X), T.Abs(Y));

        /// <summary>Returns a vector with the absolute value of each component of the specified vector.</summary>
        public static Vector2I<T> Abs(Vector2I<T> vector) =>
            new Vector2I<T>(T.Abs(vector.X), T.Abs(vector.Y));

        /// <summary>Formats the vector as a string using the specified format and format provider.</summary>
        public string ToString(string? format, IFormatProvider? formatProvider) => $"<{X.ToString(format, formatProvider)}, {Y.ToString(format, formatProvider)}>";

        /// <summary>Formats the vector as a string.</summary>
        public override string ToString() => $"<{X}, {Y}>";

        /// <summary>Formats the vector as a string using the specified format and format provider.</summary>
        public bool TryFormat(Span<char> destination, out int charsWritten, ReadOnlySpan<char> format, IFormatProvider? provider)
        {
            // Format components individually into temporary buffers
            // Not too sure about this implementation
            Span<char> xBuffer = stackalloc char[64];
            Span<char> yBuffer = stackalloc char[64];

            if (!X.TryFormat(xBuffer, out int xChars, format, provider) ||
                !Y.TryFormat(yBuffer, out int yChars, format, provider))
            {
                charsWritten = 0;
                return false;
            }

            // Calculate total required length: < + x + ", " + y + >
            int requiredLength = 1 + xChars + 2 + yChars + 1;

            if (destination.Length < requiredLength)
            {
                charsWritten = 0;
                return false;
            }

            int pos = 0;
            destination[pos++] = '<';

            xBuffer[..xChars].CopyTo(destination[pos..]);
            pos += xChars;

            destination[pos++] = ',';
            destination[pos++] = ' ';

            yBuffer[..yChars].CopyTo(destination[pos..]);
            pos += yChars;

            destination[pos++] = '>';

            charsWritten = pos;
            return true;
        }

        /// <summary>Parses a span to a <see cref="Vector2I{T}"/> instance.</summary>
        public static Vector2I<T> Parse(ReadOnlySpan<char> s, IFormatProvider? provider)
        {
            if (!TryParse(s, provider, out var result))
                throw new FormatException("Invalid format for Vector2I.");

            return result;
        }

        /// <summary>Copies the components of the vector to the specified array starting at index 0.</summary>
        public void CopyTo(T[] array) => CopyTo(array, 0);

        /// <summary>Copies the components of the vector to the specified array starting at the given index.</summary>
        public void CopyTo(T[] array, int startIndex)
        {
            if (array == null)
                throw new ArgumentNullException(nameof(array));
            if (startIndex < 0 || startIndex + 2 > array.Length)
                throw new ArgumentOutOfRangeException(nameof(startIndex));
            array[startIndex] = X;
            array[startIndex + 1] = Y;
        }

        /// <summary>Copies the components of the vector to the specified span starting at index 0.</summary>
        public void CopyTo(Span<T> span) => CopyTo(span, 0);

        /// <summary>Copies the components of the vector to the specified span starting at the given index.</summary>
        public void CopyTo(Span<T> span, int startIndex)
        {
            if (startIndex < 0 || startIndex + 2 > span.Length)
                throw new ArgumentOutOfRangeException(nameof(startIndex));

            span[startIndex] = X;
            span[startIndex + 1] = Y;
        }

        /// <summary>Returns a vector where each component is the sign of the original vector's component.</summary>
        public Vector2I<T> Sign() => new Vector2I<T>(T.CreateChecked(T.Sign(X)), T.CreateChecked(T.Sign(Y)));

        /// <summary>Returns a vector where each component is the sign of the input vector's component.</summary>
        public static Vector2I<T> Sign(Vector2I<T> vector) =>
            new Vector2I<T>(T.CreateChecked(T.Sign(vector.X)), T.CreateChecked(T.Sign(vector.Y)));

        /// <summary>Copies the sign of each component from another vector to this vector's components.</summary>
        public Vector2I<T> CopySign(Vector2I<T> signSource) =>
            new Vector2I<T>(T.CopySign(X, signSource.X), T.CopySign(Y, signSource.Y));

        /// <summary>Copies the sign of each component from another vector to a new vector.</summary>
        public static Vector2I<T> CopySign(Vector2I<T> value, Vector2I<T> signSource) =>
            new Vector2I<T>(T.CopySign(value.X, signSource.X), T.CopySign(value.Y, signSource.Y));

        /// <summary>Copies the sign of a scalar onto each component of this vector.</summary>
        public Vector2I<T> CopySign(T signScalar) =>
            new Vector2I<T>(T.CopySign(X, signScalar), T.CopySign(Y, signScalar));

        /// <summary>Copies the sign of a scalar onto each component of a new vector.</summary>
        public static Vector2I<T> CopySign(Vector2I<T> value, T signScalar) =>
            new Vector2I<T>(T.CopySign(value.X, signScalar), T.CopySign(value.Y, signScalar));

        /// <summary>Parses a string to a <see cref="Vector2I{T}"/> instance.</summary>
        public static Vector2I<T> Parse(string s, IFormatProvider? provider) => Parse(s.AsSpan(), provider);

        /// <summary>Tries to parse a span to a <see cref="Vector2I{T}"/> instance.</summary>
        public static bool TryParse(ReadOnlySpan<char> s, IFormatProvider? provider, [MaybeNullWhen(false)] out Vector2I<T> result)
        {
            result = default;

            s = s.Trim();
            if (s.Length < 5 || s[0] != '<' || s[^1] != '>')
                return false;

            s = s[1..^1]; // Remove < and >

            int commaIndex = s.IndexOf(',');
            if (commaIndex < 0)
                return false;

            ReadOnlySpan<char> xSpan = s[..commaIndex].Trim();
            ReadOnlySpan<char> ySpan = s[(commaIndex + 1)..].Trim();

            if (T.TryParse(xSpan, provider, out var x) &&
                T.TryParse(ySpan, provider, out var y))
            {
                result = new Vector2I<T>(x, y);
                return true;
            }

            return false;
        }


        /// <summary>Tries to parse a string to a <see cref="Vector2I{T}"/> instance.</summary>
        public static bool TryParse([NotNullWhen(true)] string? s, IFormatProvider? provider, [MaybeNullWhen(false)] out Vector2I<T> result) =>
            TryParse(s.AsSpan(), provider, out result);

        /// <summary>Parses a span to a <see cref="Vector2I{T}"/> instance.</summary>
        static Vector2I<T> ISpanParsable<Vector2I<T>>.Parse(ReadOnlySpan<char> s, IFormatProvider? provider) =>
            Parse(s, provider);

        /// <summary>Parses a string to a <see cref="Vector2I{T}"/> instance.</summary>
        static Vector2I<T> IParsable<Vector2I<T>>.Parse(string s, IFormatProvider? provider) =>
            Parse(s, provider);

        /// <summary>Tries to parse a span to a <see cref="Vector2I{T}"/> instance.</summary>
        static bool ISpanParsable<Vector2I<T>>.TryParse(ReadOnlySpan<char> s, IFormatProvider? provider, [MaybeNullWhen(false)] out Vector2I<T> result) =>
            TryParse(s, provider, out result);

        /// <summary>Tries to parse a string to a <see cref="Vector2I{T}"/> instance.</summary>
        static bool IParsable<Vector2I<T>>.TryParse([NotNullWhen(true)] string? s, IFormatProvider? provider, [MaybeNullWhen(false)] out Vector2I<T> result) =>
            TryParse(s, provider, out result);

        /// <summary> Returns an enumerator that iterates through the vector components.</summary>
        IEnumerator IEnumerable.GetEnumerator() => GetEnumerator();

        /// <summary>Formats the vector as a UTF-8 string using the specified format and format provider.</summary>
        public bool TryFormat(Span<byte> utf8Destination, out int bytesWritten, ReadOnlySpan<char> format, IFormatProvider? provider)
        {
            // Format components individually into temporary buffers
            // Not too sure about this implementation
            Span<char> xBuffer = stackalloc char[64];
            Span<char> yBuffer = stackalloc char[64];

            if (!X.TryFormat(xBuffer, out int xChars, format, provider) ||
                !Y.TryFormat(yBuffer, out int yChars, format, provider))
            {
                bytesWritten = 0;
                return false;
            }

            // Estimate total required UTF-8 bytes
            int estimatedSize = Encoding.UTF8.GetByteCount(xBuffer[..xChars]) +
                                Encoding.UTF8.GetByteCount(yBuffer[..yChars]) +
                                Encoding.UTF8.GetByteCount("<, >");

            if (utf8Destination.Length < estimatedSize)
            {
                bytesWritten = 0;
                return false;
            }

            int totalBytes = 0;

            totalBytes += Encoding.UTF8.GetBytes("<", utf8Destination[totalBytes..]);
            totalBytes += Encoding.UTF8.GetBytes(xBuffer[..xChars], utf8Destination[totalBytes..]);
            totalBytes += Encoding.UTF8.GetBytes(", ", utf8Destination[totalBytes..]);
            totalBytes += Encoding.UTF8.GetBytes(yBuffer[..yChars], utf8Destination[totalBytes..]);
            totalBytes += Encoding.UTF8.GetBytes(">", utf8Destination[totalBytes..]);

            bytesWritten = totalBytes;
            return true;
        }

        /// <summary>Parses a UTF-8 span to a <see cref="Vector2I{T}"/> instance.</summary>
        public static Vector2I<T> Parse(ReadOnlySpan<byte> utf8Text, IFormatProvider? provider)
        {
            int charCount = Encoding.UTF8.GetCharCount(utf8Text);
            Span<char> charBuffer = charCount <= 128 ? stackalloc char[charCount] : new char[charCount];
            Encoding.UTF8.GetChars(utf8Text, charBuffer);
            return Parse(charBuffer, provider);
        }

        /// <summary>Tries to parse a UTF-8 span to a <see cref="Vector2I{T}"/> instance.</summary>
        public static bool TryParse(ReadOnlySpan<byte> utf8Text, IFormatProvider? provider, [MaybeNullWhen(false)] out Vector2I<T> result)
        {
            int charCount = Encoding.UTF8.GetCharCount(utf8Text);
            Span<char> charBuffer = charCount <= 128 ? stackalloc char[charCount] : new char[charCount];
            Encoding.UTF8.GetChars(utf8Text, charBuffer);
            return TryParse(charBuffer, provider, out result);
        }

        // Casts

        /// <summary>Explicitly casts a <see cref="System.Numerics.Vector2"/> to a <see cref="Vector2I{T}"/>.</summary>
        public static explicit operator Vector2I<T>(System.Numerics.Vector2 v) =>
            new Vector2I<T>((T)Convert.ChangeType(v.X, typeof(T)), (T)Convert.ChangeType(v.Y, typeof(T)));

        /// <summary>Explicitly casts a <see cref="Vector2I{T}"/> to <see cref="System.Numerics.Vector2"/>.</summary>
        public static explicit operator System.Numerics.Vector2(Vector2I<T> v) =>
            new System.Numerics.Vector2(Convert.ToSingle(v.X), Convert.ToSingle(v.Y));

        // Component Operators
        public static Vector2I<T> operator +(Vector2I<T> left, Vector2I<T> right) =>
            new Vector2I<T>(left.X + right.X, left.Y + right.Y);

        public static Vector2I<T> operator -(Vector2I<T> left, Vector2I<T> right) =>
            new Vector2I<T>(left.X - right.X, left.Y - right.Y);

        public static Vector2I<T> operator *(Vector2I<T> left, Vector2I<T> right) =>
            new Vector2I<T>(left.X * right.X, left.Y * right.Y);

        public static Vector2I<T> operator /(Vector2I<T> left, Vector2I<T> right) =>
            new Vector2I<T>(left.X / right.X, left.Y / right.Y);

        public static Vector2I<T> operator %(Vector2I<T> left, Vector2I<T> right) =>
            new Vector2I<T>(left.X % right.X, left.Y % right.Y);

        // Scalar Operators
        public static Vector2I<T> operator +(Vector2I<T> vector, T scalar) =>
            new Vector2I<T>(vector.X + scalar, vector.Y + scalar);

        public static Vector2I<T> operator -(Vector2I<T> vector, T scalar) =>
            new Vector2I<T>(vector.X - scalar, vector.Y - scalar);

        public static Vector2I<T> operator *(Vector2I<T> vector, T scalar) =>
            new Vector2I<T>(vector.X * scalar, vector.Y * scalar);

        public static Vector2I<T> operator /(Vector2I<T> vector, T scalar) =>
            new Vector2I<T>(vector.X / scalar, vector.Y / scalar);

        public static Vector2I<T> operator %(Vector2I<T> vector, T scalar) =>
            new Vector2I<T>(vector.X % scalar, vector.Y % scalar);

        // + operator: returns the vector (?)
        public static Vector2I<T> operator +(Vector2I<T> vector) => vector;

        //  - operator: returns the negated vector
        public static Vector2I<T> operator -(Vector2I<T> vector) =>
            new Vector2I<T>(-vector.X, -vector.Y);

        // Bitwise Operators
        public static Vector2I<T> operator &(Vector2I<T> left, Vector2I<T> right) =>
            new Vector2I<T>(left.X & right.X, left.Y & right.Y);

        public static Vector2I<T> operator |(Vector2I<T> left, Vector2I<T> right) =>
            new Vector2I<T>(left.X | right.X, left.Y | right.Y);

        public static Vector2I<T> operator ^(Vector2I<T> left, Vector2I<T> right) =>
            new Vector2I<T>(left.X ^ right.X, left.Y ^ right.Y);

        public static Vector2I<T> operator &(Vector2I<T> vector, T scalar) =>
            new Vector2I<T>(vector.X & scalar, vector.Y & scalar);

        public static Vector2I<T> operator &(T scalar, Vector2I<T> vector) =>
            new Vector2I<T>(scalar & vector.X, scalar & vector.Y);

        public static Vector2I<T> operator |(Vector2I<T> vector, T scalar) =>
            new Vector2I<T>(vector.X | scalar, vector.Y | scalar);

        public static Vector2I<T> operator |(T scalar, Vector2I<T> vector) =>
            new Vector2I<T>(scalar | vector.X, scalar | vector.Y);

        public static Vector2I<T> operator ^(Vector2I<T> vector, T scalar) =>
            new Vector2I<T>(vector.X ^ scalar, vector.Y ^ scalar);

        public static Vector2I<T> operator ^(T scalar, Vector2I<T> vector) =>
            new Vector2I<T>(scalar ^ vector.X, scalar ^ vector.Y);

        // NOT operator
        public static Vector2I<T> operator ~(Vector2I<T> vector) =>
            new Vector2I<T>(~vector.X, ~vector.Y);

        // IBinaryInteger
        // TODO: Verify these are actually correct

        public static Vector2I<T> Log2(Vector2I<T> x) =>
            new Vector2I<T>(T.Log2(x.X), T.Log2(x.Y));

        public static (Vector2I<T> Quotient, Vector2I<T> Remainder) DivRem(Vector2I<T> left, Vector2I<T> right)
        {
            var (qX, rX) = T.DivRem(left.X, right.X);
            var (qY, rY) = T.DivRem(left.Y, right.Y);
            return (new Vector2I<T>(qX, qY), new Vector2I<T>(rX, rY));
        }

        public static Vector2I<T> PopCount(Vector2I<T> x) =>
            new Vector2I<T>(T.PopCount(x.X), T.PopCount(x.Y));
    }
}<|MERGE_RESOLUTION|>--- conflicted
+++ resolved
@@ -57,40 +57,6 @@
         /// <summary>The number of elements in the vector.</summary>
         public int Count => 2;
 
-<<<<<<< HEAD
-=======
-
-        /// <summary>Gets or sets the component at the specified index: 0 = X, 1 = Y.</summary>
-        [UnscopedRef]
-        public ref T this[int index]
-        {
-            get
-            {
-                switch (index)
-                {
-                    case 0:
-                        return ref X;
-                    case 1:
-                        return ref Y;
-                    default:
-                        throw new ArgumentOutOfRangeException(nameof(index), "Index must be 0 or 1.");
-                }
-            }
-        }
-
-        /// <summary>Gets the component at the specified index (<see cref="IReadOnlyList{T}"/>).</summary>
-        T IReadOnlyList<T>.this[int index] => this[index];
-
-        /// <summary>Returns a boolean indicating whether the given Object is equal to this <see cref="Vector2I{T}"/> instance.</summary>
-        public override bool Equals(object? obj) => obj is Vector2I<T> other && Equals(other);
-
-        /// <summary>Returns a boolean indicating whether the given Vector2I is equal to this <see cref="Vector2I{T}"/> instance.</summary>
-        public bool Equals(Vector2I<T> other) => this == other;
-
-        /// <summary>Returns the hash code for this instance.</summary>
-        public override int GetHashCode() => HashCode.Combine(X, Y);
-
->>>>>>> 4f74ab3d
         /// <summary> Returns an enumerator that iterates through the vector components.</summary>
         public IEnumerator<T> GetEnumerator()
         {
