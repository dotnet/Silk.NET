// Licensed to the .NET Foundation under one or more agreements.
// The .NET Foundation licenses this file to you under the MIT license.


using System;
using System.Collections;
using System.Diagnostics.CodeAnalysis;
using System.Globalization;
using System.Numerics;
using System.Runtime.CompilerServices;
using System.Runtime.InteropServices;
using System.Text;

namespace Silk.NET.Maths
{
    /// <summary>A structure representing a 2D floating-point vector.</summary>
    internal partial struct Vector2F<T> :
        IEquatable<Vector2F<T>>,
        IReadOnlyList<T>,
        ISpanFormattable,
        ISpanParsable<Vector2F<T>>,
        IUtf8SpanFormattable,
        IUtf8SpanParsable<Vector2F<T>>,
        IParsable<Vector2F<T>>,
        IFormattable
        where T : IFloatingPointIeee754<T>
    {
        /// <summary>Initializes both components to the same value.</summary>
        public Vector2F(T value) => (X, Y) = (value, value);

        /// <summary>Initializes the vector from a span of two values.</summary>
        public Vector2F(ReadOnlySpan<T> values)
        {
            if (values.Length != 2)
                throw new ArgumentException("Input span must contain exactly 2 elements.", nameof(values));

            X = values[0];
            Y = values[1];
        }

        /// <summary>Gets a vector whose 2 elements are equal to one.</summary>
        public static Vector2F<T> One => new(Scalar<T>.One);

        /// <summary>Returns a vector whose 2 elements are equal to zero.</summary>
        public static Vector2F<T> Zero => default;

        /// <summary>Gets the vector (1, 0).</summary>
        public static Vector2F<T> UnitX => new(Scalar<T>.One, Scalar<T>.Zero);

        /// <summary>Gets the vector (0, 1).</summary>
        public static Vector2F<T> UnitY => new(Scalar<T>.Zero, Scalar<T>.One);

        /// <summary>Gets a vector with all bits set for each component.</summary>
        public static Vector2F<T> AllBitsSet => new(T.AllBitsSet, T.AllBitsSet);

        /// <summary>Gets the squared length of the vector (dot product with itself).</summary>
        public T LengthSquared => (X * X) + (Y * Y);

        /// <summary>Gets the length of the vector.</summary>
        public T Length => T.Sqrt(LengthSquared);

        /// <summary>The number of elements in the vector.</summary>
        public int Count => 2;

<<<<<<< HEAD
=======
        ///<summary>Gets the component at the specified index: 0 = X, 1 = Y. </summary>
        [UnscopedRef]
        public ref T this[int index]
        {
            get
            {
                switch (index)
                {
                    case 0:
                        return ref X;
                    case 1:
                        return ref Y;
                    default:
                        throw new ArgumentOutOfRangeException(nameof(index), "Index must be 0 or 1.");
                }
            }
        }

        /// <summary>Gets the component at the specified index (<see cref="IReadOnlyList{T}"/>).</summary>
        T IReadOnlyList<T>.this[int index] => this[index];

        /// <summary>Returns a boolean indicating whether the given Object is equal to this <see cref="Vector2F{T}"/> instance.</summary>
        public override bool Equals(object? obj) => obj is Vector2F<T> other && Equals(other);

        /// <summary>Returns a boolean indicating whether the given Vector2F is equal to this <see cref="Vector2F{T}"/> instance.</summary>
        public bool Equals(Vector2F<T> other) => this == other;

        /// <summary>Returns the hash code for this instance.</summary>
        public override int GetHashCode() => HashCode.Combine(X, Y);

>>>>>>> 4f74ab3d
        /// <summary> Returns an enumerator that iterates through the vector components.</summary>
        public IEnumerator<T> GetEnumerator()
        {
            yield return X;
            yield return Y;
        }

        /// <summary> Computes the dot product of this vector with another vector. </summary>
        public T Dot(Vector2F<T> other) => (X * other.X) + (Y * other.Y);

        /// <summary> Computes the dot product of two vectors. </summary>
        public static T Dot(Vector2F<T> left, Vector2F<T> right) => (left.X * right.X) + (left.Y * right.Y);

        /// <summary> Computes the cross product of this vector with another vector. </summary>
        public T Cross(Vector2F<T> other) => (X * other.Y) - (Y * other.X);

        /// <summary> Computes the cross product of two vectors. </summary>
        public static T Cross(Vector2F<T> left, Vector2F<T> right) => (left.X * right.Y) - (left.Y * right.X);

        /// <summary>Returns a span over the vector components.</summary>
        public Span<T> AsSpan() => MemoryMarshal.CreateSpan(ref X, 2);

        /// <summary>Normalizes this vector.</summary>
        public Vector2F<T> Normalize()
        {
            T length = Length;
            return length != T.Zero ? this / length : Zero;
        }

        /// <summary>Normalizes a vector.</summary>
        public static Vector2F<T> Normalize(Vector2F<T> vector)
        {
            T length = vector.Length;
            return length != T.Zero ? vector / length : Zero;
        }

        /// <summary>Returns a vector with the component-wise maximum of this and another vector.</summary>
        public Vector2F<T> Max(Vector2F<T> other) =>
            new(T.Max(X, other.X), T.Max(Y, other.Y));

        /// <summary>Returns a vector with the component-wise maximum of two vectors.</summary>
        public static Vector2F<T> Max(Vector2F<T> left, Vector2F<T> right) =>
            new(T.Max(left.X, right.X), T.Max(left.Y, right.Y));

        /// <summary>Returns a vector with the component-wise maximum of this vector and a scalar.</summary>
        public Vector2F<T> Max(T scalar) =>
            new(T.Max(X, scalar), T.Max(Y, scalar));

        /// <summary>Returns a vector with the component-wise maximum of a vector and a scalar.</summary>
        public static Vector2F<T> Max(Vector2F<T> vector, T scalar) =>
            new(T.Max(vector.X, scalar), T.Max(vector.Y, scalar));

        /// <summary>Returns a vector with the component-wise minimum of this and another vector.</summary>
        public Vector2F<T> Min(Vector2F<T> other) =>
            new(T.Min(X, other.X), T.Min(Y, other.Y));

        /// <summary>Returns a vector with the component-wise minimum of two vectors.</summary>
        public static Vector2F<T> Min(Vector2F<T> left, Vector2F<T> right) =>
            new(T.Min(left.X, right.X), T.Min(left.Y, right.Y));

        /// <summary>Returns a vector with the component-wise minimum of this vector and a scalar.</summary>
        public Vector2F<T> Min(T scalar) =>
            new(T.Min(X, scalar), T.Min(Y, scalar));

        /// <summary>Returns a vector with the component-wise minimum of a vector and a scalar.</summary>
        public static Vector2F<T> Min(Vector2F<T> vector, T scalar) =>
            new(T.Min(vector.X, scalar), T.Min(vector.Y, scalar));

        /// <summary>Clamps this vector's components between the corresponding Min and Max vectors.</summary>
        public Vector2F<T> Clamp(Vector2F<T> min, Vector2F<T> max) =>
            new(T.Clamp(X, min.X, max.X), T.Clamp(Y, min.Y, max.Y));

        /// <summary>Clamps the components of a vector between the corresponding Min and Max vectors.</summary>
        public static Vector2F<T> Clamp(Vector2F<T> vector, Vector2F<T> min, Vector2F<T> max) =>
            new(T.Clamp(vector.X, min.X, max.X), T.Clamp(vector.Y, min.Y, max.Y));

        /// <summary>Clamps this vector's components between the Min and Max scalar values.</summary>
        public Vector2F<T> Clamp(T min, T max) =>
            new(T.Clamp(X, min, max), T.Clamp(Y, min, max));

        /// <summary>Clamps the components of a vector between the Min and Max scalar values.</summary>
        public static Vector2F<T> Clamp(Vector2F<T> vector, T min, T max) =>
            new(T.Clamp(vector.X, min, max), T.Clamp(vector.Y, min, max));

        /// <summary>Returns a vector with the absolute value of each component of this vector.</summary>
        public Vector2F<T> Abs() => new(T.Abs(X), T.Abs(Y));

        /// <summary>Returns a vector with the absolute value of each component of the specified vector.</summary>
        public static Vector2F<T> Abs(Vector2F<T> vector) =>
            new(T.Abs(vector.X), T.Abs(vector.Y));

        /// <summary>Linearly interpolates between two vectors using a scalar t-value.</summary>
        public static Vector2F<T> Lerp(Vector2F<T> a, Vector2F<T> b, T t) =>
            new(a.X + (b.X - a.X) * t, a.Y + (b.Y - a.Y) * t);

        /// <summary>Linearly interpolates between two vectors using a vector t-value.</summary>
        public static Vector2F<T> Lerp(Vector2F<T> a, Vector2F<T> b, Vector2F<T> t) =>
            new(a.X + (b.X - a.X) * t.X, a.Y + (b.Y - a.Y) * t.Y);

        /// <summary>Linearly interpolates between two vectors using a scalar t-value (clamped between 0 and 1).</summary>
        public static Vector2F<T> LerpClamped(Vector2F<T> a, Vector2F<T> b, T t) =>
            Lerp(a, b, T.Clamp(t, T.Zero, T.One));

        /// <summary>Linearly interpolates between two vectors using a vector t-value (clamped between 0 and 1).</summary>
        public static Vector2F<T> LerpClamped(Vector2F<T> a, Vector2F<T> b, Vector2F<T> t) =>
            new(
                a.X + (b.X - a.X) * T.Clamp(t.X, T.Zero, T.One),
                a.Y + (b.Y - a.Y) * T.Clamp(t.Y, T.Zero, T.One)
            );

        /// <summary>Reflects a vector over a normal vector.</summary>
        public Vector2F<T> Reflect(Vector2F<T> normal)
        {
            T dot = Dot(normal);
            return this - (normal * (dot + dot));
        }

        /// <summary>Reflects a vector over a normal vector.</summary>
        public static Vector2F<T> Reflect(Vector2F<T> vector, Vector2F<T> normal)
        {
            T dot = Dot(vector, normal);
            return vector - (normal * (dot + dot));
        }

        /// <summary>Formats the vector as a string using the specified format and format provider.</summary>
        public string ToString(string? format, IFormatProvider? formatProvider) => $"<{X.ToString(format, formatProvider)}, {Y.ToString(format, formatProvider)}>";

        /// <summary>Formats the vector as a string.</summary>
        public override string ToString() => $"<{X}, {Y}>";

        /// <summary>Formats the vector as a string using the specified format and format provider.</summary>
        public bool TryFormat(Span<char> destination, out int charsWritten, ReadOnlySpan<char> format, IFormatProvider? provider)
        {
            Span<char> xBuffer = stackalloc char[64];
            Span<char> yBuffer = stackalloc char[64];

            if (!X.TryFormat(xBuffer, out int xChars, format, provider) ||
                !Y.TryFormat(yBuffer, out int yChars, format, provider))
            {
                charsWritten = 0;
                return false;
            }

            int requiredLength = 1 + xChars + 2 + yChars + 1;

            if (destination.Length < requiredLength)
            {
                charsWritten = 0;
                return false;
            }

            int pos = 0;
            destination[pos++] = '<';

            xBuffer[..xChars].CopyTo(destination[pos..]);
            pos += xChars;

            destination[pos++] = ',';
            destination[pos++] = ' ';

            yBuffer[..yChars].CopyTo(destination[pos..]);
            pos += yChars;

            destination[pos++] = '>';

            charsWritten = pos;
            return true;
        }

        /// <summary>Parses a span to a <see cref="Vector2F{T}"/> instance.</summary>
        public static Vector2F<T> Parse(ReadOnlySpan<char> s, IFormatProvider? provider)
        {
            if (!TryParse(s, provider, out var result))
                throw new FormatException("Invalid format for Vector2F.");

            return result;
        }

        /// <summary>Copies the components of the vector to the specified array starting at index 0.</summary>
        public void CopyTo(T[] array) => CopyTo(array, 0);

        /// <summary>Copies the components of the vector to the specified array starting at the given index.</summary>
        public void CopyTo(T[] array, int startIndex)
        {
            if (array == null)
                throw new ArgumentNullException(nameof(array));
            if (startIndex < 0 || startIndex + 2 > array.Length)
                throw new ArgumentOutOfRangeException(nameof(startIndex));
            array[startIndex] = X;
            array[startIndex + 1] = Y;
        }

        /// <summary>Copies the components of the vector to the specified span starting at index 0.</summary>
        public void CopyTo(Span<T> span) => CopyTo(span, 0);

        /// <summary>Copies the components of the vector to the specified span starting at the given index.</summary>
        public void CopyTo(Span<T> span, int startIndex)
        {
            if (startIndex < 0 || startIndex + 2 > span.Length)
                throw new ArgumentOutOfRangeException(nameof(startIndex));
            span[startIndex] = X;
            span[startIndex + 1] = Y;
        }

        /// <summary>Returns a vector where each component is the sign of the original vector's component.</summary>
        public Vector2F<T> Sign() => new(T.CreateChecked(T.Sign(X)), T.CreateChecked(T.Sign(Y)));

        /// <summary>Returns a vector where each component is the sign of the input vector's component.</summary>
        public static Vector2F<T> Sign(Vector2F<T> vector) =>
            new(T.CreateChecked(T.Sign(vector.X)), T.CreateChecked(T.Sign(vector.Y)));

        /// <summary>Copies the sign of each component from another vector to this vector's components.</summary>
        public Vector2F<T> CopySign(Vector2F<T> signSource) =>
            new(T.CopySign(X, signSource.X), T.CopySign(Y, signSource.Y));

        /// <summary>Copies the sign of each component from another vector to a new vector.</summary>
        public static Vector2F<T> CopySign(Vector2F<T> value, Vector2F<T> signSource) =>
            new(T.CopySign(value.X, signSource.X), T.CopySign(value.Y, signSource.Y));

        /// <summary>Copies the sign of a scalar onto each component of this vector.</summary>
        public Vector2F<T> CopySign(T signScalar) =>
            new(T.CopySign(X, signScalar), T.CopySign(Y, signScalar));

        /// <summary>Copies the sign of a scalar onto each component of a new vector.</summary>
        public static Vector2F<T> CopySign(Vector2F<T> value, T signScalar) =>
            new(T.CopySign(value.X, signScalar), T.CopySign(value.Y, signScalar));

        /// <summary>Parses a string to a <see cref="Vector2F{T}"/> instance.</summary>
        public static Vector2F<T> Parse(string s, IFormatProvider? provider) => Parse(s.AsSpan(), provider);

        /// <summary>Tries to parse a span to a <see cref="Vector2F{T}"/> instance.</summary>
        public static bool TryParse(ReadOnlySpan<char> s, IFormatProvider? provider, [MaybeNullWhen(false)] out Vector2F<T> result)
        {
            result = default;

            s = s.Trim();
            if (s.Length < 5 || s[0] != '<' || s[^1] != '>')
                return false;

            s = s[1..^1]; // Remove < and >

            int commaIndex = s.IndexOf(',');
            if (commaIndex < 0)
                return false;

            ReadOnlySpan<char> xSpan = s[..commaIndex].Trim();
            ReadOnlySpan<char> ySpan = s[(commaIndex + 1)..].Trim();

            if (T.TryParse(xSpan, provider, out var x) &&
                T.TryParse(ySpan, provider, out var y))
            {
                result = new Vector2F<T>(x, y);
                return true;
            }

            return false;
        }

        /// <summary>Tries to parse a string to a <see cref="Vector2F{T}"/> instance.</summary>
        public static bool TryParse([NotNullWhen(true)] string? s, IFormatProvider? provider, [MaybeNullWhen(false)] out Vector2F<T> result) =>
            TryParse(s.AsSpan(), provider, out result);

        /// <summary>Parses a span to a <see cref="Vector2F{T}"/> instance.</summary>
        static Vector2F<T> ISpanParsable<Vector2F<T>>.Parse(ReadOnlySpan<char> s, IFormatProvider? provider) =>
            Parse(s, provider);

        /// <summary>Parses a string to a <see cref="Vector2F{T}"/> instance.</summary>
        static Vector2F<T> IParsable<Vector2F<T>>.Parse(string s, IFormatProvider? provider) =>
            Parse(s, provider);

        /// <summary>Tries to parse a span to a <see cref="Vector2F{T}"/> instance.</summary>
        static bool ISpanParsable<Vector2F<T>>.TryParse(ReadOnlySpan<char> s, IFormatProvider? provider, [MaybeNullWhen(false)] out Vector2F<T> result) =>
            TryParse(s, provider, out result);

        /// <summary>Tries to parse a string to a <see cref="Vector2F{T}"/> instance.</summary>
        static bool IParsable<Vector2F<T>>.TryParse([NotNullWhen(true)] string? s, IFormatProvider? provider, [MaybeNullWhen(false)] out Vector2F<T> result) =>
            TryParse(s, provider, out result);

        /// <summary> Returns an enumerator that iterates through the vector components.</summary>
        IEnumerator IEnumerable.GetEnumerator() => GetEnumerator();

        /// <summary>Formats the vector as a UTF-8 string using the specified format and format provider.</summary>
        public bool TryFormat(Span<byte> utf8Destination, out int bytesWritten, ReadOnlySpan<char> format, IFormatProvider? provider)
        {
            Span<char> xBuffer = stackalloc char[64];
            Span<char> yBuffer = stackalloc char[64];

            if (!X.TryFormat(xBuffer, out int xChars, format, provider) ||
                !Y.TryFormat(yBuffer, out int yChars, format, provider))
            {
                bytesWritten = 0;
                return false;
            }

            int estimatedSize = Encoding.UTF8.GetByteCount(xBuffer[..xChars]) +
                                Encoding.UTF8.GetByteCount(yBuffer[..yChars]) +
                                Encoding.UTF8.GetByteCount("<, >");

            if (utf8Destination.Length < estimatedSize)
            {
                bytesWritten = 0;
                return false;
            }

            int totalBytes = 0;

            totalBytes += Encoding.UTF8.GetBytes("<", utf8Destination[totalBytes..]);
            totalBytes += Encoding.UTF8.GetBytes(xBuffer[..xChars], utf8Destination[totalBytes..]);
            totalBytes += Encoding.UTF8.GetBytes(", ", utf8Destination[totalBytes..]);
            totalBytes += Encoding.UTF8.GetBytes(yBuffer[..yChars], utf8Destination[totalBytes..]);
            totalBytes += Encoding.UTF8.GetBytes(">", utf8Destination[totalBytes..]);

            bytesWritten = totalBytes;
            return true;
        }

        /// <summary>Parses a UTF-8 span to a <see cref="Vector2F{T}"/> instance.</summary>
        public static Vector2F<T> Parse(ReadOnlySpan<byte> utf8Text, IFormatProvider? provider)
        {
            int charCount = Encoding.UTF8.GetCharCount(utf8Text);
            Span<char> charBuffer = charCount <= 128 ? stackalloc char[charCount] : new char[charCount];
            Encoding.UTF8.GetChars(utf8Text, charBuffer);
            return Parse(charBuffer, provider);
        }

        /// <summary>Tries to parse a UTF-8 span to a <see cref="Vector2F{T}"/> instance.</summary>
        public static bool TryParse(ReadOnlySpan<byte> utf8Text, IFormatProvider? provider, [MaybeNullWhen(false)] out Vector2F<T> result)
        {
            int charCount = Encoding.UTF8.GetCharCount(utf8Text);
            Span<char> charBuffer = charCount <= 128 ? stackalloc char[charCount] : new char[charCount];
            Encoding.UTF8.GetChars(utf8Text, charBuffer);
            return TryParse(charBuffer, provider, out result);
        }

        // Casts

        /// <summary>Explicitly casts a <see cref="System.Numerics.Vector2"/> to a <see cref="Vector2F{T}"/>.</summary>
        public static explicit operator Vector2F<T>(System.Numerics.Vector2 v) =>
            new((T)Convert.ChangeType(v.X, typeof(T)), (T)Convert.ChangeType(v.Y, typeof(T)));

        /// <summary>Explicitly casts a <see cref="Vector2F{T}"/> to <see cref="System.Numerics.Vector2"/>.</summary>
        public static explicit operator System.Numerics.Vector2(Vector2F<T> v) =>
            new(Convert.ToSingle(v.X), Convert.ToSingle(v.Y));

        // Component Operators
        public static Vector2F<T> operator +(Vector2F<T> left, Vector2F<T> right) =>
            new(left.X + right.X, left.Y + right.Y);

        public static Vector2F<T> operator -(Vector2F<T> left, Vector2F<T> right) =>
            new(left.X - right.X, left.Y - right.Y);

        public static Vector2F<T> operator *(Vector2F<T> left, Vector2F<T> right) =>
            new(left.X * right.X, left.Y * right.Y);

        public static Vector2F<T> operator /(Vector2F<T> left, Vector2F<T> right) =>
            new(left.X / right.X, left.Y / right.Y);

        public static Vector2F<T> operator %(Vector2F<T> left, Vector2F<T> right) =>
            new(left.X % right.X, left.Y % right.Y);

        // Scalar Operators
        public static Vector2F<T> operator +(Vector2F<T> vector, T scalar) =>
            new(vector.X + scalar, vector.Y + scalar);

        public static Vector2F<T> operator -(Vector2F<T> vector, T scalar) =>
            new(vector.X - scalar, vector.Y - scalar);

        public static Vector2F<T> operator *(Vector2F<T> vector, T scalar) =>
            new(vector.X * scalar, vector.Y * scalar);

        public static Vector2F<T> operator /(Vector2F<T> vector, T scalar) =>
            new(vector.X / scalar, vector.Y / scalar);

        public static Vector2F<T> operator %(Vector2F<T> vector, T scalar) =>
            new(vector.X % scalar, vector.Y % scalar);

        // + operator: returns the vector
        public static Vector2F<T> operator +(Vector2F<T> vector) => vector;

        // - operator: returns the negated vector
        public static Vector2F<T> operator -(Vector2F<T> vector) =>
            new(-vector.X, -vector.Y);

<<<<<<< HEAD
        // IBinaryFloatingPointIeee754
=======
        // Equality Operators
        public static bool operator ==(Vector2F<T> left, Vector2F<T> right) =>
            left.X == right.X && left.Y == right.Y;

        public static bool operator !=(Vector2F<T> left, Vector2F<T> right) =>
            left.X != right.X || left.Y != right.Y;

        // IFloatingPointIeee754
>>>>>>> 4f74ab3d
        public static Vector2F<T> Sqrt(Vector2F<T> x) =>
            new(T.Sqrt(x.X), T.Sqrt(x.Y));

        public static Vector2F<T> Acosh(Vector2F<T> x) =>
            new(T.Acosh(x.X), T.Acosh(x.Y));

        public static Vector2F<T> Asinh(Vector2F<T> x) =>
            new(T.Asinh(x.X), T.Asinh(x.Y));

        public static Vector2F<T> Atanh(Vector2F<T> x) =>
            new(T.Atanh(x.X), T.Atanh(x.Y));

        public static Vector2F<T> Cosh(Vector2F<T> x) =>
            new(T.Cosh(x.X), T.Cosh(x.Y));

        public static Vector2F<T> Sinh(Vector2F<T> x) =>
            new(T.Sinh(x.X), T.Sinh(x.Y));

        public static Vector2F<T> Tanh(Vector2F<T> x) =>
            new(T.Tanh(x.X), T.Tanh(x.Y));

        public static Vector2F<T> Acos(Vector2F<T> x) =>
            new(T.Acos(x.X), T.Acos(x.Y));

        public static Vector2F<T> AcosPi(Vector2F<T> x) =>
            new(T.AcosPi(x.X), T.AcosPi(x.Y));

        public static Vector2F<T> Asin(Vector2F<T> x) =>
            new(T.Asin(x.X), T.Asin(x.Y));

        public static Vector2F<T> AsinPi(Vector2F<T> x) =>
            new(T.AsinPi(x.X), T.AsinPi(x.Y));

        public static Vector2F<T> Atan(Vector2F<T> x) =>
            new(T.Atan(x.X), T.Atan(x.Y));

        public static Vector2F<T> AtanPi(Vector2F<T> x) =>
            new(T.AtanPi(x.X), T.AtanPi(x.Y));

        public static Vector2F<T> Cos(Vector2F<T> x) =>
            new(T.Cos(x.X), T.Cos(x.Y));

        public static Vector2F<T> CosPi(Vector2F<T> x) =>
            new(T.CosPi(x.X), T.CosPi(x.Y));

        public static Vector2F<T> Sin(Vector2F<T> x) =>
            new(T.Sin(x.X), T.Sin(x.Y));

        public static Vector2F<T> SinPi(Vector2F<T> x) =>
            new(T.SinPi(x.X), T.SinPi(x.Y));

        public static Vector2F<T> Tan(Vector2F<T> x) =>
            new(T.Tan(x.X), T.Tan(x.Y));

        public static Vector2F<T> TanPi(Vector2F<T> x) =>
            new(T.TanPi(x.X), T.TanPi(x.Y));

        public static Vector2F<T> DegreesToRadians(Vector2F<T> degrees) =>
            new(T.DegreesToRadians(degrees.X), T.DegreesToRadians(degrees.Y));

        public static Vector2F<T> RadiansToDegrees(Vector2F<T> radians) =>
            new(T.RadiansToDegrees(radians.X), T.RadiansToDegrees(radians.Y));

        public static (Vector2F<T> Sin, Vector2F<T> Cos) SinCos(Vector2F<T> x) =>
            (new(T.Sin(x.X), T.Sin(x.Y)), new(T.Cos(x.X), T.Cos(x.Y)));

        public static (Vector2F<T> SinPi, Vector2F<T> CosPi) SinCosPi(Vector2F<T> x) =>
            (new(T.SinPi(x.X), T.SinPi(x.Y)), new(T.CosPi(x.X), T.CosPi(x.Y)));

        public static Vector2F<T> Log(Vector2F<T> x) =>
            new(T.Log(x.X), T.Log(x.Y));

        public static Vector2F<T> Log(Vector2F<T> x, Vector2F<T> newBase) =>
            new(T.Log(x.X, newBase.X), T.Log(x.Y, newBase.Y));

        public static Vector2F<T> Log(Vector2F<T> x, T newBase) =>
            new(T.Log(x.X, newBase), T.Log(x.Y, newBase));

        public static Vector2F<T> LogP1(Vector2F<T> x) =>
            new(T.LogP1(x.X), T.LogP1(x.Y));

        // TODO: Static Log2

        public static Vector2F<T> Log2P1(Vector2F<T> x) =>
            new(T.Log2P1(x.X), T.Log2P1(x.Y));

        public static Vector2F<T> Log10(Vector2F<T> x) =>
            new(T.Log10(x.X), T.Log10(x.Y));

        public static Vector2F<T> Log10P1(Vector2F<T> x) =>
            new(T.Log10P1(x.X), T.Log10P1(x.Y));

        public static Vector2F<T> Exp(Vector2F<T> x) =>
            new(T.Exp(x.X), T.Exp(x.Y));

        public static Vector2F<T> ExpM1(Vector2F<T> x) =>
            new(T.ExpM1(x.X), T.ExpM1(x.Y));

        public static Vector2F<T> Exp2(Vector2F<T> x) =>
            new(T.Exp2(x.X), T.Exp2(x.Y));

        public static Vector2F<T> Exp2M1(Vector2F<T> x) =>
            new(T.Exp2M1(x.X), T.Exp2M1(x.Y));

        public static Vector2F<T> Exp10(Vector2F<T> x) =>
            new(T.Exp10(x.X), T.Exp10(x.Y));

        public static Vector2F<T> Exp10M1(Vector2F<T> x) =>
            new(T.Exp10M1(x.X), T.Exp10M1(x.Y));

        public static Vector2F<T> Pow(Vector2F<T> x, Vector2F<T> y) =>
            new(T.Pow(x.X, y.X), T.Pow(x.Y, y.Y));

        public static Vector2F<T> Pow(Vector2F<T> x, T y) =>
            new(T.Pow(x.X, y), T.Pow(x.Y, y));

        public static Vector2F<T> Cbrt(Vector2F<T> x) =>
            new(T.Cbrt(x.X), T.Cbrt(x.Y));

        public static Vector2F<T> Hypot(Vector2F<T> x, Vector2F<T> y) =>
            new(T.Hypot(x.X, y.X), T.Hypot(x.Y, y.Y));

        public static Vector2F<T> Hypot(Vector2F<T> x, T y) =>
            new(T.Hypot(x.X, y), T.Hypot(x.Y, y));

        public static Vector2F<T> RootN(Vector2F<T> x, int n) =>
            new(T.RootN(x.X, n), T.RootN(x.Y, n));

        public static Vector2F<T> Round(Vector2F<T> x) =>
            new(T.Round(x.X), T.Round(x.Y));

        public static Vector2F<T> Round(Vector2F<T> x, int digits) =>
            new(T.Round(x.X, digits), T.Round(x.Y, digits));

        public static Vector2F<T> Round(Vector2F<T> x, MidpointRounding mode) =>
            new(T.Round(x.X, mode), T.Round(x.Y, mode));

        public static Vector2F<T> Round(Vector2F<T> x, int digits, MidpointRounding mode) =>
            new(T.Round(x.X, digits, mode), T.Round(x.Y, digits, mode));

        public static Vector2F<T> Truncate(Vector2F<T> x) =>
            new(T.Truncate(x.X), T.Truncate(x.Y));

        public static Vector2F<T> Atan2(Vector2F<T> y, Vector2F<T> x) =>
            new(T.Atan2(y.X, x.X), T.Atan2(y.Y, x.Y));

        public static Vector2F<T> Atan2Pi(Vector2F<T> y, Vector2F<T> x) =>
            new(T.Atan2Pi(y.X, x.X), T.Atan2Pi(y.Y, x.Y));

        public static Vector2F<T> Atan2(Vector2F<T> y, T x) =>
            new(T.Atan2(y.X, x), T.Atan2(y.Y, x));

        public static Vector2F<T> Atan2Pi(Vector2F<T> y, T x) =>
            new(T.Atan2Pi(y.X, x), T.Atan2Pi(y.Y, x));

        public static Vector2F<T> BitDecrement(Vector2F<T> x) =>
            new(T.BitDecrement(x.X), T.BitDecrement(x.Y));

        public static Vector2F<T> BitIncrement(Vector2F<T> x) =>
            new(T.BitIncrement(x.X), T.BitIncrement(x.Y));

        public static Vector2F<T> FusedMultiplyAdd(Vector2F<T> left, Vector2F<T> right, Vector2F<T> addend) =>
            new(T.FusedMultiplyAdd(left.X, right.X, addend.X), T.FusedMultiplyAdd(left.Y, right.Y, addend.Y));

        public static Vector2F<T> FusedMultiplyAdd(Vector2F<T> left, Vector2F<T> right, T addend) =>
            new(T.FusedMultiplyAdd(left.X, right.X, addend), T.FusedMultiplyAdd(left.Y, right.Y, addend));

        public static Vector2F<T> FusedMultiplyAdd(Vector2F<T> left, T right, Vector2F<T> addend) =>
            new(T.FusedMultiplyAdd(left.X, right, addend.X), T.FusedMultiplyAdd(left.Y, right, addend.Y));

        public static Vector2F<T> FusedMultiplyAdd(Vector2F<T> left, T right, T addend) =>
            new(T.FusedMultiplyAdd(left.X, right, addend), T.FusedMultiplyAdd(left.Y, right, addend));

        public static Vector2F<T> ReciprocalEstimate(Vector2F<T> x) =>
            new(T.ReciprocalEstimate(x.X), T.ReciprocalEstimate(x.Y));

        public static Vector2F<T> ReciprocalSqrtEstimate(Vector2F<T> x) =>
            new(T.ReciprocalSqrtEstimate(x.X), T.ReciprocalSqrtEstimate(x.Y));

        public static Vector2I<int> ILogB(Vector2F<T> x) =>
            new(T.ILogB(x.X), T.ILogB(x.Y));

        public static Vector2F<T> ScaleB(Vector2F<T> x, Vector2I<int> n) =>
            new(T.ScaleB(x.X, n.X), T.ScaleB(x.Y, n.Y));

        public static Vector2F<T> ScaleB(Vector2F<T> x, int n) =>
            new(T.ScaleB(x.X, n), T.ScaleB(x.Y, n));
    }
}<|MERGE_RESOLUTION|>--- conflicted
+++ resolved
@@ -62,39 +62,6 @@
         /// <summary>The number of elements in the vector.</summary>
         public int Count => 2;
 
-<<<<<<< HEAD
-=======
-        ///<summary>Gets the component at the specified index: 0 = X, 1 = Y. </summary>
-        [UnscopedRef]
-        public ref T this[int index]
-        {
-            get
-            {
-                switch (index)
-                {
-                    case 0:
-                        return ref X;
-                    case 1:
-                        return ref Y;
-                    default:
-                        throw new ArgumentOutOfRangeException(nameof(index), "Index must be 0 or 1.");
-                }
-            }
-        }
-
-        /// <summary>Gets the component at the specified index (<see cref="IReadOnlyList{T}"/>).</summary>
-        T IReadOnlyList<T>.this[int index] => this[index];
-
-        /// <summary>Returns a boolean indicating whether the given Object is equal to this <see cref="Vector2F{T}"/> instance.</summary>
-        public override bool Equals(object? obj) => obj is Vector2F<T> other && Equals(other);
-
-        /// <summary>Returns a boolean indicating whether the given Vector2F is equal to this <see cref="Vector2F{T}"/> instance.</summary>
-        public bool Equals(Vector2F<T> other) => this == other;
-
-        /// <summary>Returns the hash code for this instance.</summary>
-        public override int GetHashCode() => HashCode.Combine(X, Y);
-
->>>>>>> 4f74ab3d
         /// <summary> Returns an enumerator that iterates through the vector components.</summary>
         public IEnumerator<T> GetEnumerator()
         {
@@ -478,18 +445,7 @@
         public static Vector2F<T> operator -(Vector2F<T> vector) =>
             new(-vector.X, -vector.Y);
 
-<<<<<<< HEAD
-        // IBinaryFloatingPointIeee754
-=======
-        // Equality Operators
-        public static bool operator ==(Vector2F<T> left, Vector2F<T> right) =>
-            left.X == right.X && left.Y == right.Y;
-
-        public static bool operator !=(Vector2F<T> left, Vector2F<T> right) =>
-            left.X != right.X || left.Y != right.Y;
-
         // IFloatingPointIeee754
->>>>>>> 4f74ab3d
         public static Vector2F<T> Sqrt(Vector2F<T> x) =>
             new(T.Sqrt(x.X), T.Sqrt(x.Y));
 
