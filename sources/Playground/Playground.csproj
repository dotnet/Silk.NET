--- conflicted
+++ resolved
@@ -1,5 +1,4 @@
 ﻿<Project Sdk="Microsoft.NET.Sdk">
-<<<<<<< HEAD
   <PropertyGroup>
     <OutputType>Exe</OutputType>
     <TargetFramework>net10.0</TargetFramework>
@@ -7,27 +6,10 @@
     <Nullable>enable</Nullable>
     <RuntimeIdentifier Condition="'$(RuntimeIdentifier)' == ''">$(NETCoreSdkRuntimeIdentifier)</RuntimeIdentifier>
   </PropertyGroup>
+
   <ItemGroup>
     <ProjectReference Include="..\OpenGL\OpenGL\Silk.NET.OpenGL.csproj" />
     <ProjectReference Include="..\SDL\SDL\Silk.NET.SDL.csproj" />
     <ProjectReference Include="..\Windowing\Windowing\Silk.NET.Windowing.csproj" />
   </ItemGroup>
-  <Import Project="../Core/Core/Silk.NET.Core.targets" />
-=======
-
-    <PropertyGroup>
-        <OutputType>Exe</OutputType>
-        <TargetFramework>net10.0</TargetFramework>
-        <ImplicitUsings>enable</ImplicitUsings>
-        <Nullable>enable</Nullable>
-        <RuntimeIdentifier Condition="'$(RuntimeIdentifier)' == ''">$(NETCoreSdkRuntimeIdentifier)</RuntimeIdentifier>
-    </PropertyGroup>
-
-    <ItemGroup>
-      <ProjectReference Include="..\OpenGL\OpenGL\Silk.NET.OpenGL.csproj" />
-      <ProjectReference Include="..\SDL\SDL\Silk.NET.SDL.csproj" />
-      <ProjectReference Include="..\Windowing\Windowing\Silk.NET.Windowing.csproj" />
-    </ItemGroup>
-
->>>>>>> 1b206466
 </Project>