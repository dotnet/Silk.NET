--- conflicted
+++ resolved
@@ -31,13 +31,8 @@
         <PackageVersion Include="Microsoft.Extensions.Configuration.Abstractions" Version="$(MsExtensionNugetVersion)"/>
         <PackageVersion Include="Microsoft.Extensions.Options" Version="$(MsExtensionNugetVersion)"/>
         <PackageVersion Include="Microsoft.NET.Test.Sdk" Version="17.7.2"/>
-<<<<<<< HEAD
         <PackageVersion Include="xunit" Version="2.5.1"/>
-        <PackageVersion Include="xunit.runner.visualstudio" Version="2.4.5"/>
-=======
-        <PackageVersion Include="xunit" Version="2.4.2"/>
         <PackageVersion Include="xunit.runner.visualstudio" Version="2.5.1"/>
->>>>>>> e8cdc3b8
         <PackageVersion Include="Statiq.Core" Version="$(StatiqVersion)"/>
         <PackageVersion Include="HtmlAgilityPack" Version="1.11.53"/>
         <PackageVersion Include="Microsoft.CodeAnalysis.CSharp.Scripting" Version="4.7.0"/>
