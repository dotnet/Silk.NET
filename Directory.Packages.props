<Project>
    <!--
      This file tracks all package versions used in Silk.NET, including tests.
      For more information what this is see https://github.com/NuGet/Home/wiki/Centrally-managing-NuGet-package-versions
      -->
    <PropertyGroup>
        <MsExtensionNugetVersion>7.0.0</MsExtensionNugetVersion>
        <RoslynPackageVersion>4.7.0</RoslynPackageVersion>
        <StatiqVersion>1.0.0-beta.69</StatiqVersion>
    </PropertyGroup>
    <ItemGroup>
        <PackageVersion Include="BenchmarkDotNet" Version="0.13.10"/>
        <PackageVersion Include="Microsoft.CodeAnalysis.CSharp" Version="$(RoslynPackageVersion)"/>
        <PackageVersion Include="System.Text.Json" Version="7.0.3"/>
        <PackageVersion Include="ClangSharp.PInvokeGenerator" Version="15.0.2"/>
        <PackageVersion Include="Microsoft.Build.Locator" Version="1.6.10"/>
        <PackageVersion Include="Microsoft.Extensions.FileSystemGlobbing" Version="$(MsExtensionNugetVersion)"/>
        <PackageVersion Include="Microsoft.Build.Framework" Version="17.7.2"/>
        <PackageVersion Include="Microsoft.CodeAnalysis.CSharp.Workspaces" Version="$(RoslynPackageVersion)"/>
        <PackageVersion Include="Microsoft.CodeAnalysis.Workspaces.MSBuild" Version="$(RoslynPackageVersion)"/>
        <PackageVersion Include="System.CommandLine" Version="2.0.0-beta4.22272.1"/>
        <PackageVersion Include="Microsoft.SourceLink.GitHub" Version="1.1.1" PrivateAssets="All"/>
        <PackageVersion Include="Microsoft.Extensions.Logging.Abstractions" Version="7.0.0"/>
        <PackageVersion Include="Nuke.Common" Version="6.0.1"/>
        <PackageVersion Include="Ultz.Bcl.Half" Version="1.0.0"/>
        <PackageVersion Include="Microsoft.Bcl.HashCode" Version="1.1.1"/>
        <PackageVersion Include="Microsoft.CodeAnalysis.PublicApiAnalyzers" Version="3.3.4"/>
        <PackageVersion Include="Microsoft.Extensions.Hosting" Version="7.0.1"/>
        <PackageVersion Include="Microsoft.Extensions.Hosting.Abstractions" Version="$(MsExtensionNugetVersion)"/>
        <PackageVersion Include="Microsoft.Extensions.Logging.Abstractions" Version="$(MsExtensionNugetVersion)"/>
        <PackageVersion Include="Microsoft.Extensions.Configuration.Abstractions" Version="$(MsExtensionNugetVersion)"/>
        <PackageVersion Include="Microsoft.Extensions.Options" Version="$(MsExtensionNugetVersion)"/>
<<<<<<< HEAD
        <PackageVersion Include="Microsoft.NET.Test.Sdk" Version="17.7.2"/>
        <PackageVersion Include="xunit" Version="2.6.1"/>
=======
        <PackageVersion Include="Microsoft.NET.Test.Sdk" Version="17.8.0"/>
        <PackageVersion Include="xunit" Version="2.6.0"/>
>>>>>>> 656079ca
        <PackageVersion Include="xunit.runner.visualstudio" Version="2.5.3"/>
        <PackageVersion Include="Statiq.Core" Version="$(StatiqVersion)"/>
        <PackageVersion Include="HtmlAgilityPack" Version="1.11.54"/>
        <PackageVersion Include="Microsoft.CodeAnalysis.CSharp.Scripting" Version="4.7.0"/>
        <PackageVersion Include="Statiq.App" Version="$(StatiqVersion)"/>
        <PackageVersion Include="Statiq.Feeds" Version="$(StatiqVersion)"/>
        <PackageVersion Include="Statiq.Markdown" Version="$(StatiqVersion)"/>
        <PackageVersion Include="Statiq.Razor" Version="$(StatiqVersion)"/>
        <PackageVersion Include="Statiq.Yaml" Version="$(StatiqVersion)"/>
        <PackageVersion Include="Humanizer.Core" Version="2.14.1"/>
        <PackageVersion Include="Moq" Version="4.18.4"/>
        <PackageVersion Include="System.Collections.Immutable" Version="7.0.0"/>
        <PackageVersion Include="libclang" Version="15.0.0"/>
        <PackageVersion Include="libClangSharp" Version="15.0.0"/>
        <PackageVersion Include="Verify.Xunit" Version="20.3.2" />
        <PackageVersion Include="Microsoft.Extensions.Logging.Console" Version="$(MsExtensionNugetVersion)" />
        <PackageVersion Include="Microsoft.Extensions.DependencyInjection" Version="$(MsExtensionNugetVersion)" />
        <PackageVersion Include="Microsoft.Extensions.Logging" Version="$(MsExtensionNugetVersion)" />
        <PackageVersion Include="Microsoft.Extensions.Configuration.EnvironmentVariables" Version="$(MsExtensionNugetVersion)" />
        <PackageVersion Include="Bogus" Version="34.0.2" />
        <PackageVersion Include="coverlet.collector" Version="6.0.0" />
    </ItemGroup>
</Project><|MERGE_RESOLUTION|>--- conflicted
+++ resolved
@@ -30,13 +30,8 @@
         <PackageVersion Include="Microsoft.Extensions.Logging.Abstractions" Version="$(MsExtensionNugetVersion)"/>
         <PackageVersion Include="Microsoft.Extensions.Configuration.Abstractions" Version="$(MsExtensionNugetVersion)"/>
         <PackageVersion Include="Microsoft.Extensions.Options" Version="$(MsExtensionNugetVersion)"/>
-<<<<<<< HEAD
-        <PackageVersion Include="Microsoft.NET.Test.Sdk" Version="17.7.2"/>
+        <PackageVersion Include="Microsoft.NET.Test.Sdk" Version="17.8.0"/>
         <PackageVersion Include="xunit" Version="2.6.1"/>
-=======
-        <PackageVersion Include="Microsoft.NET.Test.Sdk" Version="17.8.0"/>
-        <PackageVersion Include="xunit" Version="2.6.0"/>
->>>>>>> 656079ca
         <PackageVersion Include="xunit.runner.visualstudio" Version="2.5.3"/>
         <PackageVersion Include="Statiq.Core" Version="$(StatiqVersion)"/>
         <PackageVersion Include="HtmlAgilityPack" Version="1.11.54"/>
