--- conflicted
+++ resolved
@@ -4,13 +4,8 @@
       For more information what this is see https://github.com/NuGet/Home/wiki/Centrally-managing-NuGet-package-versions
       -->
     <PropertyGroup>
-<<<<<<< HEAD
         <MsExtensionNugetVersion>7.0.0</MsExtensionNugetVersion>
-        <RoslynPackageVersion>4.2.0</RoslynPackageVersion>
-=======
-        <MsExtensionNugetVersion>6.0.0</MsExtensionNugetVersion>
         <RoslynPackageVersion>4.4.0</RoslynPackageVersion>
->>>>>>> 4aa714eb
     </PropertyGroup>
     <ItemGroup>
         <PackageVersion Include="BenchmarkDotNet" Version="0.13.3"/>
