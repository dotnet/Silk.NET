<?xml version="1.0" encoding="utf-8"?>
<Project InitialTargets="SilkAddIcon;SilkGenerateNuGetReadme;SilkShippingControl">

  <!--
    Directory.Build.targets is automatically picked up and imported by
    Microsoft.Common.targets. This file needs to exist, even if empty so that
    files in the parent directory tree, with the same name, are not imported
    instead. The import fairly late and most other props/targets will have been
    imported beforehand. We also don't need to add ourselves to
    MSBuildAllProjects, as that is done by the file that imports us.
  -->

  <!-- Settings that append the existing setting value -->
  <PropertyGroup>
    <DefineConstants>$(DefineConstants);$(OS)</DefineConstants>
  </PropertyGroup>

  <!-- Nuget Icon - done as a target so it doesn't appear in the IDE -->
  <Target Name="SilkAddIcon" Condition="'$(SilkIconExempt)' == ''">
    <ItemGroup>
      <None Include="$(MSBuildThisFileDirectory)docs/readme/silkdotnet_v3.png"
            Pack="true"
            PackagePath="\" />
    </ItemGroup>
    <PropertyGroup>
      <PackageIcon>silkdotnet_v3.png</PackageIcon>
    </PropertyGroup>
  </Target>

  <!-- NuGet README -->
  <Target Name="SilkGenerateNuGetReadme" Condition="'$(SilkReadmeExempt)' == ''">
    <PropertyGroup>
      <SilkReadme>$([System.IO.File]::ReadAllText("$(MSBuildThisFileDirectory)docs/README.md"))</SilkReadme>
      <SilkReadme>$([System.String]::Copy($(SilkReadme))
        .Replace('&lt;!-- Begin exclude from NuGet readme. --&gt;','&lt;!--')
        .Replace('&lt;!-- End exclude from NuGet readme. --&gt;','--&gt;')
        .Replace('&lt;!-- Begin include in NuGet readme.','')
        .Replace('End include in NuGet readme. --&gt;','')
        .Replace('&lt;h1 align=&quot;center&quot;&gt;', '# ')
        .Replace('&lt;h2 align=&quot;center&quot;&gt;', '# ')
        .Replace('&lt;/h1&gt;', '').Replace('&lt;/h2&gt;', '')
        .Replace('&lt;br /&gt;', '%0a%0a').Replace('&lt;br/&gt;', '%0a%0a')
        .Replace('&lt;div&gt;', '').Replace('&lt;/div&gt;', '')
        .Replace('&lt;a&gt;', '').Replace('&lt;/a&gt;', ''))
      </SilkReadme>
      <SilkReadmePath>$(IntermediateOutputPath)$(TargetFramework)/README.md</SilkReadmePath>
    </PropertyGroup>
    <PropertyGroup Condition="'$(SilkDescription)' != ''">
      <Description>$(SilkDescription) $(Description)</Description>
      <SilkExtendedDescription>$(SilkDescription) $(SilkExtendedDescription)%0a%0a</SilkExtendedDescription>
      <SilkReadme>$([System.String]::Copy($(SilkReadme))
        .Replace('&lt;!-- Package description inserted here automatically. --&gt;',
        '# About This Package%0a%0a$(SilkExtendedDescription)'))
      </SilkReadme>
    </PropertyGroup>
    <ItemGroup>
      <SilkReadmeLines Include="$(SilkReadme)" />
      <SilkReadmeGenerated Include="$(SilkReadmePath)" />
    </ItemGroup>
    <WriteLinesToFile File="@(SilkReadmeGenerated)"
                      Lines="@(SilkReadmeLines)"
                      Overwrite="true"
                      Encoding="UTF-8" />
    <PropertyGroup>
      <PackageReadmeFile>README.md</PackageReadmeFile>
    </PropertyGroup>
    <ItemGroup>
      <None Include="$(SilkReadmePath)" Pack="true" PackagePath="\" />
    </ItemGroup>
  </Target>

  <UsingTask TaskName="SilkGetVersionInfoTask"
             TaskFactory="RoslynCodeTaskFactory"
             AssemblyFile="$(MSBuildToolsPath)\Microsoft.Build.Tasks.Core.dll">
    <ParameterGroup>
      <SilkChangelogLines Required="true" />
      <SilkVersion Output="true" />
      <SilkVersionSuffix Output="true" />
      <SilkReleaseNotes Output="true" />
    </ParameterGroup>
    <Task>
      <Using Namespace="System"/>
      <Using Namespace="System.Text"/>
      <Code Type="Fragment" Language="cs">
        <![CDATA[
        #nullable enable
        var lines = SilkChangelogLines.Split(new string[] { "\r\n", "\r", "\n" }, StringSplitOptions.None);

        var capturing = false;
        var notes = new StringBuilder();
        string? version = null;
        string? versionSuffix = null;
        foreach (var theLine in lines)
        {
            var line = theLine.Trim();
            if (!line.StartsWith("##"))
            {
                if (capturing)
                {
                    notes.AppendLine(line);
                }
                continue;
            }

            if (capturing)
            {
                break;
            }

            version = line.Substring(2).Trim();
            var versionStop = version.IndexOf(' ');
            if (versionStop != -1)
            {
                version = version.Substring(0, versionStop);
            }
            versionSuffix = string.Empty;
            var versionSuffixStart = version.IndexOf('-');
            if (versionSuffixStart != -1)
            {
                versionSuffix = version.Substring(versionSuffixStart + 1);
                version = version.Substring(0, versionSuffixStart);
            }
            versionSuffix = versionSuffix.Trim();
            version = version.Trim();
            capturing = true;
        }

        if (!capturing)
        {
            throw new Exception("Failed to determine version information.");
        }

        SilkVersion = version ?? "3.0.0";
        SilkVersionSuffix = versionSuffix ?? "unknown";
        SilkReleaseNotes = notes.ToString();
        ]]>
      </Code>
    </Task>
  </UsingTask>

  <Target Name="SilkShippingControl" BeforeTargets="BeforeBuild">
    <!-- Non-C# packages (i.e. metapackages, natives) -->
    <PropertyGroup Condition="'$(SilkNativePackage)' == 'true' or '$(SilkMetapackage)' == 'true'">
      <IncludeBuildOutput Condition="'$(SilkNativeHasAndroidJars)' != 'true'">false</IncludeBuildOutput>
      <IncludeBuildOutput Condition="'$(TargetFramework)' != ''">false</IncludeBuildOutput>
      <IncludeBuildOutput Condition="'$(SilkNativeHasAndroidJars)' == 'true' and $([MSBuild]::GetTargetPlatformIdentifier('$(TargetFramework)')) == 'android'">true</IncludeBuildOutput>
      <NoWarn>NU5128;1591;$(NoWarn)</NoWarn>
      <GenerateDocumentationFile>false</GenerateDocumentationFile>
    </PropertyGroup>

    <!-- Public API -->
    <PropertyGroup Condition="'$(SilkTrackPublicAPI)' != 'true' or '$(TargetFramework)' == ''">
      <SilkTrackPublicAPI>false</SilkTrackPublicAPI>
    </PropertyGroup>
    <ItemGroup Condition="'$(SilkTrackPublicAPI)' == 'true'">
      <PackageReference Include="Microsoft.CodeAnalysis.PublicApiAnalyzers" PrivateAssets="All" />
    </ItemGroup>

    <!-- SourceLink -->
    <ItemGroup Condition="'$(SilkSourceLinkExempt)' == '' and '$(SilkNativePackage)' != 'true' and '$(SilkMetapackage)' != 'true'">
      <PackageReference Include="DotNet.ReproducibleBuilds" PrivateAssets="All"/>
      <PackageReference Include="DotNet.ReproducibleBuilds.Isolated" PrivateAssets="All"/>
    </ItemGroup>
    <ItemGroup>
      <SilkNewPublicAPILines Include="#nullable enable" />
    </ItemGroup>
    <MakeDir Directories="PublicAPI" Condition="'$(SilkTrackPublicAPI)' == 'true' and !Exists('PublicAPI')" />
    <MakeDir Directories="PublicAPI/$(TargetFramework)" Condition="'$(SilkTrackPublicAPI)' == 'true' and !Exists('PublicAPI/$(TargetFramework)')" />
    <WriteLinesToFile File="PublicAPI/$(TargetFramework)/PublicAPI.Shipped.txt"
                      Lines="@(SilkNewPublicAPILines)"
                      Condition="'$(SilkTrackPublicAPI)' == 'true' and !Exists('PublicAPI/$(TargetFramework)/PublicAPI.Shipped.txt')" />
    <WriteLinesToFile File="PublicAPI/$(TargetFramework)/PublicAPI.Unshipped.txt"
                      Lines="@(SilkNewPublicAPILines)"
                      Condition="'$(SilkTrackPublicAPI)' == 'true' and !Exists('PublicAPI/$(TargetFramework)/PublicAPI.Unshipped.txt')" />

    <!-- Versioning -->
    <PropertyGroup>
      <SilkChangelog>$([System.IO.File]::ReadAllText("$(MSBuildThisFileDirectory)docs/CHANGELOG.md"))</SilkChangelog>
    </PropertyGroup>
    <SilkGetVersionInfoTask SilkChangelogLines="$(SilkChangelog)">
      <Output PropertyName="SilkVersion" TaskParameter="SilkVersion" />
      <Output PropertyName="SilkVersionSuffix" TaskParameter="SilkVersionSuffix" />
      <Output PropertyName="SilkReleaseNotes" TaskParameter="SilkReleaseNotes" />
    </SilkGetVersionInfoTask>
    <PropertyGroup>
      <SilkOriginalVersionSuffix>$(VersionSuffix)</SilkOriginalVersionSuffix>
      <Version>$(SilkVersion)</Version>
      <VersionSuffix Condition="'$(VersionSuffix)' == ''">$(SilkVersionSuffix)</VersionSuffix>
      <PackageReleaseNotes>$(SilkReleaseNotes)</PackageReleaseNotes>
      <PackageVersion Condition="'$(VersionSuffix)' == ''">$(SilkVersion)</PackageVersion>
      <PackageVersion Condition="'$(VersionSuffix)' != ''">$(SilkVersion)-$(VersionSuffix)</PackageVersion>
    </PropertyGroup>

    <!-- Native Packaging -->
    <PropertyGroup>
      <SilkVersionTxtPath>$(MSBuildProjectDirectory)/version.txt</SilkVersionTxtPath>
      <PackageVersion Condition="Exists('$(SilkVersionTxtPath)')">$([System.IO.File]::ReadAllText("$(SilkVersionTxtPath)").Trim())</PackageVersion>
      <PackageVersion Condition="'$(SilkOriginalVersionSuffix)' != '' and Exists('$(SilkVersionTxtPath)') and $(PackageVersion.Contains('-'))">$(PackageVersion)$(SilkOriginalVersionSuffix)</PackageVersion>
      <PackageVersion Condition="'$(SilkOriginalVersionSuffix)' != '' and Exists('$(SilkVersionTxtPath)') and !$(PackageVersion.Contains('-'))">$(PackageVersion)-$(SilkOriginalVersionSuffix)</PackageVersion>
<<<<<<< HEAD
=======
    </PropertyGroup>
    <Error Text="Native packages should have a version.txt file! Read documentation/for-contributors/build-system.md for more info."
           Condition="'$(SilkNativePackage)' == 'true' and !Exists('$(SilkVersionTxtPath)')" />
    <ItemGroup Condition="'$(SilkNativePackage)' == 'true'">
      <None Include="$(MSBuildProjectDirectory)/runtimes/**/*" Pack="true" PackagePath="runtimes" KeepMetadata="Link;CopyToOutputDirectory" CopyToOutputDirectory="PreserveNewest" />
      <!-- bundled in the aar instead -->
      <None Remove="$(MSBuildProjectDirectory)/runtimes/android*/**/*" Condition="'$(SilkNativeHasAndroidJars)' == 'true'" />
    </ItemGroup>
    <ItemGroup Condition="'$(SilkNativePackage)' == 'true' and $([MSBuild]::GetTargetPlatformIdentifier('$(TargetFramework)')) == 'android'">
      <AndroidNativeLibrary Include="$(MSBuildProjectDirectory)/runtimes/android*/native/*.so" />
      <ProguardConfiguration Include="$(MSBuildProjectDirectory)/android/proguard.txt" Condition="Exists('$(MSBuildProjectDirectory)/android/proguard.txt')" />
      <AndroidLibrary Include="$(MSBuildProjectDirectory)/android/*.jar" Bind="true" Pack="true" />
      <TransformFile Include="$(MSBuildProjectDirectory)/android/*.xml" />
    </ItemGroup>

    <!-- Trimming -->
    <PropertyGroup Condition="'$(SilkTrimmingExempt)' == ''">
      <IsTrimmable>true</IsTrimmable>
      <EnableTrimAnalyzer>true</EnableTrimAnalyzer>
      <EnableAotAnalyzer>true</EnableAotAnalyzer>
      <EnableSingleFileAnalyzer>true</EnableSingleFileAnalyzer>
      <TrimMode>full</TrimMode>
>>>>>>> a2d070ed
    </PropertyGroup>
    <Error Text="Native packages should have a version.txt file! Read documentation/for-contributors/build-system.md for more info."
           Condition="'$(SilkNativePackage)' == 'true' and !Exists('$(SilkVersionTxtPath)')" />
    <ItemGroup Condition="'$(SilkNativePackage)' == 'true'">
      <None Include="$(MSBuildProjectDirectory)/runtimes/**/*" Pack="true" PackagePath="runtimes" />
      <!-- bundled in the aar instead -->
      <None Remove="$(MSBuildProjectDirectory)/runtimes/android*/**/*" Condition="'$(SilkNativeHasAndroidJars)' == 'true'" />
    </ItemGroup>
    <ItemGroup Condition="'$(SilkNativePackage)' == 'true' and $([MSBuild]::GetTargetPlatformIdentifier('$(TargetFramework)')) == 'android'">
      <AndroidNativeLibrary Include="$(MSBuildProjectDirectory)/runtimes/android*/native/*.so" />
      <ProguardConfiguration Include="$(MSBuildProjectDirectory)/android/proguard.txt" Condition="Exists('$(MSBuildProjectDirectory)/android/proguard.txt')" />
      <AndroidLibrary Include="$(MSBuildProjectDirectory)/android/*.jar" Bind="true" Pack="true" />
      <TransformFile Include="$(MSBuildProjectDirectory)/android/*.xml" />
    </ItemGroup>

    <!-- Trimming -->
    <PropertyGroup Condition="'$(SilkTrimmingExempt)' == ''">
      <IsTrimmable>true</IsTrimmable>
      <EnableTrimAnalyzer>true</EnableTrimAnalyzer>
      <EnableAotAnalyzer>true</EnableAotAnalyzer>
      <EnableSingleFileAnalyzer>true</EnableSingleFileAnalyzer>
      <TrimMode>full</TrimMode>
    </PropertyGroup>
  </Target>


  <!-- Closest things to documentation on what the hell this voodoo does:
       https://github.com/NuGet/Home/issues/10063#issuecomment-713083004
       https://github.com/xamarin/xamarin-android/pull/5242
       https://github.com/dotnet/sdk/issues/14042
       https://github.com/dotnet/sdk/blob/main/src/Tasks/Microsoft.NET.Build.Tasks/targets/Microsoft.NET.PackTool.targets#L54
       https://github.com/xamarin/xamarin-android/issues/5957
       https://github.com/xamarin/xamarin-android/blob/main/Documentation/guides/OneDotNetEmbeddedResources.md

       This is an adaptation of what we used in Silk.NET 2.X to add files to packages, which was originally focused on
       Android. For 3.0, we're trying to lean as much as possible on the built-in stuff for e.g. jars as this is in a
       much better state these days. However, some of the links above may only be relevant with that context. -->
  <Target Name="SilkNativePackaging" Condition="'$(SilkNativePackage)' == 'true'">
    <GetNuGetShortFolderName TargetFrameworkMoniker="$(TargetFrameworkMoniker)" TargetPlatformMoniker="$(TargetPlatformMoniker)">
      <Output TaskParameter="NuGetShortFolderName" PropertyName="SilkNuGetShortFolderName" />
    </GetNuGetShortFolderName>
    <ReadLinesFromFile File="$(MSBuildThisFileDirectory)eng/native/nuget/NativeNuGetPackage.targets">
      <Output TaskParameter="Lines" ItemName="SilkNativeNuGetPackageTargets" />
    </ReadLinesFromFile>
    <WriteLinesToFile File="$(IntermediateOutputPath)$(TargetFramework)/$(MSBuildProjectName).targets"
                      Lines="@(SilkNativeNuGetPackageTargets->'%(Identity)'->Replace('TO_BE_REPLACED_MTOUCH_NATIVE_REFERENCE_LINKER_FLAGS', '$(SilkNativeiOSLinkerFlags)')->Replace('TO_BE_REPLACED_PROPERTY_PREFIX', '$(MSBuildProjectName.Replace('.', '_'))'))" />
    <WriteLinesToFile File="$(IntermediateOutputPath)$(TargetFramework)/_._" Lines="@(SilkDummyItem)" />
    <ItemGroup>
      <TfmSpecificPackageFile Include="$(IntermediateOutputPath)$(TargetFramework)/$(MSBuildProjectName).targets"
                              Link="build/$(SilkNuGetShortFolderName)/$(MSBuildProjectName).targets"
                              Pack="true"
                              PackagePath="build/$(SilkNuGetShortFolderName)/$(MSBuildProjectName).targets" />
      <TfmSpecificPackageFile Include="$(IntermediateOutputPath)$(TargetFramework)/$(MSBuildProjectName).targets"
                              Link="build/$(SilkNuGetShortFolderName)/$(MSBuildProjectName).targets"
                              Pack="true"
                              PackagePath="buildTransitive/$(SilkNuGetShortFolderName)/$(MSBuildProjectName).targets" />
      <TfmSpecificPackageFile Include="$(IntermediateOutputPath)$(TargetFramework)/_._"
                              Link="lib/$(SilkNuGetShortFolderName)/_._"
                              Pack="true"
                              PackagePath="lib/$(SilkNuGetShortFolderName)/_._"
                              Condition="'$(IncludeBuildOutput)' == 'false'" />
    </ItemGroup>
  </Target>


  <!-- Closest things to documentation on what the hell this voodoo does:
       https://github.com/NuGet/Home/issues/10063#issuecomment-713083004
       https://github.com/xamarin/xamarin-android/pull/5242
       https://github.com/dotnet/sdk/issues/14042
       https://github.com/dotnet/sdk/blob/main/src/Tasks/Microsoft.NET.Build.Tasks/targets/Microsoft.NET.PackTool.targets#L54
       https://github.com/xamarin/xamarin-android/issues/5957
       https://github.com/xamarin/xamarin-android/blob/main/Documentation/guides/OneDotNetEmbeddedResources.md

       This is an adaptation of what we used in Silk.NET 2.X to add files to packages, which was originally focused on
       Android. For 3.0, we're trying to lean as much as possible on the built-in stuff for e.g. jars as this is in a
       much better state these days. However, some of the links above may only be relevant with that context. -->
  <Target Name="SilkNativePackaging" Condition="'$(SilkNativePackage)' == 'true'">
    <GetNuGetShortFolderName TargetFrameworkMoniker="$(TargetFrameworkMoniker)" TargetPlatformMoniker="$(TargetPlatformMoniker)">
      <Output TaskParameter="NuGetShortFolderName" PropertyName="SilkNuGetShortFolderName" />
    </GetNuGetShortFolderName>
    <ReadLinesFromFile File="$(MSBuildThisFileDirectory)eng/native/nuget/NativeNuGetPackage.targets">
      <Output TaskParameter="Lines" ItemName="SilkNativeNuGetPackageTargets" />
    </ReadLinesFromFile>
    <WriteLinesToFile File="$(IntermediateOutputPath)$(TargetFramework)/$(MSBuildProjectName).targets"
                      Lines="@(SilkNativeNuGetPackageTargets->'%(Identity)'->Replace('TO_BE_REPLACED_MTOUCH_NATIVE_REFERENCE_LINKER_FLAGS', '$(SilkNativeiOSLinkerFlags)')->Replace('TO_BE_REPLACED_PROPERTY_PREFIX', '$(MSBuildProjectName.Replace('.', '_'))'))" />
    <WriteLinesToFile File="$(IntermediateOutputPath)$(TargetFramework)/_._" Lines="@(SilkDummyItem)" />
    <ItemGroup>
      <TfmSpecificPackageFile Include="$(IntermediateOutputPath)$(TargetFramework)/$(MSBuildProjectName).targets"
                              Link="build/$(SilkNuGetShortFolderName)/$(MSBuildProjectName).targets"
                              Pack="true"
                              PackagePath="build/$(SilkNuGetShortFolderName)/$(MSBuildProjectName).targets" />
      <TfmSpecificPackageFile Include="$(IntermediateOutputPath)$(TargetFramework)/$(MSBuildProjectName).targets"
                              Link="build/$(SilkNuGetShortFolderName)/$(MSBuildProjectName).targets"
                              Pack="true"
                              PackagePath="buildTransitive/$(SilkNuGetShortFolderName)/$(MSBuildProjectName).targets" />
      <TfmSpecificPackageFile Include="$(IntermediateOutputPath)$(TargetFramework)/_._"
                              Link="lib/$(SilkNuGetShortFolderName)/_._"
                              Pack="true"
                              PackagePath="lib/$(SilkNuGetShortFolderName)/_._"
                              Condition="'$(IncludeBuildOutput)' == 'false'" />
    </ItemGroup>
  </Target>

  <!-- This is a bodge to make native packages feel like they're working when in repo i.e. with ProjectReferences -->
  <Target Name="SilkProjectReferenceNatives" AfterTargets="GetCopyToOutputDirectoryItems" Condition="'$(RuntimeIdentifier)' != ''">
    <ItemGroup>
      <SilkThisRidItems Include="@(AllItemsFullPathWithTargetPath)"
                        Condition="$([System.String]::Copy('%(TargetPath)').Contains('$(RuntimeIdentifier)')) or $([System.String]::Copy('%(TargetPath)').Contains('$(RuntimeIdentifier.Split('-')[0])'))"
                        TargetPath="$([System.String]::Copy('%(Filename)%(Extension)'))" />
    </ItemGroup>
    <Copy SourceFiles="@(SilkThisRidItems)" DestinationFiles="@(SilkThisRidItems->'$(OutDir)%(TargetPath)')" />
  </Target>
</Project><|MERGE_RESOLUTION|>--- conflicted
+++ resolved
@@ -197,36 +197,11 @@
       <PackageVersion Condition="Exists('$(SilkVersionTxtPath)')">$([System.IO.File]::ReadAllText("$(SilkVersionTxtPath)").Trim())</PackageVersion>
       <PackageVersion Condition="'$(SilkOriginalVersionSuffix)' != '' and Exists('$(SilkVersionTxtPath)') and $(PackageVersion.Contains('-'))">$(PackageVersion)$(SilkOriginalVersionSuffix)</PackageVersion>
       <PackageVersion Condition="'$(SilkOriginalVersionSuffix)' != '' and Exists('$(SilkVersionTxtPath)') and !$(PackageVersion.Contains('-'))">$(PackageVersion)-$(SilkOriginalVersionSuffix)</PackageVersion>
-<<<<<<< HEAD
-=======
     </PropertyGroup>
     <Error Text="Native packages should have a version.txt file! Read documentation/for-contributors/build-system.md for more info."
            Condition="'$(SilkNativePackage)' == 'true' and !Exists('$(SilkVersionTxtPath)')" />
     <ItemGroup Condition="'$(SilkNativePackage)' == 'true'">
       <None Include="$(MSBuildProjectDirectory)/runtimes/**/*" Pack="true" PackagePath="runtimes" KeepMetadata="Link;CopyToOutputDirectory" CopyToOutputDirectory="PreserveNewest" />
-      <!-- bundled in the aar instead -->
-      <None Remove="$(MSBuildProjectDirectory)/runtimes/android*/**/*" Condition="'$(SilkNativeHasAndroidJars)' == 'true'" />
-    </ItemGroup>
-    <ItemGroup Condition="'$(SilkNativePackage)' == 'true' and $([MSBuild]::GetTargetPlatformIdentifier('$(TargetFramework)')) == 'android'">
-      <AndroidNativeLibrary Include="$(MSBuildProjectDirectory)/runtimes/android*/native/*.so" />
-      <ProguardConfiguration Include="$(MSBuildProjectDirectory)/android/proguard.txt" Condition="Exists('$(MSBuildProjectDirectory)/android/proguard.txt')" />
-      <AndroidLibrary Include="$(MSBuildProjectDirectory)/android/*.jar" Bind="true" Pack="true" />
-      <TransformFile Include="$(MSBuildProjectDirectory)/android/*.xml" />
-    </ItemGroup>
-
-    <!-- Trimming -->
-    <PropertyGroup Condition="'$(SilkTrimmingExempt)' == ''">
-      <IsTrimmable>true</IsTrimmable>
-      <EnableTrimAnalyzer>true</EnableTrimAnalyzer>
-      <EnableAotAnalyzer>true</EnableAotAnalyzer>
-      <EnableSingleFileAnalyzer>true</EnableSingleFileAnalyzer>
-      <TrimMode>full</TrimMode>
->>>>>>> a2d070ed
-    </PropertyGroup>
-    <Error Text="Native packages should have a version.txt file! Read documentation/for-contributors/build-system.md for more info."
-           Condition="'$(SilkNativePackage)' == 'true' and !Exists('$(SilkVersionTxtPath)')" />
-    <ItemGroup Condition="'$(SilkNativePackage)' == 'true'">
-      <None Include="$(MSBuildProjectDirectory)/runtimes/**/*" Pack="true" PackagePath="runtimes" />
       <!-- bundled in the aar instead -->
       <None Remove="$(MSBuildProjectDirectory)/runtimes/android*/**/*" Condition="'$(SilkNativeHasAndroidJars)' == 'true'" />
     </ItemGroup>
@@ -286,45 +261,6 @@
     </ItemGroup>
   </Target>
 
-
-  <!-- Closest things to documentation on what the hell this voodoo does:
-       https://github.com/NuGet/Home/issues/10063#issuecomment-713083004
-       https://github.com/xamarin/xamarin-android/pull/5242
-       https://github.com/dotnet/sdk/issues/14042
-       https://github.com/dotnet/sdk/blob/main/src/Tasks/Microsoft.NET.Build.Tasks/targets/Microsoft.NET.PackTool.targets#L54
-       https://github.com/xamarin/xamarin-android/issues/5957
-       https://github.com/xamarin/xamarin-android/blob/main/Documentation/guides/OneDotNetEmbeddedResources.md
-
-       This is an adaptation of what we used in Silk.NET 2.X to add files to packages, which was originally focused on
-       Android. For 3.0, we're trying to lean as much as possible on the built-in stuff for e.g. jars as this is in a
-       much better state these days. However, some of the links above may only be relevant with that context. -->
-  <Target Name="SilkNativePackaging" Condition="'$(SilkNativePackage)' == 'true'">
-    <GetNuGetShortFolderName TargetFrameworkMoniker="$(TargetFrameworkMoniker)" TargetPlatformMoniker="$(TargetPlatformMoniker)">
-      <Output TaskParameter="NuGetShortFolderName" PropertyName="SilkNuGetShortFolderName" />
-    </GetNuGetShortFolderName>
-    <ReadLinesFromFile File="$(MSBuildThisFileDirectory)eng/native/nuget/NativeNuGetPackage.targets">
-      <Output TaskParameter="Lines" ItemName="SilkNativeNuGetPackageTargets" />
-    </ReadLinesFromFile>
-    <WriteLinesToFile File="$(IntermediateOutputPath)$(TargetFramework)/$(MSBuildProjectName).targets"
-                      Lines="@(SilkNativeNuGetPackageTargets->'%(Identity)'->Replace('TO_BE_REPLACED_MTOUCH_NATIVE_REFERENCE_LINKER_FLAGS', '$(SilkNativeiOSLinkerFlags)')->Replace('TO_BE_REPLACED_PROPERTY_PREFIX', '$(MSBuildProjectName.Replace('.', '_'))'))" />
-    <WriteLinesToFile File="$(IntermediateOutputPath)$(TargetFramework)/_._" Lines="@(SilkDummyItem)" />
-    <ItemGroup>
-      <TfmSpecificPackageFile Include="$(IntermediateOutputPath)$(TargetFramework)/$(MSBuildProjectName).targets"
-                              Link="build/$(SilkNuGetShortFolderName)/$(MSBuildProjectName).targets"
-                              Pack="true"
-                              PackagePath="build/$(SilkNuGetShortFolderName)/$(MSBuildProjectName).targets" />
-      <TfmSpecificPackageFile Include="$(IntermediateOutputPath)$(TargetFramework)/$(MSBuildProjectName).targets"
-                              Link="build/$(SilkNuGetShortFolderName)/$(MSBuildProjectName).targets"
-                              Pack="true"
-                              PackagePath="buildTransitive/$(SilkNuGetShortFolderName)/$(MSBuildProjectName).targets" />
-      <TfmSpecificPackageFile Include="$(IntermediateOutputPath)$(TargetFramework)/_._"
-                              Link="lib/$(SilkNuGetShortFolderName)/_._"
-                              Pack="true"
-                              PackagePath="lib/$(SilkNuGetShortFolderName)/_._"
-                              Condition="'$(IncludeBuildOutput)' == 'false'" />
-    </ItemGroup>
-  </Target>
-
   <!-- This is a bodge to make native packages feel like they're working when in repo i.e. with ProjectReferences -->
   <Target Name="SilkProjectReferenceNatives" AfterTargets="GetCopyToOutputDirectoryItems" Condition="'$(RuntimeIdentifier)' != ''">
     <ItemGroup>
