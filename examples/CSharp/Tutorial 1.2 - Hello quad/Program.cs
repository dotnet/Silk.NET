--- conflicted
+++ resolved
@@ -1,197 +1,189 @@
-using Silk.NET.Input;
-using Silk.NET.OpenGL;
-using Silk.NET.Windowing;
-using System;
-using System.Drawing;
-
-namespace Tutorial
-{
-    class Program
-    {
-        private static IWindow window;
-        private static GL Gl;
-
-        private static uint Vbo;
-        private static uint Ebo;
-        private static uint Vao;
-        private static uint Shader;
-
-        //Vertex shaders are run on each vertex.
-        private static readonly string VertexShaderSource = @"
-        #version 330 core //Using version GLSL version 3.3
-        layout (location = 0) in vec4 vPos;
-        
-        void main()
-        {
-            gl_Position = vec4(vPos.x, vPos.y, vPos.z, 1.0);
-        }
-        ";
-
-        //Fragment shaders are run on each fragment/pixel of the geometry.
-        private static readonly string FragmentShaderSource = @"
-        #version 330 core
-        out vec4 FragColor;
-
-        void main()
-        {
-            FragColor = vec4(1.0f, 0.5f, 0.2f, 1.0f);
-        }
-        ";
-
-        //Vertex data, uploaded to the VBO.
-        private static readonly float[] Vertices =
-        {
-            //X    Y      Z
-             0.5f,  0.5f, 0.0f,
-             0.5f, -0.5f, 0.0f,
-            -0.5f, -0.5f, 0.0f,
-            -0.5f,  0.5f, 0.5f
-        };
-
-        //Index data, uploaded to the EBO.
-        private static readonly uint[] Indices =
-        {
-            0, 1, 3,
-            1, 2, 3
-        };
-
-
-        private static void Main(string[] args)
-        {
-            var options = WindowOptions.Default;
-            options.Size = new Size(800, 600);
-            options.Title = "LearnOpenGL with Silk.NET";
-            window = Window.Create(options);
-
-            window.Load += OnLoad;
-            window.Render += OnRender;
-            window.Update += OnUpdate;
-            window.Closing += OnClose;
-
-            window.Run();
-        }
-
-
-        private static unsafe void OnLoad()
-        {
-            IInputContext input = window.CreateInput();
-            for (int i = 0; i < input.Keyboards.Count; i++)
-            {
-                input.Keyboards[i].KeyDown += KeyDown;
-            }
-
-            //Getting the opengl api for drawing to the screen.
-            Gl = GL.GetApi(window);
-
-            //Creating a vertex array.
-            Vao = Gl.GenVertexArray();
-            Gl.BindVertexArray(Vao);
-
-            //Initializing a vertex buffer that holds the vertex data.
-            Vbo = Gl.GenBuffer(); //Creating the buffer.
-            Gl.BindBuffer(BufferTargetARB.ArrayBuffer, Vbo); //Binding the buffer.
-            fixed (void* v = &Vertices[0])
-            {
-<<<<<<< HEAD
-                Gl.BufferData(BufferTargetARB.ArrayBuffer, (uint) (Vertices.Length * sizeof(uint)), v, BufferUsageARB.StaticDraw); //Setting buffer data.
-=======
-                Gl.BufferData(BufferTargetARB.ArrayBuffer, (UIntPtr)(Vertices.Length * sizeof(uint)), v, BufferUsageARB.StaticDraw); //Setting buffer data.
->>>>>>> b2f9af15
-            }
-
-            //Initializing a element buffer that holds the index data.
-            Ebo = Gl.GenBuffer(); //Creating the buffer.
-            Gl.BindBuffer(BufferTargetARB.ElementArrayBuffer, Ebo); //Binding the buffer.
-            fixed (void* i = &Indices[0])
-            {
-<<<<<<< HEAD
-                Gl.BufferData(BufferTargetARB.ElementArrayBuffer, (uint) (Indices.Length * sizeof(uint)), i, BufferUsageARB.StaticDraw); //Setting buffer data.
-=======
-                Gl.BufferData(BufferTargetARB.ElementArrayBuffer, (UIntPtr)(Indices.Length * sizeof(uint)), i, BufferUsageARB.StaticDraw); //Setting buffer data.
->>>>>>> b2f9af15
-            }
-
-            //Creating a vertex shader.
-            uint vertexShader = Gl.CreateShader(ShaderType.VertexShader);
-            Gl.ShaderSource(vertexShader, VertexShaderSource);
-            Gl.CompileShader(vertexShader);
-
-            //Checking the shader for compilation errors.
-            string infoLog = Gl.GetShaderInfoLog(vertexShader);
-            if (!string.IsNullOrWhiteSpace(infoLog))
-            {
-                Console.WriteLine($"Error compiling vertex shader {infoLog}");
-            }
-
-            //Creating a fragment shader.
-            uint fragmentShader = Gl.CreateShader(ShaderType.FragmentShader);
-            Gl.ShaderSource(fragmentShader, FragmentShaderSource);
-            Gl.CompileShader(fragmentShader);
-
-            //Checking the shader for compilation errors.
-            infoLog = Gl.GetShaderInfoLog(fragmentShader);
-            if (!string.IsNullOrWhiteSpace(infoLog))
-            {
-                Console.WriteLine($"Error compiling fragment shader {infoLog}");
-            }
-
-            //Combining the shaders under one shader program.
-            Shader = Gl.CreateProgram();
-            Gl.AttachShader(Shader, vertexShader);
-            Gl.AttachShader(Shader, fragmentShader);
-            Gl.LinkProgram(Shader);
-
-            //Checking the linking for errors.
-            Gl.GetProgram(Shader, GLEnum.LinkStatus, out var status);
-            if (status == 0)
-            {
-                Console.WriteLine($"Error linking shader {Gl.GetProgramInfoLog(Shader)}");
-            }
-
-            //Delete the no longer useful individual shaders;
-            Gl.DetachShader(Shader, vertexShader);
-            Gl.DetachShader(Shader, fragmentShader);
-            Gl.DeleteShader(vertexShader);
-            Gl.DeleteShader(fragmentShader);
-
-            //Tell opengl how to give the data to the shaders.
-            Gl.VertexAttribPointer(0, 3, VertexAttribPointerType.Float, false, 3 * sizeof(float), null);
-            Gl.EnableVertexAttribArray(0);
-        }
-
-        private static unsafe void OnRender(double obj) //Method needs to be unsafe due to draw elements.
-        {
-            //Clear the color channel.
-            Gl.Clear((uint) ClearBufferMask.ColorBufferBit);
-
-            //Bind the geometry and shader.
-            Gl.BindVertexArray(Vao);
-            Gl.UseProgram(Shader);
-
-            //Draw the geometry.
-            Gl.DrawElements(PrimitiveType.Triangles, (uint) Indices.Length, DrawElementsType.UnsignedInt, null);
-        }
-
-        private static void OnUpdate(double obj)
-        {
-
-        }
-
-        private static void OnClose()
-        {
-            //Remember to delete the buffers.
-            Gl.DeleteBuffer(Vbo);
-            Gl.DeleteBuffer(Ebo);
-            Gl.DeleteVertexArray(Vao);
-            Gl.DeleteProgram(Shader);
-        }
-
-        private static void KeyDown(IKeyboard arg1, Key arg2, int arg3)
-        {
-            if (arg2 == Key.Escape)
-            {
-                window.Close();
-            }
-        }
-    }
-}
+using Silk.NET.Input;
+using Silk.NET.OpenGL;
+using Silk.NET.Windowing;
+using System;
+using System.Drawing;
+
+namespace Tutorial
+{
+    class Program
+    {
+        private static IWindow window;
+        private static GL Gl;
+
+        private static uint Vbo;
+        private static uint Ebo;
+        private static uint Vao;
+        private static uint Shader;
+
+        //Vertex shaders are run on each vertex.
+        private static readonly string VertexShaderSource = @"
+        #version 330 core //Using version GLSL version 3.3
+        layout (location = 0) in vec4 vPos;
+        
+        void main()
+        {
+            gl_Position = vec4(vPos.x, vPos.y, vPos.z, 1.0);
+        }
+        ";
+
+        //Fragment shaders are run on each fragment/pixel of the geometry.
+        private static readonly string FragmentShaderSource = @"
+        #version 330 core
+        out vec4 FragColor;
+
+        void main()
+        {
+            FragColor = vec4(1.0f, 0.5f, 0.2f, 1.0f);
+        }
+        ";
+
+        //Vertex data, uploaded to the VBO.
+        private static readonly float[] Vertices =
+        {
+            //X    Y      Z
+             0.5f,  0.5f, 0.0f,
+             0.5f, -0.5f, 0.0f,
+            -0.5f, -0.5f, 0.0f,
+            -0.5f,  0.5f, 0.5f
+        };
+
+        //Index data, uploaded to the EBO.
+        private static readonly uint[] Indices =
+        {
+            0, 1, 3,
+            1, 2, 3
+        };
+
+
+        private static void Main(string[] args)
+        {
+            var options = WindowOptions.Default;
+            options.Size = new Size(800, 600);
+            options.Title = "LearnOpenGL with Silk.NET";
+            window = Window.Create(options);
+
+            window.Load += OnLoad;
+            window.Render += OnRender;
+            window.Update += OnUpdate;
+            window.Closing += OnClose;
+
+            window.Run();
+        }
+
+
+        private static unsafe void OnLoad()
+        {
+            IInputContext input = window.CreateInput();
+            for (int i = 0; i < input.Keyboards.Count; i++)
+            {
+                input.Keyboards[i].KeyDown += KeyDown;
+            }
+
+            //Getting the opengl api for drawing to the screen.
+            Gl = GL.GetApi(window);
+
+            //Creating a vertex array.
+            Vao = Gl.GenVertexArray();
+            Gl.BindVertexArray(Vao);
+
+            //Initializing a vertex buffer that holds the vertex data.
+            Vbo = Gl.GenBuffer(); //Creating the buffer.
+            Gl.BindBuffer(BufferTargetARB.ArrayBuffer, Vbo); //Binding the buffer.
+            fixed (void* v = &Vertices[0])
+            {
+                Gl.BufferData(BufferTargetARB.ArrayBuffer, (UIntPtr)(Vertices.Length * sizeof(uint)), v, BufferUsageARB.StaticDraw); //Setting buffer data.
+            }
+
+            //Initializing a element buffer that holds the index data.
+            Ebo = Gl.GenBuffer(); //Creating the buffer.
+            Gl.BindBuffer(BufferTargetARB.ElementArrayBuffer, Ebo); //Binding the buffer.
+            fixed (void* i = &Indices[0])
+            {
+                Gl.BufferData(BufferTargetARB.ElementArrayBuffer, (UIntPtr)(Indices.Length * sizeof(uint)), i, BufferUsageARB.StaticDraw); //Setting buffer data.
+            }
+
+            //Creating a vertex shader.
+            uint vertexShader = Gl.CreateShader(ShaderType.VertexShader);
+            Gl.ShaderSource(vertexShader, VertexShaderSource);
+            Gl.CompileShader(vertexShader);
+
+            //Checking the shader for compilation errors.
+            string infoLog = Gl.GetShaderInfoLog(vertexShader);
+            if (!string.IsNullOrWhiteSpace(infoLog))
+            {
+                Console.WriteLine($"Error compiling vertex shader {infoLog}");
+            }
+
+            //Creating a fragment shader.
+            uint fragmentShader = Gl.CreateShader(ShaderType.FragmentShader);
+            Gl.ShaderSource(fragmentShader, FragmentShaderSource);
+            Gl.CompileShader(fragmentShader);
+
+            //Checking the shader for compilation errors.
+            infoLog = Gl.GetShaderInfoLog(fragmentShader);
+            if (!string.IsNullOrWhiteSpace(infoLog))
+            {
+                Console.WriteLine($"Error compiling fragment shader {infoLog}");
+            }
+
+            //Combining the shaders under one shader program.
+            Shader = Gl.CreateProgram();
+            Gl.AttachShader(Shader, vertexShader);
+            Gl.AttachShader(Shader, fragmentShader);
+            Gl.LinkProgram(Shader);
+
+            //Checking the linking for errors.
+            Gl.GetProgram(Shader, GLEnum.LinkStatus, out var status);
+            if (status == 0)
+            {
+                Console.WriteLine($"Error linking shader {Gl.GetProgramInfoLog(Shader)}");
+            }
+
+            //Delete the no longer useful individual shaders;
+            Gl.DetachShader(Shader, vertexShader);
+            Gl.DetachShader(Shader, fragmentShader);
+            Gl.DeleteShader(vertexShader);
+            Gl.DeleteShader(fragmentShader);
+
+            //Tell opengl how to give the data to the shaders.
+            Gl.VertexAttribPointer(0, 3, VertexAttribPointerType.Float, false, 3 * sizeof(float), null);
+            Gl.EnableVertexAttribArray(0);
+        }
+
+        private static unsafe void OnRender(double obj) //Method needs to be unsafe due to draw elements.
+        {
+            //Clear the color channel.
+            Gl.Clear((uint) ClearBufferMask.ColorBufferBit);
+
+            //Bind the geometry and shader.
+            Gl.BindVertexArray(Vao);
+            Gl.UseProgram(Shader);
+
+            //Draw the geometry.
+            Gl.DrawElements(PrimitiveType.Triangles, (uint) Indices.Length, DrawElementsType.UnsignedInt, null);
+        }
+
+        private static void OnUpdate(double obj)
+        {
+
+        }
+
+        private static void OnClose()
+        {
+            //Remember to delete the buffers.
+            Gl.DeleteBuffer(Vbo);
+            Gl.DeleteBuffer(Ebo);
+            Gl.DeleteVertexArray(Vao);
+            Gl.DeleteProgram(Shader);
+        }
+
+        private static void KeyDown(IKeyboard arg1, Key arg2, int arg3)
+        {
+            if (arg2 == Key.Escape)
+            {
+                window.Close();
+            }
+        }
+    }
+}