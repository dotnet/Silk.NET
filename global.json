{
  "sdk": {
<<<<<<< HEAD
    "version": "5.0.100-preview.7.20366.6",
    "rollForward": "latestPatch"
=======
    "version": "3.1.302",
    "rollForward": "latestFeature"
>>>>>>> a7da0ff8
  }
}<|MERGE_RESOLUTION|>--- conflicted
+++ resolved
@@ -1,11 +1,6 @@
 {
   "sdk": {
-<<<<<<< HEAD
     "version": "5.0.100-preview.7.20366.6",
-    "rollForward": "latestPatch"
-=======
-    "version": "3.1.302",
     "rollForward": "latestFeature"
->>>>>>> a7da0ff8
   }
 }